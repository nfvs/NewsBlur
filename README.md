--- conflicted
+++ resolved
@@ -161,11 +161,7 @@
  
     Then load up the database with empty NewsBlur tables and bootstrap the database:
     
-<<<<<<< HEAD
-        ./manage.py migrate
-=======
         ./manage.py syncdb --all --noinput
->>>>>>> 6bb65296
         ./manage.py migrate --fake
         ./manage.py migrate
         ./manage.py loaddata config/fixtures/bootstrap.json
