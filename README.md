# NewsBlur

 * NewsBlur is a personal news reader bringing people together 
   to talk about the world. A new sound of an old instrument.
 * [www.newsblur.com](http://www.newsblur.com).
 * Created by [Samuel Clay](http://www.samuelclay.com). 
 * Twitter: [@samuelclay](http://twitter.com/samuelclay) and 
   [@newsblur](http://twitter.com/newsblur).

<a href="https://f-droid.org/repository/browse/?fdid=com.newsblur" target="_blank">
<img src="https://f-droid.org/badge/get-it-on.png" alt="Get it on F-Droid" height="80"/></a>
<a href="https://play.google.com/store/apps/details?id=com.newsblur" target="_blank">
<img src="https://play.google.com/intl/en_us/badges/images/generic/en-play-badge.png" alt="Get it on Google Play" height="80"/></a>

## Features

 1. Shows the original site (you have to see it to believe it).
 2. Hides stories you don't want to read based on tags, keywords, authors, etc.
 3. Highlights stories you want to read, based on the same criteria.

## Technologies

### Server-side

 * [Python 2.7+](http://www.python.org): The language of choice.
 * [Django](http://www.djangoproject.com): Web framework written in Python, used 
   to serve all pages.
 * [Celery](http://ask.github.com/celery) & [RabbitMQ](http://www.rabbitmq.com): 
   Asynchronous queueing server, used to fetch and parse RSS feeds.
 * [MongoDB](http://www.mongodb.com), [Pymongo](https://pypi.python.org/pypi/pymongo), & 
   [Mongoengine](http://www.github.com/hmarr/mongoengine): Non-relational database, 
   used to store stories, read stories, feed/page fetch histories, and proxied sites.
 * [PostgreSQL](http://www.postgresql.com): Relational database, used to store feeds, 
   subscriptions, and user accounts.
 * [Redis](http://redis.io): Programmer's database, used to assemble stories for the river, store story ids, manage feed fetching schedules, and the minuscule bit of caching that NewsBlur uses.
 * [Elasticsearch](http://elasticsearch.org): Search database, use for searching stories. Optional.
 
### Client-side and design

 * [jQuery](http://www.jquery.com): Cross-browser compliant JavaScript code. IE works without effort.
 * [Underscore.js](http://underscorejs.org/): Functional programming for JavaScript. 
   Indispensable.
 * [Backbone.js](http://backbonejs.org/): Framework for the web app. Also indispensable.
 * Miscellaneous jQuery Plugins: Everything from resizable layouts, to progress 
   bars, sortables, date handling, colors, corners, JSON, animations. 
   [See the complete list](https://github.com/samuelclay/NewsBlur/tree/master/media/js).


## Installation Instructions

### Prerequisites

#### What you can safely ignore

Not every program listed in the Prerequisites section is necessary to run NewsBlur. 

 * `Elasticsearch` is the only module that requires Java. If you can live without searching for feeds or searching for stories, then you can ignore it and NewsBlur will just spit out that you don't have a search server in the logs.
 * `Jammit` is for asset compression. Don't bother using it since the alternative is to just serve every js and css file in individual files without compression. Besides, nginx gzips those files automatically if you use the built-in nginx config. Just set `DEBUG_ASSETS = True` in your local_settings.py (which is also in local_settings.py.template).
 * `numpy` and `scipy` are used for the colors used all over the site. Every site's favicon is analyzed for its dominant color, and that color is what gives every site its feel. You'll see it by every story all over. I'd recommend installing it, as you can just use prebuilt packages and don't have to install from source, which is possible but not trivial.

#### Relational Database (MySQL, PostgreSQL)

You will want to have your database set up before you begin installation. Fabric can install
both PostgreSQL and MongoDB for you, but only on Ubuntu. Mac OS X users will want to have
MySQL or PostgreSQL already installed. You can [download MySQL](http://dev.mysql.com/downloads/mysql/)
or [download PostgreSQL](http://www.postgresql.org/download/). Additionally,
if running as a development machine on Mac OS X, I would recommend using MySQL with 
[Sequel Pro](http://www.sequelpro.com/) as a GUI.

If you are installing MySQL, you will also need the MySQLDB python library:

    sudo easy_install mysql-python
    
#### Fabric 

Both Mac OS X and Linux require [Fabric](http://docs.fabfile.org/) to be installed. 
Many common tasks, such as installing dependencies, deploying servers, migrations,
and configurations are in `fabfile.py`.

    sudo easy_install fabric
    
On recent installations of Mac OS X using XCode 4, you may run into issues around the 
`ppc` architecture. To fix this, simply run:

    sudo ln -s /Developer/Platforms/iPhoneOS.platform/Developer/usr/libexec/gcc/darwin/ppc \
    /Developer/usr/libexec/gcc/darwin
    sudo ln -s /Developer/Platforms/iPhoneOS.platform/Developer/usr/libexec/gcc/darwin/ppc \
    /usr/libexec/gcc/darwin

Sym-linking the ppc architecture comes from this StackOverflow answer on 
"[assembler for architecture ppc not installed on Mac OS](http://stackoverflow.com/questions/5256397/)".

#### MongoDB

On top of MySQL/PostgreSQL, NewsBlur uses MongoDB to store non-relational data. You will want to 
[download MongoDB](http://www.mongodb.org/downloads). If you are on Ubuntu, the `setup_mongo` Fabric 
command will automatically do this for you, but Mac OS X needs to have it installed manually.

#### Numpy and Scipy

Not the easiest to get installed. If you are running Mac OS X, you have a few options:

 * Use the [Superpack by Chris Fonnesbeck](http://fonnesbeck.github.com/ScipySuperpack/)
 * Use MacPorts: `sudo port install py26-numpy py26-scipy`
 * Install from source (grueling): [http://www.scipy.org/Download](http://www.scipy.org/Download)
 * Use a combination of pip, easy_install, and [homebrew](http://mxcl.github.com/homebrew/): `pip install numpy && brew install gfortran && easy_install scipy`

#### Jammit

You must have Java 7 installed to run Jammit.

 * Install Java 7 on OS X by following directions from http://www.cc.gatech.edu/~simpkins/teaching/gatech/cs2340/guides/java7-macosx.html
 * Also install the following gems:
   
     `sudo gem install closure-compiler jsmin cssmin uglifier`
   
#### Other assorted packages

From inside the repository, run: 

    pip install -r requirements.txt
 
### Configure paths

In `fabfile.py` there are two paths that need to be configured. 

 * `env.paths.NEWSBLUR` is the relative path to the NewsBlur repository.
 * `env.paths.VENDOR` is the relative path to where all downloaded code should go.
 
In `local_settings.py` there are a few paths that need to be configured. Configure 
these after the installation below.

### Installing on Mac OS X

 1. Using Mac OS X as a development environment, you can run all three servers (app, db, task) 
    on the same system. You should have [Fabric](http://docs.fabfile.org/) installed to run 
    the `fabfile.py`. You should also have MySQL/PostgreSQL and MongoDB already installed.

        fab -R local setup_python
        fab -R local setup_mongoengine
        fab -R local setup_forked_mongoengine
        fab -R local setup_repo_local_settings
        fab -R local compress_assets
    
    If any of the packages fail to install (`lxml`, for instance), look through `fabfile.py` 
    and check if there is a function that can be used to circumvent broken easy_install 
    processes. For example, lxml may need libxslt and libxml2 to be installed. This is 
    automated with the following Fabric command:

        fab -R local setup_libxml_code
        
 2. Configure MySQL/PostgreSQL by adding in a `newsblur` user and a `newsblur` database. Here's an example for MySQL:
 	
        mysql_install_db --verbose --user=`whoami` --basedir="$(brew --prefix mysql)" --datadir=/path/to/var/mysql --tmpdir=/tmp
        mysql.server start
        mysql -u root
        > CREATE USER 'newsblur'@'localhost' IDENTIFIED BY '';
        > GRANT ALL PRIVILEGES ON *.* TO 'newsblur'@'localhost' WITH GRANT OPTION;
        > CREATE DATABASE newsblur;
        > exit
 
    Then load up the database with empty NewsBlur tables and bootstrap the database:
    
<<<<<<< HEAD
=======
        ./manage.py syncdb --all --noinput
>>>>>>> 19aa3122
        ./manage.py migrate --fake
        ./manage.py migrate
        ./manage.py loaddata config/fixtures/bootstrap.json


 3. Start mongodb (if not already running):
 
        mongod run
 
 4. Run the development server. At this point, all dependencies should be installed and no
    additional configuration is needed. If you find that something is not working at this
    point, please email the resulting output to Samuel Clay at 
    [samuel@newsblur.com](mailto:samuel@newsblur.com).
 
        ./manage.py runserver
 
 5. Navigate to: 

         http://localhost:8000/ 

    Create an account. At the end of the account creation process, you
    will be redirected to https://localhost/profile/stripe_form. Hit
    the back button a few times, and you will be inside the app.
    
### Installing on Linux / Ubuntu

If you are on Ubuntu, you can simply use [Fabric](http://docs.fabfile.org/) to install 
NewsBlur and its many components. NewsBlur is designed to run on three separate servers: 
an app server, a db server, and assorted task servers. To install everything on a single 
machine, read through `fabfile.py` and setup all three servers (app, db, and task) without
repeating the `setup_common` steps.

### Finishing Installation

You must perform a few tasks to tie all of the various systems together.

 1. First, copy local_settings.py and fill in your OAuth keys, S3 keys, database names 
    (if not `newsblur`), task server/broker address (RabbitMQ), and paths:

        cp local_settings.py.template local_settings.py
    
    Edit local_settings.py to change any keys that you have.

 2. Create the `newsblur` database in MySQL/PostgreSQL

    #### MySQL/PostgreSQL
    
        ./manage.py migrate


#### App server

    fab -R local setup_app
   
#### Database server

    fab -R local setup_db
   
#### Task server

    fab -R local setup_task


## Keeping NewsBlur Running

These commands keep NewsBlur fresh and updated. While on a development server, these 
commands do not need to be run more than once. However, you will probably want to run
the `refresh_feeds` command regularly so you have new stories to test with and read.

### Fetching feeds

If you just want to fetch feeds once, you can use the `refresh_feeds` management command:

    ./manage.py refresh_feeds --force
    
You can also fetch the feeds for a specific user:

    ./manage.py refresh_feeds --user=newsblur --force

### Feedback

To populate the feedback table on the homepage, use the `collect_feedback` management 
command every few minutes:

    ./manage.py collect_feedback

### Statistics

To populate the statistics graphs on the homepage, use the `collect_stats` management 
command every few minutes:

    ./manage.py collect_stats

### Bootstrapping Search

Once you have an elasticsearch server running, you'll want to bootstrap it with feed and story indexes.

    ./manage.py index_feeds
    
Stories will be indexed automatically.

If you need to move search servers and want to just delete everything in the search database, you need to reset the MUserSearch table.

    >>> from apps.search.models import MUserSearch
    >>> MUserSearch.remove_all()
    
### Running unit and integration tests

NewsBlur comes complete with a test suite that tests the functionality of the rss_feeds,
reader, and feed importer. To run the test suite:

    ./manage.py test --settings=utils.test-settings


## In Case of Downtime

You got the downtime message either through email or SMS. This is the order of operations for determining what's wrong.

 0a. If downtime goes over 5 minutes, go to Twitter and say you're handling it. Be transparent about what it is,
    NewsBlur's followers are largely technical. Also the 502 page points users to Twitter for status updates.
 
 0b. Ensure you have `secrets-newsblur/configs/hosts` installed in your `/etc/hosts` so server hostnames 
    work.

 1. Check www.newsblur.com to confirm it's down.
    
    If you don't get a 502 page, then NewsBlur isn't even reachable and you just need to contact [the
    hosting provider](https://cloudsupport.digitalocean.com/s/createticket) and yell at them. 

 2. Check which servers can't be reached on HAProxy stats page. Basic auth can be found in secrets/configs/haproxy.conf. Search the secrets repo for "gimmiestats".
 
    Typically it'll be mongo, but any of the redis or postgres servers can be unreachable due to
    acts of god. Otherwise, a frequent cause is lack of disk space. There are monitors on every DB
    server watching for disk space, emailing me when they're running low, but it still happens.
    
 3. Check [Sentry](https://app.getsentry.com/newsblur/app/) and see if the answer is at the top of the 
    list.
 
    This will show if a database (redis, mongo, postgres) can't be found.
 
 4. Check the various databases:

     a. If Redis server (db_redis, db_redis_story, db_redis_pubsub) can't connect, redis is probably down.
        
        SSH into the offending server (or just check both the `db_redis` and `db_redis_story` servers) and
        check if `redis` is running. You can often `tail -f -n 100 /var/log/redis.log` to find out if
        background saving was being SIG(TERM|INT)'ed. When redis goes down, it's always because it's
        consuming too much memory. That shouldn't happen, so check the [munin
        graphs](http://db_redis/munin/).
        
        Boot it with `sudo /etc/init.d/redis start`.
     
     b. If mongo (db_mongo) can't connect, mongo is probably down.
        
        This is rare and usually signifies hardware failure. SSH into `db_mongo` and check logs with `tail
        -f -n 100 /var/log/mongodb/mongodb.log`. Start mongo with `sudo /etc/init.d/mongodb start` then
        promote the next largest mongodb server. You want to then promote one of the secondaries to
        primary, kill the offending primary machine, and rebuild it (preferably at a higher size). I
        recommend waiting a day to rebuild it so that you get a different machine. Don't forget to lodge a
        support ticket with the hosting provider so they know to check the machine.
        
        If it's the db_mongo_analytics machine, there is no backup nor secondaries of the data (because
        it's ephemeral and used for, you guessed it, analytics). You can easily provision a new mongodb
        server and point to that machine.
        
        If mongo is out of space, which happens, the servers need to be re-synced every 2-3 months to 
        compress the data bloat. Simply `rm -fr /var/lib/mongodb/*` and re-start Mongo. It will re-sync.
        
        If both secondaries are down, then the primary Mongo will go down. You'll need a secondary mongo
        in the sync state at the very least before the primary will accept reads. It shouldn't take long to
        get into that state, but you'll need a mongodb machine setup. You can immediately reuse the 
        non-working secondary if disk space is the only issue.
        
     c. If postgresql (db_pgsql) can't connect, postgres is probably down.
        
        This is the rarest of the rare and has in fact never happened. Machine failure. If you can salvage
        the db data, move it to another machine. Worst case you have nightly backups in S3. The fabfile.py
        has commands to assist in restoring from backup (the backup file just needs to be local).
    
 4. Point to a new/different machine
    
    a. Confirm the IP address of the new machine with `fab list_do`.
    
    b. Change `secrets-newsbur/config/hosts` to reflect the new machine.
    
    c. Copy the new `hosts` file to all machines with:
    
       ```
       fab all setup_hosts
       ```
    
    d. Changes should be instant, but you can also bounce every machine with:
    
       ```
       fab web deploy
       fab task celery
       ```
      
    e. Monitor `utils/tlnb.py` and `utils/tlnbt.py` for lots of reading and feed fetching.

  5. If feeds aren't fetching, check that the `tasked_feeds` queue is empty. You can drain it by running:
  
    ```
    Feed.drain_task_feeds()
    ```
    
    This happens when a deploy on the task servers hits faults and the task servers lose their 
    connection without giving the tasked feeds back to the queue. Feeds that fall through this 
    crack are automatically fixed after 24 hours, but if many feeds fall through due to a bad 
    deploy or electrical failure, you'll want to accelerate that check by just draining the 
    tasked feeds pool, adding those feeds back into the queue. This command is idempotent.
      
## Author

 * Created by [Samuel Clay](http://www.samuelclay.com).
 * Email address: <samuel@newsblur.com>
 * [@samuelclay](http://twitter.com/samuelclay) on Twitter.
 

## License

NewsBlur is licensed under the MIT License. (See LICENSE)<|MERGE_RESOLUTION|>--- conflicted
+++ resolved
@@ -161,10 +161,7 @@
  
     Then load up the database with empty NewsBlur tables and bootstrap the database:
     
-<<<<<<< HEAD
-=======
         ./manage.py syncdb --all --noinput
->>>>>>> 19aa3122
         ./manage.py migrate --fake
         ./manage.py migrate
         ./manage.py loaddata config/fixtures/bootstrap.json
