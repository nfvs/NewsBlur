--- conflicted
+++ resolved
@@ -68,11 +68,7 @@
         'collection': 'notifications',
         'indexes': ['feed_id',
                     {'fields': ['user_id', 'feed_id'], 
-<<<<<<< HEAD
-                     'unique': True
-=======
                      'unique': True,
->>>>>>> 6badcaf2
                     }],
         'allow_inheritance': False,
     }
