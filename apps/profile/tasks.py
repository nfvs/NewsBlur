import datetime
<<<<<<< HEAD
from celery import Task
=======
from newsblur.celeryapp import app
>>>>>>> d0e8e570
from apps.profile.models import Profile, RNewUserQueue
from utils import log as logging
from apps.reader.models import UserSubscription, UserSubscriptionFolders
from apps.social.models import MSocialServices, MActivity, MInteraction

@app.task(name="email-new-user")
def EmailNewUser(user_id):
    user_profile = Profile.objects.get(user__pk=user_id)
    user_profile.send_new_user_email()

@app.task(name="email-new-premium")
def EmailNewPremium(user_id):
    user_profile = Profile.objects.get(user__pk=user_id)
    user_profile.send_new_premium_email()

@app.task(name="premium-expire")
def PremiumExpire(**kwargs):
    # Get expired but grace period users
    two_days_ago = datetime.datetime.now() - datetime.timedelta(days=2)
    thirty_days_ago = datetime.datetime.now() - datetime.timedelta(days=30)
    expired_profiles = Profile.objects.filter(is_premium=True, 
                                                premium_expire__lte=two_days_ago,
                                                premium_expire__gt=thirty_days_ago)
    logging.debug(" ---> %s users have expired premiums, emailing grace..." % expired_profiles.count())
    for profile in expired_profiles:
        if profile.grace_period_email_sent():
            continue
        profile.setup_premium_history()
        if profile.premium_expire < two_days_ago:
            profile.send_premium_expire_grace_period_email()
        
    # Get fully expired users
    expired_profiles = Profile.objects.filter(is_premium=True,
                                                premium_expire__lte=thirty_days_ago)
    logging.debug(" ---> %s users have expired premiums, deactivating and emailing..." % expired_profiles.count())
    for profile in expired_profiles:
        profile.setup_premium_history()
        if profile.premium_expire < thirty_days_ago:
            profile.send_premium_expire_email()
            profile.deactivate_premium()

@app.task(name="activate-next-new-user")
def ActivateNextNewUser():
    RNewUserQueue.activate_next()

@app.task(name="cleanup-user")
def CleanupUser(user_id):
    UserSubscription.trim_user_read_stories(user_id)
    UserSubscription.verify_feeds_scheduled(user_id)
    Profile.count_all_feed_subscribers_for_user(user_id)
    MInteraction.trim(user_id)
    MActivity.trim(user_id)
    UserSubscriptionFolders.add_missing_feeds_for_user(user_id)
    UserSubscriptionFolders.compact_for_user(user_id)
    # UserSubscription.refresh_stale_feeds(user_id)
    
    try:
        ss = MSocialServices.objects.get(user_id=user_id)
    except MSocialServices.DoesNotExist:
        logging.debug(" ---> ~FRCleaning up user, can't find social_services for user_id: ~SB%s" % user_id)
        return
    ss.sync_twitter_photo()

@app.task(name="clean-spam")
def CleanSpam():
    logging.debug(" ---> Finding spammers...")
    Profile.clear_dead_spammers(confirm=True)

@app.task(name="reimport-stripe-history")
def ReimportStripeHistory():
    logging.debug(" ---> Reimporting Stripe history...")
    Profile.reimport_stripe_history(limit=10, days=1)
            
<|MERGE_RESOLUTION|>--- conflicted
+++ resolved
@@ -1,9 +1,5 @@
 import datetime
-<<<<<<< HEAD
-from celery import Task
-=======
 from newsblur.celeryapp import app
->>>>>>> d0e8e570
 from apps.profile.models import Profile, RNewUserQueue
 from utils import log as logging
 from apps.reader.models import UserSubscription, UserSubscriptionFolders
