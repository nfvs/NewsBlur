--- conflicted
+++ resolved
@@ -403,14 +403,6 @@
         usernames = set()
         numerics = re.compile(r'[0-9]+')
         for user in users:
-<<<<<<< HEAD
-          opens = UserSubscription.objects.filter(user=user).aggregate(sum=Sum('feed_opens'))['sum']
-          reads = RUserStory.read_story_count(user.pk)
-          has_numbers = numerics.search(user.username)
-          if opens is None and not reads and has_numbers:
-             usernames.add(user.username)
-             print user.username, user.email, opens, reads
-=======
             opens = UserSubscription.objects.filter(user=user).aggregate(sum=Sum('feed_opens'))['sum']
             reads = RUserStory.read_story_count(user.pk)
             has_numbers = numerics.search(user.username)
@@ -420,7 +412,6 @@
             elif not user.profile.last_seen_ip:
                 usernames.add(user.username)
                 print " ---> No IP: %-20s %-30s %-6s %-6s" % (user.username, user.email, opens, reads)
->>>>>>> b6a54ad2
         
         if not confirm: return usernames
         
