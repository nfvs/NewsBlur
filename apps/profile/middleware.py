--- conflicted
+++ resolved
@@ -379,19 +379,15 @@
             }
             logging.user(request, "~FB~SN~BBBanned Username: ~SB%s / %s (%s)" % (request.user, request.path, request.META))
             
-<<<<<<< HEAD
-            return HttpResponse(json.encode(data), status=403, mimetype='text/json')
-    
-    def __call__(self, request):
-        response = None
-        if hasattr(self, 'process_request'):
-            response = self.process_request(request)
-        if not response:
-            response = self.get_response(request)
-        if hasattr(self, 'process_response'):
-            response = self.process_response(request, response)
-
-        return response
-=======
             return HttpResponse(json.encode(data), status=403, content_type='text/json')
->>>>>>> 67ef0c57
+    
+    def __call__(self, request):
+        response = None
+        if hasattr(self, 'process_request'):
+            response = self.process_request(request)
+        if not response:
+            response = self.get_response(request)
+        if hasattr(self, 'process_response'):
+            response = self.process_response(request, response)
+
+        return response
