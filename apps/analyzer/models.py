import mongoengine as mongo
from django.db import models
from django.contrib.auth.models import User
from apps.rss_feeds.models import Feed

class FeatureCategory(models.Model):
    user = models.ForeignKey(User)
    feed = models.ForeignKey(Feed)
    feature = models.CharField(max_length=255)
    category = models.CharField(max_length=255)
    count = models.IntegerField(default=0)
    
    def __unicode__(self):
        return '%s - %s (%s)' % (self.feature, self.category, self.count)

class Category(models.Model):
    user = models.ForeignKey(User)
    feed = models.ForeignKey(Feed)
    category = models.CharField(max_length=255)
    count = models.IntegerField(default=0)
    
    def __unicode__(self):
        return '%s (%s)' % (self.category, self.count)
        

class MClassifierTitle(mongo.Document):
    user_id = mongo.IntField()
    feed_id = mongo.IntField()
    social_user_id = mongo.IntField()
    title = mongo.StringField(max_length=255)
    score = mongo.IntField()
    creation_date = mongo.DateTimeField()
    
    meta = {
        'collection': 'classifier_title',
        'indexes': [('user_id', 'feed_id'), 'feed_id', ('user_id', 'social_user_id'), 'social_user_id'],
        'allow_inheritance': False,
    }
            
class MClassifierAuthor(mongo.Document):
    user_id = mongo.IntField(unique_with=('feed_id', 'social_user_id', 'author'))
    feed_id = mongo.IntField()
    social_user_id = mongo.IntField()
    author = mongo.StringField(max_length=255)
    score = mongo.IntField()
    creation_date = mongo.DateTimeField()
    
    meta = {
        'collection': 'classifier_author',
        'indexes': [('user_id', 'feed_id'), 'feed_id', ('user_id', 'social_user_id'), 'social_user_id'],
        'allow_inheritance': False,
    }

<<<<<<< HEAD

class MClassifierTag(mongo.Document):
    user_id = mongo.IntField(unique_with=('feed_id', 'social_user_id', 'tag'))
    feed_id = mongo.IntField()
    social_user_id = mongo.IntField()
    tag = mongo.StringField(max_length=255)
=======
class MClassifierFeed(mongo.Document):
    user_id = mongo.IntField()
    feed_id = mongo.IntField()
>>>>>>> 1a0d1dd6
    score = mongo.IntField()
    creation_date = mongo.DateTimeField()
    
    meta = {
        'collection': 'classifier_tag',
        'indexes': [('user_id', 'feed_id'), 'feed_id', ('user_id', 'social_user_id'), 'social_user_id'],
        'allow_inheritance': False,
    }
    

class MClassifierFeed(mongo.Document):
    user_id = mongo.IntField(unique_with=('feed_id', 'social_user_id'))
    feed_id = mongo.IntField()
    social_user_id = mongo.IntField()
    score = mongo.IntField()
    creation_date = mongo.DateTimeField()
    
    meta = {
        'collection': 'classifier_feed',
        'indexes': [('user_id', 'feed_id'), 'feed_id', ('user_id', 'social_user_id'), 'social_user_id'],
        'allow_inheritance': False,
    }
    
    
def apply_classifier_titles(classifiers, story):
    score = 0
    for classifier in classifiers:
        if classifier.title.lower() in story['story_title'].lower():
            # print 'Titles: (%s) %s -- %s' % (classifier.title in story['story_title'], classifier.title, story['story_title'])
            score = classifier.score
            if score > 0: return score
    return score
    
def apply_classifier_authors(classifiers, story):
    score = 0
    for classifier in classifiers:
        if story.get('story_authors') and classifier.author == story.get('story_authors'):
            # print 'Authors: %s -- %s' % (classifier.author, story['story_authors'])
            score = classifier.score
            if score > 0: return classifier.score
    return score
    
def apply_classifier_tags(classifiers, story):
    score = 0
    for classifier in classifiers:
        if story['story_tags'] and classifier.tag in story['story_tags']:
            # print 'Tags: (%s-%s) %s -- %s' % (classifier.tag in story['story_tags'], classifier.score, classifier.tag, story['story_tags'])
            score = classifier.score
            if score > 0: return classifier.score
    return score
    
def apply_classifier_feeds(classifiers, feed, social_user_id=None):
    feed_id = feed if isinstance(feed, int) else feed.pk
    for classifier in classifiers:
        if classifier.feed_id == feed_id:
            # print 'Feeds: %s -- %s' % (classifier.feed_id, feed.pk)
            return classifier.score
        if social_user_id and not classifier.feed_id and social_user_id == classifier.social_user_id:
            return classifier.score
    return 0
    
def get_classifiers_for_user(user, feed_id=None, social_user_id=None, classifier_feeds=None, classifier_authors=None, 
                             classifier_titles=None, classifier_tags=None):
    params = dict(user_id=user.pk)
    if isinstance(feed_id, int):
        params['feed_id'] = feed_id
    elif isinstance(feed_id, list):
        params['feed_id__in'] = feed_id
    if social_user_id:
        params['social_user_id'] = int(social_user_id.replace('social:', ''))
    
    if classifier_feeds is None:
        classifier_feeds = list(MClassifierFeed.objects(**params))
    if classifier_authors is None:
        classifier_authors = list(MClassifierAuthor.objects(**params))
    if classifier_titles is None:
        classifier_titles = list(MClassifierTitle.objects(**params))
    if classifier_tags is None:
        classifier_tags = list(MClassifierTag.objects(**params))
    
    feeds = []
    for f in classifier_feeds:
        if f.social_user_id and not f.feed_id:
            feeds.append(('social:%s' % f.social_user_id, f.score))
        else:
            feeds.append((f.feed_id, f.score))
            
    payload = {
        'feeds': dict(feeds),
        'authors': dict([(a.author, a.score) for a in classifier_authors]),
        'titles': dict([(t.title, t.score) for t in classifier_titles]),
        'tags': dict([(t.tag, t.score) for t in classifier_tags]),
    }
    
    return payload<|MERGE_RESOLUTION|>--- conflicted
+++ resolved
@@ -51,18 +51,11 @@
         'allow_inheritance': False,
     }
 
-<<<<<<< HEAD
-
 class MClassifierTag(mongo.Document):
     user_id = mongo.IntField(unique_with=('feed_id', 'social_user_id', 'tag'))
     feed_id = mongo.IntField()
     social_user_id = mongo.IntField()
     tag = mongo.StringField(max_length=255)
-=======
-class MClassifierFeed(mongo.Document):
-    user_id = mongo.IntField()
-    feed_id = mongo.IntField()
->>>>>>> 1a0d1dd6
     score = mongo.IntField()
     creation_date = mongo.DateTimeField()
     
