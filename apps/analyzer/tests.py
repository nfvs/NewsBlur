from django.test.client import Client
from apps.rss_feeds.models import MStory
from django.test import TestCase
from django.core import management
# from apps.analyzer.classifier import FisherClassifier
import nltk
from itertools import groupby
from apps.analyzer.tokenizer import Tokenizer
from vendor.reverend.thomas import Bayes
from apps.analyzer.phrase_filter import PhraseFilter


class QuadgramCollocationFinder(nltk.collocations.AbstractCollocationFinder):
    """A tool for the finding and ranking of quadgram collocations or other association measures. 
    It is often useful to use from_words() rather thanconstructing an instance directly.
    """
    def __init__(self, word_fd, quadgram_fd, trigram_fd, bigram_fd, wildcard_fd):
        """Construct a TrigramCollocationFinder, given FreqDists for appearances of words, bigrams, two words with any word between them,and trigrams."""
        nltk.collocations.AbstractCollocationFinder.__init__(self, word_fd, quadgram_fd)
        self.trigram_fd = trigram_fd
        self.bigram_fd = bigram_fd
        self.wildcard_fd = wildcard_fd
        
    @classmethod
    def from_words(cls, words):
        wfd = nltk.probability.FreqDist()
        qfd = nltk.probability.FreqDist()
        tfd = nltk.probability.FreqDist()
        bfd = nltk.probability.FreqDist()
        wildfd = nltk.probability.FreqDist()
        
        for w1, w2, w3 ,w4 in nltk.util.ingrams(words, 4, pad_right=True):
            wfd.inc(w1)
            if w4 is None:
                continue
            else:
                qfd.inc((w1,w2,w3,w4))
            bfd.inc((w1,w2))
            tfd.inc((w1,w2,w3))
            wildfd.inc((w1,w3,w4))
            wildfd.inc((w1,w2,w4))
            
        return cls(wfd, qfd, tfd, bfd, wildfd)
    
    def score_ngram(self, score_fn, w1, w2, w3, w4):
        n_all = self.word_fd.N()
        n_iiii = self.ngram_fd[(w1, w2, w3, w4)]
        if not n_iiii:
            return
        n_iiix = self.bigram_fd[(w1, w2)]
        n_iixi = self.bigram_fd[(w2, w3)]
        n_ixii = self.bigram_fd[(w3, w4)]
        n_xiii = self.bigram_fd[(w3, w4)]
        n_iixx = self.word_fd[w1]
        n_ixix = self.word_fd[w2]
        n_ixxi = self.word_fd[w3]
        n_ixxx = self.word_fd[w4]
        n_xiix = self.trigram_fd[(w1, w2)]
        n_xixi = self.trigram_fd[(w2, w3)]
        n_xxii = self.trigram_fd[(w3, w4)]
        n_xxxi = self.trigram_fd[(w3, w4)]
        return score_fn(n_iiii,
                        (n_iiix, n_iixi, n_ixii, n_xiii),
                        (n_iixx, n_ixix, n_ixxi, n_ixxx),
                        (n_xiix, n_xixi, n_xxii, n_xxxi),
                        n_all)

    
class CollocationTest(TestCase):
    
    fixtures = ['brownstoner.json']
    
    def setUp(self):
        self.client = Client()
        
    def test_bigrams(self):
        # bigram_measures = nltk.collocations.BigramAssocMeasures()
        trigram_measures = nltk.collocations.TrigramAssocMeasures()

        tokens = [
            'Co-op', 'of', 'the', 'day',
            'House', 'of', 'the', 'day',
            'Condo', 'of', 'the', 'day',
            'Development', 'Watch',
            'Co-op', 'of', 'the', 'day',
        ]
        finder = nltk.collocations.TrigramCollocationFinder.from_words(tokens)
        
        finder.apply_freq_filter(2)
        
        # return the 10 n-grams with the highest PMI
        print finder.nbest(trigram_measures.pmi, 10)

        titles = [
            'Co-op of the day',
            'Condo of the day',
            'Co-op of the day',
            'House of the day',
            'Development Watch',
            'Streetlevel',
        ]

        tokens = nltk.tokenize.word(' '.join(titles))
        ngrams = nltk.ngrams(tokens, 4)
        d = [key for key, group in groupby(sorted(ngrams)) if len(list(group)) >= 2]
        print d

class ClassifierTest(TestCase):
    
    fixtures = ['classifiers.json', 'brownstoner.json']
    
    def setUp(self):
        self.client = Client()
    # 
    # def test_filter(self):
    #     user = User.objects.all()
    #     feed = Feed.objects.all()
    #     
    #     management.call_command('loaddata', 'brownstoner.json', verbosity=0)
    #     response = self.client.get('/reader/refresh_feed', { "feed_id": 1, "force": True })
    #     management.call_command('loaddata', 'brownstoner2.json', verbosity=0)
    #     response = self.client.get('/reader/refresh_feed', { "feed_id": 1, "force": True })
    #     management.call_command('loaddata', 'gothamist1.json', verbosity=0)
    #     response = self.client.get('/reader/refresh_feed', { "feed_id": 4, "force": True })
    #     management.call_command('loaddata', 'gothamist2.json', verbosity=0)
    #     response = self.client.get('/reader/refresh_feed', { "feed_id": 4, "force": True })
    #     
    #     stories = Story.objects.filter(story_feed=feed[1]).order_by('-story_date')[:100]
    #     
    #     phrasefilter = PhraseFilter()
    #     for story in stories:
    #         # print story.story_title, story.id
    #         phrasefilter.run(story.story_title, story.id)
    # 
    #     phrasefilter.pare_phrases()
    #     phrasefilter.print_phrases()
    #     
    def test_train(self):
        # user = User.objects.all()
        # feed = Feed.objects.all()
        
<<<<<<< HEAD
        management.call_command('loaddata', 'brownstoner.json', verbosity=0, skip_checks=False)
        management.call_command('refresh_feed', force=1, feed=1, single_threaded=True, daemonize=False, skip_checks=False)
        management.call_command('loaddata', 'brownstoner2.json', verbosity=0, skip_checks=False)
        management.call_command('refresh_feed', force=1, feed=1, single_threaded=True, daemonize=False, skip_checks=False)
=======
        management.call_command('loaddata', 'brownstoner.json', verbosity=0, commit=False)
        management.call_command('refresh_feed', force=1, feed=1, single_threaded=True, daemonize=False)
        management.call_command('loaddata', 'brownstoner2.json', verbosity=0, commit=False)
        management.call_command('refresh_feed', force=1, feed=1, single_threaded=True, daemonize=False)
>>>>>>> 7ee51744
        
        stories = MStory.objects(story_feed_id=1)[:53]
        
        phrasefilter = PhraseFilter()
        for story in stories:
            # print story.story_title, story.id
            phrasefilter.run(story.story_title, story.id)

        phrasefilter.pare_phrases()
        phrases = phrasefilter.get_phrases()
        print phrases
        
        tokenizer = Tokenizer(phrases)
        classifier = Bayes(tokenizer) # FisherClassifier(user[0], feed[0], phrases)
        
        classifier.train('good', 'House of the Day: 393 Pacific St.')
        classifier.train('good', 'House of the Day: 393 Pacific St.')
        classifier.train('good', 'Condo of the Day: 393 Pacific St.')
        classifier.train('good', 'Co-op of the Day: 393 Pacific St. #3')
        classifier.train('good', 'Co-op of the Day: 393 Pacific St. #3')
        classifier.train('good', 'Development Watch: 393 Pacific St. #3')
        classifier.train('bad', 'Development Watch: 393 Pacific St. #3')
        classifier.train('bad', 'Development Watch: 393 Pacific St. #3')
        classifier.train('bad', 'Development Watch: 393 Pacific St. #3')
        classifier.train('bad', 'Streetlevel: 393 Pacific St. #3')
        
        guess = dict(classifier.guess('Co-op of the Day: 413 Atlantic'))
        self.assertTrue(guess['good'] > .99)
        self.assertTrue('bad' not in guess)
        
        guess = dict(classifier.guess('House of the Day: 413 Atlantic'))
        self.assertTrue(guess['good'] > .99)
        self.assertTrue('bad' not in guess)
        
        guess = dict(classifier.guess('Development Watch: Yatta'))
        self.assertTrue(guess['bad'] > .7)
        self.assertTrue(guess['good'] < .3)

        guess = dict(classifier.guess('Development Watch: 393 Pacific St.'))
        self.assertTrue(guess['bad'] > .7)
        self.assertTrue(guess['good'] < .3)
        
        guess = dict(classifier.guess('Streetlevel: 123 Carlton St.'))
        self.assertTrue(guess['bad'] > .99)
        self.assertTrue('good' not in guess)

        guess = classifier.guess('Extra, Extra')
        self.assertTrue('bad' not in guess)
        self.assertTrue('good' not in guess)
        
        guess = classifier.guess('Nothing doing: 393 Pacific St.')
        self.assertTrue('bad' not in guess)
        self.assertTrue('good' not in guess)
        <|MERGE_RESOLUTION|>--- conflicted
+++ resolved
@@ -139,17 +139,10 @@
         # user = User.objects.all()
         # feed = Feed.objects.all()
         
-<<<<<<< HEAD
-        management.call_command('loaddata', 'brownstoner.json', verbosity=0, skip_checks=False)
+        management.call_command('loaddata', 'brownstoner.json', verbosity=0, commit=False, skip_checks=False)
         management.call_command('refresh_feed', force=1, feed=1, single_threaded=True, daemonize=False, skip_checks=False)
-        management.call_command('loaddata', 'brownstoner2.json', verbosity=0, skip_checks=False)
+        management.call_command('loaddata', 'brownstoner2.json', verbosity=0, commit=False, skip_checks=False)
         management.call_command('refresh_feed', force=1, feed=1, single_threaded=True, daemonize=False, skip_checks=False)
-=======
-        management.call_command('loaddata', 'brownstoner.json', verbosity=0, commit=False)
-        management.call_command('refresh_feed', force=1, feed=1, single_threaded=True, daemonize=False)
-        management.call_command('loaddata', 'brownstoner2.json', verbosity=0, commit=False)
-        management.call_command('refresh_feed', force=1, feed=1, single_threaded=True, daemonize=False)
->>>>>>> 7ee51744
         
         stories = MStory.objects(story_feed_id=1)[:53]
         
