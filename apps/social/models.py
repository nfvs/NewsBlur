--- conflicted
+++ resolved
@@ -896,11 +896,7 @@
         return story_ids
         
     @classmethod
-<<<<<<< HEAD
     def feed_stories(cls, user_id, social_user_ids, offset=0, limit=6, order='newest', read_filter='all', relative_user_id=None, everything_unread=False, cache=True):
-=======
-    def feed_stories(cls, user_id, social_user_ids, offset=0, limit=6, order='newest', read_filter='all', relative_user_id=None, everything_unread=False):
->>>>>>> 49245ce9
         r = redis.Redis(connection_pool=settings.REDIS_STORY_HASH_POOL)
         
         if not relative_user_id:
@@ -915,13 +911,8 @@
             social_user_ids = [social_user_ids]
 
         unread_ranked_stories_keys  = 'zU:%s:social' % (user_id)
-<<<<<<< HEAD
         if offset and r.exists(unread_ranked_stories_keys) and cache:
             story_hashes = range_func(unread_ranked_stories_keys, offset, offset+limit, withscores=True)
-=======
-        if offset and r.exists(unread_ranked_stories_keys):
-            story_hashes = range_func(unread_ranked_stories_keys, offset, limit, withscores=True)
->>>>>>> 49245ce9
             if story_hashes:
                 return zip(*story_hashes)
             else:
@@ -931,21 +922,13 @@
 
         for social_user_id in social_user_ids:
             us = cls.objects.get(user_id=relative_user_id, subscription_user_id=social_user_id)
-<<<<<<< HEAD
-            story_hashes = us.get_stories(offset=0, limit=50, 
-=======
-            story_hashes = us.get_stories(offset=0, limit=100, 
->>>>>>> 49245ce9
+            story_hashes = us.get_stories(offset=0, limit=100,
                                           order=order, read_filter=read_filter, 
                                           withscores=True, everything_unread=everything_unread)
             if story_hashes:
                 r.zadd(unread_ranked_stories_keys, **dict(story_hashes))
             
-<<<<<<< HEAD
         story_hashes = range_func(unread_ranked_stories_keys, offset, offset+limit, withscores=True)
-=======
-        story_hashes = range_func(unread_ranked_stories_keys, offset, limit, withscores=True)
->>>>>>> 49245ce9
         r.expire(unread_ranked_stories_keys, 24*60*60)
         
         if story_hashes:
