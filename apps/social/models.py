--- conflicted
+++ resolved
@@ -896,13 +896,8 @@
         return story_ids
         
     @classmethod
-<<<<<<< HEAD
     def feed_stories(cls, user_id, social_user_ids, offset=0, limit=6, order='newest', read_filter='all', relative_user_id=None, everything_unread=False, cache=True):
-        r = redis.Redis(connection_pool=settings.REDIS_STORY_POOL)
-=======
-    def feed_stories(cls, user_id, social_user_ids, offset=0, limit=6, order='newest', read_filter='all', relative_user_id=None, everything_unread=False):
         r = redis.Redis(connection_pool=settings.REDIS_STORY_HASH_POOL)
->>>>>>> 3889517b
         
         if not relative_user_id:
             relative_user_id = user_id
@@ -916,17 +911,10 @@
             social_user_ids = [social_user_ids]
 
         unread_ranked_stories_keys  = 'zU:%s:social' % (user_id)
-<<<<<<< HEAD
         if offset and r.exists(unread_ranked_stories_keys) and cache:
-            story_guids = range_func(unread_ranked_stories_keys, offset, offset+limit, withscores=True)
-            if story_guids:
-                return zip(*story_guids)
-=======
-        if offset and r.exists(unread_ranked_stories_keys):
-            story_hashes = range_func(unread_ranked_stories_keys, offset, limit, withscores=True)
+            story_hashes = range_func(unread_ranked_stories_keys, offset, offset+limit, withscores=True)
             if story_hashes:
                 return zip(*story_hashes)
->>>>>>> 3889517b
             else:
                 return [], []
         else:
@@ -934,23 +922,13 @@
 
         for social_user_id in social_user_ids:
             us = cls.objects.get(user_id=relative_user_id, subscription_user_id=social_user_id)
-<<<<<<< HEAD
-            story_guids = us.get_stories(offset=0, limit=50, 
-                                         order=order, read_filter=read_filter, 
-                                         withscores=True, everything_unread=everything_unread)
-            if story_guids:
-                r.zadd(unread_ranked_stories_keys, **dict(story_guids))
-            
-        story_guids = range_func(unread_ranked_stories_keys, offset, offset+limit, withscores=True)
-=======
-            story_hashes = us.get_stories(offset=0, limit=100, 
+            story_hashes = us.get_stories(offset=0, limit=50, 
                                           order=order, read_filter=read_filter, 
                                           withscores=True, everything_unread=everything_unread)
             if story_hashes:
                 r.zadd(unread_ranked_stories_keys, **dict(story_hashes))
             
-        story_hashes = range_func(unread_ranked_stories_keys, offset, limit, withscores=True)
->>>>>>> 3889517b
+        story_hashes = range_func(unread_ranked_stories_keys, offset, offset+limit, withscores=True)
         r.expire(unread_ranked_stories_keys, 24*60*60)
         
         if story_hashes:
