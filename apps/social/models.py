import datetime
import time
import zlib
import hashlib
import redis
import re
import mongoengine as mongo
import random
import requests
from collections import defaultdict
from BeautifulSoup import BeautifulSoup
from mongoengine.queryset import NotUniqueError
from django.conf import settings
from django.contrib.auth.models import User
from django.contrib.sites.models import Site
from django.core.urlresolvers import reverse
from django.template.loader import render_to_string
from django.template.defaultfilters import slugify
from django.core.mail import EmailMultiAlternatives
from django.core.cache import cache
from apps.reader.models import UserSubscription, MUserStory, RUserStory
from apps.analyzer.models import MClassifierFeed, MClassifierAuthor, MClassifierTag, MClassifierTitle
from apps.analyzer.models import apply_classifier_titles, apply_classifier_feeds, apply_classifier_authors, apply_classifier_tags
from apps.rss_feeds.models import Feed, MStory
from apps.rss_feeds.text_importer import TextImporter
from apps.profile.models import Profile, MSentEmail
from vendor import facebook
from vendor import tweepy
from vendor import appdotnet
from vendor import pynliner
from utils import log as logging
from utils import json_functions as json
from utils.feed_functions import relative_timesince
from utils.story_functions import truncate_chars, strip_tags, linkify, image_size
from utils.scrubber import SelectiveScriptScrubber
from utils import s3_utils
from StringIO import StringIO

RECOMMENDATIONS_LIMIT = 5
IGNORE_IMAGE_SOURCES = [
    "http://feeds.feedburner.com"
]

class MRequestInvite(mongo.Document):
    email            = mongo.EmailField()
    request_date     = mongo.DateTimeField(default=datetime.datetime.now)
    invite_sent      = mongo.BooleanField(default=False)
    invite_sent_date = mongo.DateTimeField()

    meta = {
        'collection': 'social_invites',
        'allow_inheritance': False,
    }
    
    def __unicode__(self):
        return "%s%s" % (self.email, '*' if self.invite_sent else '')
    
    @classmethod
    def blast(cls):
        invites = cls.objects.filter(email_sent=None)
        print ' ---> Found %s invites...' % invites.count()
        
        for invite in invites:
            try:
                invite.send_email()
            except:
                print ' ***> Could not send invite to: %s. Deleting.' % invite.username
                invite.delete()
        
    def send_email(self):
        user = User.objects.filter(username__iexact=self.username)
        if not user:
            user = User.objects.filter(email__iexact=self.username)
        if user:
            user = user[0]
            email = user.email or self.username
        else:
            user = {
                'username': self.username,
                'profile': {
                    'autologin_url': '/',
                }
            }
            email = self.username
        params = {
            'user': user,
        }
        text    = render_to_string('mail/email_social_beta.txt', params)
        html    = render_to_string('mail/email_social_beta.xhtml', params)
        subject = "Psst, you're in..."
        msg     = EmailMultiAlternatives(subject, text, 
                                         from_email='NewsBlur <%s>' % settings.HELLO_EMAIL,
                                         to=['<%s>' % (email)])
        msg.attach_alternative(html, "text/html")
        msg.send()
        
        self.email_sent = True
        self.save()
                
        logging.debug(" ---> ~BB~FM~SBSending email for social beta: %s" % self.username)


class MSocialProfile(mongo.Document):
    user_id              = mongo.IntField(unique=True)
    username             = mongo.StringField(max_length=30, unique=True)
    email                = mongo.StringField()
    bio                  = mongo.StringField(max_length=160)
    blurblog_title       = mongo.StringField(max_length=256)
    custom_bgcolor       = mongo.StringField(max_length=50)
    custom_css           = mongo.StringField()
    photo_url            = mongo.StringField()
    photo_service        = mongo.StringField()
    location             = mongo.StringField(max_length=40)
    website              = mongo.StringField(max_length=200)
    subscription_count   = mongo.IntField(default=0)
    shared_stories_count = mongo.IntField(default=0)
    following_count      = mongo.IntField(default=0)
    follower_count       = mongo.IntField(default=0)
    following_user_ids   = mongo.ListField(mongo.IntField())
    follower_user_ids    = mongo.ListField(mongo.IntField())
    unfollowed_user_ids  = mongo.ListField(mongo.IntField())
    requested_follow_user_ids = mongo.ListField(mongo.IntField())
    popular_publishers   = mongo.StringField()
    stories_last_month   = mongo.IntField(default=0)
    average_stories_per_month = mongo.IntField(default=0)
    story_count_history  = mongo.ListField()
    feed_classifier_counts = mongo.DictField()
    favicon_color        = mongo.StringField(max_length=6)
    protected            = mongo.BooleanField()
    private              = mongo.BooleanField()
    
    meta = {
        'collection': 'social_profile',
        'indexes': ['user_id', 'following_user_ids', 'follower_user_ids', 'unfollowed_user_ids', 'requested_follow_user_ids'],
        'allow_inheritance': False,
        'index_drop_dups': True,
    }
    
    def __unicode__(self):
        return "%s [%s] following %s/%s, shared %s" % (self.username, self.user_id, 
                                  self.following_count, self.follower_count, self.shared_stories_count)
    
    @classmethod
    def get_user(cls, user_id):
        profile, created = cls.objects.get_or_create(user_id=user_id)
        if created:
            profile.save()
        return profile
        
    def save(self, *args, **kwargs):
        if not self.username:
            self.import_user_fields()
        if not self.subscription_count:
            self.count_follows(skip_save=True)
        if self.bio and len(self.bio) > MSocialProfile.bio.max_length:
            self.bio = self.bio[:80]
        if self.bio:
            self.bio = strip_tags(self.bio)
        if self.website:
            self.website = strip_tags(self.website)
        if self.location:
            self.location = strip_tags(self.location)
        if self.custom_css:
            self.custom_css = strip_tags(self.custom_css)
            
        super(MSocialProfile, self).save(*args, **kwargs)
        if self.user_id not in self.following_user_ids:
            self.follow_user(self.user_id, force=True)
            self.count_follows()
            
    @property
    def blurblog_url(self):
        return "http://%s.%s" % (
            self.username_slug,
            Site.objects.get_current().domain.replace('www.', ''))
    
    @property
    def blurblog_rss(self):
        return "%s%s" % (self.blurblog_url, reverse('shared-stories-rss-feed', 
                                                    kwargs={'user_id': self.user_id, 
                                                            'username': self.username_slug}))

    
    def recommended_users(self):
        r = redis.Redis(connection_pool=settings.REDIS_POOL)
        following_key = "F:%s:F" % (self.user_id)
        social_follow_key = "FF:%s:F" % (self.user_id)
        profile_user_ids = []
        
        # Find potential twitter/fb friends
        services = MSocialServices.objects.get(user_id=self.user_id)
        facebook_user_ids = [u.user_id for u in 
                            MSocialServices.objects.filter(facebook_uid__in=services.facebook_friend_ids).only('user_id')]
        twitter_user_ids = [u.user_id for u in 
                            MSocialServices.objects.filter(twitter_uid__in=services.twitter_friend_ids).only('user_id')]
        social_user_ids = facebook_user_ids + twitter_user_ids
        # Find users not currently followed by this user
        r.delete(social_follow_key)
        nonfriend_user_ids = []
        if social_user_ids:
            r.sadd(social_follow_key, *social_user_ids)
            nonfriend_user_ids = r.sdiff(social_follow_key, following_key)
            profile_user_ids = [int(f) for f in nonfriend_user_ids]
            r.delete(social_follow_key)
        
        # Not enough? Grab popular users.
        if len(nonfriend_user_ids) < RECOMMENDATIONS_LIMIT:
            homepage_user = User.objects.get(username=settings.HOMEPAGE_USERNAME)
            suggested_users_list = r.sdiff("F:%s:F" % homepage_user.pk, following_key)
            suggested_users_list = [int(f) for f in suggested_users_list]
            suggested_user_ids = []
            slots_left = min(len(suggested_users_list), RECOMMENDATIONS_LIMIT - len(nonfriend_user_ids))
            for slot in range(slots_left):
                suggested_user_ids.append(random.choice(suggested_users_list))
            profile_user_ids.extend(suggested_user_ids)
        
        # Sort by shared story count
        profiles = MSocialProfile.profiles(profile_user_ids).order_by('-shared_stories_count')
        
        return profiles[:RECOMMENDATIONS_LIMIT]
    
    @property
    def username_slug(self):
        return slugify(self.username)
        
    def count_stories(self):
        # Popular Publishers
        self.save_popular_publishers()
        
    def save_popular_publishers(self, feed_publishers=None):
        if not feed_publishers:
            publishers = defaultdict(int)
            for story in MSharedStory.objects(user_id=self.user_id).only('story_feed_id')[:500]:
                publishers[story.story_feed_id] += 1
            feed_titles = dict((f.id, f.feed_title) 
                               for f in Feed.objects.filter(pk__in=publishers.keys()).only('id', 'feed_title'))
            feed_publishers = sorted([{'id': k, 'feed_title': feed_titles[k], 'story_count': v} 
                                      for k, v in publishers.items()
                                      if k in feed_titles],
                                     key=lambda f: f['story_count'],
                                     reverse=True)[:20]

        popular_publishers = json.encode(feed_publishers)
        if len(popular_publishers) < 1023:
            self.popular_publishers = popular_publishers
            self.save()
            return

        if len(popular_publishers) > 1:
            self.save_popular_publishers(feed_publishers=feed_publishers[:-1])
        
    @classmethod
    def profile(cls, user_id, include_follows=True):
        profile = cls.get_user(user_id)
        return profile.to_json(include_follows=True)
        
    @classmethod
    def profiles(cls, user_ids):
        profiles = cls.objects.filter(user_id__in=user_ids)
        return profiles

    @classmethod
    def profile_feeds(cls, user_ids):
        profiles = cls.objects.filter(user_id__in=user_ids)
        profiles = dict((p.user_id, p.feed()) for p in profiles)
        return profiles
        
    @classmethod
    def sync_all_redis(cls):
        for profile in cls.objects.all():
            profile.sync_redis(force=True)
    
    def sync_redis(self, force=False):
        self.following_user_ids = list(set(self.following_user_ids))
        self.save()
        
        for user_id in self.following_user_ids:
            self.follow_user(user_id, force=force)
        
        self.follow_user(self.user_id)
    
    @property
    def title(self):
        return self.blurblog_title if self.blurblog_title else self.username + "'s blurblog"
        
    def feed(self):
        params = self.to_json(compact=True)
        params.update({
            'feed_title': self.title,
            'page_url': reverse('load-social-page', kwargs={'user_id': self.user_id, 'username': self.username_slug}),
            'shared_stories_count': self.shared_stories_count,
        })
        return params
        
    def page(self):
        params = self.to_json(include_follows=True)
        params.update({
            'feed_title': self.title,
            'custom_css': self.custom_css,
        })
        return params
    
    @property
    def profile_photo_url(self):
        if self.photo_url:
            return self.photo_url
        return settings.MEDIA_URL + 'img/reader/default_profile_photo.png'
    
    @property
    def large_photo_url(self):
        photo_url = self.email_photo_url
        if 'graph.facebook.com' in photo_url:
            return photo_url + '?type=large'
        elif 'twimg' in photo_url:
            return photo_url.replace('_normal', '')
        elif '/avatars/' in photo_url:
            return photo_url.replace('thumbnail_', 'large_')
        return photo_url
            
    @property
    def email_photo_url(self):
        if self.photo_url:
            if self.photo_url.startswith('//'):
                self.photo_url = 'http:' + self.photo_url
            return self.photo_url
        domain = Site.objects.get_current().domain
        return 'http://' + domain + settings.MEDIA_URL + 'img/reader/default_profile_photo.png'
        
    def to_json(self, compact=False, include_follows=False, common_follows_with_user=None,
                include_settings=False, include_following_user=None):
        domain = Site.objects.get_current().domain
        params = {
            'id': 'social:%s' % self.user_id,
            'user_id': self.user_id,
            'username': self.username,
            'photo_url': self.email_photo_url,
            'large_photo_url': self.large_photo_url,
            'location': self.location,
            'num_subscribers': self.follower_count,
            'feed_title': self.title,
            'feed_address': "http://%s%s" % (domain, reverse('shared-stories-rss-feed', 
                                    kwargs={'user_id': self.user_id, 'username': self.username_slug})),
            'feed_link': self.blurblog_url,
            'protected': self.protected,
            'private': self.private,
        }
        if not compact:
            params.update({
                'large_photo_url': self.large_photo_url,
                'bio': self.bio,
                'website': self.website,
                'shared_stories_count': self.shared_stories_count,
                'following_count': self.following_count,
                'follower_count': self.follower_count,
                'popular_publishers': json.decode(self.popular_publishers),
                'stories_last_month': self.stories_last_month,
                'average_stories_per_month': self.average_stories_per_month,
            })
        if include_settings:
            params.update({
                'custom_css': self.custom_css,
                'custom_bgcolor': self.custom_bgcolor,
            })
        if include_follows:
            params.update({
                'photo_service': self.photo_service,
                'following_user_ids': self.following_user_ids_without_self[:48],
                'follower_user_ids': self.follower_user_ids_without_self[:48],
            })
        if common_follows_with_user:
            FOLLOWERS_LIMIT = 128
            with_user = MSocialProfile.get_user(common_follows_with_user)
            followers_youknow, followers_everybody = with_user.common_follows(self.user_id, direction='followers')
            following_youknow, following_everybody = with_user.common_follows(self.user_id, direction='following')
            params['followers_youknow'] = followers_youknow[:FOLLOWERS_LIMIT]
            params['followers_everybody'] = followers_everybody[:FOLLOWERS_LIMIT]
            params['following_youknow'] = following_youknow[:FOLLOWERS_LIMIT]
            params['following_everybody'] = following_everybody[:FOLLOWERS_LIMIT]
            params['requested_follow'] = common_follows_with_user in self.requested_follow_user_ids
        if include_following_user or common_follows_with_user:
            if not include_following_user:
                include_following_user = common_follows_with_user
            if include_following_user != self.user_id:
                params['followed_by_you'] = bool(self.is_followed_by_user(include_following_user))
                params['following_you'] = self.is_following_user(include_following_user)

        return params
    
    @property
    def following_user_ids_without_self(self):
        if self.user_id in self.following_user_ids:
            return [u for u in self.following_user_ids if u != self.user_id]
        return self.following_user_ids
        
    @property
    def follower_user_ids_without_self(self):
        if self.user_id in self.follower_user_ids:
            return [u for u in self.follower_user_ids if u != self.user_id]
        return self.follower_user_ids
        
    def import_user_fields(self, skip_save=False):
        user = User.objects.get(pk=self.user_id)
        self.username = user.username
        self.email = user.email

    def count_follows(self, skip_save=False):
        self.subscription_count = UserSubscription.objects.filter(user__pk=self.user_id).count()
        self.shared_stories_count = MSharedStory.objects.filter(user_id=self.user_id).count()
        self.following_count = len(self.following_user_ids_without_self)
        self.follower_count = len(self.follower_user_ids_without_self)
        if not skip_save:
            self.save()
        
    def follow_user(self, user_id, check_unfollowed=False, force=False):
        r = redis.Redis(connection_pool=settings.REDIS_POOL)
        
        if check_unfollowed and user_id in self.unfollowed_user_ids:
            return
            
        if self.user_id == user_id:
            followee = self
        else:
            followee = MSocialProfile.get_user(user_id)
        
        logging.debug(" ---> ~FB~SB%s~SN (%s) following %s" % (self.username, self.user_id, user_id))
        
        if not followee.protected or force:
            if user_id not in self.following_user_ids:
                self.following_user_ids.append(user_id)
            elif not force:
                return
            
        if user_id in self.unfollowed_user_ids:
            self.unfollowed_user_ids.remove(user_id)
        self.count_follows()
        self.save()
        
        if followee.protected and user_id != self.user_id and not force:
            if self.user_id not in followee.requested_follow_user_ids:
                followee.requested_follow_user_ids.append(self.user_id)
                MFollowRequest.add(self.user_id, user_id)
        elif self.user_id not in followee.follower_user_ids:
            followee.follower_user_ids.append(self.user_id)
        followee.count_follows()
        followee.save()

        if followee.protected and user_id != self.user_id and not force:
            from apps.social.tasks import EmailFollowRequest
            EmailFollowRequest.apply_async(kwargs=dict(follower_user_id=self.user_id,
                                                       followee_user_id=user_id),
                                           countdown=settings.SECONDS_TO_DELAY_CELERY_EMAILS)
            return
            
        following_key = "F:%s:F" % (self.user_id)
        r.sadd(following_key, user_id)
        follower_key = "F:%s:f" % (user_id)
        r.sadd(follower_key, self.user_id)

        if user_id != self.user_id:
            MInteraction.new_follow(follower_user_id=self.user_id, followee_user_id=user_id)
            MActivity.new_follow(follower_user_id=self.user_id, followee_user_id=user_id)
        
        socialsub, _ = MSocialSubscription.objects.get_or_create(user_id=self.user_id, 
                                                                 subscription_user_id=user_id)
        socialsub.needs_unread_recalc = True
        socialsub.save()
        
        MFollowRequest.remove(self.user_id, user_id)
        
        if not force:
            from apps.social.tasks import EmailNewFollower
            EmailNewFollower.apply_async(kwargs=dict(follower_user_id=self.user_id,
                                                     followee_user_id=user_id),
                                         countdown=settings.SECONDS_TO_DELAY_CELERY_EMAILS)
        
        return socialsub
    
    def is_following_user(self, user_id):
        # XXX TODO: Outsource to redis
        return user_id in self.following_user_ids
    
    def is_followed_by_user(self, user_id):
        # XXX TODO: Outsource to redis
        return user_id in self.follower_user_ids
        
    def unfollow_user(self, user_id):
        r = redis.Redis(connection_pool=settings.REDIS_POOL)
        
        if not isinstance(user_id, int):
            user_id = int(user_id)
        
        if user_id == self.user_id:
            # Only unfollow other people, not yourself.
            return

        if user_id in self.following_user_ids:
            self.following_user_ids.remove(user_id)
        if user_id not in self.unfollowed_user_ids:
            self.unfollowed_user_ids.append(user_id)
        self.count_follows()
        self.save()
        
        followee = MSocialProfile.get_user(user_id)
        if self.user_id in followee.follower_user_ids:
            followee.follower_user_ids.remove(self.user_id)
            followee.count_follows()
            followee.save()
        if self.user_id in followee.requested_follow_user_ids:
            followee.requested_follow_user_ids.remove(self.user_id)
            followee.count_follows()
            followee.save()
            MFollowRequest.remove(self.user_id, user_id)
        
        following_key = "F:%s:F" % (self.user_id)
        r.srem(following_key, user_id)
        follower_key = "F:%s:f" % (user_id)
        r.srem(follower_key, self.user_id)
        
        try:
            MSocialSubscription.objects.get(user_id=self.user_id, subscription_user_id=user_id).delete()
        except MSocialSubscription.DoesNotExist:
            return False
    
    def common_follows(self, user_id, direction='followers'):
        r = redis.Redis(connection_pool=settings.REDIS_POOL)
        
        my_followers    = "F:%s:%s" % (self.user_id, 'F' if direction == 'followers' else 'F')
        their_followers = "F:%s:%s" % (user_id, 'f' if direction == 'followers' else 'F')
        follows_inter   = r.sinter(their_followers, my_followers)
        follows_diff    = r.sdiff(their_followers, my_followers)
        follows_inter   = [int(f) for f in follows_inter]
        follows_diff    = [int(f) for f in follows_diff]
        
        if user_id in follows_inter:
            follows_inter.remove(user_id)
        if user_id in follows_diff:
            follows_diff.remove(user_id)
        
        return follows_inter, follows_diff
    
    def send_email_for_new_follower(self, follower_user_id):
        user = User.objects.get(pk=self.user_id)
        if follower_user_id not in self.follower_user_ids:
            logging.user(user, "~FMNo longer being followed by %s" % follower_user_id)
            return
        if not user.email:
            logging.user(user, "~FMNo email to send to, skipping.")
            return
        elif not user.profile.send_emails:
            logging.user(user, "~FMDisabled emails, skipping.")
            return
        if self.user_id == follower_user_id:
            return
        
        emails_sent = MSentEmail.objects.filter(receiver_user_id=user.pk,
                                                sending_user_id=follower_user_id,
                                                email_type='new_follower')
        day_ago = datetime.datetime.now() - datetime.timedelta(days=1)
        for email in emails_sent:
            if email.date_sent > day_ago:
                logging.user(user, "~SK~FMNot sending new follower email, already sent before. NBD.")
                return
        
        follower_profile = MSocialProfile.get_user(follower_user_id)
        common_followers, _ = self.common_follows(follower_user_id, direction='followers')
        common_followings, _ = self.common_follows(follower_user_id, direction='following')
        if self.user_id in common_followers:
            common_followers.remove(self.user_id)
        if self.user_id in common_followings:
            common_followings.remove(self.user_id)
        common_followers = MSocialProfile.profiles(common_followers)
        common_followings = MSocialProfile.profiles(common_followings)
        
        data = {
            'user': user,
            'follower_profile': follower_profile,
            'common_followers': common_followers,
            'common_followings': common_followings,
        }
        
        text    = render_to_string('mail/email_new_follower.txt', data)
        html    = render_to_string('mail/email_new_follower.xhtml', data)
        subject = "%s is now following your Blurblog on NewsBlur!" % follower_profile.username
        msg     = EmailMultiAlternatives(subject, text, 
                                         from_email='NewsBlur <%s>' % settings.HELLO_EMAIL,
                                         to=['%s <%s>' % (user.username, user.email)])
        msg.attach_alternative(html, "text/html")
        msg.send()
        
        MSentEmail.record(receiver_user_id=user.pk, sending_user_id=follower_user_id,
                          email_type='new_follower')
                
        logging.user(user, "~BB~FM~SBSending email for new follower: %s" % follower_profile.username)

    def send_email_for_follow_request(self, follower_user_id):
        user = User.objects.get(pk=self.user_id)
        if follower_user_id not in self.requested_follow_user_ids:
            logging.user(user, "~FMNo longer being followed by %s" % follower_user_id)
            return
        if not user.email:
            logging.user(user, "~FMNo email to send to, skipping.")
            return
        elif not user.profile.send_emails:
            logging.user(user, "~FMDisabled emails, skipping.")
            return
        if self.user_id == follower_user_id:
            return
        
        emails_sent = MSentEmail.objects.filter(receiver_user_id=user.pk,
                                                sending_user_id=follower_user_id,
                                                email_type='follow_request')
        day_ago = datetime.datetime.now() - datetime.timedelta(days=1)
        for email in emails_sent:
            if email.date_sent > day_ago:
                logging.user(user, "~SK~FMNot sending follow request email, already sent before. NBD.")
                return
        
        follower_profile = MSocialProfile.get_user(follower_user_id)
        common_followers, _ = self.common_follows(follower_user_id, direction='followers')
        common_followings, _ = self.common_follows(follower_user_id, direction='following')
        if self.user_id in common_followers:
            common_followers.remove(self.user_id)
        if self.user_id in common_followings:
            common_followings.remove(self.user_id)
        common_followers = MSocialProfile.profiles(common_followers)
        common_followings = MSocialProfile.profiles(common_followings)
        
        data = {
            'user': user,
            'follower_profile': follower_profile,
            'common_followers': common_followers,
            'common_followings': common_followings,
        }
        
        text    = render_to_string('mail/email_follow_request.txt', data)
        html    = render_to_string('mail/email_follow_request.xhtml', data)
        subject = "%s has requested to follow your Blurblog on NewsBlur" % follower_profile.username
        msg     = EmailMultiAlternatives(subject, text, 
                                         from_email='NewsBlur <%s>' % settings.HELLO_EMAIL,
                                         to=['%s <%s>' % (user.username, user.email)])
        msg.attach_alternative(html, "text/html")
        msg.send()
        
        MSentEmail.record(receiver_user_id=user.pk, sending_user_id=follower_user_id,
                          email_type='follow_request')
                
        logging.user(user, "~BB~FM~SBSending email for follow request: %s" % follower_profile.username)
            
    def save_feed_story_history_statistics(self):
        """
        Fills in missing months between earlier occurances and now.
        
        Save format: [('YYYY-MM, #), ...]
        Example output: [(2010-12, 123), (2011-01, 146)]
        """
        now = datetime.datetime.utcnow()
        min_year = now.year
        total = 0
        month_count = 0

        # Count stories, aggregate by year and month. Map Reduce!
        map_f = """
            function() {
                var date = (this.shared_date.getFullYear()) + "-" + (this.shared_date.getMonth()+1);
                emit(date, 1);
            }
        """
        reduce_f = """
            function(key, values) {
                var total = 0;
                for (var i=0; i < values.length; i++) {
                    total += values[i];
                }
                return total;
            }
        """
        dates = {}
        res = MSharedStory.objects(user_id=self.user_id).map_reduce(map_f, reduce_f, output='inline')
        for r in res:
            dates[r.key] = r.value
            year = int(re.findall(r"(\d{4})-\d{1,2}", r.key)[0])
            if year < min_year:
                min_year = year
        
        # Assemble a list with 0's filled in for missing months, 
        # trimming left and right 0's.
        months = []
        start = False
        for year in range(min_year, now.year+1):
            for month in range(1, 12+1):
                if datetime.datetime(year, month, 1) < now:
                    key = u'%s-%s' % (year, month)
                    if dates.get(key) or start:
                        start = True
                        months.append((key, dates.get(key, 0)))
                        total += dates.get(key, 0)
                        month_count += 1

        self.story_count_history = months
        self.average_stories_per_month = total / max(1, month_count)
        self.save()
    
    def save_classifier_counts(self):
        
        def calculate_scores(cls, facet):
            map_f = """
                function() {
                    emit(this["%s"], {
                        pos: this.score>0 ? this.score : 0, 
                        neg: this.score<0 ? Math.abs(this.score) : 0
                    });
                }
            """ % (facet)
            reduce_f = """
                function(key, values) {
                    var result = {pos: 0, neg: 0};
                    values.forEach(function(value) {
                        result.pos += value.pos;
                        result.neg += value.neg;
                    });
                    return result;
                }
            """
            scores = []
            res = cls.objects(social_user_id=self.user_id).map_reduce(map_f, reduce_f, output='inline')
            for r in res:
                facet_values = dict([(k, int(v)) for k,v in r.value.iteritems()])
                facet_values[facet] = r.key
                scores.append(facet_values)
            scores = sorted(scores, key=lambda v: v['neg'] - v['pos'])

            return scores
        
        scores = {}
        for cls, facet in [(MClassifierTitle, 'title'), 
                           (MClassifierAuthor, 'author'), 
                           (MClassifierTag, 'tag'), 
                           (MClassifierFeed, 'feed_id')]:
            scores[facet] = calculate_scores(cls, facet)
            if facet == 'feed_id' and scores[facet]:
                scores['feed'] = scores[facet]
                del scores['feed_id']
            elif not scores[facet]:
                del scores[facet]
                
        if scores:
            self.feed_classifier_counts = scores
            self.save()

class MSocialSubscription(mongo.Document):
    UNREAD_CUTOFF = datetime.datetime.utcnow() - datetime.timedelta(days=settings.DAYS_OF_UNREAD)

    user_id = mongo.IntField()
    subscription_user_id = mongo.IntField(unique_with='user_id')
    follow_date = mongo.DateTimeField(default=datetime.datetime.utcnow())
    last_read_date = mongo.DateTimeField(default=UNREAD_CUTOFF)
    mark_read_date = mongo.DateTimeField(default=UNREAD_CUTOFF)
    unread_count_neutral = mongo.IntField(default=0)
    unread_count_positive = mongo.IntField(default=0)
    unread_count_negative = mongo.IntField(default=0)
    unread_count_updated = mongo.DateTimeField()
    oldest_unread_story_date = mongo.DateTimeField()
    needs_unread_recalc = mongo.BooleanField(default=False)
    feed_opens = mongo.IntField(default=0)
    is_trained = mongo.BooleanField(default=False)
    
    meta = {
        'collection': 'social_subscription',
        'indexes': [('user_id', 'subscription_user_id')],
        'allow_inheritance': False,
    }

    def __unicode__(self):
        user = User.objects.get(pk=self.user_id)
        subscription_user = User.objects.get(pk=self.subscription_user_id)
        return "Socialsub %s:%s" % (user, subscription_user)
    
    @classmethod
    def feeds(cls, user_id=None, subscription_user_id=None, calculate_all_scores=False,
              update_counts=False, *args, **kwargs):
        params = {
            'user_id': user_id,
        }
        if subscription_user_id:
            params["subscription_user_id"] = subscription_user_id
        social_subs = cls.objects.filter(**params)

        social_feeds = []
        if social_subs:
            if calculate_all_scores:
                for s in social_subs: s.calculate_feed_scores()

            # Fetch user profiles of subscriptions
            social_user_ids = [sub.subscription_user_id for sub in social_subs]
            social_profiles = MSocialProfile.profile_feeds(social_user_ids)
            for social_sub in social_subs:
                user_id = social_sub.subscription_user_id
                if social_profiles[user_id]['shared_stories_count'] <= 0:
                    continue
                if update_counts and social_sub.needs_unread_recalc:
                    social_sub.calculate_feed_scores()
                    
                # Combine subscription read counts with feed/user info
                feed = dict(social_sub.to_json().items() + social_profiles[user_id].items())
                social_feeds.append(feed)

        return social_feeds
    
    @classmethod
    def feeds_with_updated_counts(cls, user, social_feed_ids=None):
        feeds = {}
        
        # Get social subscriptions for user
        user_subs = cls.objects.filter(user_id=user.pk)
        if social_feed_ids:
            social_user_ids = [int(f.replace('social:', '')) for f in social_feed_ids]
            user_subs = user_subs.filter(subscription_user_id__in=social_user_ids)
            profiles = MSocialProfile.objects.filter(user_id__in=social_user_ids)
            profiles = dict((p.user_id, p) for p in profiles)
        
        UNREAD_CUTOFF = datetime.datetime.utcnow() - datetime.timedelta(days=settings.DAYS_OF_UNREAD)

        for i, sub in enumerate(user_subs):
            # Count unreads if subscription is stale.
            if (sub.needs_unread_recalc or 
                (sub.unread_count_updated and
                 sub.unread_count_updated < UNREAD_CUTOFF) or 
                (sub.oldest_unread_story_date and
                 sub.oldest_unread_story_date < UNREAD_CUTOFF)):
                sub = sub.calculate_feed_scores(force=True, silent=True)

            feed_id = "social:%s" % sub.subscription_user_id
            feeds[feed_id] = {
                'ps': sub.unread_count_positive,
                'nt': sub.unread_count_neutral,
                'ng': sub.unread_count_negative,
                'id': feed_id,
            }
            if social_feed_ids and sub.subscription_user_id in profiles:
                feeds[feed_id]['shared_stories_count'] = profiles[sub.subscription_user_id].shared_stories_count

        return feeds
        
    def to_json(self):
        return {
            'user_id': self.user_id,
            'subscription_user_id': self.subscription_user_id,
            'nt': self.unread_count_neutral,
            'ps': self.unread_count_positive,
            'ng': self.unread_count_negative,
            'is_trained': self.is_trained,
            'feed_opens': self.feed_opens,
        }
    
    def get_stories(self, offset=0, limit=6, order='newest', read_filter='all', 
                    withscores=False, hashes_only=False):
        r = redis.Redis(connection_pool=settings.REDIS_STORY_HASH_POOL)
        ignore_user_stories = False
        
        stories_key         = 'B:%s' % (self.subscription_user_id)
        read_stories_key    = 'RS:%s' % (self.user_id)
        unread_stories_key  = 'UB:%s:%s' % (self.user_id, self.subscription_user_id)

        if not r.exists(stories_key):
            return []
        elif read_filter != 'unread' or not r.exists(read_stories_key):
            ignore_user_stories = True
            unread_stories_key = stories_key
        else:
            r.sdiffstore(unread_stories_key, stories_key, read_stories_key)

        sorted_stories_key          = 'zB:%s' % (self.subscription_user_id)
        unread_ranked_stories_key   = 'z%sUB:%s:%s' % ('h' if hashes_only else '', 
                                                       self.user_id, self.subscription_user_id)
        r.zinterstore(unread_ranked_stories_key, [sorted_stories_key, unread_stories_key])
        
        current_time    = int(time.time() + 60*60*24)
        mark_read_time  = int(time.mktime(self.mark_read_date.timetuple())) + 1
        if order == 'oldest':
            byscorefunc = r.zrangebyscore
            min_score = mark_read_time
            max_score = current_time
        else:
            byscorefunc = r.zrevrangebyscore
            min_score = current_time
            now = datetime.datetime.now()
            two_weeks_ago = now - datetime.timedelta(days=settings.DAYS_OF_UNREAD)
            max_score = int(time.mktime(two_weeks_ago.timetuple()))-1000
        story_ids = byscorefunc(unread_ranked_stories_key, min_score, 
                                  max_score, start=offset, num=limit,
                                  withscores=withscores)

        r.expire(unread_ranked_stories_key, 24*60*60)

        if not ignore_user_stories:
            r.delete(unread_stories_key)

        return story_ids
        
    @classmethod
<<<<<<< HEAD
    def feed_stories(cls, user_id, social_user_ids, offset=0, limit=6, order='newest', read_filter='all', relative_user_id=None, everything_unread=False, cache=True):
=======
    def feed_stories(cls, user_id, social_user_ids, offset=0, limit=6, order='newest', read_filter='all', relative_user_id=None):
>>>>>>> 71aa9612
        r = redis.Redis(connection_pool=settings.REDIS_STORY_HASH_POOL)
        
        if not relative_user_id:
            relative_user_id = user_id
            
        if order == 'oldest':
            range_func = r.zrange
        else:
            range_func = r.zrevrange
            
        if not isinstance(social_user_ids, list):
            social_user_ids = [social_user_ids]

<<<<<<< HEAD
        unread_ranked_stories_keys  = 'zU:%s:social' % (user_id)
        if offset and r.exists(unread_ranked_stories_keys) and cache:
            story_hashes = range_func(unread_ranked_stories_keys, offset, offset+limit, withscores=True)
=======
        ranked_stories_keys  = 'zU:%s:social' % (user_id)
        read_ranked_stories_keys  = 'zhU:%s:social' % (user_id)
        if offset and r.exists(ranked_stories_keys) and r.exists(read_ranked_stories_keys):
            story_hashes = range_func(ranked_stories_keys, offset, limit, withscores=True)
            read_story_hashes = range_func(read_ranked_stories_keys, 0, -1)
>>>>>>> 71aa9612
            if story_hashes:
                story_hashes, story_dates = zip(*story_hashes)
                return story_hashes, story_dates, read_story_hashes
            else:
                return [], [], []
        else:
            r.delete(ranked_stories_keys)
            r.delete(read_ranked_stories_keys)
        
        for social_user_id in social_user_ids:
            us = cls.objects.get(user_id=relative_user_id, subscription_user_id=social_user_id)
            story_hashes = us.get_stories(offset=0, limit=100,
                                          order=order, read_filter=read_filter, 
                                          withscores=True)
            if story_hashes:
<<<<<<< HEAD
                r.zadd(unread_ranked_stories_keys, **dict(story_hashes))
            
        story_hashes = range_func(unread_ranked_stories_keys, offset, offset+limit, withscores=True)
        r.expire(unread_ranked_stories_keys, 24*60*60)
=======
                r.zadd(ranked_stories_keys, **dict(story_hashes))
>>>>>>> 71aa9612
        
        r.zinterstore(read_ranked_stories_keys, [ranked_stories_keys, "RS:%s" % user_id])
        story_hashes = range_func(ranked_stories_keys, offset, limit, withscores=True)
        read_story_hashes = range_func(read_ranked_stories_keys, offset, limit)
        r.expire(ranked_stories_keys, 24*60*60)
        r.expire(read_ranked_stories_keys, 24*60*60)

        if story_hashes:
            story_hashes, story_dates = zip(*story_hashes)
            return story_hashes, story_dates, read_story_hashes
        else:
            return [], [], []
        
    def mark_story_ids_as_read(self, story_ids, feed_id=None, mark_all_read=False, request=None):
        data = dict(code=0, payload=story_ids)
        r = redis.Redis(connection_pool=settings.REDIS_POOL)
        
        if not request:
            request = User.objects.get(pk=self.user_id)
    
        if not self.needs_unread_recalc and not mark_all_read:
            self.needs_unread_recalc = True
            self.save()
    
        sub_username = MSocialProfile.get_user(self.subscription_user_id).username
        
        if len(story_ids) > 1:
            logging.user(request, "~FYRead %s stories in social subscription: %s" % (len(story_ids), sub_username))
        else:
            logging.user(request, "~FYRead story in social subscription: %s" % (sub_username))
        
        for story_id in set(story_ids):
            try:
                story = MSharedStory.objects.get(user_id=self.subscription_user_id,
                                                 story_guid=story_id)
            except MSharedStory.DoesNotExist:
                if settings.DEBUG:
                    logging.user(request, "~BR~FYCould not find story: %s/%s" %
                                          (self.subscription_user_id, story_id))
                continue
            now = datetime.datetime.utcnow()
            date = now if now > story.story_date else story.story_date # For handling future stories
            feed_id = story.story_feed_id
            try:
                RUserStory.mark_read(self.user_id, feed_id, story.story_hash)
                m, _ = MUserStory.objects.get_or_create(user_id=self.user_id, 
                                                        feed_id=feed_id, 
                                                        story_id=story.story_guid,
                                                        defaults={
                                                            "read_date": date,
                                                            "story_date": story.shared_date,
                                                        })
            except NotUniqueError:
                if not mark_all_read or settings.DEBUG:
                    logging.user(request, "~FRAlready saved read story: %s" % story.story_guid)
                continue
            except MUserStory.MultipleObjectsReturned:
                if not mark_all_read or settings.DEBUG:
                    logging.user(request, "~BR~FW~SKMultiple read stories: %s" % story.story_guid)
            
            # Find other social feeds with this story to update their counts
            friend_key = "F:%s:F" % (self.user_id)
            share_key = "S:%s:%s" % (feed_id, story.guid_hash)
            friends_with_shares = [int(f) for f in r.sinter(share_key, friend_key)]
            if self.user_id in friends_with_shares:
                friends_with_shares.remove(self.user_id)
            if friends_with_shares:
                socialsubs = MSocialSubscription.objects.filter(user_id=self.user_id,
                                                                subscription_user_id__in=friends_with_shares)
                for socialsub in socialsubs:
                    if not socialsub.needs_unread_recalc:
                        socialsub.needs_unread_recalc = True
                        socialsub.save()
                    # XXX TODO: Real-time notification, just for this user
            
            # Also count on original subscription
            usersubs = UserSubscription.objects.filter(user=self.user_id, feed=feed_id)
            if usersubs:
                usersub = usersubs[0]
                if not usersub.needs_unread_recalc:
                    usersub.needs_unread_recalc = True
                    usersub.save()
                # XXX TODO: Real-time notification, just for this user
        return data
        
    @classmethod
    def mark_unsub_story_ids_as_read(cls, user_id, social_user_id, story_ids, feed_id=None,
                                     request=None):
        data = dict(code=0, payload=story_ids)
        
        if not request:
            request = User.objects.get(pk=user_id)
    
        if len(story_ids) > 1:
            logging.user(request, "~FYRead %s social stories from global" % (len(story_ids)))
        else:
            logging.user(request, "~FYRead social story from global")
        
        for story_id in set(story_ids):
            try:
                story = MSharedStory.objects.get(user_id=social_user_id,
                                                 story_guid=story_id)
            except MSharedStory.DoesNotExist:
                continue
            now = datetime.datetime.utcnow()
            date = now if now > story.story_date else story.story_date # For handling future stories
            try:
                RUserStory.mark_read(user_id, story.story_feed_id, story.story_hash)
                m, _ = MUserStory.objects.get_or_create(user_id=user_id, 
                                                        feed_id=story.story_feed_id, 
                                                        story_id=story.story_guid,
                                                        defaults={
                                                            "read_date": date,
                                                            "story_date": story.shared_date,
                                                        })
            except MUserStory.MultipleObjectsReturned:
                logging.user(request, "~BR~FW~SKMultiple read stories: %s" % story.story_guid)
            
            # Also count on original subscription
            usersubs = UserSubscription.objects.filter(user=user_id, feed=story.story_feed_id)
            if usersubs:
                usersub = usersubs[0]
                if not usersub.needs_unread_recalc:
                    usersub.needs_unread_recalc = True
                    usersub.save()
                # XXX TODO: Real-time notification, just for this user
        return data
    
    def mark_feed_read(self):
        latest_story_date = datetime.datetime.utcnow()
        UNREAD_CUTOFF     = datetime.datetime.utcnow() - datetime.timedelta(days=settings.DAYS_OF_UNREAD)

        # Use the latest story to get last read time.
        latest_shared_story = MSharedStory.objects(user_id=self.subscription_user_id,
                                                   shared_date__gte=UNREAD_CUTOFF
                              ).order_by('shared_date').only('shared_date').first()
        if latest_shared_story:
            latest_story_date = latest_shared_story['shared_date'] + datetime.timedelta(seconds=1)
                
        self.last_read_date = latest_story_date
        self.mark_read_date = latest_story_date
        self.unread_count_negative = 0
        self.unread_count_positive = 0
        self.unread_count_neutral = 0
        self.unread_count_updated = datetime.datetime.utcnow()
        self.oldest_unread_story_date = latest_story_date
        self.needs_unread_recalc = False
        
        # Manually mark all shared stories as read.
        stories = MSharedStory.objects.filter(user_id=self.subscription_user_id,
                                              shared_date__gte=UNREAD_CUTOFF).only('story_guid')
        story_ids = [s.story_guid for s in stories]
        self.mark_story_ids_as_read(story_ids, mark_all_read=True)
        
        # Cannot delete these stories, since the original feed may not be read. 
        # Just go 2 weeks back.
        # UNREAD_CUTOFF = now - datetime.timedelta(days=settings.DAYS_OF_UNREAD)
        # MUserStory.delete_marked_as_read_stories(self.user_id, self.feed_id, mark_read_date=UNREAD_CUTOFF)
                
        self.save()
    
    def calculate_feed_scores(self, force=False, silent=False):
        if not self.needs_unread_recalc and not force:
            return self
            
        now = datetime.datetime.now()
        UNREAD_CUTOFF = now - datetime.timedelta(days=settings.DAYS_OF_UNREAD)
        user = User.objects.get(pk=self.user_id)

        if user.profile.last_seen_on < UNREAD_CUTOFF:
            # if not silent:
            #     logging.info(' ---> [%s] SKIPPING Computing scores: %s (1 week+)' % (self.user, self.feed))
            return self
            
        feed_scores = dict(negative=0, neutral=0, positive=0)
        
        # Two weeks in age. If mark_read_date is older, mark old stories as read.
        date_delta = UNREAD_CUTOFF
        if date_delta < self.mark_read_date:
            date_delta = self.mark_read_date
        else:
            self.mark_read_date = date_delta

        unread_story_hashes = self.get_stories(read_filter='unread', limit=500, hashes_only=True)
        stories_db = MSharedStory.objects(user_id=self.subscription_user_id,
                                          story_hash__in=unread_story_hashes)
        story_feed_ids = set()
        story_ids = []
        for s in stories_db:
            story_feed_ids.add(s['story_feed_id'])
            story_ids.append(s['story_guid'])
        story_feed_ids = list(story_feed_ids)

        usersubs = UserSubscription.objects.filter(user__pk=self.user_id, feed__pk__in=story_feed_ids)
        usersubs_map = dict((sub.feed_id, sub) for sub in usersubs)
        
        oldest_unread_story_date = now
        unread_stories_db = []

        for story in stories_db:
            if story['story_hash'] not in unread_story_hashes:
                continue
            feed_id = story.story_feed_id
            if usersubs_map.get(feed_id) and story.shared_date < usersubs_map[feed_id].mark_read_date:
                continue
                
            unread_stories_db.append(story)
            if story.shared_date < oldest_unread_story_date:
                oldest_unread_story_date = story.shared_date
        stories = Feed.format_stories(unread_stories_db)

        classifier_feeds   = list(MClassifierFeed.objects(user_id=self.user_id, social_user_id=self.subscription_user_id))
        classifier_authors = list(MClassifierAuthor.objects(user_id=self.user_id, social_user_id=self.subscription_user_id))
        classifier_titles  = list(MClassifierTitle.objects(user_id=self.user_id, social_user_id=self.subscription_user_id))
        classifier_tags    = list(MClassifierTag.objects(user_id=self.user_id, social_user_id=self.subscription_user_id))
        # Merge with feed specific classifiers
        if story_feed_ids:
            classifier_feeds   = classifier_feeds + list(MClassifierFeed.objects(user_id=self.user_id,
                                                                                 feed_id__in=story_feed_ids))
            classifier_authors = classifier_authors + list(MClassifierAuthor.objects(user_id=self.user_id,
                                                                                     feed_id__in=story_feed_ids))
            classifier_titles  = classifier_titles + list(MClassifierTitle.objects(user_id=self.user_id,
                                                                                   feed_id__in=story_feed_ids))
            classifier_tags    = classifier_tags + list(MClassifierTag.objects(user_id=self.user_id,
                                                                               feed_id__in=story_feed_ids))

        for story in stories:
            scores = {
                'feed'   : apply_classifier_feeds(classifier_feeds, story['story_feed_id'],
                                                  social_user_ids=self.subscription_user_id),
                'author' : apply_classifier_authors(classifier_authors, story),
                'tags'   : apply_classifier_tags(classifier_tags, story),
                'title'  : apply_classifier_titles(classifier_titles, story),
            }
            
            max_score = max(scores['author'], scores['tags'], scores['title'])
            min_score = min(scores['author'], scores['tags'], scores['title'])
            
            if max_score > 0:
                feed_scores['positive'] += 1
            elif min_score < 0:
                feed_scores['negative'] += 1
            else:
                if scores['feed'] > 0:
                    feed_scores['positive'] += 1
                elif scores['feed'] < 0:
                    feed_scores['negative'] += 1
                else:
                    feed_scores['neutral'] += 1
                
        
        self.unread_count_positive = feed_scores['positive']
        self.unread_count_neutral = feed_scores['neutral']
        self.unread_count_negative = feed_scores['negative']
        self.unread_count_updated = datetime.datetime.now()
        self.oldest_unread_story_date = oldest_unread_story_date
        self.needs_unread_recalc = False
        
        self.save()

        if (self.unread_count_positive == 0 and 
            self.unread_count_neutral == 0 and
            self.unread_count_negative == 0):
            self.mark_feed_read()
        
        if not silent:
            logging.info(' ---> [%s] Computing social scores: %s (%s/%s/%s)' % (user.username, self.subscription_user_id, feed_scores['negative'], feed_scores['neutral'], feed_scores['positive']))
            
        return self
    
    @classmethod
    def mark_dirty_sharing_story(cls, user_id, story_feed_id, story_guid_hash):
        r = redis.Redis(connection_pool=settings.REDIS_POOL)
        
        friends_key = "F:%s:F" % (user_id)
        share_key = "S:%s:%s" % (story_feed_id, story_guid_hash)
        following_user_ids = r.sinter(friends_key, share_key)
        following_user_ids = [int(f) for f in following_user_ids]
        if not following_user_ids:
            return None

        social_subs = cls.objects.filter(user_id=user_id, subscription_user_id__in=following_user_ids)
        for social_sub in social_subs:
            social_sub.needs_unread_recalc = True
            social_sub.save()
        return social_subs

class MCommentReply(mongo.EmbeddedDocument):
    reply_id      = mongo.ObjectIdField()
    user_id       = mongo.IntField()
    publish_date  = mongo.DateTimeField()
    comments      = mongo.StringField()
    email_sent    = mongo.BooleanField(default=False)
    liking_users  = mongo.ListField(mongo.IntField())
    
    def to_json(self):
        reply = {
            'reply_id': self.reply_id,
            'user_id': self.user_id,
            'publish_date': relative_timesince(self.publish_date),
            'date': self.publish_date,
            'comments': self.comments,
        }
        return reply
        
    meta = {
        'ordering': ['publish_date'],
        'id_field': 'reply_id',
        'allow_inheritance': False,
    }


class MSharedStory(mongo.Document):
    user_id                  = mongo.IntField()
    shared_date              = mongo.DateTimeField()
    comments                 = mongo.StringField()
    has_comments             = mongo.BooleanField(default=False)
    has_replies              = mongo.BooleanField(default=False)
    replies                  = mongo.ListField(mongo.EmbeddedDocumentField(MCommentReply))
    source_user_id           = mongo.IntField()
    story_db_id              = mongo.ObjectIdField()
    story_hash               = mongo.StringField()
    story_feed_id            = mongo.IntField()
    story_date               = mongo.DateTimeField()
    story_title              = mongo.StringField(max_length=1024)
    story_content            = mongo.StringField()
    story_content_z          = mongo.BinaryField()
    story_original_content   = mongo.StringField()
    story_original_content_z = mongo.BinaryField()
    original_text_z          = mongo.BinaryField()
    story_content_type       = mongo.StringField(max_length=255)
    story_author_name        = mongo.StringField()
    story_permalink          = mongo.StringField()
    story_guid               = mongo.StringField(unique_with=('user_id',))
    story_guid_hash          = mongo.StringField(max_length=6)
    story_tags               = mongo.ListField(mongo.StringField(max_length=250))
    posted_to_services       = mongo.ListField(mongo.StringField(max_length=20))
    mute_email_users         = mongo.ListField(mongo.IntField())
    liking_users             = mongo.ListField(mongo.IntField())
    emailed_reshare          = mongo.BooleanField(default=False)
    emailed_replies          = mongo.ListField(mongo.ObjectIdField())
    image_count              = mongo.IntField()
    image_sizes              = mongo.ListField(mongo.DictField())
    
    meta = {
        'collection': 'shared_stories',
        'indexes': [('user_id', '-shared_date'), ('user_id', 'story_feed_id'), 
                    ('user_id', 'story_db_id'),
                    'shared_date', 'story_guid', 'story_feed_id'],
        'index_drop_dups': True,
        'ordering': ['-shared_date'],
        'allow_inheritance': False,
    }

    def __unicode__(self):
        user = User.objects.get(pk=self.user_id)
        return "%s: %s (%s)%s%s" % (user.username, 
                                    self.story_title[:20], 
                                    self.story_feed_id, 
                                    ': ' if self.has_comments else '', 
                                    self.comments[:20])

    @property
    def guid_hash(self):
        return hashlib.sha1(self.story_guid).hexdigest()[:6]
    
    @property
    def feed_guid_hash(self):
        return "%s:%s" % (self.story_feed_id or "0", self.guid_hash)
    
    def to_json(self):
        return {
            "user_id": self.user_id,
            "shared_date": self.shared_date,
            "story_title": self.story_title,
            "story_content": self.story_content_z and zlib.decompress(self.story_content_z),
            "comments": self.comments,
        }
        
    def save(self, *args, **kwargs):
        scrubber = SelectiveScriptScrubber()

        if self.story_content:
            self.story_content = scrubber.scrub(self.story_content)
            self.story_content_z = zlib.compress(self.story_content)
            self.story_content = None
        if self.story_original_content:
            self.story_original_content_z = zlib.compress(self.story_original_content)
            self.story_original_content = None

        self.story_guid_hash = hashlib.sha1(self.story_guid).hexdigest()[:6]
        self.story_title = strip_tags(self.story_title)
        self.story_hash = self.feed_guid_hash

        self.comments = linkify(strip_tags(self.comments))
        for reply in self.replies:
            reply.comments = linkify(strip_tags(reply.comments))

        self.shared_date = self.shared_date or datetime.datetime.utcnow()
        self.has_replies = bool(len(self.replies))

        super(MSharedStory, self).save(*args, **kwargs)
        
        author = MSocialProfile.get_user(self.user_id)
        author.count_follows()
        
        self.sync_redis()
        
        MActivity.new_shared_story(user_id=self.user_id, source_user_id=self.source_user_id, 
                                   story_title=self.story_title, 
                                   comments=self.comments, story_feed_id=self.story_feed_id,
                                   story_id=self.story_guid, share_date=self.shared_date)
        
    def delete(self, *args, **kwargs):
        MActivity.remove_shared_story(user_id=self.user_id, story_feed_id=self.story_feed_id,
                                      story_id=self.story_guid)

        self.remove_from_redis()

        super(MSharedStory, self).delete(*args, **kwargs)
    
    def unshare_story(self):
        socialsubs = MSocialSubscription.objects.filter(subscription_user_id=self.user_id,
                                                        needs_unread_recalc=False)
        for socialsub in socialsubs:
            socialsub.needs_unread_recalc = True
            socialsub.save()

        self.delete()

    @classmethod
    def get_shared_stories_from_site(cls, feed_id, user_id, story_url, limit=3):
        your_story = cls.objects.filter(story_feed_id=feed_id,
                                        story_permalink=story_url,
                                        user_id=user_id).limit(1).first()
        same_stories = cls.objects.filter(story_feed_id=feed_id,
                                          story_permalink=story_url,
                                          user_id__ne=user_id
                                          ).order_by('-shared_date')

        same_stories = [{
            "user_id": story.user_id,
            "comments": story.comments,
            "relative_date": relative_timesince(story.shared_date),
            "blurblog_permalink": story.blurblog_permalink(),
        } for story in same_stories]
        
        other_stories = []
        if feed_id:
            other_stories = cls.objects.filter(story_feed_id=feed_id,
                                               story_permalink__ne=story_url
                                               ).order_by('-shared_date').limit(limit)
            other_stories = [{
                "user_id": story.user_id,
                "story_title": story.story_title,
                "story_permalink": story.story_permalink,
                "comments": story.comments,
                "relative_date": relative_timesince(story.shared_date),
                "blurblog_permalink": story.blurblog_permalink(),
            } for story in other_stories]
        
        return your_story, same_stories, other_stories
        
    def ensure_story_db_id(self, save=True, force=False):
        if not self.story_db_id or force:
            story, _ = MStory.find_story(self.story_feed_id, self.story_guid)
            if story:
                logging.debug(" ***> Shared story didn't have story_db_id. Adding found id: %s" % story.id)
                self.story_db_id = story.id
                if save:
                    self.save()
                
    def set_source_user_id(self, source_user_id):
        if source_user_id == self.user_id:
            return
            
        def find_source(source_user_id, seen_user_ids):
            parent_shared_story = MSharedStory.objects.filter(user_id=source_user_id, 
                                                              story_guid=self.story_guid, 
                                                              story_feed_id=self.story_feed_id).limit(1)
            if parent_shared_story and parent_shared_story[0].source_user_id:
                user_id = parent_shared_story[0].source_user_id
                if user_id in seen_user_ids:
                    return source_user_id
                else:
                    seen_user_ids.append(user_id)
                    return find_source(user_id, seen_user_ids)
            else:
                return source_user_id
        
        if source_user_id:
            source_user_id = find_source(source_user_id, [])
            if source_user_id == self.user_id:
                return
            elif not self.source_user_id or source_user_id != self.source_user_id:
                self.source_user_id = source_user_id
                logging.debug("   ---> Re-share from %s." % source_user_id)
                self.save()
                
                MInteraction.new_reshared_story(user_id=self.source_user_id,
                                                reshare_user_id=self.user_id,
                                                comments=self.comments,
                                                story_title=self.story_title,
                                                story_feed_id=self.story_feed_id,
                                                story_id=self.story_guid)
    
    def mute_for_user(self, user_id):
        if user_id not in self.mute_email_users:
            self.mute_email_users.append(user_id)
            self.save()
        
    @classmethod
    def switch_feed(cls, original_feed_id, duplicate_feed_id):
        shared_stories = cls.objects.filter(story_feed_id=duplicate_feed_id)
        logging.info(" ---> %s shared stories" % shared_stories.count())
        for story in shared_stories:
            story.story_feed_id = original_feed_id
            story.save()
        
    @classmethod
    def collect_popular_stories(cls, cutoff=None, days=None):
        if not days: days = 1
        # shared_stories_count = sum(json.decode(MStatistics.get('stories_shared')))
        # cutoff = cutoff or max(math.floor(.025 * shared_stories_count), 3)
        cutoff = cutoff or 10
        today = datetime.datetime.now() - datetime.timedelta(days=days)
        
        map_f = """
            function() {
                emit(this.story_guid, {
                    'guid': this.story_guid, 
                    'feed_id': this.story_feed_id, 
                    'title': this.story_title,
                    'count': 1
                });
            }
        """
        reduce_f = """
            function(key, values) {
                var r = {'guid': key, 'count': 0};
                for (var i=0; i < values.length; i++) {
                    r.feed_id = values[i].feed_id;
                    r.title = values[i].title;
                    r.count += 1;
                }
                return r;
            }
        """
        finalize_f = """
            function(key, value) {
                if (value.count >= %(cutoff)s) {
                    var english_title = value.title.replace(/[^\\062-\\177]/g, "");
                    if (english_title.length < 5) return;
                    
                    return value;
                }
            }
        """ % {'cutoff': cutoff}
        res = cls.objects(shared_date__gte=today).map_reduce(map_f, reduce_f, 
                                                             finalize_f=finalize_f, 
                                                             output='inline')
        stories = dict([(r.key, r.value) for r in res if r.value])
        return stories, cutoff
        
    @classmethod
    def share_popular_stories(cls, cutoff=None, days=None, interactive=True):
        publish_new_stories = False
        popular_profile = MSocialProfile.objects.get(username='popular')
        popular_user = User.objects.get(pk=popular_profile.user_id)
        shared_stories_today, cutoff = cls.collect_popular_stories(cutoff=cutoff, days=days)
        shared = 0
        
        for guid, story_info in shared_stories_today.items():
            story, _ = MStory.find_story(story_info['feed_id'], story_info['guid'])
            if not story:
                logging.user(popular_user, "~FRPopular stories, story not found: %s" % story_info)
                continue
            
            if interactive:
                feed = Feed.get_by_id(story.story_feed_id)
                accept_story = raw_input("%s / %s [Y/n]: " % (story.story_title, feed.title))
                if accept_story in ['n', 'N']: continue
                
            story_db = dict([(k, v) for k, v in story._data.items() 
                                if k is not None and v is not None])
            story_db.pop('user_id', None)
            story_db.pop('comments', None)
            story_db.pop('replies', None)
            story_db['has_comments'] = False
            story_db['has_replies'] = False
            story_db['shared_date'] = datetime.datetime.now()
            story_values = {
                'user_id': popular_profile.user_id,
                'story_guid': story_db['story_guid'],
                'defaults': story_db,
            }
            shared_story, created = MSharedStory.objects.get_or_create(**story_values)
            if created:
                shared += 1
                publish_new_stories = True
                logging.user(popular_user, "~FCSharing: ~SB~FM%s (%s shares, %s min)" % (
                    story.story_title[:50],
                    story_info['count'],
                    cutoff))

        if publish_new_stories:
            socialsubs = MSocialSubscription.objects.filter(subscription_user_id=popular_user.pk)
            for socialsub in socialsubs:
                socialsub.needs_unread_recalc = True
                socialsub.save()
            shared_story.publish_update_to_subscribers()
        
        return shared
            
    @classmethod
    def sync_all_redis(cls, drop=False):
        r = redis.Redis(connection_pool=settings.REDIS_POOL)
        h = redis.Redis(connection_pool=settings.REDIS_STORY_HASH_POOL)
        if drop:
            for key_name in ["C", "S"]:
                keys = r.keys("%s:*" % key_name)
                print " ---> Removing %s keys named %s:*" % (len(keys), key_name)
                for key in keys:
                    r.delete(key)
        for story in cls.objects.all():
            story.sync_redis_shares(r=r)
            story.sync_redis_story(r=h)
    
    def sync_redis(self):
        self.sync_redis_shares()
        self.sync_redis_story()

    def sync_redis_shares(self, r=None):
        if not r:
            r = redis.Redis(connection_pool=settings.REDIS_POOL)
        
        share_key   = "S:%s:%s" % (self.story_feed_id, self.guid_hash)
        comment_key = "C:%s:%s" % (self.story_feed_id, self.guid_hash)
        r.sadd(share_key, self.user_id)
        if self.has_comments:
            r.sadd(comment_key, self.user_id)
        else:
            r.srem(comment_key, self.user_id)

    def sync_redis_story(self, r=None):
        if not r:
            r = redis.Redis(connection_pool=settings.REDIS_STORY_HASH_POOL)
        
        if not self.story_db_id:
            self.ensure_story_db_id(save=True)
            
        if self.story_db_id:
            r.sadd('B:%s' % self.user_id, self.feed_guid_hash)
            r.zadd('zB:%s' % self.user_id, self.feed_guid_hash,
                   time.mktime(self.shared_date.timetuple()))
            r.expire('B:%s' % self.user_id, settings.DAYS_OF_UNREAD*24*60*60)
            r.expire('zB:%s' % self.user_id, settings.DAYS_OF_UNREAD*24*60*60)
    
    def remove_from_redis(self):
        r = redis.Redis(connection_pool=settings.REDIS_POOL)
        share_key = "S:%s:%s" % (self.story_feed_id, self.guid_hash)
        r.srem(share_key, self.user_id)

        comment_key = "C:%s:%s" % (self.story_feed_id, self.guid_hash)
        r.srem(comment_key, self.user_id)

        h = redis.Redis(connection_pool=settings.REDIS_STORY_HASH_POOL)
        h.srem('B:%s' % self.user_id, self.feed_guid_hash)
        h.zrem('zB:%s' % self.user_id, self.feed_guid_hash)

    def publish_update_to_subscribers(self):
        try:
            r = redis.Redis(connection_pool=settings.REDIS_POOL)
            feed_id = "social:%s" % self.user_id
            listeners_count = r.publish(feed_id, 'story:new')
            if listeners_count:
                logging.debug("   ---> ~FMPublished to %s subscribers" % (listeners_count))
        except redis.ConnectionError:
            logging.debug("   ***> ~BMRedis is unavailable for real-time.")

    def comments_with_author(self):
        comments = {
            'id': self.id,
            'user_id': self.user_id,
            'comments': self.comments,
            'shared_date': relative_timesince(self.shared_date),
            'date': self.shared_date,
            'replies': [reply.to_json() for reply in self.replies],
            'liking_users': self.liking_users,
            'source_user_id': self.source_user_id,
        }
        return comments
    
    def comment_with_author_and_profiles(self):
        comment = self.comments_with_author()
        profile_user_ids = set([comment['user_id']])
        reply_user_ids = [reply['user_id'] for reply in comment['replies']]
        profile_user_ids = profile_user_ids.union(reply_user_ids)
        profile_user_ids = profile_user_ids.union(comment['liking_users'])
        if comment['source_user_id']:
            profile_user_ids.add(comment['source_user_id'])
        profiles = MSocialProfile.objects.filter(user_id__in=list(profile_user_ids))
        profiles = [profile.to_json(compact=True) for profile in profiles]

        return comment, profiles
        
    @classmethod
    def stories_with_comments_and_profiles(cls, stories, user_id, check_all=False):
        r = redis.Redis(connection_pool=settings.REDIS_POOL)
        friend_key = "F:%s:F" % (user_id)
        profile_user_ids = set()
        for story in stories: 
            story['friend_comments'] = []
            story['public_comments'] = []
            story['reply_count'] = 0
            if check_all or story['comment_count']:
                comment_key = "C:%s:%s" % (story['story_feed_id'], story['guid_hash'])
                story['comment_count'] = r.scard(comment_key)
                friends_with_comments = [int(f) for f in r.sinter(comment_key, friend_key)]
                sharer_user_ids = [int(f) for f in r.smembers(comment_key)]
                shared_stories = []
                if sharer_user_ids:
                    params = {
                        'story_guid': story['id'],
                        'story_feed_id': story['story_feed_id'],
                        'user_id__in': sharer_user_ids,
                    }
                    shared_stories = cls.objects.filter(**params)
                for shared_story in shared_stories:
                    comments = shared_story.comments_with_author()
                    story['reply_count'] += len(comments['replies'])
                    if shared_story.user_id in friends_with_comments:
                        story['friend_comments'].append(comments)
                    else:
                        story['public_comments'].append(comments)
                    if comments.get('source_user_id'):
                        profile_user_ids.add(comments['source_user_id'])
                    if comments.get('liking_users'):
                        profile_user_ids = profile_user_ids.union(comments['liking_users'])
                all_comments = story['friend_comments'] + story['public_comments']
                profile_user_ids = profile_user_ids.union([reply['user_id'] 
                                                           for c in all_comments
                                                           for reply in c['replies']])
                if story.get('source_user_id'):
                    profile_user_ids.add(story['source_user_id'])
                story['comment_count_friends'] = len(friends_with_comments)
                story['comment_count_public'] = story['comment_count'] - len(friends_with_comments)
                
            if check_all or story['share_count']:
                share_key = "S:%s:%s" % (story['story_feed_id'], story['guid_hash'])
                story['share_count'] = r.scard(share_key)
                friends_with_shares = [int(f) for f in r.sinter(share_key, friend_key)]
                nonfriend_user_ids = [int(f) for f in r.sdiff(share_key, friend_key)]
                profile_user_ids.update(nonfriend_user_ids)
                profile_user_ids.update(friends_with_shares)
                story['commented_by_public']  = [c['user_id'] for c in story['public_comments']]
                story['commented_by_friends'] = [c['user_id'] for c in story['friend_comments']]
                story['shared_by_public']     = list(set(nonfriend_user_ids) - 
                                                    set(story['commented_by_public']))
                story['shared_by_friends']    = list(set(friends_with_shares) - 
                                                     set(story['commented_by_friends']))
                story['share_count_public']  = story['share_count'] - len(friends_with_shares)
                story['share_count_friends'] = len(friends_with_shares)
                story['friend_user_ids'] = list(set(story['commented_by_friends'] + story['shared_by_friends']))
                story['public_user_ids'] = list(set(story['commented_by_public'] + story['shared_by_public']))
                if not story['share_user_ids']:
                    story['share_user_ids'] = story['friend_user_ids'] + story['public_user_ids']
                if story.get('source_user_id'):
                    profile_user_ids.add(story['source_user_id'])
            
        profiles = MSocialProfile.objects.filter(user_id__in=list(profile_user_ids))
        profiles = [profile.to_json(compact=True) for profile in profiles]
        
        # Toss public comments by private profiles
        profiles_dict = dict((profile['user_id'], profile) for profile in profiles)
        for story in stories:
            commented_by_public = story.get('commented_by_public') or [c['user_id'] for c in story['public_comments']]
            for user_id in commented_by_public:
                if profiles_dict[user_id]['private']:
                    story['public_comments'] = [c for c in story['public_comments'] if c['user_id'] != user_id]
                    story['comment_count_public'] -= 1
        
        return stories, profiles
    
    @staticmethod
    def attach_users_to_stories(stories, profiles):
        profiles = dict([(p['user_id'], p) for p in profiles])
        for s, story in enumerate(stories):
            for u, user_id in enumerate(story['shared_by_friends']):
                stories[s]['shared_by_friends'][u] = profiles[user_id]
            for u, user_id in enumerate(story['shared_by_public']):
                stories[s]['shared_by_public'][u] = profiles[user_id]
            for comment_set in ['friend_comments', 'public_comments']:
                for c, comment in enumerate(story[comment_set]):
                    stories[s][comment_set][c]['user'] = profiles[comment['user_id']]
                    if comment['source_user_id']:
                        stories[s][comment_set][c]['source_user'] = profiles[comment['source_user_id']]
                    for r, reply in enumerate(comment['replies']):
                        if reply['user_id'] in profiles:
                            stories[s][comment_set][c]['replies'][r]['user'] = profiles[reply['user_id']]
                    stories[s][comment_set][c]['liking_user_ids'] = list(comment['liking_users'])
                    for u, user_id in enumerate(comment['liking_users']):
                        stories[s][comment_set][c]['liking_users'][u] = profiles[user_id]

        return stories
    
    @staticmethod
    def attach_users_to_comment(comment, profiles):
        profiles = dict([(p['user_id'], p) for p in profiles])
        comment['user'] = profiles[comment['user_id']]
        if comment['source_user_id']:
            comment['source_user'] = profiles[comment['source_user_id']]
        for r, reply in enumerate(comment['replies']):
            comment['replies'][r]['user'] = profiles[reply['user_id']]
        comment['liking_user_ids'] = list(comment['liking_users'])
        for u, user_id in enumerate(comment['liking_users']):
            comment['liking_users'][u] = profiles[user_id]

        return comment
        
    def add_liking_user(self, user_id):
        if user_id not in self.liking_users:
            self.liking_users.append(user_id)
            self.save()

    def remove_liking_user(self, user_id):
        if user_id in self.liking_users:
            self.liking_users.remove(user_id)
            self.save()
        
    def blurblog_permalink(self):
        profile = MSocialProfile.get_user(self.user_id)
        return "%s/story/%s/%s" % (
            profile.blurblog_url,
            slugify(self.story_title)[:20],
            self.guid_hash[:6]
        )
    
    def generate_post_to_service_message(self, include_url=True):
        message = strip_tags(self.comments)
        if not message or len(message) < 1:
            message = self.story_title
        
        if include_url:
            message = truncate_chars(message, 116)
            message += " " + self.blurblog_permalink()
        
        return message
        
    def post_to_service(self, service):
        if service in self.posted_to_services:
            return

        posted = False
        social_service = MSocialServices.objects.get(user_id=self.user_id)
        user = User.objects.get(pk=self.user_id)
        
        message = self.generate_post_to_service_message()
        logging.user(user, "~BM~FGPosting to %s: ~SB%s" % (service, message))
        
        if service == 'twitter':
            posted = social_service.post_to_twitter(self)
        elif service == 'facebook':
            posted = social_service.post_to_facebook(self)
        elif service == 'appdotnet':
            posted = social_service.post_to_appdotnet(self)
        
        if posted:
            self.posted_to_services.append(service)
            self.save()
            
    def notify_user_ids(self, include_parent=True):
        user_ids = set()
        for reply in self.replies:
            if reply.user_id not in self.mute_email_users:
                user_ids.add(reply.user_id)
            
        if include_parent and self.user_id not in self.mute_email_users:
            user_ids.add(self.user_id)
        
        return list(user_ids)
    
    def reply_for_id(self, reply_id):
        for reply in self.replies:
            if reply.reply_id == reply_id:
                return reply
                
    def send_emails_for_new_reply(self, reply_id):
        if reply_id in self.emailed_replies:
            logging.debug(" ***> Already sent reply email: %s on %s" % (reply_id, self))
            return

        reply = self.reply_for_id(reply_id)
        if not reply:
            logging.debug(" ***> Reply doesn't exist: %s on %s" % (reply_id, self))
            return
            
        notify_user_ids = self.notify_user_ids()
        if reply.user_id in notify_user_ids:
            notify_user_ids.remove(reply.user_id)
        reply_user = User.objects.get(pk=reply.user_id)
        reply_user_profile = MSocialProfile.get_user(reply.user_id)
        sent_emails = 0

        story_feed = Feed.get_by_id(self.story_feed_id)
        comment = self.comments_with_author()
        profile_user_ids = set([comment['user_id']])
        reply_user_ids = list(r['user_id'] for r in comment['replies'])
        profile_user_ids = profile_user_ids.union(reply_user_ids)
        if self.source_user_id:
            profile_user_ids.add(self.source_user_id)
        profiles = MSocialProfile.objects.filter(user_id__in=list(profile_user_ids))
        profiles = [profile.to_json(compact=True) for profile in profiles]
        comment = MSharedStory.attach_users_to_comment(comment, profiles)
        
        for user_id in notify_user_ids:
            user = User.objects.get(pk=user_id)

            if not user.email or not user.profile.send_emails:
                if not user.email:
                    logging.user(user, "~FMNo email to send to, skipping.")
                elif not user.profile.send_emails:
                    logging.user(user, "~FMDisabled emails, skipping.")
                continue
            
            mute_url = "http://%s%s" % (
                Site.objects.get_current().domain,
                reverse('social-mute-story', kwargs={
                    'secret_token': user.profile.secret_token,
                    'shared_story_id': self.id,
                })
            )
            data = {
                'reply_user_profile': reply_user_profile,
                'comment': comment,
                'shared_story': self,
                'story_feed': story_feed,
                'mute_url': mute_url,
            }
        
            text    = render_to_string('mail/email_reply.txt', data)
            html    = pynliner.fromString(render_to_string('mail/email_reply.xhtml', data))
            subject = "%s replied to you on \"%s\" on NewsBlur" % (reply_user.username, self.story_title)
            msg     = EmailMultiAlternatives(subject, text, 
                                             from_email='NewsBlur <%s>' % settings.HELLO_EMAIL,
                                             to=['%s <%s>' % (user.username, user.email)])
            msg.attach_alternative(html, "text/html")
            msg.send()
            sent_emails += 1
                
        logging.user(reply_user, "~BB~FM~SBSending %s/%s email%s for new reply: %s" % (
            sent_emails, len(notify_user_ids), 
            '' if len(notify_user_ids) == 1 else 's', 
            self.story_title[:30]))
        
        self.emailed_replies.append(reply.reply_id)
        self.save()
    
    def send_email_for_reshare(self):
        if self.emailed_reshare:
            logging.debug(" ***> Already sent reply email: %s" % self)
            return
            
        reshare_user = User.objects.get(pk=self.user_id)
        reshare_user_profile = MSocialProfile.get_user(self.user_id)
        original_user = User.objects.get(pk=self.source_user_id)
        original_shared_story = MSharedStory.objects.get(user_id=self.source_user_id,
                                                         story_guid=self.story_guid)
                                                         
        if not original_user.email or not original_user.profile.send_emails:
            if not original_user.email:
                logging.user(original_user, "~FMNo email to send to, skipping.")
            elif not original_user.profile.send_emails:
                logging.user(original_user, "~FMDisabled emails, skipping.")
            return
            
        story_feed = Feed.get_by_id(self.story_feed_id)
        comment = self.comments_with_author()
        profile_user_ids = set([comment['user_id']])
        reply_user_ids = [reply['user_id'] for reply in comment['replies']]
        profile_user_ids = profile_user_ids.union(reply_user_ids)
        if self.source_user_id:
            profile_user_ids.add(self.source_user_id)
        profiles = MSocialProfile.objects.filter(user_id__in=list(profile_user_ids))
        profiles = [profile.to_json(compact=True) for profile in profiles]
        comment = MSharedStory.attach_users_to_comment(comment, profiles)
        
        mute_url = "http://%s%s" % (
            Site.objects.get_current().domain,
            reverse('social-mute-story', kwargs={
                'secret_token': original_user.profile.secret_token,
                'shared_story_id': original_shared_story.id,
            })
        )
        data = {
            'comment': comment,
            'shared_story': self,
            'reshare_user_profile': reshare_user_profile,
            'original_shared_story': original_shared_story,
            'story_feed': story_feed,
            'mute_url': mute_url,
        }
    
        text    = render_to_string('mail/email_reshare.txt', data)
        html    = pynliner.fromString(render_to_string('mail/email_reshare.xhtml', data))
        subject = "%s re-shared \"%s\" from you on NewsBlur" % (reshare_user.username, self.story_title)
        msg     = EmailMultiAlternatives(subject, text, 
                                         from_email='NewsBlur <%s>' % settings.HELLO_EMAIL,
                                         to=['%s <%s>' % (original_user.username, original_user.email)])
        msg.attach_alternative(html, "text/html")
        msg.send()
        
        self.emailed_reshare = True
        self.save()
            
        logging.user(reshare_user, "~BB~FM~SBSending %s email for story re-share: %s" % (
            original_user.username,
            self.story_title[:30]))
    
    def calculate_image_sizes(self, force=False):
        if not self.story_content_z:
            return
        
        if not force and self.image_count:
            return self.image_sizes
            
        headers = {
            'User-Agent': 'NewsBlur Image Fetcher - %s '
                          '(Mozilla/5.0 (Macintosh; Intel Mac OS X 10_7_1) '
                          'AppleWebKit/534.48.3 (KHTML, like Gecko) Version/5.1 '
                          'Safari/534.48.3)' % (
                settings.NEWSBLUR_URL
            ),
        }
        soup = BeautifulSoup(zlib.decompress(self.story_content_z))
        image_sources = [img.get('src') for img in soup.findAll('img')]
        image_sizes = []
        
        for image_source in image_sources[:10]:
            if any(ignore in image_source for ignore in IGNORE_IMAGE_SOURCES):
                continue
            req = requests.get(image_source, headers=headers, stream=True)
            datastream = StringIO(req.content[:30])
            _, width, height = image_size(datastream)
            if width <= 16 or height <= 16:
                continue
            image_sizes.append({'src': image_source, 'size': (width, height)})
        
        if image_sizes:
            image_sizes = sorted(image_sizes, key=lambda i: i['size'][0] * i['size'][1],
                                              reverse=True)
            self.image_sizes = image_sizes
        self.image_count = len(image_sizes)
        self.save()
        
        logging.debug(" ---> ~SN~FGFetched image sizes on shared story: ~SB%s images" % self.image_count)
        
        return image_sizes
    
    def fetch_original_text(self, force=False, request=None):
        original_text_z = self.original_text_z
        
        if not original_text_z or force:
            ti = TextImporter(self, request=request)
            original_text = ti.fetch()
        else:
            logging.user(request, "~FYFetching ~FGoriginal~FY story text, ~SBfound.")
            original_text = zlib.decompress(original_text_z)
        
        return original_text

class MSocialServices(mongo.Document):
    user_id               = mongo.IntField()
    autofollow            = mongo.BooleanField(default=True)
    twitter_uid           = mongo.StringField()
    twitter_access_key    = mongo.StringField()
    twitter_access_secret = mongo.StringField()
    twitter_friend_ids    = mongo.ListField(mongo.StringField())
    twitter_picture_url   = mongo.StringField()
    twitter_username      = mongo.StringField()
    twitter_refresh_date  = mongo.DateTimeField()
    facebook_uid          = mongo.StringField()
    facebook_access_token = mongo.StringField()
    facebook_friend_ids   = mongo.ListField(mongo.StringField())
    facebook_picture_url  = mongo.StringField()
    facebook_refresh_date = mongo.DateTimeField()
    appdotnet_uid         = mongo.StringField()
    appdotnet_access_token= mongo.StringField()
    appdotnet_friend_ids  = mongo.ListField(mongo.StringField())
    appdotnet_picture_url = mongo.StringField()
    appdotnet_refresh_date= mongo.DateTimeField()
    upload_picture_url    = mongo.StringField()
    syncing_twitter       = mongo.BooleanField(default=False)
    syncing_facebook      = mongo.BooleanField(default=False)
    syncing_appdotnet     = mongo.BooleanField(default=False)
    
    meta = {
        'collection': 'social_services',
        'indexes': ['user_id', 'twitter_friend_ids', 'facebook_friend_ids', 'twitter_uid', 'facebook_uid', 'appdotnet_uid'],
        'allow_inheritance': False,
    }
    
    def __unicode__(self):
        user = User.objects.get(pk=self.user_id)
        return "%s (Twitter: %s, FB: %s, ADN: %s)" % (user.username, self.twitter_uid, self.facebook_uid, self.appdotnet_uid)
        
    def to_json(self):
        user = User.objects.get(pk=self.user_id)
        return {
            'twitter': {
                'twitter_username': self.twitter_username,
                'twitter_picture_url': self.twitter_picture_url,
                'twitter_uid': self.twitter_uid,
                'syncing': self.syncing_twitter,
            },
            'facebook': {
                'facebook_uid': self.facebook_uid,
                'facebook_picture_url': self.facebook_picture_url,
                'syncing': self.syncing_facebook,
            },
            'appdotnet': {
                'appdotnet_uid': self.appdotnet_uid,
                'appdotnet_picture_url': self.appdotnet_picture_url,
                'syncing': self.syncing_appdotnet,
            },
            'gravatar': {
                'gravatar_picture_url': "https://www.gravatar.com/avatar/" + \
                                        hashlib.md5(user.email).hexdigest()
            },
            'upload': {
                'upload_picture_url': self.upload_picture_url
            }
        }
    
    @classmethod
    def get_user(cls, user_id):
        try:
            profile, created = cls.objects.get_or_create(user_id=user_id)
        except cls.MultipleObjectsReturned:
            dupes = cls.objects.filter(user_id=user_id)
            logging.debug(" ---> ~FRDeleting dupe social services. %s found." % dupes.count())
            for dupe in dupes[1:]:
                dupe.delete()
            profile = dupes[0]
            created = False

        if created:
            profile.save()
        return profile
        
    @classmethod
    def profile(cls, user_id):
        profile = cls.get_user(user_id=user_id)
        return profile.to_json()
    
    def save_uploaded_photo(self, photo):
        photo_body = photo.read()
        filename = photo.name

        s3 = s3_utils.S3Store()
        image_name = s3.save_profile_picture(self.user_id, filename, photo_body)
        if image_name:        
            self.upload_picture_url = "https://s3.amazonaws.com/%s/avatars/%s/thumbnail_%s" % (
                settings.S3_AVATARS_BUCKET_NAME,
                self.user_id,
                image_name,
            )
            self.save()
        
        return image_name and self.upload_picture_url

    def twitter_api(self):
        twitter_consumer_key = settings.TWITTER_CONSUMER_KEY
        twitter_consumer_secret = settings.TWITTER_CONSUMER_SECRET
        auth = tweepy.OAuthHandler(twitter_consumer_key, twitter_consumer_secret)
        auth.set_access_token(self.twitter_access_key, self.twitter_access_secret)
        api = tweepy.API(auth)
        return api
    
    def facebook_api(self):
        graph = facebook.GraphAPI(self.facebook_access_token)
        return graph
    
    def appdotnet_api(self):
        adn_api = appdotnet.Appdotnet(access_token=self.appdotnet_access_token)
        return adn_api

    def sync_twitter_friends(self):
        user = User.objects.get(pk=self.user_id)
        logging.user(user, "~BG~FMTwitter import starting...")
        
        api = self.twitter_api()
        if not api:
            logging.user(user, "~BG~FMTwitter import ~SBfailed~SN: no api access.")
            self.syncing_twitter = False
            self.save()
            return
            
        friend_ids = list(unicode(friend.id) for friend in tweepy.Cursor(api.friends).items())
        if not friend_ids:
            logging.user(user, "~BG~FMTwitter import ~SBfailed~SN: no friend_ids.")
            self.syncing_twitter = False
            self.save()
            return
        
        twitter_user = api.me()
        self.twitter_picture_url = twitter_user.profile_image_url
        self.twitter_username = twitter_user.screen_name
        self.twitter_friend_ids = friend_ids
        self.twitter_refreshed_date = datetime.datetime.utcnow()
        self.syncing_twitter = False
        self.save()
        
        profile = MSocialProfile.get_user(self.user_id)
        profile.location = profile.location or twitter_user.location
        profile.bio = profile.bio or twitter_user.description
        profile.website = profile.website or twitter_user.url
        profile.save()
        profile.count_follows()
        
        if not profile.photo_url or not profile.photo_service:
            self.set_photo('twitter')
        
        self.follow_twitter_friends()
        
    def follow_twitter_friends(self):
        social_profile = MSocialProfile.get_user(self.user_id)
        following = []
        followers = 0
        
        if not self.autofollow:
            return following

        # Follow any friends already on NewsBlur
        user_social_services = MSocialServices.objects.filter(twitter_uid__in=self.twitter_friend_ids)
        for user_social_service in user_social_services:
            followee_user_id = user_social_service.user_id
            socialsub = social_profile.follow_user(followee_user_id)
            if socialsub:
                following.append(followee_user_id)
    
        # Friends already on NewsBlur should follow back
        # following_users = MSocialServices.objects.filter(twitter_friend_ids__contains=self.twitter_uid)
        # for following_user in following_users:
        #     if following_user.autofollow:
        #         following_user_profile = MSocialProfile.get_user(following_user.user_id)
        #         following_user_profile.follow_user(self.user_id, check_unfollowed=True)
        #         followers += 1
        
        user = User.objects.get(pk=self.user_id)
        logging.user(user, "~BG~FMTwitter import: %s users, now following ~SB%s~SN with ~SB%s~SN follower-backs" % (len(self.twitter_friend_ids), len(following), followers))
        
        return following
        
    def sync_facebook_friends(self):
        user = User.objects.get(pk=self.user_id)
        logging.user(user, "~BG~FMFacebook import starting...")
        
        graph = self.facebook_api()
        if not graph:
            logging.user(user, "~BG~FMFacebook import ~SBfailed~SN: no api access.")
            self.syncing_facebook = False
            self.save()
            return

        friends = graph.get_connections("me", "friends")
        if not friends:
            logging.user(user, "~BG~FMFacebook import ~SBfailed~SN: no friend_ids.")
            self.syncing_facebook = False
            self.save()
            return

        facebook_friend_ids = [unicode(friend["id"]) for friend in friends["data"]]
        self.facebook_friend_ids = facebook_friend_ids
        self.facebook_refresh_date = datetime.datetime.utcnow()
        self.facebook_picture_url = "//graph.facebook.com/%s/picture" % self.facebook_uid
        self.syncing_facebook = False
        self.save()
        
        facebook_user = graph.request('me', args={'fields':'website,bio,location'})
        profile = MSocialProfile.get_user(self.user_id)
        profile.location = profile.location or (facebook_user.get('location') and facebook_user['location']['name'])
        profile.bio = profile.bio or facebook_user.get('bio')
        if not profile.website and facebook_user.get('website'):
            profile.website = facebook_user.get('website').split()[0]
        profile.save()
        profile.count_follows()
        if not profile.photo_url or not profile.photo_service:
            self.set_photo('facebook')
        
        self.follow_facebook_friends()
        
    def follow_facebook_friends(self):
        social_profile = MSocialProfile.get_user(self.user_id)
        following = []
        followers = 0
        
        if not self.autofollow:
            return following

        # Follow any friends already on NewsBlur
        user_social_services = MSocialServices.objects.filter(facebook_uid__in=self.facebook_friend_ids)
        for user_social_service in user_social_services:
            followee_user_id = user_social_service.user_id
            socialsub = social_profile.follow_user(followee_user_id)
            if socialsub:
                following.append(followee_user_id)
    
        # Friends already on NewsBlur should follow back
        # following_users = MSocialServices.objects.filter(facebook_friend_ids__contains=self.facebook_uid)
        # for following_user in following_users:
        #     if following_user.autofollow:
        #         following_user_profile = MSocialProfile.get_user(following_user.user_id)
        #         following_user_profile.follow_user(self.user_id, check_unfollowed=True)
        #         followers += 1
        
        user = User.objects.get(pk=self.user_id)
        logging.user(user, "~BG~FMFacebook import: %s users, now following ~SB%s~SN with ~SB%s~SN follower-backs" % (len(self.facebook_friend_ids), len(following), followers))
        
        return following
    
    def sync_appdotnet_friends(self):
        user = User.objects.get(pk=self.user_id)
        logging.user(user, "~BG~FMApp.net import starting...")
        
        api = self.appdotnet_api()
        if not api:
            logging.user(user, "~BG~FMApp.net import ~SBfailed~SN: no api access.")
            self.syncing_appdotnet = False
            self.save()
            return
        
        friend_ids = []
        has_more_friends = True
        before_id = None
        since_id = None
        while has_more_friends:
            friends_resp = api.getUserFollowingIds(self.appdotnet_uid, 
                                                   before_id=before_id, 
                                                   since_id=since_id)
            friends = json.decode(friends_resp)
            before_id = friends['meta'].get('min_id')
            since_id = friends['meta'].get('max_id')
            has_more_friends = friends['meta'].get('more')
            friend_ids.extend([fid for fid in friends['data']])

        if not friend_ids:
            logging.user(user, "~BG~FMApp.net import ~SBfailed~SN: no friend_ids.")
            self.syncing_appdotnet = False
            self.save()
            return
        
        adn_user = json.decode(api.getUser(self.appdotnet_uid))['data']
        self.appdotnet_picture_url = adn_user['avatar_image']['url']
        self.appdotnet_username = adn_user['username']
        self.appdotnet_friend_ids = friend_ids
        self.appdotnet_refreshed_date = datetime.datetime.utcnow()
        self.syncing_appdotnet = False
        self.save()
        
        profile = MSocialProfile.get_user(self.user_id)
        profile.bio = profile.bio or adn_user['description']['text']
        profile.save()
        profile.count_follows()
        
        if not profile.photo_url or not profile.photo_service:
            self.set_photo('appdotnet')
        
        self.follow_appdotnet_friends()
        
    def follow_appdotnet_friends(self):
        social_profile = MSocialProfile.get_user(self.user_id)
        following = []
        followers = 0
        
        if not self.autofollow:
            return following

        # Follow any friends already on NewsBlur
        user_social_services = MSocialServices.objects.filter(appdotnet_uid__in=self.appdotnet_friend_ids)
        for user_social_service in user_social_services:
            followee_user_id = user_social_service.user_id
            socialsub = social_profile.follow_user(followee_user_id)
            if socialsub:
                following.append(followee_user_id)
    
        # Friends already on NewsBlur should follow back
        # following_users = MSocialServices.objects.filter(appdotnet_friend_ids__contains=self.appdotnet_uid)
        # for following_user in following_users:
        #     if following_user.autofollow:
        #         following_user_profile = MSocialProfile.get_user(following_user.user_id)
        #         following_user_profile.follow_user(self.user_id, check_unfollowed=True)
        #         followers += 1
        
        user = User.objects.get(pk=self.user_id)
        logging.user(user, "~BG~FMApp.net import: %s users, now following ~SB%s~SN with ~SB%s~SN follower-backs" % (len(self.appdotnet_friend_ids), len(following), followers))
        
        return following
    
    def disconnect_twitter(self):
        self.twitter_uid = None
        self.save()
    
    def disconnect_facebook(self):
        self.facebook_uid = None
        self.save()
    
    def disconnect_appdotnet(self):
        self.appdotnet_uid = None
        self.save()
    
    def set_photo(self, service):
        profile = MSocialProfile.get_user(self.user_id)
        if service == 'nothing':
            service = None

        profile.photo_service = service
        if not service:
            profile.photo_url = None
        elif service == 'twitter':
            profile.photo_url = self.twitter_picture_url
        elif service == 'facebook':
            profile.photo_url = self.facebook_picture_url
        elif service == 'upload':
            profile.photo_url = self.upload_picture_url
        elif service == 'gravatar':
            user = User.objects.get(pk=self.user_id)
            profile.photo_url = "https://www.gravatar.com/avatar/" + \
                                hashlib.md5(user.email).hexdigest()
        profile.save()
        return profile
    
    def post_to_twitter(self, shared_story):
        message = shared_story.generate_post_to_service_message()
        
        try:
            api = self.twitter_api()
            api.update_status(status=message)
        except tweepy.TweepError, e:
            print e
            return
            
        return True
            
    def post_to_facebook(self, shared_story):
        message = shared_story.generate_post_to_service_message(include_url=False)
        shared_story.calculate_image_sizes()
        content = zlib.decompress(shared_story.story_content_z)[:1024]
        
        try:
            api = self.facebook_api()
            # api.put_wall_post(message=message)
            api.put_object('me', '%s:share' % settings.FACEBOOK_NAMESPACE, 
                           link=shared_story.blurblog_permalink(), 
                           type="link", 
                           name=shared_story.story_title, 
                           description=content, 
                           website=shared_story.blurblog_permalink(),
                           message=message,
                           )
        except facebook.GraphAPIError, e:
            print e
            return
            
        return True

    def post_to_appdotnet(self, shared_story):
        message = shared_story.generate_post_to_service_message()
        
        try:
            api = self.appdotnet_api()
            api.createPost(text=message, links=[{
                'text': shared_story.story_title,
                'url': shared_story.blurblog_permalink()
            }])
        except Exception, e:
            print e
            return
            
        return True
        

class MInteraction(mongo.Document):
    user_id      = mongo.IntField()
    date         = mongo.DateTimeField(default=datetime.datetime.now)
    category     = mongo.StringField()
    title        = mongo.StringField()
    content      = mongo.StringField()
    with_user_id = mongo.IntField()
    feed_id      = mongo.DynamicField()
    story_feed_id= mongo.IntField()
    content_id   = mongo.StringField()
    
    meta = {
        'collection': 'interactions',
        'indexes': [('user_id', '-date'), 'category', 'with_user_id'],
        'allow_inheritance': False,
        'index_drop_dups': True,
        'ordering': ['-date'],
    }
    
    def __unicode__(self):
        user = User.objects.get(pk=self.user_id)
        with_user = self.with_user_id and User.objects.get(pk=self.with_user_id)
        return "<%s> %s on %s: %s - %s" % (user.username, with_user and with_user.username, self.date, 
                                           self.category, self.content and self.content[:20])
    
    def to_json(self):
        return {
            'date': self.date,
            'category': self.category,
            'title': self.title,
            'content': self.content,
            'with_user_id': self.with_user_id,
            'feed_id': self.feed_id,
            'story_feed_id': self.story_feed_id,
            'content_id': self.content_id,
        }
    
    @classmethod
    def publish_update_to_subscribers(self, user_id):
        user = User.objects.get(pk=user_id)
        try:
            r = redis.Redis(connection_pool=settings.REDIS_POOL)
            listeners_count = r.publish(user.username, 'interaction:new')
            if listeners_count:
                logging.debug("   ---> ~FMPublished to %s subscribers" % (listeners_count))
        except redis.ConnectionError:
            logging.debug("   ***> ~BMRedis is unavailable for real-time.")

    @classmethod
    def user(cls, user_id, page=1, limit=None, categories=None):
        user_profile = Profile.objects.get(user=user_id)
        dashboard_date = user_profile.dashboard_date or user_profile.last_seen_on
        page = max(1, page)
        limit = int(limit) if limit else 4
        offset = (page-1) * limit
        
        interactions_db = cls.objects.filter(user_id=user_id)
        if categories:
            interactions_db = interactions_db.filter(category__in=categories)
        interactions_db = interactions_db[offset:offset+limit+1]
        
        has_next_page = len(interactions_db) > limit
        interactions_db = interactions_db[offset:offset+limit]
        with_user_ids = [i.with_user_id for i in interactions_db if i.with_user_id]
        social_profiles = dict((p.user_id, p) for p in MSocialProfile.objects.filter(user_id__in=with_user_ids))
        
        interactions = []
        for interaction_db in interactions_db:
            interaction = interaction_db.to_json()
            social_profile = social_profiles.get(interaction_db.with_user_id)
            if social_profile:
                interaction['photo_url'] = social_profile.profile_photo_url
            interaction['with_user'] = social_profiles.get(interaction_db.with_user_id)
            interaction['time_since'] = relative_timesince(interaction_db.date)
            interaction['date'] = interaction_db.date
            interaction['is_new'] = interaction_db.date > dashboard_date
            interactions.append(interaction)

        return interactions, has_next_page
    
    @classmethod
    def user_unread_count(cls, user_id):
        user_profile = Profile.objects.get(user=user_id)
        dashboard_date = user_profile.dashboard_date or user_profile.last_seen_on
        
        interactions_count = cls.objects.filter(user_id=user_id, date__gte=dashboard_date).count()
        
        return interactions_count
        
    @classmethod
    def new_follow(cls, follower_user_id, followee_user_id):
        params = {
            'user_id': followee_user_id, 
            'with_user_id': follower_user_id,
            'category': 'follow',
        }
        try:
            cls.objects.get_or_create(**params)
        except cls.MultipleObjectsReturned:
            dupes = cls.objects.filter(**params).order_by('-date')
            logging.debug(" ---> ~FRDeleting dupe follow interactions. %s found." % dupes.count())
            for dupe in dupes[1:]:
                dupe.delete()
        
        cls.publish_update_to_subscribers(followee_user_id)
    
    @classmethod
    def new_comment_reply(cls, user_id, reply_user_id, reply_content, story_id, story_feed_id, story_title=None, original_message=None):
        params = {
            'user_id': user_id,
            'with_user_id': reply_user_id,
            'category': 'comment_reply',
            'content': linkify(strip_tags(reply_content)),
            'feed_id': "social:%s" % user_id,
            'story_feed_id': story_feed_id,
            'title': story_title,
            'content_id': story_id,
        }
        if original_message:
            params['content'] = original_message
            original = cls.objects.filter(**params).limit(1)
            if original:
                original = original[0]
                original.content = linkify(strip_tags(reply_content))
                original.save()
            else:
                original_message = None

        if not original_message:
            cls.objects.create(**params)
        
        cls.publish_update_to_subscribers(user_id)
            
    @classmethod
    def remove_comment_reply(cls, user_id, reply_user_id, reply_content, story_id, story_feed_id):
        params = {
            'user_id': user_id,
            'with_user_id': reply_user_id,
            'category': 'comment_reply',
            'content': linkify(strip_tags(reply_content)),
            'feed_id': "social:%s" % user_id,
            'story_feed_id': story_feed_id,
            'content_id': story_id,
        }
        original = cls.objects.filter(**params)
        original.delete()
        
        cls.publish_update_to_subscribers(user_id)
    
    @classmethod
    def new_comment_like(cls, liking_user_id, comment_user_id, story_id, story_title, comments):
        cls.objects.get_or_create(user_id=comment_user_id,
                                  with_user_id=liking_user_id,
                                  category="comment_like",
                                  feed_id="social:%s" % comment_user_id,
                                  content_id=story_id,
                                  defaults={
                                    "title": story_title,
                                    "content": comments,
                                  })
        
        cls.publish_update_to_subscribers(comment_user_id)

    @classmethod
    def new_reply_reply(cls, user_id, comment_user_id, reply_user_id, reply_content, story_id, story_feed_id, story_title=None, original_message=None):
        params = {
            'user_id': user_id,
            'with_user_id': reply_user_id,
            'category': 'reply_reply',
            'content': linkify(strip_tags(reply_content)),
            'feed_id': "social:%s" % comment_user_id,
            'story_feed_id': story_feed_id,
            'title': story_title,
            'content_id': story_id,
        }
        if original_message:
            params['content'] = original_message
            original = cls.objects.filter(**params).limit(1)
            if original:
                original = original[0]
                original.content = reply_content
                original.save()
            else:
                original_message = None

        if not original_message:
            cls.objects.create(**params)
        
        cls.publish_update_to_subscribers(user_id)
            
    @classmethod
    def remove_reply_reply(cls, user_id, comment_user_id, reply_user_id, reply_content, story_id, story_feed_id):
        params = {
            'user_id': user_id,
            'with_user_id': reply_user_id,
            'category': 'reply_reply',
            'content': linkify(strip_tags(reply_content)),
            'feed_id': "social:%s" % comment_user_id,
            'story_feed_id': story_feed_id,
            'content_id': story_id,
        }
        original = cls.objects.filter(**params)
        original.delete()
        
        cls.publish_update_to_subscribers(user_id)
        
    @classmethod
    def new_reshared_story(cls, user_id, reshare_user_id, comments, story_title, story_feed_id, story_id, original_comments=None):
        params = {
            'user_id': user_id,
            'with_user_id': reshare_user_id,
            'category': 'story_reshare',
            'content': comments,
            'title': story_title,
            'feed_id': "social:%s" % reshare_user_id,
            'story_feed_id': story_feed_id,
            'content_id': story_id,
        }
        if original_comments:
            params['content'] = original_comments
            original = cls.objects.filter(**params).limit(1)
            if original:
                interaction = original[0]
                interaction.content = comments
                interaction.save()
            else:
                original_comments = None

        if not original_comments:
            cls.objects.create(**params)
        
        cls.publish_update_to_subscribers(user_id)

class MActivity(mongo.Document):
    user_id      = mongo.IntField()
    date         = mongo.DateTimeField(default=datetime.datetime.now)
    category     = mongo.StringField()
    title        = mongo.StringField()
    content      = mongo.StringField()
    with_user_id = mongo.IntField()
    feed_id      = mongo.DynamicField()
    story_feed_id= mongo.IntField()
    content_id   = mongo.StringField()
    
    meta = {
        'collection': 'activities',
        'indexes': [('user_id', '-date'), 'category', 'with_user_id'],
        'allow_inheritance': False,
        'index_drop_dups': True,
        'ordering': ['-date'],
    }
    
    def __unicode__(self):
        user = User.objects.get(pk=self.user_id)
        return "<%s> %s - %s" % (user.username, self.category, self.content and self.content[:20])
    
    def to_json(self):
        return {
            'date': self.date,
            'category': self.category,
            'title': self.title,
            'content': self.content,
            'user_id': self.user_id,
            'with_user_id': self.with_user_id or self.user_id,
            'feed_id': self.feed_id or self.story_feed_id,
            'story_feed_id': self.story_feed_id or self.feed_id,
            'content_id': self.content_id,
        }
        
    @classmethod
    def user(cls, user_id, page=1, limit=4, public=False, categories=None):
        user_profile = Profile.objects.get(user=user_id)
        dashboard_date = user_profile.dashboard_date or user_profile.last_seen_on
        page = max(1, page)
        limit = int(limit)
        offset = (page-1) * limit
        
        activities_db = cls.objects.filter(user_id=user_id)
        if categories:
            activities_db = activities_db.filter(category__in=categories)
        if public:
            activities_db = activities_db.filter(category__nin=['star', 'feedsub'])
        activities_db = activities_db[offset:offset+limit+1]
        
        has_next_page = len(activities_db) > limit
        activities_db = activities_db[offset:offset+limit]
        with_user_ids = [a.with_user_id for a in activities_db if a.with_user_id]
        social_profiles = dict((p.user_id, p) for p in MSocialProfile.objects.filter(user_id__in=with_user_ids))
        activities = []
        for activity_db in activities_db:
            activity = activity_db.to_json()
            activity['date'] = activity_db.date
            activity['time_since'] = relative_timesince(activity_db.date)
            social_profile = social_profiles.get(activity_db.with_user_id)
            if social_profile:
                activity['photo_url'] = social_profile.profile_photo_url
            activity['is_new'] = activity_db.date > dashboard_date
            activity['with_user'] = social_profiles.get(activity_db.with_user_id or activity_db.user_id)
            activities.append(activity)
        
        return activities, has_next_page
            
    @classmethod
    def new_starred_story(cls, user_id, story_title, story_feed_id, story_id):
        cls.objects.get_or_create(user_id=user_id,
                                  category='star',
                                  story_feed_id=story_feed_id,
                                  content_id=story_id,
                                  defaults=dict(content=story_title))
                           
    @classmethod
    def new_feed_subscription(cls, user_id, feed_id, feed_title):
        params = {
            "user_id": user_id,
            "category": 'feedsub',
            "feed_id": feed_id,
        }
        try:
            cls.objects.get_or_create(defaults=dict(content=feed_title), **params)
        except cls.MultipleObjectsReturned:
            dupes = cls.objects.filter(**params).order_by('-date')
            logging.debug(" ---> ~FRDeleting dupe feed subscription activities. %s found." % dupes.count())
            for dupe in dupes[1:]:
                dupe.delete()

                           
    @classmethod
    def new_follow(cls, follower_user_id, followee_user_id):
        params = {
            'user_id': follower_user_id, 
            'with_user_id': followee_user_id,
            'category': 'follow',
        }
        try:
            cls.objects.get_or_create(**params)
        except cls.MultipleObjectsReturned:
            dupes = cls.objects.filter(**params).order_by('-date')
            logging.debug(" ---> ~FRDeleting dupe follow activities. %s found." % dupes.count())
            for dupe in dupes[1:]:
                dupe.delete()
    
    @classmethod
    def new_comment_reply(cls, user_id, comment_user_id, reply_content, story_id, story_feed_id, story_title=None, original_message=None):
        params = {
            'user_id': user_id,
            'with_user_id': comment_user_id,
            'category': 'comment_reply',
            'content': linkify(strip_tags(reply_content)),
            'feed_id': "social:%s" % comment_user_id,
            'story_feed_id': story_feed_id,
            'title': story_title,
            'content_id': story_id,
        }
        if original_message:
            params['content'] = original_message
            original = cls.objects.filter(**params).limit(1)
            if original:
                original = original[0]
                original.content = linkify(strip_tags(reply_content))
                original.save()
            else:
                original_message = None

        if not original_message:
            cls.objects.create(**params)
            
    @classmethod
    def remove_comment_reply(cls, user_id, comment_user_id, reply_content, story_id, story_feed_id):
        params = {
            'user_id': user_id,
            'with_user_id': comment_user_id,
            'category': 'comment_reply',
            'content': linkify(strip_tags(reply_content)),
            'feed_id': "social:%s" % comment_user_id,
            'story_feed_id': story_feed_id,
            'content_id': story_id,
        }
        original = cls.objects.filter(**params)
        original.delete()
            
    @classmethod
    def new_comment_like(cls, liking_user_id, comment_user_id, story_id, story_title, comments):
        cls.objects.get_or_create(user_id=liking_user_id,
                                  with_user_id=comment_user_id,
                                  category="comment_like",
                                  feed_id="social:%s" % comment_user_id,
                                  content_id=story_id,
                                  defaults={
                                    "title": story_title,
                                    "content": comments,
                                  })
    
    @classmethod
    def new_shared_story(cls, user_id, source_user_id, story_title, comments, story_feed_id, story_id, share_date=None):
        data = {
            "user_id": user_id,
            "category": 'sharedstory',
            "feed_id": "social:%s" % user_id,
            "story_feed_id": story_feed_id,
            "content_id": story_id,
        }

        try:
            a, _ = cls.objects.get_or_create(defaults={
                                                 'with_user_id': source_user_id,
                                                 'title': story_title,
                                                 'content': comments,
                                             }, **data)
        except cls.MultipleObjectsReturned:
            dupes = cls.objects.filter(**data)
            logging.debug(" ---> ~FRDeleting dupe shared story activities. %s found." % dupes.count())
            a = dupes[0]
            for dupe in dupes[1:]:
                dupe.delete()

        if a.content != comments:
            a.content = comments
            a.save()
        if source_user_id and a.with_user_id != source_user_id:
            a.source_user_id = source_user_id
            a.save()
        if share_date:
            a.date = share_date
            a.save()

    @classmethod
    def remove_shared_story(cls, user_id, story_feed_id, story_id):
        try:
            a = cls.objects.get(user_id=user_id,
                                category='sharedstory',
                                feed_id="social:%s" % user_id,
                                story_feed_id=story_feed_id,
                                content_id=story_id)
        except cls.DoesNotExist:
            return
        
        a.delete()
        
    @classmethod
    def new_signup(cls, user_id):
        cls.objects.get_or_create(user_id=user_id,
                                  with_user_id=user_id,
                                  category="signup")

class MFollowRequest(mongo.Document):
    follower_user_id    = mongo.IntField(unique_with='followee_user_id')
    followee_user_id    = mongo.IntField()
    date                = mongo.DateTimeField(default=datetime.datetime.now)
    
    meta = {
        'collection': 'follow_request',
        'indexes': ['follower_user_id', 'followee_user_id'],
        'ordering': ['-date'],
        'allow_inheritance': False,
        'index_drop_dups': True,
    }
    
    @classmethod
    def add(cls, follower_user_id, followee_user_id):
        cls.objects.get_or_create(follower_user_id=follower_user_id,
                                  followee_user_id=followee_user_id)
    
    @classmethod
    def remove(cls, follower_user_id, followee_user_id):
        cls.objects.filter(follower_user_id=follower_user_id, 
                           followee_user_id=followee_user_id).delete()
                           <|MERGE_RESOLUTION|>--- conflicted
+++ resolved
@@ -898,11 +898,7 @@
         return story_ids
         
     @classmethod
-<<<<<<< HEAD
-    def feed_stories(cls, user_id, social_user_ids, offset=0, limit=6, order='newest', read_filter='all', relative_user_id=None, everything_unread=False, cache=True):
-=======
-    def feed_stories(cls, user_id, social_user_ids, offset=0, limit=6, order='newest', read_filter='all', relative_user_id=None):
->>>>>>> 71aa9612
+    def feed_stories(cls, user_id, social_user_ids, offset=0, limit=6, order='newest', read_filter='all', relative_user_id=None, cache=True):
         r = redis.Redis(connection_pool=settings.REDIS_STORY_HASH_POOL)
         
         if not relative_user_id:
@@ -916,17 +912,13 @@
         if not isinstance(social_user_ids, list):
             social_user_ids = [social_user_ids]
 
-<<<<<<< HEAD
-        unread_ranked_stories_keys  = 'zU:%s:social' % (user_id)
-        if offset and r.exists(unread_ranked_stories_keys) and cache:
-            story_hashes = range_func(unread_ranked_stories_keys, offset, offset+limit, withscores=True)
-=======
         ranked_stories_keys  = 'zU:%s:social' % (user_id)
         read_ranked_stories_keys  = 'zhU:%s:social' % (user_id)
-        if offset and r.exists(ranked_stories_keys) and r.exists(read_ranked_stories_keys):
-            story_hashes = range_func(ranked_stories_keys, offset, limit, withscores=True)
+        if (offset and cache and 
+            r.exists(ranked_stories_keys) and 
+            r.exists(read_ranked_stories_keys)):
+            story_hashes = range_func(ranked_stories_keys, offset, offset+limit, withscores=True)
             read_story_hashes = range_func(read_ranked_stories_keys, 0, -1)
->>>>>>> 71aa9612
             if story_hashes:
                 story_hashes, story_dates = zip(*story_hashes)
                 return story_hashes, story_dates, read_story_hashes
@@ -942,14 +934,7 @@
                                           order=order, read_filter=read_filter, 
                                           withscores=True)
             if story_hashes:
-<<<<<<< HEAD
-                r.zadd(unread_ranked_stories_keys, **dict(story_hashes))
-            
-        story_hashes = range_func(unread_ranked_stories_keys, offset, offset+limit, withscores=True)
-        r.expire(unread_ranked_stories_keys, 24*60*60)
-=======
                 r.zadd(ranked_stories_keys, **dict(story_hashes))
->>>>>>> 71aa9612
         
         r.zinterstore(read_ranked_stories_keys, [ranked_stories_keys, "RS:%s" % user_id])
         story_hashes = range_func(ranked_stories_keys, offset, limit, withscores=True)
