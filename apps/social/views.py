--- conflicted
+++ resolved
@@ -279,19 +279,13 @@
         }
         if story['story_hash'] in shared_stories:
             story['shared'] = True
-            if story['shared_date'] < UNREAD_CUTOFF or story['story_hash'] in read_feed_story_hashes:
-                story['read_status'] = 1
             shared_date = localtime_for_timezone(shared_stories[story['story_hash']]['shared_date'],
                                                  user.profile.timezone)
             story['shared_date'] = format_story_link_date__long(shared_date, now)
             story['shared_comments'] = strip_tags(shared_stories[story['story_hash']]['comments'])
-<<<<<<< HEAD
             if (shared_stories[story['story_hash']]['shared_date'] < UNREAD_CUTOFF or 
                 story['story_hash'] in read_feed_story_hashes):
                 story['read_status'] = 1
-=======
->>>>>>> 19316b76
-
 
     classifiers = sort_classifiers_by_feed(user=user, feed_ids=story_feed_ids,
                                            classifier_feeds=classifier_feeds,
