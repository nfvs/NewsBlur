import time
import datetime
import zlib
import random
import re
from bson.objectid import ObjectId
from django.shortcuts import get_object_or_404, render_to_response
from django.core.urlresolvers import reverse
from django.contrib.auth.models import User
from django.contrib.sites.models import Site
from django.template.loader import render_to_string
from django.http import HttpResponse, HttpResponseRedirect, Http404, HttpResponseForbidden
from django.conf import settings
from django.template import RequestContext
from django.utils import feedgenerator
from apps.rss_feeds.models import MStory, Feed, MStarredStory
from apps.social.models import MSharedStory, MSocialServices, MSocialProfile, MSocialSubscription, MCommentReply
from apps.social.models import MInteraction, MActivity, MFollowRequest
from apps.social.tasks import PostToService, EmailCommentReplies, EmailStoryReshares
from apps.social.tasks import UpdateRecalcForSubscription, EmailFirstShare
from apps.analyzer.models import MClassifierTitle, MClassifierAuthor, MClassifierFeed, MClassifierTag
from apps.analyzer.models import apply_classifier_titles, apply_classifier_feeds, apply_classifier_authors, apply_classifier_tags
from apps.analyzer.models import get_classifiers_for_user, sort_classifiers_by_feed
from apps.reader.models import UserSubscription
from apps.profile.models import Profile
from utils import json_functions as json
from utils import log as logging
from utils.user_functions import get_user, ajax_login_required
from utils.view_functions import render_to, is_true
from utils.view_functions import required_params
from utils.story_functions import format_story_link_date__short
from utils.story_functions import format_story_link_date__long
from utils.story_functions import strip_tags
from utils import jennyholzer
from vendor.timezones.utilities import localtime_for_timezone


@json.json_view
def load_social_stories(request, user_id, username=None):
    user           = get_user(request)
    social_user_id = int(user_id)
    social_user    = get_object_or_404(User, pk=social_user_id)
    offset         = int(request.REQUEST.get('offset', 0))
    limit          = int(request.REQUEST.get('limit', 6))
    page           = request.REQUEST.get('page')
    order          = request.REQUEST.get('order', 'newest')
    read_filter    = request.REQUEST.get('read_filter', 'all')
    stories        = []
    message        = ""
    
    if page: offset = limit * (int(page) - 1)
    now = localtime_for_timezone(datetime.datetime.now(), user.profile.timezone)
    UNREAD_CUTOFF = datetime.datetime.utcnow() - datetime.timedelta(days=settings.DAYS_OF_UNREAD)
    
    social_profile = MSocialProfile.get_user(social_user.pk)
    try:
        socialsub = MSocialSubscription.objects.get(user_id=user.pk, subscription_user_id=social_user_id)
    except MSocialSubscription.DoesNotExist:
        socialsub = None
    
    if social_profile.private and not social_profile.is_followed_by_user(user.pk):
        message = "%s has a private blurblog and you must be following them in order to read it." % social_profile.username
    elif socialsub and (read_filter == 'unread' or order == 'oldest'):
        story_hashes = socialsub.get_stories(order=order, read_filter=read_filter, offset=offset, limit=limit)
        story_date_order = "%sshared_date" % ('' if order == 'oldest' else '-')
        if story_hashes:
            mstories = MSharedStory.objects(user_id=social_user.pk,
                                            story_hash__in=story_hashes).order_by(story_date_order)
            stories = Feed.format_stories(mstories)
    else:
        mstories = MSharedStory.objects(user_id=social_user.pk).order_by('-shared_date')[offset:offset+limit]
        stories = Feed.format_stories(mstories)

    if not stories:
        return dict(stories=[], message=message)
    
    stories, user_profiles = MSharedStory.stories_with_comments_and_profiles(stories, user.pk, check_all=True)

    story_feed_ids = list(set(s['story_feed_id'] for s in stories))
    usersubs = UserSubscription.objects.filter(user__pk=user.pk, feed__pk__in=story_feed_ids)
    usersubs_map = dict((sub.feed_id, sub) for sub in usersubs)
    unsub_feed_ids = list(set(story_feed_ids).difference(set(usersubs_map.keys())))
    unsub_feeds = Feed.objects.filter(pk__in=unsub_feed_ids)
    unsub_feeds = [feed.canonical(include_favicon=False) for feed in unsub_feeds]
    date_delta = UNREAD_CUTOFF
    if socialsub and date_delta < socialsub.mark_read_date:
        date_delta = socialsub.mark_read_date
    
    # Get intelligence classifier for user
    classifier_feeds   = list(MClassifierFeed.objects(user_id=user.pk, social_user_id=social_user_id))
    classifier_authors = list(MClassifierAuthor.objects(user_id=user.pk, social_user_id=social_user_id))
    classifier_titles  = list(MClassifierTitle.objects(user_id=user.pk, social_user_id=social_user_id))
    classifier_tags    = list(MClassifierTag.objects(user_id=user.pk, social_user_id=social_user_id))
    # Merge with feed specific classifiers
    classifier_feeds   = classifier_feeds + list(MClassifierFeed.objects(user_id=user.pk, feed_id__in=story_feed_ids))
    classifier_authors = classifier_authors + list(MClassifierAuthor.objects(user_id=user.pk, feed_id__in=story_feed_ids))
    classifier_titles  = classifier_titles + list(MClassifierTitle.objects(user_id=user.pk, feed_id__in=story_feed_ids))
    classifier_tags    = classifier_tags + list(MClassifierTag.objects(user_id=user.pk, feed_id__in=story_feed_ids))

    unread_story_hashes = []
    if read_filter == 'all' and socialsub:
        unread_story_hashes = socialsub.get_stories(read_filter='unread', limit=500)
    story_hashes = [story['story_hash'] for story in stories]

    starred_stories = MStarredStory.objects(user_id=user.pk, 
                                            story_hash__in=story_hashes)\
                                   .only('story_hash', 'starred_date')
    shared_stories = MSharedStory.objects(user_id=user.pk, 
                                          story_hash__in=story_hashes)\
                                 .only('story_hash', 'shared_date', 'comments')
    starred_stories = dict([(story.story_hash, story.starred_date) for story in starred_stories])
    shared_stories = dict([(story.story_hash, dict(shared_date=story.shared_date,
                                                   comments=story.comments))
                           for story in shared_stories])
    
    for story in stories:
        story['social_user_id'] = social_user_id
        # story_date = localtime_for_timezone(story['story_date'], user.profile.timezone)
        shared_date = localtime_for_timezone(story['shared_date'], user.profile.timezone)
        story['short_parsed_date'] = format_story_link_date__short(shared_date, now)
        story['long_parsed_date'] = format_story_link_date__long(shared_date, now)
        
        story['read_status'] = 1
        if read_filter == 'unread' and socialsub:
            story['read_status'] = 0
        elif read_filter == 'all' and socialsub:
            story['read_status'] = 1 if story['story_hash'] not in unread_story_hashes else 0

        if story['story_hash'] in starred_stories:
            story['starred'] = True
            starred_date = localtime_for_timezone(starred_stories[story['story_hash']],
                                                  user.profile.timezone)
            story['starred_date'] = format_story_link_date__long(starred_date, now)
        if story['story_hash'] in shared_stories:
            story['shared'] = True
            story['shared_comments'] = strip_tags(shared_stories[story['story_hash']]['comments'])

        story['intelligence'] = {
            'feed': apply_classifier_feeds(classifier_feeds, story['story_feed_id'],
                                           social_user_ids=social_user_id),
            'author': apply_classifier_authors(classifier_authors, story),
            'tags': apply_classifier_tags(classifier_tags, story),
            'title': apply_classifier_titles(classifier_titles, story),
        }
    
    
    classifiers = sort_classifiers_by_feed(user=user, feed_ids=story_feed_ids,
                                           classifier_feeds=classifier_feeds,
                                           classifier_authors=classifier_authors,
                                           classifier_titles=classifier_titles,
                                           classifier_tags=classifier_tags)
    if socialsub:
        socialsub.feed_opens += 1
        socialsub.needs_unread_recalc = True
        socialsub.save()
    
    logging.user(request, "~FYLoading ~FMshared stories~FY: ~SB%s%s" % (
    social_profile.title[:22], ('~SN/p%s' % page) if page > 1 else ''))

    return {
        "stories": stories, 
        "user_profiles": user_profiles, 
        "feeds": unsub_feeds, 
        "classifiers": classifiers,
    }
    
@json.json_view
def load_river_blurblog(request):
    limit             = 10
    start             = time.time()
    user              = get_user(request)
    social_user_ids   = [int(uid) for uid in request.REQUEST.getlist('social_user_ids') if uid]
    original_user_ids = list(social_user_ids)
    page              = int(request.REQUEST.get('page', 1))
    order             = request.REQUEST.get('order', 'newest')
    read_filter       = request.REQUEST.get('read_filter', 'unread')
    relative_user_id  = request.REQUEST.get('relative_user_id', None)
    global_feed       = request.REQUEST.get('global_feed', None)
    now               = localtime_for_timezone(datetime.datetime.now(), user.profile.timezone)
    UNREAD_CUTOFF     = datetime.datetime.utcnow() - datetime.timedelta(days=settings.DAYS_OF_UNREAD)

    if global_feed:
        global_user = User.objects.get(username='popular')
        relative_user_id = global_user.pk
    
    if not relative_user_id:
        relative_user_id = user.pk

    if not social_user_ids:
        socialsubs = MSocialSubscription.objects.filter(user_id=relative_user_id) 
        social_user_ids = [s.subscription_user_id for s in socialsubs]
        
    offset = (page-1) * limit
    limit = page * limit - 1
    
    story_hashes, story_dates, read_feed_story_hashes = MSocialSubscription.feed_stories(
                                                            user.pk, social_user_ids, 
                                                            offset=offset, limit=limit,
                                                            order=order, read_filter=read_filter,
                                                            relative_user_id=relative_user_id)
    mstories = MStory.find_by_story_hashes(story_hashes)
    story_hashes_to_dates = dict(zip(story_hashes, story_dates))
    def sort_stories_by_hash(a, b):
        return (int(story_hashes_to_dates[str(b.story_hash)]) -
                int(story_hashes_to_dates[str(a.story_hash)]))
    sorted_mstories = sorted(mstories, cmp=sort_stories_by_hash)
    stories = Feed.format_stories(sorted_mstories)
    for s, story in enumerate(stories):
        timestamp = story_hashes_to_dates[story['story_hash']]
        story['story_date'] = datetime.datetime.fromtimestamp(timestamp)
    share_relative_user_id = relative_user_id
    if global_feed:
        share_relative_user_id = user.pk
    stories, user_profiles = MSharedStory.stories_with_comments_and_profiles(stories,
                                                                             share_relative_user_id,
                                                                             check_all=True)

    story_feed_ids = list(set(s['story_feed_id'] for s in stories))
    usersubs = UserSubscription.objects.filter(user__pk=user.pk, feed__pk__in=story_feed_ids)
    usersubs_map = dict((sub.feed_id, sub) for sub in usersubs)
    unsub_feed_ids = list(set(story_feed_ids).difference(set(usersubs_map.keys())))
    unsub_feeds = Feed.objects.filter(pk__in=unsub_feed_ids)
    unsub_feeds = [feed.canonical(include_favicon=False) for feed in unsub_feeds]
    
    if story_feed_ids:
        story_hashes = [story['story_hash'] for story in stories]
        starred_stories = MStarredStory.objects(
            user_id=user.pk,
            story_hash__in=story_hashes
        ).only('story_hash', 'starred_date')
        starred_stories = dict([(story.story_hash, story.starred_date) 
                                for story in starred_stories])
        shared_stories = MSharedStory.objects(user_id=user.pk, 
                                              story_hash__in=story_hashes)\
                                     .only('story_hash', 'shared_date', 'comments')
        shared_stories = dict([(story.story_hash, dict(shared_date=story.shared_date,
                                                       comments=story.comments))
                           for story in shared_stories])  
    else:
        starred_stories = {}
        shared_stories = {}
    
    # Intelligence classifiers for all feeds involved
    if story_feed_ids:
        classifier_feeds = list(MClassifierFeed.objects(user_id=user.pk,
                                                        social_user_id__in=social_user_ids))
        classifier_feeds = classifier_feeds + list(MClassifierFeed.objects(user_id=user.pk,
                                                   feed_id__in=story_feed_ids))
        classifier_authors = list(MClassifierAuthor.objects(user_id=user.pk, 
                                                       feed_id__in=story_feed_ids))
        classifier_titles = list(MClassifierTitle.objects(user_id=user.pk, 
                                                     feed_id__in=story_feed_ids))
        classifier_tags = list(MClassifierTag.objects(user_id=user.pk, 
                                                 feed_id__in=story_feed_ids))
    else:
        classifier_feeds = []
        classifier_authors = []
        classifier_titles = []
        classifier_tags = []
    
    # Just need to format stories
    for story in stories:
        story['read_status'] = 0
        if story['story_hash'] in read_feed_story_hashes:
            story['read_status'] = 1
        story_date = localtime_for_timezone(story['story_date'], user.profile.timezone)
        story['short_parsed_date'] = format_story_link_date__short(story_date, now)
        story['long_parsed_date']  = format_story_link_date__long(story_date, now)
        if story['story_hash'] in starred_stories:
            story['starred'] = True
            starred_date = localtime_for_timezone(starred_stories[story['story_hash']], user.profile.timezone)
            story['starred_date'] = format_story_link_date__long(starred_date, now)
        story['intelligence'] = {
            'feed':   apply_classifier_feeds(classifier_feeds, story['story_feed_id'],
                                             social_user_ids=story['friend_user_ids']),
            'author': apply_classifier_authors(classifier_authors, story),
            'tags':   apply_classifier_tags(classifier_tags, story),
            'title':  apply_classifier_titles(classifier_titles, story),
        }
        if story['story_hash'] in shared_stories:
            story['shared'] = True
            shared_date = localtime_for_timezone(shared_stories[story['story_hash']]['shared_date'],
                                                 user.profile.timezone)
            story['shared_date'] = format_story_link_date__long(shared_date, now)
            story['shared_comments'] = strip_tags(shared_stories[story['story_hash']]['comments'])
            if (shared_stories[story['story_hash']]['shared_date'] < UNREAD_CUTOFF or 
                story['story_hash'] in read_feed_story_hashes):
                story['read_status'] = 1


    classifiers = sort_classifiers_by_feed(user=user, feed_ids=story_feed_ids,
                                           classifier_feeds=classifier_feeds,
                                           classifier_authors=classifier_authors,
                                           classifier_titles=classifier_titles,
                                           classifier_tags=classifier_tags)

    diff = time.time() - start
    timediff = round(float(diff), 2)
    logging.user(request, "~FYLoading ~FCriver ~FMblurblogs~FC stories~FY: ~SBp%s~SN (%s/%s "
                               "stories, ~SN%s/%s/%s feeds)" % 
                               (page, len(stories), len(mstories), len(story_feed_ids), 
                               len(social_user_ids), len(original_user_ids)))
    
    
    return {
        "stories": stories, 
        "user_profiles": user_profiles, 
        "feeds": unsub_feeds, 
        "classifiers": classifiers,
        "elapsed_time": timediff,
    }
    
def load_social_page(request, user_id, username=None, **kwargs):
    user = get_user(request.user)
    social_user_id = int(user_id)
    social_user = get_object_or_404(User, pk=social_user_id)
    offset = int(request.REQUEST.get('offset', 0))
    limit = int(request.REQUEST.get('limit', 6))
    page = int(request.REQUEST.get('page', 1))
    format = request.REQUEST.get('format', None)
    has_next_page = False
    feed_id = kwargs.get('feed_id') or request.REQUEST.get('feed_id')
    if page: 
        offset = limit * (page-1)
    user_social_profile = None
    user_social_services = None
    user_following_social_profile = None
    relative_user_id = user_id
    if user.is_authenticated():
        user_social_profile = MSocialProfile.get_user(user.pk)
        user_social_services = MSocialServices.get_user(user.pk)
        user_following_social_profile = user_social_profile.is_following_user(social_user_id)
    social_profile = MSocialProfile.get_user(social_user_id)
    
    if '.dev' in username:
        username = username.replace('.dev', '')
    current_tab = "blurblogs"
    global_feed = False
    if username == "popular":
        current_tab = username
    elif username == "popular.global":
        current_tab = "global"
        global_feed = True

    if social_profile.private and (not user.is_authenticated() or 
                                   not social_profile.is_followed_by_user(user.pk)):
        stories = []
    elif global_feed:
        socialsubs = MSocialSubscription.objects.filter(user_id=relative_user_id) 
        social_user_ids = [s.subscription_user_id for s in socialsubs]
        story_ids, story_dates, _ = MSocialSubscription.feed_stories(user.pk, social_user_ids, 
                                                 offset=offset, limit=limit+1,
                                                 # order=order, read_filter=read_filter,
                                                 relative_user_id=relative_user_id,
                                                 cache=request.user.is_authenticated())
        if len(story_ids) > limit:
            has_next_page = True
            story_ids = story_ids[:-1]
        mstories = MStory.find_by_story_hashes(story_ids)
        story_id_to_dates = dict(zip(story_ids, story_dates))
        def sort_stories_by_id(a, b):
            return int(story_id_to_dates[str(b.story_hash)]) - int(story_id_to_dates[str(a.story_hash)])
        sorted_mstories = sorted(mstories, cmp=sort_stories_by_id)
        stories = Feed.format_stories(sorted_mstories)
        for story in stories:
            story['shared_date'] = story['story_date']
    else:
        params = dict(user_id=social_user.pk)
        if feed_id:
            params['story_feed_id'] = feed_id

        mstories = MSharedStory.objects(**params).order_by('-shared_date')[offset:offset+limit+1]
<<<<<<< HEAD
        stories = Feed.format_stories(mstories)

=======
        stories = Feed.format_stories(mstories, include_permalinks=True)
>>>>>>> 70681192
        if len(stories) > limit:
            has_next_page = True
            stories = stories[:-1]

    if not stories:
        params = {
            "user": user,
            "stories": [],
            "feeds": {},
            "social_user": social_user,
            "social_profile": social_profile,
            "user_social_services": user_social_services,
            'user_social_profile' : json.encode(user_social_profile and user_social_profile.page()),
            'user_following_social_profile': user_following_social_profile,
        }
        template = 'social/social_page.xhtml'
        return render_to_response(template, params, context_instance=RequestContext(request))

    story_feed_ids = list(set(s['story_feed_id'] for s in stories))
    feeds = Feed.objects.filter(pk__in=story_feed_ids)
    feeds = dict((feed.pk, feed.canonical(include_favicon=False)) for feed in feeds)
    for story in stories:
        if story['story_feed_id'] in feeds:
            # Feed could have been deleted.
            story['feed'] = feeds[story['story_feed_id']]
        shared_date = localtime_for_timezone(story['shared_date'], user.profile.timezone)
        story['shared_date'] = shared_date
    
    stories, profiles = MSharedStory.stories_with_comments_and_profiles(stories, social_user.pk, 
                                                                        check_all=True)

    if user.is_authenticated():
        for story in stories:
            if user.pk in story['share_user_ids']:
                story['shared_by_user'] = True
                shared_story = MSharedStory.objects.get(user_id=user.pk, 
                                                        story_feed_id=story['story_feed_id'],
                                                        story_hash=story['story_hash'])
                story['user_comments'] = shared_story.comments

    stories = MSharedStory.attach_users_to_stories(stories, profiles)
    
    active_story = None
    path = request.META['PATH_INFO']
    if '/story/' in path and format != 'html':
        story_id = re.sub(r"^/story/.*?/(.*?)/?", "", path)
        if not story_id or '/story' in story_id:
            story_id = path.replace('/story/', '')

        active_story_db = MSharedStory.objects.filter(user_id=social_user.pk,
                                                      story_guid_hash=story_id).limit(1)
        if active_story_db:
            active_story_db = active_story_db[0]
            active_story = Feed.format_story(active_story_db)
            if active_story_db.image_count:
                active_story['image_url'] = active_story_db.image_sizes[0]['src']
            active_story['tags'] = ', '.join(active_story_db.story_tags)
            active_story['blurblog_permalink'] = active_story_db.blurblog_permalink()
            active_story['iso8601'] = active_story_db.story_date.isoformat()
            if active_story['story_feed_id']:
                feed = Feed.get_by_id(active_story['story_feed_id'])
                if feed:
                    active_story['feed'] = feed.canonical()
    
    params = {
        'social_user'   : social_user,
        'stories'       : stories,
        'user_social_profile' : user_social_profile,
        'user_social_profile_page' : json.encode(user_social_profile and user_social_profile.page()),
        'user_social_services' : user_social_services,
        'user_social_services_page' : json.encode(user_social_services and user_social_services.to_json()),
        'user_following_social_profile': user_following_social_profile,
        'social_profile': social_profile,
        'feeds'         : feeds,
        'user_profile'  : hasattr(user, 'profile') and user.profile,
        'has_next_page' : has_next_page,
        'holzer_truism' : random.choice(jennyholzer.TRUISMS), #if not has_next_page else None
        'facebook_app_id': settings.FACEBOOK_APP_ID,
        'active_story'  : active_story,
        'current_tab'   : current_tab,
    }

    logging.user(request, "~FYLoading ~FMsocial ~SBpage~SN~FY: ~SB%s%s" % (
        social_profile.title[:22], ('~SN/p%s' % page) if page > 1 else ''))
    if format == 'html':
        template = 'social/social_stories.xhtml'
    else:
        template = 'social/social_page.xhtml'
        
    return render_to_response(template, params, context_instance=RequestContext(request))

@required_params('story_id', feed_id=int)
def story_public_comments(request):
    format           = request.REQUEST.get('format', 'json')
    relative_user_id = request.REQUEST.get('user_id', None)
    feed_id          = int(request.REQUEST['feed_id'])
    story_id         = request.REQUEST['story_id']
  
    if not relative_user_id:
        relative_user_id = get_user(request).pk
    
    story, _ = MStory.find_story(story_feed_id=feed_id, story_id=story_id)
    if not story:
        return json.json_response(request, {
            'message': "Story not found.",
            'code': -1,
        })
        
    story = Feed.format_story(story)
    stories, profiles = MSharedStory.stories_with_comments_and_profiles([story],
                                                                        relative_user_id, 
                                                                        check_all=True)
    
    if format == 'html':
        stories = MSharedStory.attach_users_to_stories(stories, profiles)
        return render_to_response('social/story_comments.xhtml', {
            'story': stories[0],
        }, context_instance=RequestContext(request))
    else:
        return json.json_response(request, {
            'comments': stories[0]['public_comments'], 
            'user_profiles': profiles,
        })

@ajax_login_required
def mark_story_as_shared(request):
    code     = 1
    feed_id  = int(request.POST['feed_id'])
    story_id = request.POST['story_id']
    comments = request.POST.get('comments', '')
    source_user_id = request.POST.get('source_user_id')
    relative_user_id = request.POST.get('relative_user_id') or request.user.pk
    post_to_services = request.POST.getlist('post_to_services')
    format = request.REQUEST.get('format', 'json')
    
    MSocialProfile.get_user(request.user.pk)
    
    story, original_story_found = MStory.find_story(feed_id, story_id)

    if not story:
        return json.json_response(request, {
            'code': -1, 
            'message': 'Could not find the original story and no copies could be found.'
        })
    
    shared_story = MSharedStory.objects.filter(user_id=request.user.pk, 
                                               story_feed_id=feed_id, 
                                               story_hash=story['story_hash']).limit(1).first()
    if not shared_story:
        story_db = {
            "story_guid": story.story_guid,
            "story_hash": story.story_hash,
            "story_permalink": story.story_permalink,
            "story_title": story.story_title,
            "story_feed_id": story.story_feed_id,
            "story_content_z": story.story_content_z,
            "story_author_name": story.story_author_name,
            "story_tags": story.story_tags,
            "story_date": story.story_date,

            "user_id": request.user.pk,
            "comments": comments,
            "has_comments": bool(comments),
        }
        shared_story = MSharedStory.objects.create(**story_db)
        if source_user_id:
            shared_story.set_source_user_id(int(source_user_id))
        UpdateRecalcForSubscription.delay(subscription_user_id=request.user.pk,
                                          shared_story_id=str(shared_story.id))
        logging.user(request, "~FCSharing ~FM%s: ~SB~FB%s" % (story.story_title[:20], comments[:30]))
    else:
        shared_story.comments = comments
        shared_story.has_comments = bool(comments)
        shared_story.save()
        logging.user(request, "~FCUpdating shared story ~FM%s: ~SB~FB%s" % (
                     story.story_title[:20], comments[:30]))
    
    if original_story_found:
        story.count_comments()
    
    story = Feed.format_story(story)
    check_all = not original_story_found
    stories, profiles = MSharedStory.stories_with_comments_and_profiles([story], relative_user_id,
                                                                        check_all=check_all)
    story = stories[0]
    story['shared_comments'] = strip_tags(shared_story['comments'] or "")
    story['shared_by_user'] = True
    shared_date = localtime_for_timezone(shared_story['shared_date'], request.user.profile.timezone)
    story['short_parsed_date'] = format_story_link_date__short(shared_date)
    story['long_parsed_date'] = format_story_link_date__long(shared_date)
            
    if post_to_services:
        for service in post_to_services:
            if service not in shared_story.posted_to_services:
                if service == 'appdotnet':
                    # XXX TODO: Remove. Only for www->dev.
                    shared_story.post_to_service(service)
                else:
                    PostToService.delay(shared_story_id=shared_story.id, service=service)
    
    if shared_story.source_user_id and shared_story.comments:
        EmailStoryReshares.apply_async(kwargs=dict(shared_story_id=shared_story.id),
                                       countdown=settings.SECONDS_TO_DELAY_CELERY_EMAILS)
    
    EmailFirstShare.apply_async(kwargs=dict(user_id=request.user.pk))
    
    if format == 'html':
        stories = MSharedStory.attach_users_to_stories(stories, profiles)
        return render_to_response('social/social_story.xhtml', {
            'story': story,
        }, context_instance=RequestContext(request))
    else:
        return json.json_response(request, {
            'code': code, 
            'story': story, 
            'user_profiles': profiles,
        })

@ajax_login_required
def mark_story_as_unshared(request):
    feed_id  = int(request.POST['feed_id'])
    story_id = request.POST['story_id']
    relative_user_id = request.POST.get('relative_user_id') or request.user.pk
    format = request.REQUEST.get('format', 'json')
    original_story_found = True
    
    story, original_story_found = MStory.find_story(story_feed_id=feed_id, 
                                                    story_id=story_id,
                                                    original_only=True)
    
    shared_story = MSharedStory.objects(user_id=request.user.pk, 
                                        story_feed_id=feed_id, 
                                        story_hash=story['story_hash']).limit(1).first()
    if not shared_story:
        return json.json_response(request, {'code': -1, 'message': 'Shared story not found.'})
    
    shared_story.unshare_story()
    
    if original_story_found:
        story.count_comments()
    else:
        story = shared_story
    
    story = Feed.format_story(story)
    stories, profiles = MSharedStory.stories_with_comments_and_profiles([story], 
                                                                        relative_user_id, 
                                                                        check_all=True)

    if format == 'html':
        stories = MSharedStory.attach_users_to_stories(stories, profiles)
        return render_to_response('social/social_story.xhtml', {
            'story': stories[0],
        }, context_instance=RequestContext(request))
    else:
        return json.json_response(request, {
            'code': 1, 
            'message': "Story unshared.", 
            'story': stories[0], 
            'user_profiles': profiles,
        })
    
@ajax_login_required
def save_comment_reply(request):
    code     = 1
    feed_id  = int(request.POST['story_feed_id'])
    story_id = request.POST['story_id']
    comment_user_id = request.POST['comment_user_id']
    reply_comments = request.POST.get('reply_comments')
    reply_id = request.POST.get('reply_id')
    format = request.REQUEST.get('format', 'json')
    original_message = None
    
    if not reply_comments:
        return json.json_response(request, {
            'code': -1, 
            'message': 'Reply comments cannot be empty.',
        })
    
    commenter_profile = MSocialProfile.get_user(comment_user_id)
    if commenter_profile.protected and not commenter_profile.is_followed_by_user(request.user.pk):
        return json.json_response(request, {
            'code': -1, 
            'message': 'You must be following %s to reply to them.' % commenter_profile.username,
        })
    
    shared_story = MSharedStory.objects.get(user_id=comment_user_id, 
                                            story_feed_id=feed_id, 
                                            story_guid=story_id)
    reply = MCommentReply()
    reply.user_id = request.user.pk
    reply.publish_date = datetime.datetime.now()
    reply.comments = reply_comments
    
    if reply_id:
        replies = []
        for story_reply in shared_story.replies:
            if (story_reply.user_id == reply.user_id and 
                story_reply.reply_id == ObjectId(reply_id)):
                reply.publish_date = story_reply.publish_date
                reply.reply_id = story_reply.reply_id
                original_message = story_reply.comments
                replies.append(reply)
            else:
                replies.append(story_reply)
        shared_story.replies = replies
        logging.user(request, "~FCUpdating comment reply in ~FM%s: ~SB~FB%s~FM" % (
                 shared_story.story_title[:20], reply_comments[:30]))
    else:
        reply.reply_id = ObjectId()
        logging.user(request, "~FCReplying to comment in: ~FM%s: ~SB~FB%s~FM" % (
                     shared_story.story_title[:20], reply_comments[:30]))
        shared_story.replies.append(reply)
    shared_story.save()
    
    comment, profiles = shared_story.comment_with_author_and_profiles()
    
    # Interaction for every other replier and original commenter
    MActivity.new_comment_reply(user_id=request.user.pk,
                                comment_user_id=comment['user_id'],
                                reply_content=reply_comments,
                                original_message=original_message,
                                story_id=story_id,
                                story_feed_id=feed_id,
                                story_title=shared_story.story_title)
    if comment['user_id'] != request.user.pk:
        MInteraction.new_comment_reply(user_id=comment['user_id'], 
                                       reply_user_id=request.user.pk, 
                                       reply_content=reply_comments,
                                       original_message=original_message,
                                       story_id=story_id,
                                       story_feed_id=feed_id,
                                       story_title=shared_story.story_title)

    reply_user_ids = list(r['user_id'] for r in comment['replies'])
    for user_id in set(reply_user_ids).difference([comment['user_id']]):
        if request.user.pk != user_id:
            MInteraction.new_reply_reply(user_id=user_id, 
                                         comment_user_id=comment['user_id'],
                                         reply_user_id=request.user.pk, 
                                         reply_content=reply_comments,
                                         original_message=original_message,
                                         story_id=story_id,
                                         story_feed_id=feed_id,
                                         story_title=shared_story.story_title)

    EmailCommentReplies.apply_async(kwargs=dict(shared_story_id=shared_story.id,
                                                reply_id=reply.reply_id), 
                                                countdown=settings.SECONDS_TO_DELAY_CELERY_EMAILS)
    
    if format == 'html':
        comment = MSharedStory.attach_users_to_comment(comment, profiles)
        return render_to_response('social/story_comment.xhtml', {
            'comment': comment,
        }, context_instance=RequestContext(request))
    else:
        return json.json_response(request, {
            'code': code, 
            'comment': comment, 
            'reply_id': reply.reply_id,
            'user_profiles': profiles
        })

@ajax_login_required
def remove_comment_reply(request):
    code     = 1
    feed_id  = int(request.POST['story_feed_id'])
    story_id = request.POST['story_id']
    comment_user_id = request.POST['comment_user_id']
    reply_id = request.POST.get('reply_id')
    format = request.REQUEST.get('format', 'json')
    original_message = None
    
    shared_story = MSharedStory.objects.get(user_id=comment_user_id, 
                                            story_feed_id=feed_id, 
                                            story_guid=story_id)
    replies = []
    for story_reply in shared_story.replies:
        if ((story_reply.user_id == request.user.pk or request.user.is_staff) and 
            story_reply.reply_id == ObjectId(reply_id)):
            original_message = story_reply.comments
            # Skip reply
        else:
            replies.append(story_reply)
    shared_story.replies = replies
    shared_story.save()

    logging.user(request, "~FCRemoving comment reply in ~FM%s: ~SB~FB%s~FM" % (
             shared_story.story_title[:20], original_message and original_message[:30]))
    
    comment, profiles = shared_story.comment_with_author_and_profiles()

    # Interaction for every other replier and original commenter
    MActivity.remove_comment_reply(user_id=request.user.pk,
                                   comment_user_id=comment['user_id'],
                                   reply_content=original_message,
                                   story_id=story_id,
                                   story_feed_id=feed_id)
    MInteraction.remove_comment_reply(user_id=comment['user_id'], 
                                      reply_user_id=request.user.pk, 
                                      reply_content=original_message,
                                      story_id=story_id,
                                      story_feed_id=feed_id)
    
    reply_user_ids = [reply['user_id'] for reply in comment['replies']]
    for user_id in set(reply_user_ids).difference([comment['user_id']]):
        if request.user.pk != user_id:
            MInteraction.remove_reply_reply(user_id=user_id, 
                                            comment_user_id=comment['user_id'],
                                            reply_user_id=request.user.pk, 
                                            reply_content=original_message,
                                            story_id=story_id,
                                            story_feed_id=feed_id)
    
    if format == 'html':
        comment = MSharedStory.attach_users_to_comment(comment, profiles)
        return render_to_response('social/story_comment.xhtml', {
            'comment': comment,
        }, context_instance=RequestContext(request))
    else:
        return json.json_response(request, {
            'code': code, 
            'comment': comment, 
            'user_profiles': profiles
        })
        
@render_to('social/mute_story.xhtml')
def mute_story(request, secret_token, shared_story_id):
    user_profile = Profile.objects.get(secret_token=secret_token)
    shared_story = MSharedStory.objects.get(id=shared_story_id)
    shared_story.mute_for_user(user_profile.user_id)
    
    return {}
    
def shared_stories_public(request, username):
    try:
        user = User.objects.get(username=username)
    except User.DoesNotExist:
        raise Http404

    shared_stories = MSharedStory.objects.filter(user_id=user.pk)
        
    return HttpResponse("There are %s stories shared by %s." % (shared_stories.count(), username))
    
@json.json_view
def profile(request):
    user = get_user(request.user)
    user_id = int(request.GET.get('user_id', user.pk))
    categories = request.GET.getlist('category')
    include_activities_html = request.REQUEST.get('include_activities_html', None)

    user_profile = MSocialProfile.get_user(user_id)
    user_profile.count_follows()
    
    activities = []
    if not user_profile.private or user_profile.is_followed_by_user(user.pk):
        activities, _ = MActivity.user(user_id, page=1, public=True, categories=categories)

    user_profile = user_profile.to_json(include_follows=True, common_follows_with_user=user.pk)
    profile_ids = set(user_profile['followers_youknow'] + user_profile['followers_everybody'] + 
                      user_profile['following_youknow'] + user_profile['following_everybody'])
    profiles = MSocialProfile.profiles(profile_ids)

    logging.user(request, "~BB~FRLoading social profile: %s" % user_profile['username'])
        
    payload = {
        'user_profile': user_profile,
        'followers_youknow': user_profile['followers_youknow'],
        'followers_everybody': user_profile['followers_everybody'],
        'following_youknow': user_profile['following_youknow'],
        'following_everybody': user_profile['following_everybody'],
        'requested_follow': user_profile['requested_follow'],
        'profiles': dict([(p.user_id, p.to_json(compact=True)) for p in profiles]),
        'activities': activities,
    }

    if include_activities_html:
        payload['activities_html'] = render_to_string('reader/activities_module.xhtml', {
            'activities': activities,
            'username': user_profile['username'],
            'public': True,
        })
    
    return payload

@ajax_login_required
@json.json_view
def load_user_profile(request):
    social_profile = MSocialProfile.get_user(request.user.pk)
    social_services, _ = MSocialServices.objects.get_or_create(user_id=request.user.pk)
    
    logging.user(request, "~BB~FRLoading social profile and blurblog settings")
    
    return {
        'services': social_services,
        'user_profile': social_profile.to_json(include_follows=True, include_settings=True),
    }
    
@ajax_login_required
@json.json_view
def save_user_profile(request):
    data = request.POST
    website = data['website']
    
    if website and not website.startswith('http'):
        website = 'http://' + website
    
    profile = MSocialProfile.get_user(request.user.pk)
    profile.location = data['location']
    profile.bio = data['bio']
    profile.website = website
    profile.protected = is_true(data.get('protected', False))
    profile.private = is_true(data.get('private', False))
    profile.save()

    social_services = MSocialServices.objects.get(user_id=request.user.pk)
    profile = social_services.set_photo(data['photo_service'])
    
    logging.user(request, "~BB~FRSaving social profile")
    
    return dict(code=1, user_profile=profile.to_json(include_follows=True))


@ajax_login_required
@json.json_view
def upload_avatar(request):
    photo = request.FILES['photo']
    profile = MSocialProfile.get_user(request.user.pk)
    social_services = MSocialServices.objects.get(user_id=request.user.pk)

    logging.user(request, "~FC~BM~SBUploading photo...")

    image_url = social_services.save_uploaded_photo(photo)
    if image_url:
        profile = social_services.set_photo('upload')

    return {
        "code": 1 if image_url else -1,
        "uploaded": image_url,
        "services": social_services,
        "user_profile": profile.to_json(include_follows=True),
    }

@ajax_login_required
@json.json_view
def save_blurblog_settings(request):
    data = request.POST

    profile = MSocialProfile.get_user(request.user.pk)
    profile.custom_css = data.get('custom_css', None)
    profile.custom_bgcolor = data.get('custom_bgcolor', None)
    profile.blurblog_title = data.get('blurblog_title', None)
    profile.save()

    logging.user(request, "~BB~FRSaving blurblog settings")
    
    return dict(code=1, user_profile=profile.to_json(include_follows=True, include_settings=True))

@json.json_view
def load_follow_requests(request):
    user = get_user(request.user)
    follow_request_users = MFollowRequest.objects.filter(followee_user_id=user.pk)
    follow_request_user_ids = [f.follower_user_id for f in follow_request_users]
    request_profiles = MSocialProfile.profiles(follow_request_user_ids)
    request_profiles = [p.to_json(include_following_user=user.pk) for p in request_profiles]

    if len(request_profiles):
        logging.user(request, "~BB~FRLoading Follow Requests (%s requests)" % (
            len(request_profiles),
        ))

    return {
        'request_profiles': request_profiles,
    }

@json.json_view
def load_user_friends(request):
    user = get_user(request.user)
    social_profile     = MSocialProfile.get_user(user_id=user.pk)
    social_services    = MSocialServices.get_user(user_id=user.pk)
    following_profiles = MSocialProfile.profiles(social_profile.following_user_ids)
    follower_profiles  = MSocialProfile.profiles(social_profile.follower_user_ids)
    recommended_users  = social_profile.recommended_users()
    
    following_profiles = [p.to_json(include_following_user=user.pk) for p in following_profiles]
    follower_profiles  = [p.to_json(include_following_user=user.pk) for p in follower_profiles]
    
    logging.user(request, "~BB~FRLoading Friends (%s following, %s followers)" % (
        social_profile.following_count,
        social_profile.follower_count,
    ))

    return {
        'services': social_services,
        'autofollow': social_services.autofollow,
        'user_profile': social_profile.to_json(include_follows=True),
        'following_profiles': following_profiles,
        'follower_profiles': follower_profiles,
        'recommended_users': recommended_users,
    }

@ajax_login_required
@json.json_view
def follow(request):
    profile = MSocialProfile.get_user(request.user.pk)
    user_id = request.POST['user_id']
    try:
        follow_user_id = int(user_id)
    except ValueError:
        try:
            follow_user_id = int(user_id.replace('social:', ''))
            follow_profile = MSocialProfile.get_user(follow_user_id)
        except (ValueError, MSocialProfile.DoesNotExist):
            follow_username = user_id.replace('social:', '')
            try:
                follow_profile = MSocialProfile.objects.get(username=follow_username)
            except MSocialProfile.DoesNotExist:
                raise Http404
            follow_user_id = follow_profile.user_id

    profile.follow_user(follow_user_id)
    follow_profile = MSocialProfile.get_user(follow_user_id)
    
    social_params = {
        'user_id': request.user.pk,
        'subscription_user_id': follow_user_id,
        'include_favicon': True,
        'update_counts': True,
    }
    follow_subscription = MSocialSubscription.feeds(calculate_all_scores=True, **social_params)
    
    if follow_profile.protected:
        logging.user(request, "~BB~FR~SBRequested~SN follow from: ~SB%s" % follow_profile.username)
    else:
        logging.user(request, "~BB~FRFollowing: ~SB%s" % follow_profile.username)
    
    return {
        "user_profile": profile.to_json(include_follows=True), 
        "follow_profile": follow_profile.to_json(common_follows_with_user=request.user.pk),
        "follow_subscription": follow_subscription,
    }
    
@ajax_login_required
@json.json_view
def unfollow(request):
    profile = MSocialProfile.get_user(request.user.pk)
    user_id = request.POST['user_id']
    try:
        unfollow_user_id = int(user_id)
    except ValueError:
        try:
            unfollow_user_id = int(user_id.replace('social:', ''))
            unfollow_profile = MSocialProfile.get_user(unfollow_user_id)
        except (ValueError, MSocialProfile.DoesNotExist):
            unfollow_username = user_id.replace('social:', '')
            try:
                unfollow_profile = MSocialProfile.objects.get(username=unfollow_username)
            except MSocialProfile.DoesNotExist:
                raise Http404
            unfollow_user_id = unfollow_profile.user_id
        
    profile.unfollow_user(unfollow_user_id)
    unfollow_profile = MSocialProfile.get_user(unfollow_user_id)
    
    logging.user(request, "~BB~FRUnfollowing: ~SB%s" % unfollow_profile.username)
    
    return {
        'user_profile': profile.to_json(include_follows=True),
        'unfollow_profile': unfollow_profile.to_json(common_follows_with_user=request.user.pk),
    }


@ajax_login_required
@json.json_view
def approve_follower(request):
    profile = MSocialProfile.get_user(request.user.pk)
    user_id = int(request.POST['user_id'])
    follower_profile = MSocialProfile.get_user(user_id)
    code = -1
    
    logging.user(request, "~BB~FRApproving follow: ~SB%s" % follower_profile.username)
    
    if user_id in profile.requested_follow_user_ids:
        follower_profile.follow_user(request.user.pk, force=True)
        code = 1
        
    return {'code': code}

@ajax_login_required
@json.json_view
def ignore_follower(request):
    profile = MSocialProfile.get_user(request.user.pk)
    user_id = int(request.POST['user_id'])
    follower_profile = MSocialProfile.get_user(user_id)
    code = -1
    
    logging.user(request, "~BB~FR~SK~SBNOT~SN approving follow: ~SB%s" % follower_profile.username)
    
    if user_id in profile.requested_follow_user_ids:
        follower_profile.unfollow_user(request.user.pk)
        code = 1
        
    return {'code': code}


@required_params('query')
@json.json_view
def find_friends(request):
    query = request.GET['query']
    limit = int(request.GET.get('limit', 3))
    profiles = MSocialProfile.objects.filter(username__icontains=query)[:limit]
    if not profiles:
        profiles = MSocialProfile.objects.filter(email__icontains=query)[:limit]
    if not profiles:
        profiles = MSocialProfile.objects.filter(blurblog_title__icontains=query)[:limit]
    if not profiles:
        profiles = MSocialProfile.objects.filter(location__icontains=query)[:limit]
    
    profiles = [p.to_json(include_following_user=request.user.pk) for p in profiles]
    profiles = sorted(profiles, key=lambda p: -1 * p['shared_stories_count'])

    return dict(profiles=profiles)

@ajax_login_required
def like_comment(request):
    code     = 1
    feed_id  = int(request.POST['story_feed_id'])
    story_id = request.POST['story_id']
    comment_user_id = int(request.POST['comment_user_id'])
    format = request.REQUEST.get('format', 'json')
    
    if comment_user_id == request.user.pk:
        return json.json_response(request, {'code': -1, 'message': 'You cannot favorite your own shared story comment.'})
        
    shared_story = MSharedStory.objects.get(user_id=comment_user_id, 
                                            story_feed_id=feed_id, 
                                            story_guid=story_id)
    shared_story.add_liking_user(request.user.pk)
    comment, profiles = shared_story.comment_with_author_and_profiles()

    comment_user = User.objects.get(pk=shared_story.user_id)
    logging.user(request, "~BB~FMLiking comment by ~SB%s~SN: %s" % (
        comment_user.username, 
        shared_story.comments[:30],
    ))

    MActivity.new_comment_like(liking_user_id=request.user.pk,
                               comment_user_id=comment['user_id'],
                               story_id=story_id,
                               story_title=shared_story.story_title,
                               comments=shared_story.comments)
    MInteraction.new_comment_like(liking_user_id=request.user.pk, 
                                  comment_user_id=comment['user_id'],
                                  story_id=story_id,
                                  story_title=shared_story.story_title,
                                  comments=shared_story.comments)
                                       
    if format == 'html':
        comment = MSharedStory.attach_users_to_comment(comment, profiles)
        return render_to_response('social/story_comment.xhtml', {
            'comment': comment,
        }, context_instance=RequestContext(request))
    else:
        return json.json_response(request, {
            'code': code, 
            'comment': comment, 
            'user_profiles': profiles,
        })
        
@ajax_login_required
def remove_like_comment(request):
    code     = 1
    feed_id  = int(request.POST['story_feed_id'])
    story_id = request.POST['story_id']
    comment_user_id = request.POST['comment_user_id']
    format = request.REQUEST.get('format', 'json')
    
    shared_story = MSharedStory.objects.get(user_id=comment_user_id, 
                                            story_feed_id=feed_id, 
                                            story_guid=story_id)
    shared_story.remove_liking_user(request.user.pk)
    comment, profiles = shared_story.comment_with_author_and_profiles()
    
    comment_user = User.objects.get(pk=shared_story.user_id)
    logging.user(request, "~BB~FMRemoving like on comment by ~SB%s~SN: %s" % (
        comment_user.username, 
        shared_story.comments[:30],
    ))
    
    if format == 'html':
        comment = MSharedStory.attach_users_to_comment(comment, profiles)
        return render_to_response('social/story_comment.xhtml', {
            'comment': comment,
        }, context_instance=RequestContext(request))
    else:
        return json.json_response(request, {
            'code': code, 
            'comment': comment, 
            'user_profiles': profiles,
        })
        
def shared_stories_rss_feed(request, user_id, username):
    try:
        user = User.objects.get(pk=user_id)
    except User.DoesNotExist:
        raise Http404
    
    username = username and username.lower()
    profile = MSocialProfile.get_user(user.pk)
    params = {'username': profile.username_slug, 'user_id': user.pk}
    if not username or profile.username_slug.lower() != username:
        return HttpResponseRedirect(reverse('shared-stories-rss-feed', kwargs=params))

    social_profile = MSocialProfile.get_user(user_id)
    current_site = Site.objects.get_current()
    current_site = current_site and current_site.domain
    
    if social_profile.private:
        return HttpResponseForbidden()
    
    data = {}
    data['title'] = social_profile.title
    data['link'] = social_profile.blurblog_url
    data['description'] = "Stories shared by %s on NewsBlur." % user.username
    data['lastBuildDate'] = datetime.datetime.utcnow()
    data['generator'] = 'NewsBlur - http://www.newsblur.com'
    data['docs'] = None
    data['author_name'] = user.username
    data['feed_url'] = "http://%s%s" % (
        current_site,
        reverse('shared-stories-rss-feed', kwargs=params),
    )
    rss = feedgenerator.Atom1Feed(**data)

    shared_stories = MSharedStory.objects.filter(user_id=user.pk).order_by('-shared_date')[:25]
    for shared_story in shared_stories:
        feed = Feed.get_by_id(shared_story.story_feed_id)
        content = render_to_string('social/rss_story.xhtml', {
            'feed': feed,
            'user': user,
            'social_profile': social_profile,
            'shared_story': shared_story,
            'content': (shared_story.story_content_z and
                        zlib.decompress(shared_story.story_content_z))
        })
        story_data = {
            'title': shared_story.story_title,
            'link': shared_story.story_permalink,
            'description': content,
            'author_name': shared_story.story_author_name,
            'categories': shared_story.story_tags,
            'unique_id': shared_story.story_guid,
            'pubdate': shared_story.shared_date,
        }
        rss.add_item(**story_data)
        
    logging.user(request, "~FBGenerating ~SB%s~SN's RSS feed: ~FM%s" % (
        user.username,
        request.META.get('HTTP_USER_AGENT', "")[:24]
    ))
    return HttpResponse(rss.writeString('utf-8'), content_type='application/rss+xml')

@required_params('user_id')
@json.json_view
def social_feed_trainer(request):
    social_user_id = request.REQUEST['user_id']
    social_profile = MSocialProfile.get_user(social_user_id)
    social_user = get_object_or_404(User, pk=social_user_id)
    user = get_user(request)
    
    social_profile.count_stories()
    classifier = social_profile.to_json()
    classifier['classifiers'] = get_classifiers_for_user(user, social_user_id=classifier['id'])
    classifier['num_subscribers'] = social_profile.follower_count
    classifier['feed_tags'] = []
    classifier['feed_authors'] = []
    
    logging.user(user, "~FGLoading social trainer on ~SB%s: %s" % (
                 social_user.username, social_profile.title))
    
    return [classifier]
    

@json.json_view
def load_social_statistics(request, social_user_id, username=None):
    stats = dict()
    social_profile = MSocialProfile.get_user(social_user_id)
    social_profile.save_feed_story_history_statistics()
    social_profile.save_classifier_counts()
    
    # Stories per month - average and month-by-month breakout
    stats['average_stories_per_month'] = social_profile.average_stories_per_month
    stats['story_count_history'] = social_profile.story_count_history
    
    # Subscribers
    stats['subscriber_count'] = social_profile.follower_count
    stats['num_subscribers'] = social_profile.follower_count
    
    # Classifier counts
    stats['classifier_counts'] = social_profile.feed_classifier_counts
    
    logging.user(request, "~FBStatistics social: ~SB%s ~FG(%s subs)" % (
                 social_profile.user_id, social_profile.follower_count))

    return stats

@json.json_view
def load_social_settings(request, social_user_id, username=None):
    social_profile = MSocialProfile.get_user(social_user_id)
    
    return social_profile.to_json()

@ajax_login_required
def load_interactions(request):
    user_id = request.REQUEST.get('user_id', None)
    categories = request.GET.getlist('category')
    if not user_id or 'null' in user_id:
        user_id = get_user(request).pk
    page = max(1, int(request.REQUEST.get('page', 1)))
    limit = request.REQUEST.get('limit')
    interactions, has_next_page = MInteraction.user(user_id, page=page, limit=limit,
                                                    categories=categories)
    format = request.REQUEST.get('format', None)
    
    data = {
        'interactions': interactions,
        'page': page,
        'has_next_page': has_next_page
    }
    
    logging.user(request, "~FBLoading interactions ~SBp/%s" % page)
    
    if format == 'html':
        return render_to_response('reader/interactions_module.xhtml', data,
                                  context_instance=RequestContext(request))
    else:
        return json.json_response(request, data)

@ajax_login_required
def load_activities(request):
    user_id = request.REQUEST.get('user_id', None)
    categories = request.GET.getlist('category')
    if user_id and 'null' not in user_id:
        user_id = int(user_id)
        user = User.objects.get(pk=user_id)
    else:
        user = get_user(request)
        user_id = user.pk
        
    public = user_id != request.user.pk
    page = max(1, int(request.REQUEST.get('page', 1)))
    limit = request.REQUEST.get('limit', 4)
    activities, has_next_page = MActivity.user(user_id, page=page, limit=limit, public=public,
                                               categories=categories)
    format = request.REQUEST.get('format', None)
    
    data = {
        'activities': activities,
        'page': page,
        'has_next_page': has_next_page,
        'username': (user.username if public else 'You'),
    }
    
    logging.user(request, "~FBLoading activities ~SBp/%s" % page)
    
    if format == 'html':
        return render_to_response('reader/activities_module.xhtml', data,
                                  context_instance=RequestContext(request))
    else:
        return json.json_response(request, data)

@json.json_view
def comment(request, comment_id):
    try:
        shared_story = MSharedStory.objects.get(id=comment_id)
    except MSharedStory.DoesNotExist:
        raise Http404
    return shared_story.comments_with_author()

@json.json_view
def comment_reply(request, comment_id, reply_id):
    try:
        shared_story = MSharedStory.objects.get(id=comment_id)
    except MSharedStory.DoesNotExist:
        raise Http404
        
    for story_reply in shared_story.replies:
        if story_reply.reply_id == ObjectId(reply_id):
            return story_reply
    return shared_story.comments_with_author()<|MERGE_RESOLUTION|>--- conflicted
+++ resolved
@@ -370,12 +370,8 @@
             params['story_feed_id'] = feed_id
 
         mstories = MSharedStory.objects(**params).order_by('-shared_date')[offset:offset+limit+1]
-<<<<<<< HEAD
-        stories = Feed.format_stories(mstories)
-
-=======
         stories = Feed.format_stories(mstories, include_permalinks=True)
->>>>>>> 70681192
+        
         if len(stories) > limit:
             has_next_page = True
             stories = stories[:-1]
