--- conflicted
+++ resolved
@@ -124,11 +124,7 @@
         if read_filter == 'unread' and socialsub:
             story['read_status'] = 0
         elif read_filter == 'all' and socialsub:
-<<<<<<< HEAD
-            story['read_status'] = story['story_hash'] not in unread_story_hashes
-=======
             story['read_status'] = 1 if story['story_hash'] not in unread_story_hashes else 0
->>>>>>> b44b126b
 
         if story['story_hash'] in starred_stories:
             story['starred'] = True
@@ -287,12 +283,8 @@
                                                  user.profile.timezone)
             story['shared_date'] = format_story_link_date__long(shared_date, now)
             story['shared_comments'] = strip_tags(shared_stories[story['story_hash']]['comments'])
-<<<<<<< HEAD
             if (shared_stories[story['story_hash']]['shared_date'] < UNREAD_CUTOFF or 
                 story['story_hash'] in read_feed_story_hashes):
-=======
-            if story['shared_date'] < UNREAD_CUTOFF or story['story_hash'] in read_feed_story_hashes:
->>>>>>> b44b126b
                 story['read_status'] = 1
 
 
