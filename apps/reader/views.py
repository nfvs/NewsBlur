--- conflicted
+++ resolved
@@ -544,25 +544,6 @@
     
     unread_story_hashes = []
     if stories:
-<<<<<<< HEAD
-        story_ids = [story['id'] for story in stories]
-        userstories_db = MUserStory.objects(user_id=user.pk,
-                                            feed_id=feed.pk,
-                                            story_id__in=story_ids
-                                            ).only('story_id').hint([('user_id', 1), 
-                                                                     ('feed_id', 1), 
-                                                                     ('story_id', 1)])
-        starred_stories = MStarredStory.objects(user_id=user.pk, 
-                                                story_feed_id=feed.pk, 
-                                                story_guid__in=story_ids
-                                                ).only('story_guid', 'starred_date')
-        shared_stories = MSharedStory.objects(user_id=user.pk, 
-                                              story_feed_id=feed_id, 
-                                              story_guid__in=story_ids
-                                              ).only('story_guid', 'shared_date', 'comments')
-        starred_stories = dict([(story.story_guid, story.starred_date) for story in starred_stories])
-        shared_stories = dict([(story.story_guid, dict(shared_date=story.shared_date, comments=story.comments))
-=======
         if read_filter == 'all' and usersub:
             unread_story_hashes = usersub.get_stories(read_filter='unread', limit=500, hashes_only=True)
         story_hashes = [story['story_hash'] for story in stories]
@@ -576,7 +557,6 @@
                                      .only('story_guid', 'shared_date', 'comments')
         starred_stories = dict([(story.story_hash, story.starred_date) for story in starred_stories])
         shared_stories = dict([(story.story_hash, dict(shared_date=story.shared_date, comments=story.comments))
->>>>>>> 71aa9612
                                for story in shared_stories])
             
     checkpoint4 = time.time()
@@ -732,16 +712,10 @@
     unsub_feeds    = Feed.objects.filter(pk__in=unsub_feed_ids)
     unsub_feeds    = dict((feed.pk, feed.canonical(include_favicon=False)) for feed in unsub_feeds)
     shared_stories = MSharedStory.objects(user_id=user.pk, 
-<<<<<<< HEAD
-                                          story_guid__in=story_ids
-                                          ).only('story_guid', 'shared_date', 'comments')
-    shared_stories = dict([(story.story_guid, dict(shared_date=story.shared_date, comments=story.comments))
-=======
                                           story_hash__in=story_hashes)\
                                  .only('story_hash', 'shared_date', 'comments')
     shared_stories = dict([(story.story_hash, dict(shared_date=story.shared_date,
                                                    comments=story.comments))
->>>>>>> 71aa9612
                            for story in shared_stories])
 
     for story in stories:
