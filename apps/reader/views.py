--- conflicted
+++ resolved
@@ -52,10 +52,7 @@
 
 
 @never_cache
-<<<<<<< HEAD
-=======
 @render_to('reader/dashboard.xhtml')
->>>>>>> 439bb338
 def index(request, **kwargs):
     if request.method == "GET" and request.subdomain and request.subdomain not in ['dev', 'app02', 'app01', 'www']:
         username = request.subdomain
@@ -69,33 +66,8 @@
                 reverse('index')))
         return load_social_page(request, user_id=user.pk, username=request.subdomain, **kwargs)
 
-<<<<<<< HEAD
-    # XXX TODO: Remove me on launch.
-    # if request.method == "GET" and request.user.is_anonymous() and not request.REQUEST.get('letmein'):
-    #     return {}, 'reader/social_signup.xhtml'
-    
-    host = request.META['HTTP_HOST']
-    if 'newsblur' in host or 'nb.local' in host:
-        return newsblur(request, **kwargs)
-
-    user = User.objects.get(username__iexact=settings.HOMEPAGE_USERNAME)
-    return load_social_page(request, user_id=user.pk, username=user.username, **kwargs)
-    
-
-@never_cache
-@render_to('reader/feeds.xhtml')
-def newsblur(request, **kwargs):        
-    if request.method == "POST":
-        if request.POST.get('submit') == 'login':
-            login_form  = LoginForm(request.POST, prefix='login')
-            signup_form = SignupForm(prefix='signup')
-        else:
-            login_form  = LoginForm(prefix='login')
-            signup_form = SignupForm(request.POST, prefix='signup')
-=======
     if request.user.is_anonymous():
         return welcome(request, **kwargs)
->>>>>>> 439bb338
     else:
         return dashboard(request, **kwargs)
 
