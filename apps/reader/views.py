--- conflicted
+++ resolved
@@ -319,29 +319,20 @@
     sub_feed_ids = [s.feed_id for s in user_subs]
 
     if favicons_fetching:
-<<<<<<< HEAD
-        sub_feed_ids = [s.feed_id for s in user_subs]
-=======
->>>>>>> 2bdd2b58
         moved_feed_ids = [f for f in favicons_fetching if f not in sub_feed_ids]
         for moved_feed_id in moved_feed_ids:
             duplicate_feeds = DuplicateFeed.objects.filter(duplicate_feed_id=moved_feed_id)
 
             if duplicate_feeds and duplicate_feeds[0].feed.pk in feeds:
-<<<<<<< HEAD
                 feeds[moved_feed_id] = feeds[duplicate_feeds[0].feed_id]
                 feeds[moved_feed_id]['dupe_feed_id'] = duplicate_feeds[0].feed_id
-=======
-                feeds[moved_feed_id] = feeds[duplicate_feeds[0].feed.pk]
-                feeds[moved_feed_id]['dupe_feed_id'] = duplicate_feeds[0].feed.pk
     
     if check_fetch_status:
         missing_feed_ids = list(set(feed_ids) - set(sub_feed_ids))
         if missing_feed_ids:
             duplicate_feeds = DuplicateFeed.objects.filter(duplicate_feed_id__in=missing_feed_ids)
             for duplicate_feed in duplicate_feeds:
-                feeds[duplicate_feed.duplicate_feed_id] = {'id': duplicate_feed.feed.pk}
->>>>>>> 2bdd2b58
+                feeds[duplicate_feed.duplicate_feed_id] = {'id': duplicate_feed.feed_id}
 
     if settings.DEBUG or check_fetch_status:
         diff = datetime.datetime.utcnow()-start
