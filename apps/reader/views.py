import datetime
import time
import boto
import redis
import requests
import random
import zlib
import re
from django.shortcuts import get_object_or_404
from django.shortcuts import render
from django.contrib.auth.decorators import login_required
from django.template.loader import render_to_string
from django.db import IntegrityError
from django.db.utils import DatabaseError
from django.db.models import Q
from django.views.decorators.cache import never_cache
from django.urls import reverse
from django.contrib.auth import login as login_user
from django.contrib.auth import logout as logout_user
from django.contrib.auth.models import User
from django.http import HttpResponse, HttpResponseRedirect, HttpResponseForbidden, Http404, UnreadablePostError
from django.conf import settings
from django.core.mail import mail_admins
from django.core.mail import EmailMultiAlternatives
from django.core.validators import validate_email
from django.contrib.sites.models import Site
from django.utils import feedgenerator
from django.utils.encoding import smart_str
from mongoengine.queryset import OperationError
from mongoengine.queryset import NotUniqueError
from apps.recommendations.models import RecommendedFeed
from apps.analyzer.models import MClassifierTitle, MClassifierAuthor, MClassifierFeed, MClassifierTag
from apps.analyzer.models import apply_classifier_titles, apply_classifier_feeds
from apps.analyzer.models import apply_classifier_authors, apply_classifier_tags
from apps.analyzer.models import get_classifiers_for_user, sort_classifiers_by_feed
from apps.profile.models import Profile, MCustomStyling, MDashboardRiver
from apps.reader.models import UserSubscription, UserSubscriptionFolders, RUserStory, Feature
from apps.reader.forms import SignupForm, LoginForm, FeatureForm
from apps.rss_feeds.models import MFeedIcon, MStarredStoryCounts, MSavedSearch
from apps.notifications.models import MUserFeedNotification
from apps.search.models import MUserSearch
from apps.statistics.models import MStatistics, MAnalyticsLoader
from apps.statistics.rstats import RStats
# from apps.search.models import SearchStarredStory
try:
    from apps.rss_feeds.models import Feed, MFeedPage, DuplicateFeed, MStory, MStarredStory
except:
    pass
from apps.social.models import MSharedStory, MSocialProfile, MSocialServices
from apps.social.models import MSocialSubscription, MActivity, MInteraction
from apps.categories.models import MCategory
from apps.social.views import load_social_page
from apps.rss_feeds.tasks import ScheduleImmediateFetches
from utils import json_functions as json
from utils.user_functions import get_user, ajax_login_required
from utils.user_functions import extract_user_agent
from utils.feed_functions import relative_timesince
from utils.story_functions import format_story_link_date__short
from utils.story_functions import format_story_link_date__long
from utils.story_functions import strip_tags
from utils import log as logging
from utils.view_functions import get_argument_or_404, render_to, is_true
from utils.view_functions import required_params
from utils.ratelimit import ratelimit
from vendor.timezones.utilities import localtime_for_timezone
import tweepy

BANNED_URLS = [
    "brentozar.com",
]
ALLOWED_SUBDOMAINS = [
    'dev', 
    'www', 
    'beta', 
    'staging', 
    'discovery', 
    'debug', 
    'debug3', 
    'nb',
]

def get_subdomain(request):
    host = request.META.get('HTTP_HOST')
    if host and host.count(".") == 2:
        return host.split(".")[0]
    else:
        return None

@never_cache
@render_to('reader/dashboard.xhtml')
def index(request, **kwargs):
<<<<<<< HEAD
    
    subdomain = get_subdomain(request)
    if request.method == "GET" and subdomain and subdomain not in ALLOWED_SUBDOMAINS:
        username = request.subdomain or subdomain
=======
    if request.method == "GET" and request.subdomain and request.subdomain not in ['dev', 'www', 'debug', 'old']:
        username = request.subdomain
>>>>>>> a66853eb
        if '.' in username:
            username = username.split('.')[0]
        user = User.objects.filter(username=username)
        if not user:
            user = User.objects.filter(username__iexact=username)
        if user:
            user = user[0]
        if not user:
            return HttpResponseRedirect('http://%s%s' % (
                Site.objects.get_current().domain,
                reverse('index')))
        return load_social_page(request, user_id=user.pk, username=request.subdomain, **kwargs)
    if request.user.is_anonymous:
        return welcome(request, **kwargs)
    else:
        return dashboard(request, **kwargs)

def dashboard(request, **kwargs):
    user              = request.user
    feed_count        = UserSubscription.objects.filter(user=request.user).count()
    recommended_feeds = RecommendedFeed.objects.filter(is_public=True,
                                                       approved_date__lte=datetime.datetime.now()
                                                       ).select_related('feed')[:2]
    unmoderated_feeds = []
    if user.is_staff:
        unmoderated_feeds = RecommendedFeed.objects.filter(is_public=False,
                                                           declined_date__isnull=True
                                                           ).select_related('feed')[:2]
    statistics        = MStatistics.all()
    social_profile    = MSocialProfile.get_user(user.pk)
    custom_styling    = MCustomStyling.get_user(user.pk)
    dashboard_rivers  = MDashboardRiver.get_user_rivers(user.pk)
    preferences       = json.decode(user.profile.preferences)
    
    if not user.is_active:
        url = "https://%s%s" % (Site.objects.get_current().domain,
                                 reverse('stripe-form'))
        return HttpResponseRedirect(url)

    logging.user(request, "~FBLoading dashboard")

    return {
        'user_profile'      : user.profile,
        'preferences'       : preferences,
        'feed_count'        : feed_count,
        'custom_styling'    : custom_styling,
        'dashboard_rivers'  : dashboard_rivers,
        'account_images'    : list(range(1, 4)),
        'recommended_feeds' : recommended_feeds,
        'unmoderated_feeds' : unmoderated_feeds,
        'statistics'        : statistics,
        'social_profile'    : social_profile,
        'debug'             : settings.DEBUG,
    }, "reader/dashboard.xhtml"
    
def welcome(request, **kwargs):
    user              = get_user(request)
    statistics        = MStatistics.all()
    social_profile    = MSocialProfile.get_user(user.pk)
    
    if request.method == "POST":
        if request.POST.get('submit', '').startswith('log'):
            login_form  = LoginForm(request.POST, prefix='login')
            signup_form = SignupForm(prefix='signup')
        else:
            signup_form = SignupForm(request.POST, prefix='signup')
            return {
                "form": signup_form
            }, "accounts/signup.html"
    else:
        login_form  = LoginForm(prefix='login')
        signup_form = SignupForm(prefix='signup')
    
    logging.user(request, "~FBLoading welcome")
    
    return {
        'user_profile'      : hasattr(user, 'profile') and user.profile,
        'login_form'        : login_form,
        'signup_form'       : signup_form,
        'statistics'        : statistics,
        'social_profile'    : social_profile,
        'post_request'      : request.method == 'POST',
    }, "reader/welcome.xhtml"

@never_cache
def login(request):
    code = -1
    message = ""
    if request.method == "POST":
        form = LoginForm(request.POST, prefix='login')
        if form.is_valid():
            login_user(request, form.get_user(), backend='django.contrib.auth.backends.ModelBackend')
            if request.POST.get('api'):
                logging.user(form.get_user(), "~FG~BB~SKiPhone Login~FW")
                code = 1
            else:
                logging.user(form.get_user(), "~FG~BBLogin~FW")
                next_url = request.POST.get('next', '')
                if next_url:
                    return HttpResponseRedirect(next_url)
                return HttpResponseRedirect(reverse('index'))
        else:
            message = list(form.errors.items())[0][1][0]

    if request.POST.get('api'):
        return HttpResponse(json.encode(dict(code=code, message=message)), content_type='application/json')
    else:
        return index(request)
    
@never_cache
@render_to('accounts/signup.html')
def signup(request):
    if request.method == "POST":
        if settings.ENFORCE_SIGNUP_CAPTCHA:
            signup_form = SignupForm(request.POST, prefix='signup')
            return {
                "form": signup_form
            }

        form = SignupForm(prefix='signup', data=request.POST)
        if form.is_valid():
            new_user = form.save()
            login_user(request, new_user, backend='django.contrib.auth.backends.ModelBackend')
            logging.user(new_user, "~FG~SB~BBNEW SIGNUP: ~FW%s" % new_user.email)
            if not new_user.is_active:
                url = "https://%s%s" % (Site.objects.get_current().domain,
                                         reverse('stripe-form'))
                return HttpResponseRedirect(url)
            else:
                return HttpResponseRedirect(reverse('index'))
    
    return index(request)
        
@never_cache
def logout(request):
    logging.user(request, "~FG~BBLogout~FW")
    logout_user(request)
    
    if request.GET.get('api'):
        return HttpResponse(json.encode(dict(code=1)), content_type='application/json')
    else:
        return HttpResponseRedirect(reverse('index'))

def autologin(request, username, secret):
    next = request.GET.get('next', '')
    
    if not username or not secret:
        return HttpResponseForbidden()
    
    profile = Profile.objects.filter(user__username=username, secret_token=secret)
    if not profile:
        return HttpResponseForbidden()

    user = profile[0].user
    user.backend = settings.AUTHENTICATION_BACKENDS[0]
    login_user(request, user, backend='django.contrib.auth.backends.ModelBackend')
    logging.user(user, "~FG~BB~SKAuto-Login. Next stop: %s~FW" % (next if next else 'Homepage',))
    
    if next and not next.startswith('/'):
        next = '?next=' + next
        return HttpResponseRedirect(reverse('index') + next)
    elif next:
        return HttpResponseRedirect(next)
    else:
        return HttpResponseRedirect(reverse('index'))
    
@ratelimit(minutes=1, requests=60)
@never_cache
@json.json_view
def load_feeds(request):
    user             = get_user(request)
    feeds            = {}
    include_favicons = is_true(request.GET.get('include_favicons', False))
    flat             = is_true(request.GET.get('flat', False))
    update_counts    = is_true(request.GET.get('update_counts', True))
    version          = int(request.GET.get('v', 1))
    
    if include_favicons == 'false': include_favicons = False
    if update_counts == 'false': update_counts = False
    if flat == 'false': flat = False
    
    if flat: return load_feeds_flat(request)

    platform = extract_user_agent(request)
    if platform in ['iPhone', 'iPad', 'Androd']:
        # Remove this check once the iOS and Android updates go out which have update_counts=False
        # and then guarantee a refresh_feeds call
        update_counts = False
        
    try:
        folders = UserSubscriptionFolders.objects.get(user=user)
    except UserSubscriptionFolders.DoesNotExist:
        data = dict(feeds=[], folders=[])
        return data
    except UserSubscriptionFolders.MultipleObjectsReturned:
        UserSubscriptionFolders.objects.filter(user=user)[1:].delete()
        folders = UserSubscriptionFolders.objects.get(user=user)
    
    user_subs = UserSubscription.objects.select_related('feed').filter(user=user)
    notifications = MUserFeedNotification.feeds_for_user(user.pk)
    
    day_ago = datetime.datetime.now() - datetime.timedelta(days=1)
    scheduled_feeds = []
    for sub in user_subs:
        pk = sub.feed_id
        if update_counts and sub.needs_unread_recalc:
            sub.calculate_feed_scores(silent=True)
        feeds[pk] = sub.canonical(include_favicon=include_favicons)
        
        if not sub.active: continue
        if pk in notifications:
            feeds[pk].update(notifications[pk])
        if not sub.feed.active and not sub.feed.has_feed_exception:
            scheduled_feeds.append(sub.feed.pk)
        elif sub.feed.active_subscribers <= 0:
            scheduled_feeds.append(sub.feed.pk)
        elif sub.feed.next_scheduled_update < day_ago:
            scheduled_feeds.append(sub.feed.pk)
    
    if len(scheduled_feeds) > 0 and request.user.is_authenticated:
        logging.user(request, "~SN~FMTasking the scheduling immediate fetch of ~SB%s~SN feeds..." % 
                     len(scheduled_feeds))
        ScheduleImmediateFetches.apply_async(kwargs=dict(feed_ids=scheduled_feeds, user_id=user.pk))

    starred_counts, starred_count = MStarredStoryCounts.user_counts(user.pk, include_total=True)
    if not starred_count and len(starred_counts):
        starred_count = MStarredStory.objects(user_id=user.pk).count()
    
    saved_searches = MSavedSearch.user_searches(user.pk)
    
    social_params = {
        'user_id': user.pk,
        'include_favicon': include_favicons,
        'update_counts': update_counts,
    }
    social_feeds = MSocialSubscription.feeds(**social_params)
    social_profile = MSocialProfile.profile(user.pk)
    social_services = MSocialServices.profile(user.pk)
    dashboard_rivers = MDashboardRiver.get_user_rivers(user.pk)

    categories = None
    if not user_subs:
        categories = MCategory.serialize()

    logging.user(request, "~FB~SBLoading ~FY%s~FB/~FM%s~FB feeds/socials%s" % (
            len(list(feeds.keys())), len(social_feeds), '. ~FCUpdating counts.' if update_counts else ''))

    data = {
        'feeds': list(feeds.values()) if version == 2 else feeds,
        'social_feeds': social_feeds,
        'social_profile': social_profile,
        'social_services': social_services,
        'user_profile': user.profile,
        "is_staff": user.is_staff,
        'user_id': user.pk,
        'folders': json.decode(folders.folders),
        'starred_count': starred_count,
        'starred_counts': starred_counts,
        'saved_searches': saved_searches,
        'dashboard_rivers': dashboard_rivers,
        'categories': categories
    }
    return data

@json.json_view
def load_feed_favicons(request):
    user = get_user(request)
    feed_ids = request.GET.getlist('feed_ids') or request.GET.getlist('feed_ids[]')
    
    if not feed_ids:
        user_subs = UserSubscription.objects.select_related('feed').filter(user=user, active=True)
        feed_ids  = [sub['feed__pk'] for sub in user_subs.values('feed__pk')]

    feed_icons = dict([(i.feed_id, i.data) for i in MFeedIcon.objects(feed_id__in=feed_ids)])
        
    return feed_icons

def load_feeds_flat(request):
    user = request.user
    include_favicons = is_true(request.GET.get('include_favicons', False))
    update_counts    = is_true(request.GET.get('update_counts', True))
    include_inactive = is_true(request.GET.get('include_inactive', False))
    background_ios   = is_true(request.GET.get('background_ios', False))
    
    feeds = {}
    inactive_feeds = {}
    day_ago = datetime.datetime.now() - datetime.timedelta(days=1)
    scheduled_feeds = []
    iphone_version = "2.1" # Preserved forever. Don't change.
    latest_ios_build = "52"
    latest_ios_version = "5.0.0b2"
    
    if include_favicons == 'false': include_favicons = False
    if update_counts == 'false': update_counts = False
    
    if not user.is_authenticated:
        return HttpResponseForbidden()
    
    try:
        folders = UserSubscriptionFolders.objects.get(user=user)
    except UserSubscriptionFolders.DoesNotExist:
        folders = []
        
    user_subs = UserSubscription.objects.select_related('feed').filter(user=user, active=True)
    notifications = MUserFeedNotification.feeds_for_user(user.pk)
    if not user_subs and folders:
        folders.auto_activate()
        user_subs = UserSubscription.objects.select_related('feed').filter(user=user, active=True)
    if include_inactive:
        inactive_subs = UserSubscription.objects.select_related('feed').filter(user=user, active=False)
    
    for sub in user_subs:
        pk = sub.feed_id
        if update_counts and sub.needs_unread_recalc:
            sub.calculate_feed_scores(silent=True)
        feeds[pk] = sub.canonical(include_favicon=include_favicons)
        if not sub.feed.active and not sub.feed.has_feed_exception:
            scheduled_feeds.append(sub.feed.pk)
        elif sub.feed.active_subscribers <= 0:
            scheduled_feeds.append(sub.feed.pk)
        elif sub.feed.next_scheduled_update < day_ago:
            scheduled_feeds.append(sub.feed.pk)
        if pk in notifications:
            feeds[pk].update(notifications[pk])
        
    
    if include_inactive:
        for sub in inactive_subs:
            inactive_feeds[sub.feed_id] = sub.canonical(include_favicon=include_favicons)
    
    if len(scheduled_feeds) > 0 and request.user.is_authenticated:
        logging.user(request, "~SN~FMTasking the scheduling immediate fetch of ~SB%s~SN feeds..." % 
                     len(scheduled_feeds))
        ScheduleImmediateFetches.apply_async(kwargs=dict(feed_ids=scheduled_feeds, user_id=user.pk))
    
    flat_folders = []
    flat_folders_with_inactive = []
    if folders:
        flat_folders = folders.flatten_folders(feeds=feeds)
        flat_folders_with_inactive = folders.flatten_folders(feeds=feeds,
                                                             inactive_feeds=inactive_feeds)
        
    social_params = {
        'user_id': user.pk,
        'include_favicon': include_favicons,
        'update_counts': update_counts,
    }
    social_feeds = MSocialSubscription.feeds(**social_params)
    social_profile = MSocialProfile.profile(user.pk)
    social_services = MSocialServices.profile(user.pk)
    starred_counts, starred_count = MStarredStoryCounts.user_counts(user.pk, include_total=True)
    if not starred_count and len(starred_counts):
        starred_count = MStarredStory.objects(user_id=user.pk).count()

    categories = None
    if not user_subs:
        categories = MCategory.serialize()

    saved_searches = MSavedSearch.user_searches(user.pk)

    logging.user(request, "~FB~SBLoading ~FY%s~FB/~FM%s~FB/~FR%s~FB feeds/socials/inactive ~FMflat~FB%s%s" % (
            len(list(feeds.keys())), len(social_feeds), len(inactive_feeds), '. ~FCUpdating counts.' if update_counts else '',
            ' ~BB(background fetch)' if background_ios else ''))

    data = {
        "flat_folders": flat_folders, 
        "flat_folders_with_inactive": flat_folders_with_inactive, 
        "feeds": feeds,
        "inactive_feeds": inactive_feeds if include_inactive else {"0": "Include `include_inactive=true`"},
        "social_feeds": social_feeds,
        "social_profile": social_profile,
        "social_services": social_services,
        "user": user.username,
        "user_id": user.pk,
        "is_staff": user.is_staff,
        "user_profile": user.profile,
        "iphone_version": iphone_version,
        "latest_ios_build": latest_ios_build,
        "latest_ios_version": latest_ios_version,
        "categories": categories,
        'starred_count': starred_count,
        'starred_counts': starred_counts,
        'saved_searches': saved_searches,
        'share_ext_token': user.profile.secret_token,
    }
    return data

class ratelimit_refresh_feeds(ratelimit):
    def should_ratelimit(self, request):
        feed_ids = request.POST.getlist('feed_id') or request.POST.getlist('feed_id[]')
        if len(feed_ids) == 1:
            return False
        return True

@ratelimit_refresh_feeds(minutes=1, requests=30)
@never_cache
@json.json_view
def refresh_feeds(request):
    get_post = getattr(request, request.method)
    start = datetime.datetime.now()
    start_time = time.time()
    user = get_user(request)
    feed_ids = get_post.getlist('feed_id') or get_post.getlist('feed_id[]')
    check_fetch_status = get_post.get('check_fetch_status')
    favicons_fetching = get_post.getlist('favicons_fetching') or get_post.getlist('favicons_fetching[]')
    social_feed_ids = [feed_id for feed_id in feed_ids if 'social:' in feed_id]
    feed_ids = list(set(feed_ids) - set(social_feed_ids))
    
    feeds = {}
    if feed_ids or (not social_feed_ids and not feed_ids):
        feeds = UserSubscription.feeds_with_updated_counts(user, feed_ids=feed_ids, 
                                                           check_fetch_status=check_fetch_status)
    checkpoint1 = datetime.datetime.now()
    social_feeds = {}
    if social_feed_ids or (not social_feed_ids and not feed_ids):
        social_feeds = MSocialSubscription.feeds_with_updated_counts(user, social_feed_ids=social_feed_ids)
    checkpoint2 = datetime.datetime.now()
    
    favicons_fetching = [int(f) for f in favicons_fetching if f]
    feed_icons = {}
    if favicons_fetching:
        feed_icons = dict([(i.feed_id, i) for i in MFeedIcon.objects(feed_id__in=favicons_fetching)])
        for feed_id, feed in list(feeds.items()):
            if feed_id in favicons_fetching and feed_id in feed_icons:
                feeds[feed_id]['favicon'] = feed_icons[feed_id].data
                feeds[feed_id]['favicon_color'] = feed_icons[feed_id].color
                feeds[feed_id]['favicon_fetching'] = feed.get('favicon_fetching')

    user_subs = UserSubscription.objects.filter(user=user, active=True).only('feed')
    sub_feed_ids = [s.feed_id for s in user_subs]

    if favicons_fetching:
        moved_feed_ids = [f for f in favicons_fetching if f not in sub_feed_ids]
        for moved_feed_id in moved_feed_ids:
            duplicate_feeds = DuplicateFeed.objects.filter(duplicate_feed_id=moved_feed_id)

            if duplicate_feeds and duplicate_feeds[0].feed.pk in feeds:
                feeds[moved_feed_id] = feeds[duplicate_feeds[0].feed_id]
                feeds[moved_feed_id]['dupe_feed_id'] = duplicate_feeds[0].feed_id
    
    if check_fetch_status:
        missing_feed_ids = list(set(feed_ids) - set(sub_feed_ids))
        if missing_feed_ids:
            duplicate_feeds = DuplicateFeed.objects.filter(duplicate_feed_id__in=missing_feed_ids)
            for duplicate_feed in duplicate_feeds:
                feeds[duplicate_feed.duplicate_feed_id] = {'id': duplicate_feed.feed_id}
    
    interactions_count = MInteraction.user_unread_count(user.pk)

    if True or settings.DEBUG or check_fetch_status:
        end = datetime.datetime.now()
        extra_fetch = ""
        if check_fetch_status or favicons_fetching:
            extra_fetch = "(%s/%s)" % (check_fetch_status, len(favicons_fetching))
        logging.user(request, "~FBRefreshing %s+%s feeds %s (%.4s/%.4s/%.4s)" % (
            len(list(feeds.keys())), len(list(social_feeds.keys())), extra_fetch, 
            (checkpoint1-start).total_seconds(),
            (checkpoint2-start).total_seconds(),
            (end-start).total_seconds(),
            ))
    
    MAnalyticsLoader.add(page_load=time.time()-start_time)
    
    return {
        'feeds': feeds, 
        'social_feeds': social_feeds,
        'interactions_count': interactions_count,
    }

@json.json_view
def interactions_count(request):
    user = get_user(request)

    interactions_count = MInteraction.user_unread_count(user.pk)

    return {
        'interactions_count': interactions_count,
    }
    
@never_cache
@ajax_login_required
@json.json_view
def feed_unread_count(request):
    get_post = getattr(request, request.method)
    start = time.time()
    user = request.user
    feed_ids = get_post.getlist('feed_id') or get_post.getlist('feed_id[]')
    
    force = request.GET.get('force', False)
    social_feed_ids = [feed_id for feed_id in feed_ids if 'social:' in feed_id]
    feed_ids = list(set(feed_ids) - set(social_feed_ids))
    
    feeds = {}
    if feed_ids:
        feeds = UserSubscription.feeds_with_updated_counts(user, feed_ids=feed_ids, force=force)

    social_feeds = {}
    if social_feed_ids:
        social_feeds = MSocialSubscription.feeds_with_updated_counts(user, social_feed_ids=social_feed_ids)
    
    if len(feed_ids) == 1:
        if settings.DEBUG:
            feed_title = Feed.get_by_id(feed_ids[0]).feed_title
        else:
            feed_title = feed_ids[0]
    elif len(social_feed_ids) == 1:
        social_profile = MSocialProfile.objects.get(user_id=social_feed_ids[0].replace('social:', ''))
        feed_title = social_profile.user.username if social_profile.user else "[deleted]"
    else:
        feed_title = "%s feeds" % (len(feeds) + len(social_feeds))
    logging.user(request, "~FBUpdating unread count on: %s" % feed_title)
    MAnalyticsLoader.add(page_load=time.time()-start)
    
    return {'feeds': feeds, 'social_feeds': social_feeds}
    
def refresh_feed(request, feed_id):
    start = time.time()
    user = get_user(request)
    feed = get_object_or_404(Feed, pk=feed_id)
    
    feed = feed.update(force=True, compute_scores=False)
    usersub = UserSubscription.objects.get(user=user, feed=feed)
    usersub.calculate_feed_scores(silent=False)
    
    logging.user(request, "~FBRefreshing feed: %s" % feed)
    MAnalyticsLoader.add(page_load=time.time()-start)
    
    return load_single_feed(request, feed_id)
    
@never_cache
@json.json_view
def load_single_feed(request, feed_id):
    start                   = time.time()
    user                    = get_user(request)
    # offset                  = int(request.GET.get('offset', 0))
    # limit                   = int(request.GET.get('limit', 6))
    limit                   = 6
    page                    = int(request.GET.get('page', 1))
    delay                   = int(request.GET.get('delay', 0))
    offset                  = limit * (page-1)
    order                   = request.GET.get('order', 'newest')
    read_filter             = request.GET.get('read_filter', 'all')
    query                   = request.GET.get('query', '').strip()
    include_story_content   = is_true(request.GET.get('include_story_content', True))
    include_hidden          = is_true(request.GET.get('include_hidden', False))
    include_feeds           = is_true(request.GET.get('include_feeds', False))
    message                 = None
    user_search             = None
        
    dupe_feed_id = None
    user_profiles = []
    now = localtime_for_timezone(datetime.datetime.now(), user.profile.timezone)
    if not feed_id: raise Http404

    feed_address = request.GET.get('feed_address')
    feed = Feed.get_by_id(feed_id, feed_address=feed_address)
    if not feed:
        raise Http404
    
    try:
        usersub = UserSubscription.objects.get(user=user, feed=feed)
    except UserSubscription.DoesNotExist:
        usersub = None
    
    if feed.is_newsletter and not usersub:
        # User must be subscribed to a newsletter in order to read it
        raise Http404
    
    if page > 200:
        logging.user(request, "~BR~FK~SBOver page 200 on single feed: %s" % page)
        raise Http404
    
    if query:
        if user.profile.is_premium:
            user_search = MUserSearch.get_user(user.pk)
            user_search.touch_search_date()
            stories = feed.find_stories(query, order=order, offset=offset, limit=limit)
        else:
            stories = []
            message = "You must be a premium subscriber to search."
    elif read_filter == 'starred':
        mstories = MStarredStory.objects(
            user_id=user.pk,
            story_feed_id=feed_id
        ).order_by('%sstarred_date' % ('-' if order == 'newest' else ''))[offset:offset+limit]
        stories = Feed.format_stories(mstories) 
    elif usersub and (read_filter == 'unread' or order == 'oldest'):
        stories = usersub.get_stories(order=order, read_filter=read_filter, offset=offset, limit=limit,
                                      default_cutoff_date=user.profile.unread_cutoff)
    else:
        stories = feed.get_stories(offset, limit)
    
    checkpoint1 = time.time()
    
    try:
        stories, user_profiles = MSharedStory.stories_with_comments_and_profiles(stories, user.pk)
    except redis.ConnectionError:
        logging.user(request, "~BR~FK~SBRedis is unavailable for shared stories.")

    checkpoint2 = time.time()
    
    # Get intelligence classifier for user
    
    if usersub and usersub.is_trained:
        classifier_feeds   = list(MClassifierFeed.objects(user_id=user.pk, feed_id=feed_id, social_user_id=0))
        classifier_authors = list(MClassifierAuthor.objects(user_id=user.pk, feed_id=feed_id))
        classifier_titles  = list(MClassifierTitle.objects(user_id=user.pk, feed_id=feed_id))
        classifier_tags    = list(MClassifierTag.objects(user_id=user.pk, feed_id=feed_id))
    else:
        classifier_feeds = []
        classifier_authors = []
        classifier_titles = []
        classifier_tags = []
    classifiers = get_classifiers_for_user(user, feed_id=feed_id, 
                                           classifier_feeds=classifier_feeds, 
                                           classifier_authors=classifier_authors, 
                                           classifier_titles=classifier_titles,
                                           classifier_tags=classifier_tags)
    checkpoint3 = time.time()
    
    unread_story_hashes = []
    if stories:
        if (read_filter == 'all' or query) and usersub:
            unread_story_hashes = UserSubscription.story_hashes(user.pk, read_filter='unread',
                                                      feed_ids=[usersub.feed_id],
                                                      usersubs=[usersub],
                                                      group_by_feed=False,
                                                      cutoff_date=user.profile.unread_cutoff)
        story_hashes = [story['story_hash'] for story in stories if story['story_hash']]
        starred_stories = MStarredStory.objects(user_id=user.pk, 
                                                story_feed_id=feed.pk, 
                                                story_hash__in=story_hashes)\
                                       .hint([('user_id', 1), ('story_hash', 1)])
        shared_story_hashes = MSharedStory.check_shared_story_hashes(user.pk, story_hashes)
        shared_stories = []
        if shared_story_hashes:
            shared_stories = MSharedStory.objects(user_id=user.pk, 
                                                  story_hash__in=shared_story_hashes)\
                                         .hint([('story_hash', 1)])\
                                         .only('story_hash', 'shared_date', 'comments')
        starred_stories = dict([(story.story_hash, story)
                                for story in starred_stories])
        shared_stories = dict([(story.story_hash, dict(shared_date=story.shared_date,
                                                       comments=story.comments))
                               for story in shared_stories])
            
    checkpoint4 = time.time()
    
    for story in stories:
        if not include_story_content:
            del story['story_content']
        story_date = localtime_for_timezone(story['story_date'], user.profile.timezone)
        nowtz = localtime_for_timezone(now, user.profile.timezone)
        story['short_parsed_date'] = format_story_link_date__short(story_date, nowtz)
        story['long_parsed_date'] = format_story_link_date__long(story_date, nowtz)
        if usersub:
            story['read_status'] = 1
            if story['story_date'] < user.profile.unread_cutoff:
                story['read_status'] = 1
            elif (read_filter == 'all' or query) and usersub:
                story['read_status'] = 1 if story['story_hash'] not in unread_story_hashes else 0
            elif read_filter == 'unread' and usersub:
                story['read_status'] = 0
            if story['story_hash'] in starred_stories:
                story['starred'] = True
                starred_story = Feed.format_story(starred_stories[story['story_hash']])
                starred_date = localtime_for_timezone(starred_story['starred_date'],
                                                      user.profile.timezone)
                story['starred_date'] = format_story_link_date__long(starred_date, now)
                story['starred_timestamp'] = starred_date.strftime('%s')
                story['user_tags'] = starred_story['user_tags']
                story['user_notes'] = starred_story['user_notes']
                story['highlights'] = starred_story['highlights']
            if story['story_hash'] in shared_stories:
                story['shared'] = True
                shared_date = localtime_for_timezone(shared_stories[story['story_hash']]['shared_date'],
                                                     user.profile.timezone)
                story['shared_date'] = format_story_link_date__long(shared_date, now)
                story['shared_comments'] = strip_tags(shared_stories[story['story_hash']]['comments'])
        else:
            story['read_status'] = 1
        story['intelligence'] = {
            'feed': apply_classifier_feeds(classifier_feeds, feed),
            'author': apply_classifier_authors(classifier_authors, story),
            'tags': apply_classifier_tags(classifier_tags, story),
            'title': apply_classifier_titles(classifier_titles, story),
        }
        story['score'] = UserSubscription.score_story(story['intelligence'])
        
    # Intelligence
    feed_tags = json.decode(feed.data.popular_tags) if feed.data.popular_tags else []
    feed_authors = json.decode(feed.data.popular_authors) if feed.data.popular_authors else []
    
    if include_feeds:
        feeds = Feed.objects.filter(pk__in=set([story['story_feed_id'] for story in stories]))
        feeds = [f.canonical(include_favicon=False) for f in feeds]
    
    if usersub:
        usersub.feed_opens += 1
        usersub.needs_unread_recalc = True
        try:
            usersub.save(update_fields=['feed_opens', 'needs_unread_recalc'])
        except DatabaseError as e:
            logging.user(request, f"~BR~FK~SBNo changes in usersub, ignoring... {e}")
    
    diff1 = checkpoint1-start
    diff2 = checkpoint2-start
    diff3 = checkpoint3-start
    diff4 = checkpoint4-start
    timediff = time.time()-start
    last_update = relative_timesince(feed.last_update)
    time_breakdown = ""
    if timediff > 1 or settings.DEBUG:
        time_breakdown = "~SN~FR(~SB%.4s/%.4s/%.4s/%.4s~SN)" % (
                          diff1, diff2, diff3, diff4)
    
    search_log = "~SN~FG(~SB%s~SN) " % query if query else ""
    logging.user(request, "~FYLoading feed: ~SB%s%s (%s/%s) %s%s" % (
        feed.feed_title[:22], ('~SN/p%s' % page) if page > 1 else '', order, read_filter, search_log, time_breakdown))
    
    MAnalyticsLoader.add(page_load=timediff)
    if hasattr(request, 'start_time'):
        seconds = time.time() - request.start_time
        RStats.add('page_load', duration=seconds)

    if not include_hidden:
        hidden_stories_removed = 0
        new_stories = []
        for story in stories:
            if story['score'] >= 0:
                new_stories.append(story)
            else:
                hidden_stories_removed += 1
        stories = new_stories
    
    data = dict(stories=stories,
                user_profiles=user_profiles,
                feed_tags=feed_tags, 
                feed_authors=feed_authors, 
                classifiers=classifiers,
                updated=last_update,
                user_search=user_search,
                feed_id=feed.pk,
                elapsed_time=round(float(timediff), 2),
                message=message)
    
    if include_feeds: data['feeds'] = feeds
    if not include_hidden: data['hidden_stories_removed'] = hidden_stories_removed
    if dupe_feed_id: data['dupe_feed_id'] = dupe_feed_id
    if not usersub:
        data.update(feed.canonical())
    # if not usersub and feed.num_subscribers <= 1:
    #     data = dict(code=-1, message="You must be subscribed to this feed.")
    
    if delay and user.is_staff:
        # import random
        # time.sleep(random.randint(2, 7) / 10.0)
        # time.sleep(random.randint(1, 10))
        time.sleep(delay)
    # if page == 1:
    #     time.sleep(1)
    # else:
    #     time.sleep(20)
    # if page == 2:
    #     assert False

    return data

def load_feed_page(request, feed_id):
    if not feed_id:
        raise Http404
    
    feed = Feed.get_by_id(feed_id)
    
    if feed and feed.has_page and not feed.has_page_exception:
        if settings.BACKED_BY_AWS.get('pages_on_node'):
            domain = Site.objects.get_current().domain
            url = "https://%s/original_page/%s" % (
                domain,
                feed.pk,
            )
            try:
                page_response = requests.get(url)
            except requests.ConnectionError:
                page_response = None
            if page_response and page_response.status_code == 200:
                response = HttpResponse(page_response.content, content_type="text/html; charset=utf-8")
                response['Content-Encoding'] = 'deflate'
                response['Last-Modified'] = page_response.headers.get('Last-modified')
                response['Etag'] = page_response.headers.get('Etag')
                response['Content-Length'] = str(len(page_response.content))
                logging.user(request, "~FYLoading original page (%s), proxied from node: ~SB%s bytes" %
                             (feed_id, len(page_response.content)))
                return response
        
        if settings.BACKED_BY_AWS['pages_on_s3'] and feed.s3_page:
            if settings.PROXY_S3_PAGES:
                key = settings.S3_CONN.get_bucket(settings.S3_PAGES_BUCKET_NAME).get_key(feed.s3_pages_key)
                if key:
                    compressed_data = key.get_contents_as_string()
                    response = HttpResponse(compressed_data, content_type="text/html; charset=utf-8")
                    response['Content-Encoding'] = 'gzip'
            
                    logging.user(request, "~FYLoading original page, proxied: ~SB%s bytes" %
                                 (len(compressed_data)))
                    return response
            else:
                logging.user(request, "~FYLoading original page, non-proxied")
                return HttpResponseRedirect('//%s/%s' % (settings.S3_PAGES_BUCKET_NAME,
                                                         feed.s3_pages_key))
    
    data = MFeedPage.get_data(feed_id=feed_id)
    
    if not data or not feed or not feed.has_page or feed.has_page_exception:
        logging.user(request, "~FYLoading original page, ~FRmissing")
        return render(request, 'static/404_original_page.xhtml', {}, 
            content_type='text/html',
            status=404)
    
    logging.user(request, "~FYLoading original page, from the db")
    return HttpResponse(data, content_type="text/html; charset=utf-8")

@json.json_view
def load_starred_stories(request):
    user         = get_user(request)
    offset       = int(request.GET.get('offset', 0))
    limit        = int(request.GET.get('limit', 10))
    page         = int(request.GET.get('page', 0))
    query        = request.GET.get('query', '').strip()
    order        = request.GET.get('order', 'newest')
    tag          = request.GET.get('tag')
    highlights   = is_true(request.GET.get('highlights', False))
    story_hashes = request.GET.getlist('h') or request.GET.getlist('h[]')
    story_hashes = story_hashes[:100]
    version      = int(request.GET.get('v', 1))
    now          = localtime_for_timezone(datetime.datetime.now(), user.profile.timezone)
    message      = None
    order_by     = '-' if order == "newest" else ""
    if page: offset = limit * (page - 1)
    
    if query:
        # results = SearchStarredStory.query(user.pk, query)                                                            
        # story_ids = [result.db_id for result in results]                                                          
        if user.profile.is_premium:
            stories = MStarredStory.find_stories(query, user.pk, tag=tag, offset=offset, limit=limit,
                                                 order=order)
        else:
            stories = []
            message = "You must be a premium subscriber to search."
    elif highlights:
        if user.profile.is_premium:
            mstories = MStarredStory.objects(
                user_id=user.pk,
                highlights__exists=True,
                __raw__={"$where": "this.highlights.length > 0"}
            ).order_by('%sstarred_date' % order_by)[offset:offset+limit]
            stories = Feed.format_stories(mstories)        
        else:
            stories = []
            message = "You must be a premium subscriber to read through saved story highlights."
    elif tag:
        if user.profile.is_premium:
            mstories = MStarredStory.objects(
                user_id=user.pk,
                user_tags__contains=tag
            ).order_by('%sstarred_date' % order_by)[offset:offset+limit]
            stories = Feed.format_stories(mstories)        
        else:
            stories = []
            message = "You must be a premium subscriber to read saved stories by tag."
    elif story_hashes:
        limit = 100
        mstories = MStarredStory.objects(
            user_id=user.pk,
            story_hash__in=story_hashes
        ).order_by('%sstarred_date' % order_by)[offset:offset+limit]
        stories = Feed.format_stories(mstories)
    else:
        mstories = MStarredStory.objects(
            user_id=user.pk
        ).order_by('%sstarred_date' % order_by)[offset:offset+limit]
        stories = Feed.format_stories(mstories)
    
    stories, user_profiles = MSharedStory.stories_with_comments_and_profiles(stories, user.pk, check_all=True)
    
    story_hashes   = [story['story_hash'] for story in stories]
    story_feed_ids = list(set(s['story_feed_id'] for s in stories))
    usersub_ids    = UserSubscription.objects.filter(user__pk=user.pk, feed__pk__in=story_feed_ids).values('feed__pk')
    usersub_ids    = [us['feed__pk'] for us in usersub_ids]
    unsub_feed_ids = list(set(story_feed_ids).difference(set(usersub_ids)))
    unsub_feeds    = Feed.objects.filter(pk__in=unsub_feed_ids)
    unsub_feeds    = dict((feed.pk, feed.canonical(include_favicon=False)) for feed in unsub_feeds)
    for story in stories:
        if story['story_feed_id'] in unsub_feeds: continue
        duplicate_feed = DuplicateFeed.objects.filter(duplicate_feed_id=story['story_feed_id'])
        if not duplicate_feed: continue
        feed_id = duplicate_feed[0].feed_id
        try:
            saved_story = MStarredStory.objects.get(user_id=user.pk, story_hash=story['story_hash'])
            saved_story.feed_id = feed_id
            _, story_hash = MStory.split_story_hash(story['story_hash'])
            saved_story.story_hash = "%s:%s" % (feed_id, story_hash)
            saved_story.story_feed_id = feed_id
            story['story_hash'] = saved_story.story_hash
            story['story_feed_id'] = saved_story.story_feed_id
            saved_story.save()
            logging.user(request, "~FCSaving new feed for starred story: ~SB%s -> %s" % (story['story_hash'], feed_id))
        except (MStarredStory.DoesNotExist, MStarredStory.MultipleObjectsReturned):
            logging.user(request, "~FCCan't find feed for starred story: ~SB%s" % (story['story_hash']))
            continue
    
    shared_story_hashes = MSharedStory.check_shared_story_hashes(user.pk, story_hashes)
    shared_stories = []
    if shared_story_hashes:
        shared_stories = MSharedStory.objects(user_id=user.pk, 
                                              story_hash__in=shared_story_hashes)\
                                     .hint([('story_hash', 1)])\
                                     .only('story_hash', 'shared_date', 'comments')
    shared_stories = dict([(story.story_hash, dict(shared_date=story.shared_date,
                                                   comments=story.comments))
                           for story in shared_stories])

    nowtz = localtime_for_timezone(now, user.profile.timezone)
    for story in stories:
        story_date                 = localtime_for_timezone(story['story_date'], user.profile.timezone)
        story['short_parsed_date'] = format_story_link_date__short(story_date, nowtz)
        story['long_parsed_date']  = format_story_link_date__long(story_date, nowtz)
        starred_date               = localtime_for_timezone(story['starred_date'], user.profile.timezone)
        story['starred_date']      = format_story_link_date__long(starred_date, nowtz)
        story['starred_timestamp'] = starred_date.strftime('%s')
        story['read_status']       = 1
        story['starred']           = True
        story['intelligence']      = {
            'feed':   1,
            'author': 0,
            'tags':   0,
            'title':  0,
        }
        if story['story_hash'] in shared_stories:
            story['shared'] = True
            story['shared_comments'] = strip_tags(shared_stories[story['story_hash']]['comments'])
    
    search_log = "~SN~FG(~SB%s~SN)" % query if query else ""
    logging.user(request, "~FCLoading starred stories: ~SB%s stories %s" % (len(stories), search_log))
    
    return {
        "stories": stories,
        "user_profiles": user_profiles,
        'feeds': list(unsub_feeds.values()) if version == 2 else unsub_feeds,
        "message": message,
    }

@json.json_view
def starred_story_hashes(request):
    user               = get_user(request)
    include_timestamps = is_true(request.GET.get('include_timestamps', False))
    
    mstories = MStarredStory.objects(
        user_id=user.pk
    ).only('story_hash', 'starred_date', 'starred_updated').order_by('-starred_date')
    
    if include_timestamps:
        story_hashes = []
        for s in mstories:
            date = s.starred_date
            if s.starred_updated:
                date = s.starred_updated
            story_hashes.append((s.story_hash, date.strftime("%s")))
    else:
        story_hashes = [s.story_hash for s in mstories]
    
    logging.user(request, "~FYLoading ~FCstarred story hashes~FY: %s story hashes" % 
                           (len(story_hashes)))

    return dict(starred_story_hashes=story_hashes)

def starred_stories_rss_feed(request, user_id, secret_token, tag_slug):
    try:
        user = User.objects.get(pk=user_id)
    except User.DoesNotExist:
        raise Http404
    
    try:
        tag_counts = MStarredStoryCounts.objects.get(user_id=user_id, slug=tag_slug)
    except MStarredStoryCounts.MultipleObjectsReturned:
        tag_counts = MStarredStoryCounts.objects(user_id=user_id, slug=tag_slug).first()
    except MStarredStoryCounts.DoesNotExist:
        raise Http404
    
    data = {}
    data['title'] = "Saved Stories - %s" % tag_counts.tag
    data['link'] = "%s%s" % (
        settings.NEWSBLUR_URL,
        reverse('saved-stories-tag', kwargs=dict(tag_name=tag_slug)))
    data['description'] = "Stories saved by %s on NewsBlur with the tag \"%s\"." % (user.username,
                                                                                    tag_counts.tag)
    data['lastBuildDate'] = datetime.datetime.utcnow()
    data['generator'] = 'NewsBlur - %s' % settings.NEWSBLUR_URL
    data['docs'] = None
    data['author_name'] = user.username
    data['feed_url'] = "%s%s" % (
        settings.NEWSBLUR_URL,
        reverse('starred-stories-rss-feed', 
                kwargs=dict(user_id=user_id, secret_token=secret_token, tag_slug=tag_slug)),
    )
    rss = feedgenerator.Atom1Feed(**data)

    if not tag_counts.tag:
        starred_stories = MStarredStory.objects(
            user_id=user.pk
        ).order_by('-starred_date').limit(25)
    elif tag_counts.is_highlights:
        starred_stories = MStarredStory.objects(
            user_id=user.pk,
            highlights__exists=True,
            __raw__={"$where": "this.highlights.length > 0"}
        ).order_by('-starred_date').limit(25)
    else:
        starred_stories = MStarredStory.objects(
            user_id=user.pk,
            user_tags__contains=tag_counts.tag
        ).order_by('-starred_date').limit(25)
    for starred_story in starred_stories:
        story_data = {
            'title': starred_story.story_title,
            'link': starred_story.story_permalink,
            'description': (starred_story.story_content_z and
                            zlib.decompress(starred_story.story_content_z)),
            'author_name': starred_story.story_author_name,
            'categories': starred_story.story_tags,
            'unique_id': starred_story.story_guid,
            'pubdate': starred_story.starred_date,
        }
        rss.add_item(**story_data)
        
    logging.user(request, "~FBGenerating ~SB%s~SN's saved story RSS feed (%s, %s stories): ~FM%s" % (
        user.username,
        tag_counts.tag,
        tag_counts.count,
        request.META.get('HTTP_USER_AGENT', "")[:24]
    ))
    return HttpResponse(rss.writeString('utf-8'), content_type='application/rss+xml')

def folder_rss_feed(request, user_id, secret_token, unread_filter, folder_slug):
    domain = Site.objects.get_current().domain
    
    try:
        user = User.objects.get(pk=user_id)
    except User.DoesNotExist:
        raise Http404
    
    user_sub_folders = get_object_or_404(UserSubscriptionFolders, user=user)
    feed_ids, folder_title = user_sub_folders.feed_ids_under_folder_slug(folder_slug)
    
    usersubs = UserSubscription.subs_for_feeds(user.pk, feed_ids=feed_ids)
    if feed_ids and user.profile.is_premium:
        params = {
            "user_id": user.pk, 
            "feed_ids": feed_ids,
            "offset": 0,
            "limit": 20,
            "order": 'newest',
            "read_filter": 'all',
            "cache_prefix": "RSS:"
        }
        story_hashes, unread_feed_story_hashes = UserSubscription.feed_stories(**params)
    else:
        story_hashes = []

    mstories = MStory.objects(story_hash__in=story_hashes).order_by('-story_date')
    stories = Feed.format_stories(mstories)
    
    filtered_stories = []
    found_feed_ids = list(set([story['story_feed_id'] for story in stories]))
    trained_feed_ids = [sub.feed_id for sub in usersubs if sub.is_trained]
    found_trained_feed_ids = list(set(trained_feed_ids) & set(found_feed_ids))    
    if found_trained_feed_ids:
        classifier_feeds = list(MClassifierFeed.objects(user_id=user.pk,
                                                        feed_id__in=found_trained_feed_ids,
                                                        social_user_id=0))
        classifier_authors = list(MClassifierAuthor.objects(user_id=user.pk, 
                                                            feed_id__in=found_trained_feed_ids))
        classifier_titles = list(MClassifierTitle.objects(user_id=user.pk, 
                                                          feed_id__in=found_trained_feed_ids))
        classifier_tags = list(MClassifierTag.objects(user_id=user.pk, 
                                                      feed_id__in=found_trained_feed_ids))
    else:
        classifier_feeds = []
        classifier_authors = []
        classifier_titles = []
        classifier_tags = []
    
    sort_classifiers_by_feed(user=user, feed_ids=found_feed_ids,
                             classifier_feeds=classifier_feeds,
                             classifier_authors=classifier_authors,
                             classifier_titles=classifier_titles,
                             classifier_tags=classifier_tags)
    for story in stories:
        story['intelligence'] = {
            'feed':   apply_classifier_feeds(classifier_feeds, story['story_feed_id']),
            'author': apply_classifier_authors(classifier_authors, story),
            'tags':   apply_classifier_tags(classifier_tags, story),
            'title':  apply_classifier_titles(classifier_titles, story),
        }
        story['score'] = UserSubscription.score_story(story['intelligence'])
        if unread_filter == 'focus' and story['score'] >= 1:
            filtered_stories.append(story)
        elif unread_filter == 'unread' and story['score'] >= 0:
            filtered_stories.append(story)

    stories = filtered_stories
        
    data = {}
    data['title'] = "%s from %s (%s sites)" % (folder_title, user.username, len(feed_ids))
    data['link'] = "https://%s%s" % (
        domain,
        reverse('folder', kwargs=dict(folder_name=folder_title)))
    data['description'] = "Unread stories in %s on NewsBlur. From %s's account and contains %s sites." % (
        folder_title,
        user.username,
        len(feed_ids))
    data['lastBuildDate'] = datetime.datetime.utcnow()
    data['generator'] = 'NewsBlur - %s' % settings.NEWSBLUR_URL
    data['docs'] = None
    data['author_name'] = user.username
    data['feed_url'] = "https://%s%s" % (
        domain,
        reverse('folder-rss-feed', 
                kwargs=dict(user_id=user_id, secret_token=secret_token, unread_filter=unread_filter, folder_slug=folder_slug)),
    )
    rss = feedgenerator.Atom1Feed(**data)

    for story in stories:
        feed = Feed.get_by_id(story['story_feed_id'])
        story_content = """%s<br><br><img src="//%s/rss_feeds/icon/%s" width="16" height="16"> %s""" % (
            smart_str(story['story_content']),
            Site.objects.get_current().domain,
            story['story_feed_id'],
            feed.feed_title if feed else ""
        )
        story_content = re.sub(r'[\x00-\x08\x0B-\x0C\x0E-\x1F]', '', story_content)
        story_data = {
            'title': "%s%s" % (("%s: " % feed.feed_title) if feed else "", story['story_title']),
            'link': story['story_permalink'],
            'description': story_content,
            'categories': story['story_tags'],
            'unique_id': 'https://%s/site/%s/%s/' % (domain, story['story_feed_id'], story['guid_hash']),
            'pubdate': localtime_for_timezone(story['story_date'], user.profile.timezone),
        }
        if story['story_authors']:
            story_data['author_name'] = story['story_authors']
        rss.add_item(**story_data)
    
    if not user.profile.is_premium:
        story_data = {
            'title': "You must have a premium account on NewsBlur to have RSS feeds for folders.",
            'link': "https://%s" % domain,
            'description': "You must have a premium account on NewsBlur to have RSS feeds for folders.",
            'unique_id': "https://%s/premium_only" % domain,
            'pubdate': localtime_for_timezone(datetime.datetime.now(), user.profile.timezone),
        }
        rss.add_item(**story_data)
    
    logging.user(request, "~FBGenerating ~SB%s~SN's folder RSS feed (%s, %s stories): ~FM%s" % (
        user.username,
        folder_title,
        len(stories),
        request.META.get('HTTP_USER_AGENT', "")[:24]
    ))
    return HttpResponse(rss.writeString('utf-8'), content_type='application/rss+xml')

@json.json_view
def load_read_stories(request):
    user   = get_user(request)
    offset = int(request.GET.get('offset', 0))
    limit  = int(request.GET.get('limit', 10))
    page   = int(request.GET.get('page', 0))
    order  = request.GET.get('order', 'newest')
    query  = request.GET.get('query', '').strip()
    now    = localtime_for_timezone(datetime.datetime.now(), user.profile.timezone)
    message = None
    if page: offset = limit * (page - 1)
    
    if query:
        stories = []
        message = "Not implemented yet."
        # if user.profile.is_premium:
        #     stories = MStarredStory.find_stories(query, user.pk, offset=offset, limit=limit)
        # else:
        #     stories = []
        #     message = "You must be a premium subscriber to search."
    else:
        story_hashes = RUserStory.get_read_stories(user.pk, offset=offset, limit=limit, order=order)
        mstories = MStory.objects(story_hash__in=story_hashes)
        stories = Feed.format_stories(mstories)
        stories = sorted(stories, key=lambda story: story_hashes.index(story['story_hash']),
                         reverse=bool(order=="oldest"))
    
    stories, user_profiles = MSharedStory.stories_with_comments_and_profiles(stories, user.pk, check_all=True)
    
    story_hashes   = [story['story_hash'] for story in stories]
    story_feed_ids = list(set(s['story_feed_id'] for s in stories))
    usersub_ids    = UserSubscription.objects.filter(user__pk=user.pk, feed__pk__in=story_feed_ids).values('feed__pk')
    usersub_ids    = [us['feed__pk'] for us in usersub_ids]
    unsub_feed_ids = list(set(story_feed_ids).difference(set(usersub_ids)))
    unsub_feeds    = Feed.objects.filter(pk__in=unsub_feed_ids)
    unsub_feeds    = [feed.canonical(include_favicon=False) for feed in unsub_feeds]

    shared_stories = MSharedStory.objects(user_id=user.pk, 
                                          story_hash__in=story_hashes)\
                                 .hint([('story_hash', 1)])\
                                 .only('story_hash', 'shared_date', 'comments')
    shared_stories = dict([(story.story_hash, dict(shared_date=story.shared_date,
                                                   comments=story.comments))
                           for story in shared_stories])
    starred_stories = MStarredStory.objects(user_id=user.pk, 
                                            story_hash__in=story_hashes)\
                                   .hint([('user_id', 1), ('story_hash', 1)])
    starred_stories = dict([(story.story_hash, story) 
                            for story in starred_stories])
    
    nowtz = localtime_for_timezone(now, user.profile.timezone)
    for story in stories:
        story_date                 = localtime_for_timezone(story['story_date'], user.profile.timezone)
        story['short_parsed_date'] = format_story_link_date__short(story_date, nowtz)
        story['long_parsed_date']  = format_story_link_date__long(story_date, nowtz)
        story['read_status']       = 1
        story['intelligence']      = {
            'feed':   1,
            'author': 0,
            'tags':   0,
            'title':  0,
        }
        if story['story_hash'] in starred_stories:
            story['starred'] = True
            starred_story = Feed.format_story(starred_stories[story['story_hash']])
            starred_date = localtime_for_timezone(starred_story['starred_date'],
                                                  user.profile.timezone)
            story['starred_date'] = format_story_link_date__long(starred_date, now)
            story['starred_timestamp'] = starred_date.strftime('%s')
        if story['story_hash'] in shared_stories:
            story['shared'] = True
            story['shared_comments'] = strip_tags(shared_stories[story['story_hash']]['comments'])
    
    search_log = "~SN~FG(~SB%s~SN)" % query if query else ""
    logging.user(request, "~FCLoading read stories: ~SB%s stories %s" % (len(stories), search_log))
    
    return {
        "stories": stories,
        "user_profiles": user_profiles,
        "feeds": unsub_feeds,
        "message": message,
    }

@json.json_view
def load_river_stories__redis(request):
    # get_post is request.REQUEST, since this endpoint needs to handle either
    # GET or POST requests, since the parameters for this endpoint can be
    # very long, at which point the max size of a GET url request is exceeded.
    get_post          = getattr(request, request.method)
    limit             = int(get_post.get('limit', 12))
    start             = time.time()
    user              = get_user(request)
    message           = None
    feed_ids          = get_post.getlist('feeds') or get_post.getlist('feeds[]')
    feed_ids          = [int(feed_id) for feed_id in feed_ids if feed_id]
    if not feed_ids:
        feed_ids      = get_post.getlist('f') or get_post.getlist('f[]')
        feed_ids      = [int(feed_id) for feed_id in get_post.getlist('f') if feed_id]
    story_hashes      = get_post.getlist('h') or get_post.getlist('h[]')
    story_hashes      = story_hashes[:100]
    requested_hashes  = len(story_hashes)
    original_feed_ids = list(feed_ids)
    page              = int(get_post.get('page', 1))
    order             = get_post.get('order', 'newest')
    read_filter       = get_post.get('read_filter', 'unread')
    query             = get_post.get('query', '').strip()
    include_hidden    = is_true(get_post.get('include_hidden', False))
    include_feeds     = is_true(get_post.get('include_feeds', False))
    on_dashboard      = is_true(get_post.get('dashboard', False)) or is_true(get_post.get('on_dashboard', False))
    infrequent        = is_true(get_post.get('infrequent', False))
    if infrequent:
        infrequent = get_post.get('infrequent')
    now               = localtime_for_timezone(datetime.datetime.now(), user.profile.timezone)
    usersubs          = []
    code              = 1
    user_search       = None
    offset            = (page-1) * limit
    story_date_order  = "%sstory_date" % ('' if order == 'oldest' else '-')
    
    if infrequent:
        feed_ids = Feed.low_volume_feeds(feed_ids, stories_per_month=infrequent)
    
    if story_hashes:
        unread_feed_story_hashes = None
        read_filter = 'all'
        mstories = MStory.objects(story_hash__in=story_hashes).order_by(story_date_order)
        stories = Feed.format_stories(mstories)
    elif query:
        if user.profile.is_premium:
            user_search = MUserSearch.get_user(user.pk)
            user_search.touch_search_date()
            usersubs = UserSubscription.subs_for_feeds(user.pk, feed_ids=feed_ids,
                                                       read_filter='all')
            feed_ids = [sub.feed_id for sub in usersubs]
            if infrequent:
                feed_ids = Feed.low_volume_feeds(feed_ids, stories_per_month=infrequent)
            stories = Feed.find_feed_stories(feed_ids, query, order=order, offset=offset, limit=limit)
            mstories = stories
            unread_feed_story_hashes = UserSubscription.story_hashes(user.pk, feed_ids=feed_ids, 
                                                                     read_filter="unread", order=order, 
                                                                     group_by_feed=False, 
                                                                     cutoff_date=user.profile.unread_cutoff)
        else:
            stories = []
            mstories = []
            message = "You must be a premium subscriber to search."
    elif read_filter == 'starred':
        mstories = MStarredStory.objects(
            user_id=user.pk,
            story_feed_id__in=feed_ids
        ).order_by('%sstarred_date' % ('-' if order == 'newest' else ''))[offset:offset+limit]
        stories = Feed.format_stories(mstories) 
    else:
        usersubs = UserSubscription.subs_for_feeds(user.pk, feed_ids=feed_ids,
                                                   read_filter=read_filter)
        all_feed_ids = [f for f in feed_ids]
        feed_ids = [sub.feed_id for sub in usersubs]
        if infrequent:
            feed_ids = Feed.low_volume_feeds(feed_ids, stories_per_month=infrequent)
        if feed_ids:
            params = {
                "user_id": user.pk, 
                "feed_ids": feed_ids,
                "all_feed_ids": all_feed_ids,
                "offset": offset,
                "limit": limit,
                "order": order,
                "read_filter": read_filter,
                "usersubs": usersubs,
                "cutoff_date": user.profile.unread_cutoff,
                "cache_prefix": "dashboard:" if on_dashboard else "",
            }
            story_hashes, unread_feed_story_hashes = UserSubscription.feed_stories(**params)
        else:
            story_hashes = []
            unread_feed_story_hashes = []

        mstories = MStory.objects(story_hash__in=story_hashes).order_by(story_date_order)
        stories = Feed.format_stories(mstories)
    
    found_feed_ids = list(set([story['story_feed_id'] for story in stories]))
    stories, user_profiles = MSharedStory.stories_with_comments_and_profiles(stories, user.pk)
    
    if not usersubs:
        usersubs = UserSubscription.subs_for_feeds(user.pk, feed_ids=found_feed_ids,
                                                   read_filter=read_filter)
    
    trained_feed_ids = [sub.feed_id for sub in usersubs if sub.is_trained]
    found_trained_feed_ids = list(set(trained_feed_ids) & set(found_feed_ids))

    # Find starred stories
    if found_feed_ids:
        if read_filter == 'starred':
            starred_stories = mstories
        else:
            story_hashes = [s['story_hash'] for s in stories]
            starred_stories = MStarredStory.objects(
                user_id=user.pk,
                story_hash__in=story_hashes)
        starred_stories = dict([(story.story_hash, dict(starred_date=story.starred_date,
                                                        user_tags=story.user_tags,
                                                        highlights=story.highlights,
                                                        user_notes=story.user_notes)) 
                                for story in starred_stories])
    else:
        starred_stories = {}
    
    # Intelligence classifiers for all feeds involved
    if found_trained_feed_ids:
        classifier_feeds = list(MClassifierFeed.objects(user_id=user.pk,
                                                        feed_id__in=found_trained_feed_ids,
                                                        social_user_id=0))
        classifier_authors = list(MClassifierAuthor.objects(user_id=user.pk, 
                                                            feed_id__in=found_trained_feed_ids))
        classifier_titles = list(MClassifierTitle.objects(user_id=user.pk, 
                                                          feed_id__in=found_trained_feed_ids))
        classifier_tags = list(MClassifierTag.objects(user_id=user.pk, 
                                                      feed_id__in=found_trained_feed_ids))
    else:
        classifier_feeds = []
        classifier_authors = []
        classifier_titles = []
        classifier_tags = []
    classifiers = sort_classifiers_by_feed(user=user, feed_ids=found_feed_ids,
                                           classifier_feeds=classifier_feeds,
                                           classifier_authors=classifier_authors,
                                           classifier_titles=classifier_titles,
                                           classifier_tags=classifier_tags)
    
    # Just need to format stories
    nowtz = localtime_for_timezone(now, user.profile.timezone)
    for story in stories:
        if read_filter == 'starred':
            story['read_status'] = 1
        else:
            story['read_status'] = 0
        if read_filter == 'all' or query:
            if (unread_feed_story_hashes is not None and 
                story['story_hash'] not in unread_feed_story_hashes):
                story['read_status'] = 1
        story_date = localtime_for_timezone(story['story_date'], user.profile.timezone)
        story['short_parsed_date'] = format_story_link_date__short(story_date, nowtz)
        story['long_parsed_date']  = format_story_link_date__long(story_date, nowtz)
        if story['story_hash'] in starred_stories:
            story['starred'] = True
            starred_date = localtime_for_timezone(starred_stories[story['story_hash']]['starred_date'],
                                                  user.profile.timezone)
            story['starred_date'] = format_story_link_date__long(starred_date, now)
            story['starred_timestamp'] = starred_date.strftime('%s')
            story['user_tags'] = starred_stories[story['story_hash']]['user_tags']
            story['user_notes'] = starred_stories[story['story_hash']]['user_notes']
            story['highlights'] = starred_stories[story['story_hash']]['highlights']
        story['intelligence'] = {
            'feed':   apply_classifier_feeds(classifier_feeds, story['story_feed_id']),
            'author': apply_classifier_authors(classifier_authors, story),
            'tags':   apply_classifier_tags(classifier_tags, story),
            'title':  apply_classifier_titles(classifier_titles, story),
        }
        story['score'] = UserSubscription.score_story(story['intelligence'])
    
    if include_feeds:
        feeds = Feed.objects.filter(pk__in=set([story['story_feed_id'] for story in stories]))
        feeds = [feed.canonical(include_favicon=False) for feed in feeds]
    
    if not user.profile.is_premium and not include_feeds:
        message = "The full River of News is a premium feature."
        code = 0
        # if page > 1:
        #     stories = []
        # else:
        #     stories = stories[:5]
    if not include_hidden:
        hidden_stories_removed = 0
        new_stories = []
        for story in stories:
            if story['score'] >= 0:
                new_stories.append(story)
            else:
                hidden_stories_removed += 1
        stories = new_stories
    
    # if page > 1:
    #     import random
    #     time.sleep(random.randint(10, 16))
    
    diff = time.time() - start
    timediff = round(float(diff), 2)
    if requested_hashes and story_hashes:
        logging.user(request, "~FB%sLoading ~FC%s~FB stories: %s%s" % 
                                ("~FBAuto-" if on_dashboard else "",
                                    requested_hashes, story_hashes[:3], f"...(+{len(story_hashes)-3})" if len(story_hashes) > 3 else ""))
    else:
        logging.user(request, "~FY%sLoading ~FC%sriver stories~FY: ~SBp%s~SN (%s/%s "
                                "stories, ~SN%s/%s/%s feeds, %s/%s)" % 
                                ("~FCAuto-" if on_dashboard else "",
                                    "~FB~SBinfrequent~SN~FC " if infrequent else "",
                                    page, len(stories), len(mstories), len(found_feed_ids), 
                                    len(feed_ids), len(original_feed_ids), order, read_filter))

    if not on_dashboard and not (requested_hashes and story_hashes): 
        MAnalyticsLoader.add(page_load=diff) # Only count full pages, not individual stories
        if hasattr(request, 'start_time'):
            seconds = time.time() - request.start_time
            RStats.add('page_load', duration=seconds)

    data = dict(code=code,
                message=message,
                stories=stories,
                classifiers=classifiers, 
                elapsed_time=timediff, 
                user_search=user_search, 
                user_profiles=user_profiles)
    
    if include_feeds: data['feeds'] = feeds
    if not include_hidden: data['hidden_stories_removed'] = hidden_stories_removed


    return data
    
@json.json_view
def complete_river(request):
    user              = get_user(request)
    feed_ids          = request.POST.getlist('feeds') or request.POST.getlist('feeds[]')
    feed_ids          = [int(feed_id) for feed_id in feed_ids if feed_id]
    page              = int(request.POST.get('page', 1))
    read_filter       = request.POST.get('read_filter', 'unread')
    stories_truncated = 0
    
    usersubs = UserSubscription.subs_for_feeds(user.pk, feed_ids=feed_ids,
                                               read_filter=read_filter)
    feed_ids = [sub.feed_id for sub in usersubs]
    if feed_ids:
        stories_truncated = UserSubscription.truncate_river(user.pk, feed_ids, read_filter, cache_prefix="dashboard:")
    
    if page > 1:
        logging.user(request, "~FC~BBRiver complete on page ~SB%s~SN, truncating ~SB%s~SN stories from ~SB%s~SN feeds" % (page, stories_truncated, len(feed_ids)))
    
    return dict(code=1, message="Truncated %s stories from %s" % (stories_truncated, len(feed_ids)))
    
@json.json_view
def unread_story_hashes__old(request):
    user              = get_user(request)
    feed_ids          = request.GET.getlist('feed_id') or request.GET.getlist('feed_id[]')
    feed_ids          = [int(feed_id) for feed_id in feed_ids if feed_id]
    include_timestamps = is_true(request.GET.get('include_timestamps', False))
    usersubs = {}
    
    if not feed_ids:
        usersubs = UserSubscription.objects.filter(Q(unread_count_neutral__gt=0) |
                                                   Q(unread_count_positive__gt=0),
                                                   user=user, active=True)
        feed_ids = [sub.feed_id for sub in usersubs]
    else:
        usersubs = UserSubscription.objects.filter(Q(unread_count_neutral__gt=0) |
                                                   Q(unread_count_positive__gt=0),
                                                   user=user, active=True, feed__in=feed_ids)
    
    unread_feed_story_hashes = {}
    story_hash_count = 0
    
    usersubs = dict((sub.feed_id, sub) for sub in usersubs)
    for feed_id in feed_ids:
        if feed_id in usersubs:
            us = usersubs[feed_id]
        else:
            continue
        if not us.unread_count_neutral and not us.unread_count_positive:
            continue
        unread_feed_story_hashes[feed_id] = us.get_stories(read_filter='unread', limit=500,
                                                           withscores=include_timestamps,
                                                           hashes_only=True,
                                                           default_cutoff_date=user.profile.unread_cutoff)
        story_hash_count += len(unread_feed_story_hashes[feed_id])

    logging.user(request, "~FYLoading ~FCunread story hashes~FY: ~SB%s feeds~SN (%s story hashes)" % 
                           (len(feed_ids), len(story_hash_count)))

    return dict(unread_feed_story_hashes=unread_feed_story_hashes)

@json.json_view
def unread_story_hashes(request):
    user               = get_user(request)
    feed_ids           = request.GET.getlist('feed_id') or request.GET.getlist('feed_id[]')
    feed_ids           = [int(feed_id) for feed_id in feed_ids if feed_id]
    include_timestamps = is_true(request.GET.get('include_timestamps', False))
    order              = request.GET.get('order', 'newest')
    read_filter        = request.GET.get('read_filter', 'unread')
    
    story_hashes = UserSubscription.story_hashes(user.pk, feed_ids=feed_ids, 
                                                 order=order, read_filter=read_filter,
                                                 include_timestamps=include_timestamps,
                                                 cutoff_date=user.profile.unread_cutoff)

    logging.user(request, "~FYLoading ~FCunread story hashes~FY: ~SB%s feeds~SN (%s story hashes)" % 
                           (len(feed_ids), len(story_hashes)))
    return dict(unread_feed_story_hashes=story_hashes)

@ajax_login_required
@json.json_view
def mark_all_as_read(request):
    code = 1
    try:
        days = int(request.POST.get('days', 0))
    except ValueError:
        return dict(code=-1, message="Days parameter must be an integer, not: %s" %
                    request.POST.get('days'))
    read_date = datetime.datetime.utcnow() - datetime.timedelta(days=days)
    
    feeds = UserSubscription.objects.filter(user=request.user)

    infrequent        = is_true(request.POST.get('infrequent', False))
    if infrequent:
        infrequent = request.POST.get('infrequent')
        feed_ids = Feed.low_volume_feeds([usersub.feed.pk for usersub in feeds], stories_per_month=infrequent)
        feeds = UserSubscription.objects.filter(user=request.user, feed_id__in=feed_ids)
    
    socialsubs = MSocialSubscription.objects.filter(user_id=request.user.pk)
    for subtype in [feeds, socialsubs]:
        for sub in subtype:
            if days == 0:
                sub.mark_feed_read()
            else:
                if sub.mark_read_date < read_date:
                    sub.needs_unread_recalc = True
                    sub.mark_read_date = read_date
                    sub.save()
    
    r = redis.Redis(connection_pool=settings.REDIS_PUBSUB_POOL)
    r.publish(request.user.username, 'reload:feeds')
    
    logging.user(request, "~FMMarking %s as read: ~SB%s days" % (("all" if not infrequent else "infrequent stories"), days,))
    return dict(code=code)
    
@ajax_login_required
@json.json_view
def mark_story_as_read(request):
    story_ids = request.POST.getlist('story_id') or request.POST.getlist('story_id[]')
    try:
        feed_id = int(get_argument_or_404(request, 'feed_id'))
    except ValueError:
        return dict(code=-1, errors=["You must pass a valid feed_id: %s" %
                                     request.POST.get('feed_id')])
    
    try:
        usersub = UserSubscription.objects.select_related('feed').get(user=request.user, feed=feed_id)
    except Feed.DoesNotExist:
        duplicate_feed = DuplicateFeed.objects.filter(duplicate_feed_id=feed_id)
        if duplicate_feed:
            feed_id = duplicate_feed[0].feed_id
            try:
                usersub = UserSubscription.objects.get(user=request.user, 
                                                       feed=duplicate_feed[0].feed)
            except (Feed.DoesNotExist):
                return dict(code=-1, errors=["No feed exists for feed_id %d." % feed_id])
        else:
            return dict(code=-1, errors=["No feed exists for feed_id %d." % feed_id])
    except UserSubscription.DoesNotExist:
        usersub = None
        
    if usersub:
        data = usersub.mark_story_ids_as_read(story_ids, request=request)
    else:
        data = dict(code=-1, errors=["User is not subscribed to this feed."])

    return data

@ajax_login_required
@json.json_view
def mark_story_hashes_as_read(request):
    retrying_failed = is_true(request.POST.get('retrying_failed', False))
    r = redis.Redis(connection_pool=settings.REDIS_PUBSUB_POOL)
    try:
        story_hashes = request.POST.getlist('story_hash') or request.POST.getlist('story_hash[]')
    except UnreadablePostError:
        return dict(code=-1, message="Missing `story_hash` list parameter.")
    
    feed_ids, friend_ids = RUserStory.mark_story_hashes_read(request.user.pk, story_hashes, username=request.user.username)
    
    if friend_ids:
        socialsubs = MSocialSubscription.objects.filter(
                        user_id=request.user.pk,
                        subscription_user_id__in=friend_ids)
        for socialsub in socialsubs:
            if not socialsub.needs_unread_recalc:
                socialsub.needs_unread_recalc = True
                socialsub.save()
            r.publish(request.user.username, 'social:%s' % socialsub.subscription_user_id)

    # Also count on original subscription
    for feed_id in feed_ids:
        usersubs = UserSubscription.objects.filter(user=request.user.pk, feed=feed_id)
        if usersubs:
            usersub = usersubs[0]
            usersub.last_read_date = datetime.datetime.now()
            if not usersub.needs_unread_recalc:
                usersub.needs_unread_recalc = True
                usersub.save(update_fields=['needs_unread_recalc', 'last_read_date'])
            else:
                usersub.save(update_fields=['last_read_date'])
            r.publish(request.user.username, 'feed:%s' % feed_id)
    
    hash_count = len(story_hashes)
    logging.user(request, "~FYRead %s %s: %s %s" % (
                 hash_count, 'story' if hash_count == 1 else 'stories',
                 story_hashes,
                 '(retrying failed)' if retrying_failed else ''))

    return dict(code=1, story_hashes=story_hashes, 
                feed_ids=feed_ids, friend_user_ids=friend_ids)

@ajax_login_required
@json.json_view
def mark_feed_stories_as_read(request):
    r = redis.Redis(connection_pool=settings.REDIS_PUBSUB_POOL)
    feeds_stories = request.POST.get('feeds_stories', "{}")
    feeds_stories = json.decode(feeds_stories)
    data = {
        'code': -1,
        'message': 'Nothing was marked as read'
    }
    
    for feed_id, story_ids in list(feeds_stories.items()):
        try:
            feed_id = int(feed_id)
        except ValueError:
            continue
        try:
            usersub = UserSubscription.objects.select_related('feed').get(user=request.user, feed=feed_id)
            data = usersub.mark_story_ids_as_read(story_ids, request=request)
        except UserSubscription.DoesNotExist:
            return dict(code=-1, error="You are not subscribed to this feed_id: %d" % feed_id)
        except Feed.DoesNotExist:
            duplicate_feed = DuplicateFeed.objects.filter(duplicate_feed_id=feed_id)
            try:
                if not duplicate_feed: raise Feed.DoesNotExist
                usersub = UserSubscription.objects.get(user=request.user, 
                                                       feed=duplicate_feed[0].feed)
                data = usersub.mark_story_ids_as_read(story_ids, request=request)
            except (UserSubscription.DoesNotExist, Feed.DoesNotExist):
                return dict(code=-1, error="No feed exists for feed_id: %d" % feed_id)

        r.publish(request.user.username, 'feed:%s' % feed_id)
    
    return data
    
@ajax_login_required
@json.json_view
def mark_social_stories_as_read(request):
    code = 1
    errors = []
    data = {}
    r = redis.Redis(connection_pool=settings.REDIS_PUBSUB_POOL)
    users_feeds_stories = request.POST.get('users_feeds_stories', "{}")
    users_feeds_stories = json.decode(users_feeds_stories)

    for social_user_id, feeds in list(users_feeds_stories.items()):
        for feed_id, story_ids in list(feeds.items()):
            feed_id = int(feed_id)
            try:
                socialsub = MSocialSubscription.objects.get(user_id=request.user.pk, 
                                                            subscription_user_id=social_user_id)
                data = socialsub.mark_story_ids_as_read(story_ids, feed_id, request=request)
            except OperationError as e:
                code = -1
                errors.append("Already read story: %s" % e)
            except MSocialSubscription.DoesNotExist:
                MSocialSubscription.mark_unsub_story_ids_as_read(request.user.pk, social_user_id,
                                                                 story_ids, feed_id,
                                                                 request=request)
            except Feed.DoesNotExist:
                duplicate_feed = DuplicateFeed.objects.filter(duplicate_feed_id=feed_id)
                if duplicate_feed:
                    try:
                        socialsub = MSocialSubscription.objects.get(user_id=request.user.pk,
                                                                    subscription_user_id=social_user_id)
                        data = socialsub.mark_story_ids_as_read(story_ids, duplicate_feed[0].feed.pk, request=request)
                    except (UserSubscription.DoesNotExist, Feed.DoesNotExist):
                        code = -1
                        errors.append("No feed exists for feed_id %d." % feed_id)
                else:
                    continue
            r.publish(request.user.username, 'feed:%s' % feed_id)
        r.publish(request.user.username, 'social:%s' % social_user_id)

    data.update(code=code, errors=errors)
    return data
    
@required_params('story_id', feed_id=int)
@ajax_login_required
@json.json_view
def mark_story_as_unread(request):
    story_id = request.POST.get('story_id', None)
    feed_id = int(request.POST.get('feed_id', 0))
    
    try:
        usersub = UserSubscription.objects.select_related('feed').get(user=request.user, feed=feed_id)
        feed = usersub.feed
    except UserSubscription.DoesNotExist:
        usersub = None
        feed = Feed.get_by_id(feed_id)
        
    if usersub and not usersub.needs_unread_recalc:
        usersub.needs_unread_recalc = True
        usersub.save(update_fields=['needs_unread_recalc'])
        
    data = dict(code=0, payload=dict(story_id=story_id))
    
    story, found_original = MStory.find_story(feed_id, story_id)
    
    if not story:
        logging.user(request, "~FY~SBUnread~SN story in feed: %s (NOT FOUND)" % (feed))
        return dict(code=-1, message="Story not found.")
    
    if usersub:
        data = usersub.invert_read_stories_after_unread_story(story, request)

    message = RUserStory.story_can_be_marked_read_by_user(story, request.user)
    if message:
        data['code'] = -1
        data['message'] = message
        return data
    
    social_subs = MSocialSubscription.mark_dirty_sharing_story(user_id=request.user.pk, 
                                                               story_feed_id=feed_id, 
                                                               story_guid_hash=story.guid_hash)
    dirty_count = social_subs and social_subs.count()
    dirty_count = ("(%s social_subs)" % dirty_count) if dirty_count else ""
    RUserStory.mark_story_hash_unread(request.user, story_hash=story.story_hash)
    
    r = redis.Redis(connection_pool=settings.REDIS_PUBSUB_POOL)
    r.publish(request.user.username, 'feed:%s' % feed_id)

    logging.user(request, "~FY~SBUnread~SN story in feed: %s %s" % (feed, dirty_count))
    
    return data

@ajax_login_required
@json.json_view
@required_params('story_hash')
def mark_story_hash_as_unread(request):
    r = redis.Redis(connection_pool=settings.REDIS_PUBSUB_POOL)
    story_hash = request.POST.get('story_hash')
    feed_id, _ = MStory.split_story_hash(story_hash)
    story, _ = MStory.find_story(feed_id, story_hash)
    if not story:
        data = dict(code=-1, message="That story has been removed from the feed, no need to mark it unread.")
        return data        
    message = RUserStory.story_can_be_marked_read_by_user(story, request.user)
    if message:
        data = dict(code=-1, message=message)
        return data
    
    # Also count on original subscription
    usersubs = UserSubscription.objects.filter(user=request.user.pk, feed=feed_id)
    if usersubs:
        usersub = usersubs[0]
        if not usersub.needs_unread_recalc:
            usersub.needs_unread_recalc = True
            usersub.save(update_fields=['needs_unread_recalc'])
        data = usersub.invert_read_stories_after_unread_story(story, request)
        r.publish(request.user.username, 'feed:%s' % feed_id)

    feed_id, friend_ids = RUserStory.mark_story_hash_unread(request.user, story_hash)

    if friend_ids:
        socialsubs = MSocialSubscription.objects.filter(
                        user_id=request.user.pk,
                        subscription_user_id__in=friend_ids)
        for socialsub in socialsubs:
            if not socialsub.needs_unread_recalc:
                socialsub.needs_unread_recalc = True
                socialsub.save()
            r.publish(request.user.username, 'social:%s' % socialsub.subscription_user_id)

    logging.user(request, "~FYUnread story in feed/socialsubs: %s/%s" % (feed_id, friend_ids))

    return dict(code=1, story_hash=story_hash, feed_id=feed_id, friend_user_ids=friend_ids)

@ajax_login_required
@json.json_view
def mark_feed_as_read(request):
    r = redis.Redis(connection_pool=settings.REDIS_PUBSUB_POOL)
    feed_ids = request.POST.getlist('feed_id') or request.POST.getlist('feed_id[]')
    cutoff_timestamp = int(request.POST.get('cutoff_timestamp', 0))
    direction = request.POST.get('direction', 'older')
    infrequent        = is_true(request.POST.get('infrequent', False))
    if infrequent:
        infrequent = request.POST.get('infrequent')
    multiple = len(feed_ids) > 1
    code = 1
    errors = []
    cutoff_date = datetime.datetime.fromtimestamp(cutoff_timestamp) if cutoff_timestamp else None
    
    if infrequent:
        feed_ids = Feed.low_volume_feeds(feed_ids, stories_per_month=infrequent)
        feed_ids = [str(f) for f in feed_ids] # This method expects strings
    
    if cutoff_date:
        logging.user(request, "~FMMark %s feeds read, %s - cutoff: %s/%s" % 
                     (len(feed_ids), direction, cutoff_timestamp, cutoff_date))
    
    for feed_id in feed_ids:
        if 'social:' in feed_id:
            user_id = int(feed_id.replace('social:', ''))
            try:
                sub = MSocialSubscription.objects.get(user_id=request.user.pk, 
                                                      subscription_user_id=user_id)
            except MSocialSubscription.DoesNotExist:
                logging.user(request, "~FRCouldn't find socialsub: %s" % user_id)
                continue
            if not multiple:
                sub_user = User.objects.get(pk=sub.subscription_user_id)
                logging.user(request, "~FMMarking social feed as read: ~SB%s" % (sub_user.username,))
        else:
            try:
                feed = Feed.objects.get(id=feed_id)
                sub = UserSubscription.objects.get(feed=feed, user=request.user)
                if not multiple:
                    logging.user(request, "~FMMarking feed as read: ~SB%s" % (feed,))
            except (Feed.DoesNotExist, UserSubscription.DoesNotExist) as e:
                errors.append("User not subscribed: %s" % e)
                continue
            except (ValueError) as e:
                errors.append("Invalid feed_id: %s" % e)
                continue

        if not sub:
            errors.append("User not subscribed: %s" % feed_id)
            continue
        
        try:
            if direction == "older":
                marked_read = sub.mark_feed_read(cutoff_date=cutoff_date)
            else:
                marked_read = sub.mark_newer_stories_read(cutoff_date=cutoff_date)
            if marked_read and not multiple:
                r.publish(request.user.username, 'feed:%s' % feed_id)
        except IntegrityError as e:
            errors.append("Could not mark feed as read: %s" % e)
            code = -1
            
    if multiple:
        logging.user(request, "~FMMarking ~SB%s~SN feeds as read" % len(feed_ids))
        r.publish(request.user.username, 'refresh:%s' % ','.join(feed_ids))
    
    if errors:
        logging.user(request, "~FMMarking read had errors: ~FR%s" % errors)
    
    return dict(code=code, errors=errors, cutoff_date=cutoff_date, direction=direction)

def _parse_user_info(user):
    return {
        'user_info': {
            'is_anonymous': json.encode(user.is_anonymous),
            'is_authenticated': json.encode(user.is_authenticated),
            'username': json.encode(user.username if user.is_authenticated else 'Anonymous')
        }
    }

@ajax_login_required
@json.json_view
def add_url(request):
    code = 0
    url = request.POST['url']
    folder = request.POST.get('folder', '').replace('river:', '')
    new_folder = request.POST.get('new_folder', '').replace('river:', '')
    auto_active = is_true(request.POST.get('auto_active', 1))
    skip_fetch = is_true(request.POST.get('skip_fetch', False))
    feed = None
    
    if not url:
        code = -1
        message = 'Enter in the website address or the feed URL.'
    elif any([(banned_url in url) for banned_url in BANNED_URLS]):
        code = -1
        message = "The publisher of this website has banned NewsBlur."
    elif re.match('(https?://)?twitter.com/\w+/?$', url):
        if not request.user.profile.is_premium:
            message = "You must be a premium subscriber to add Twitter feeds."
            code = -1
        else:
            # Check if Twitter API is active for user
            ss = MSocialServices.get_user(request.user.pk)
            try:
                if not ss.twitter_uid:
                    raise tweepy.TweepError("No API token")
                ss.twitter_api().me()
            except tweepy.TweepError:
                code = -1
                message = "Your Twitter connection isn't setup. Go to Manage - Friends/Followers and reconnect Twitter."
    
    if code == -1:
        return dict(code=code, message=message)

    if new_folder:
        usf, _ = UserSubscriptionFolders.objects.get_or_create(user=request.user)
        usf.add_folder(folder, new_folder)
        folder = new_folder

    code, message, us = UserSubscription.add_subscription(user=request.user, feed_address=url, 
                                                         folder=folder, auto_active=auto_active,
                                                         skip_fetch=skip_fetch)
    feed = us and us.feed
    if feed:
        r = redis.Redis(connection_pool=settings.REDIS_PUBSUB_POOL)
        r.publish(request.user.username, 'reload:%s' % feed.pk)
        MUserSearch.schedule_index_feeds_for_search(feed.pk, request.user.pk)
        
    return dict(code=code, message=message, feed=feed)

@ajax_login_required
@json.json_view
def add_folder(request):
    folder = request.POST['folder'].replace('river:', '')
    parent_folder = request.POST.get('parent_folder', '').replace('river:', '')
    folders = None
    logging.user(request, "~FRAdding Folder: ~SB%s (in %s)" % (folder, parent_folder))
    
    if folder:
        code = 1
        message = ""
        user_sub_folders_object, _ = UserSubscriptionFolders.objects.get_or_create(user=request.user)
        user_sub_folders_object.add_folder(parent_folder, folder)
        folders = json.decode(user_sub_folders_object.folders)
        r = redis.Redis(connection_pool=settings.REDIS_PUBSUB_POOL)
        r.publish(request.user.username, 'reload:feeds')
    else:
        code = -1
        message = "Gotta write in a folder name."
        
    return dict(code=code, message=message, folders=folders)

@ajax_login_required
@json.json_view
def delete_feed(request):
    feed_id = int(request.POST['feed_id'])
    in_folder = request.POST.get('in_folder', '').replace('river:', '')
    if not in_folder or in_folder == ' ':
        in_folder = ""
    
    user_sub_folders = get_object_or_404(UserSubscriptionFolders, user=request.user)
    user_sub_folders.delete_feed(feed_id, in_folder)
    
    feed = Feed.objects.filter(pk=feed_id)
    if feed:
        feed[0].count_subscribers()
    
    r = redis.Redis(connection_pool=settings.REDIS_PUBSUB_POOL)
    r.publish(request.user.username, 'reload:feeds')
    
    return dict(code=1, message="Removed %s from '%s'." % (feed, in_folder))

@ajax_login_required
@json.json_view
def delete_feed_by_url(request):
    message = ""
    code = 0
    url = request.POST['url']
    in_folder = request.POST.get('in_folder', '').replace('river:', '')
    if in_folder == ' ':
        in_folder = ""
    
    logging.user(request.user, "~FBFinding feed (delete_feed_by_url): %s" % url)
    feed = Feed.get_feed_from_url(url, create=False)
    if feed:
        user_sub_folders = get_object_or_404(UserSubscriptionFolders, user=request.user)
        user_sub_folders.delete_feed(feed.pk, in_folder)
        code = 1
        feed = Feed.objects.filter(pk=feed.pk)
        if feed:
            feed[0].count_subscribers()
    else:
        code = -1
        message = "URL not found."
        
    return dict(code=code, message=message)
    
@ajax_login_required
@json.json_view
def delete_folder(request):
    folder_to_delete = request.POST.get('folder_name') or request.POST.get('folder_to_delete')
    in_folder = request.POST.get('in_folder', None)
    feed_ids_in_folder = request.POST.getlist('feed_id') or request.POST.getlist('feed_id[]')
    feed_ids_in_folder = [int(f) for f in feed_ids_in_folder if f]

    request.user.profile.send_opml_export_email(reason="You have deleted an entire folder of feeds, so here's a backup of all of your subscriptions just in case.")
    
    # Works piss poor with duplicate folder titles, if they are both in the same folder.
    # Deletes all, but only in the same folder parent. But nobody should be doing that, right?
    user_sub_folders = get_object_or_404(UserSubscriptionFolders, user=request.user)
    user_sub_folders.delete_folder(folder_to_delete, in_folder, feed_ids_in_folder)
    folders = json.decode(user_sub_folders.folders)

    r = redis.Redis(connection_pool=settings.REDIS_PUBSUB_POOL)
    r.publish(request.user.username, 'reload:feeds')
    
    return dict(code=1, folders=folders)


@required_params('feeds_by_folder')
@ajax_login_required
@json.json_view
def delete_feeds_by_folder(request):
    feeds_by_folder = json.decode(request.POST['feeds_by_folder'])

    request.user.profile.send_opml_export_email(reason="You have deleted a number of feeds at once, so here's a backup of all of your subscriptions just in case.")
    
    # Works piss poor with duplicate folder titles, if they are both in the same folder.
    # Deletes all, but only in the same folder parent. But nobody should be doing that, right?
    user_sub_folders = get_object_or_404(UserSubscriptionFolders, user=request.user)
    user_sub_folders.delete_feeds_by_folder(feeds_by_folder)
    folders = json.decode(user_sub_folders.folders)

    r = redis.Redis(connection_pool=settings.REDIS_PUBSUB_POOL)
    r.publish(request.user.username, 'reload:feeds')
    
    return dict(code=1, folders=folders)

@ajax_login_required
@json.json_view
def rename_feed(request):
    feed = get_object_or_404(Feed, pk=int(request.POST['feed_id']))
    user_sub = UserSubscription.objects.get(user=request.user, feed=feed)
    feed_title = request.POST['feed_title']
    
    logging.user(request, "~FRRenaming feed '~SB%s~SN' to: ~SB%s" % (
                 feed.feed_title, feed_title))
                 
    user_sub.user_title = feed_title
    user_sub.save()
    
    return dict(code=1)
    
@ajax_login_required
@json.json_view
def rename_folder(request):
    folder_to_rename = request.POST.get('folder_name') or request.POST.get('folder_to_rename')
    new_folder_name = request.POST['new_folder_name']
    in_folder = request.POST.get('in_folder', '').replace('river:', '')
    if 'Top Level' in in_folder: in_folder = ''
    code = 0
    
    # Works piss poor with duplicate folder titles, if they are both in the same folder.
    # renames all, but only in the same folder parent. But nobody should be doing that, right?
    if folder_to_rename and new_folder_name:
        user_sub_folders = get_object_or_404(UserSubscriptionFolders, user=request.user)
        user_sub_folders.rename_folder(folder_to_rename, new_folder_name, in_folder)
        code = 1
    else:
        code = -1
        
    return dict(code=code)
    
@ajax_login_required
@json.json_view
def move_feed_to_folders(request):
    feed_id = int(request.POST['feed_id'])
    in_folders = request.POST.getlist('in_folders', '') or request.POST.getlist('in_folders[]', '')
    to_folders = request.POST.getlist('to_folders', '') or request.POST.getlist('to_folders[]', '')

    user_sub_folders = get_object_or_404(UserSubscriptionFolders, user=request.user)
    user_sub_folders = user_sub_folders.move_feed_to_folders(feed_id, in_folders=in_folders,
                                                             to_folders=to_folders)
    
    r = redis.Redis(connection_pool=settings.REDIS_PUBSUB_POOL)
    r.publish(request.user.username, 'reload:feeds')

    return dict(code=1, folders=json.decode(user_sub_folders.folders))
    
@ajax_login_required
@json.json_view
def move_feed_to_folder(request):
    feed_id = int(request.POST['feed_id'])
    in_folder = request.POST.get('in_folder', '')
    to_folder = request.POST.get('to_folder', '')

    user_sub_folders = get_object_or_404(UserSubscriptionFolders, user=request.user)
    user_sub_folders = user_sub_folders.move_feed_to_folder(feed_id, in_folder=in_folder,
                                                            to_folder=to_folder)
    
    r = redis.Redis(connection_pool=settings.REDIS_PUBSUB_POOL)
    r.publish(request.user.username, 'reload:feeds')

    return dict(code=1, folders=json.decode(user_sub_folders.folders))
    
@ajax_login_required
@json.json_view
def move_folder_to_folder(request):
    folder_name = request.POST['folder_name']
    in_folder = request.POST.get('in_folder', '')
    to_folder = request.POST.get('to_folder', '')
    
    user_sub_folders = get_object_or_404(UserSubscriptionFolders, user=request.user)
    user_sub_folders = user_sub_folders.move_folder_to_folder(folder_name, in_folder=in_folder, to_folder=to_folder)
    
    r = redis.Redis(connection_pool=settings.REDIS_PUBSUB_POOL)
    r.publish(request.user.username, 'reload:feeds')

    return dict(code=1, folders=json.decode(user_sub_folders.folders))

@required_params('feeds_by_folder', 'to_folder')
@ajax_login_required
@json.json_view
def move_feeds_by_folder_to_folder(request):
    feeds_by_folder = json.decode(request.POST['feeds_by_folder'])
    to_folder = request.POST['to_folder']
    new_folder = request.POST.get('new_folder', None)

    request.user.profile.send_opml_export_email(reason="You have moved a number of feeds at once, so here's a backup of all of your subscriptions just in case.")
    
    user_sub_folders = get_object_or_404(UserSubscriptionFolders, user=request.user)

    if new_folder:
        user_sub_folders.add_folder(to_folder, new_folder)
        to_folder = new_folder

    user_sub_folders = user_sub_folders.move_feeds_by_folder_to_folder(feeds_by_folder, to_folder)
    
    r = redis.Redis(connection_pool=settings.REDIS_PUBSUB_POOL)
    r.publish(request.user.username, 'reload:feeds')

    return dict(code=1, folders=json.decode(user_sub_folders.folders))
    
@login_required
def add_feature(request):
    if not request.user.is_staff:
        return HttpResponseForbidden()

    code = -1    
    form = FeatureForm(request.POST)
    
    if form.is_valid():
        form.save()
        code = 1
        return HttpResponseRedirect(reverse('index'))
    
    return dict(code=code)
    
@json.json_view
def load_features(request):
    user = get_user(request)
    page = max(int(request.GET.get('page', 0)), 0)
    if page > 1:
        logging.user(request, "~FBBrowse features: ~SBPage #%s" % (page+1))
    features = list(Feature.objects.all()[page*3:(page+1)*3+1].values())
    features = [{
        'description': f['description'], 
        'date': localtime_for_timezone(f['date'], user.profile.timezone).strftime("%b %d, %Y")
    } for f in features]
    return features

@ajax_login_required
@json.json_view
def save_feed_order(request):
    folders = request.POST.get('folders')
    if folders:
        # Test that folders can be JSON decoded
        folders_list = json.decode(folders)
        assert folders_list is not None
        logging.user(request, "~FBFeed re-ordering: ~SB%s folders/feeds" % (len(folders_list)))
        user_sub_folders = UserSubscriptionFolders.objects.get(user=request.user)
        user_sub_folders.folders = folders
        user_sub_folders.save()
    
    return {}

@json.json_view
def feeds_trainer(request):
    classifiers = []
    feed_id = request.GET.get('feed_id')
    user = get_user(request)
    usersubs = UserSubscription.objects.filter(user=user, active=True)
    
    if feed_id:
        feed = get_object_or_404(Feed, pk=feed_id)
        usersubs = usersubs.filter(feed=feed)
    usersubs = usersubs.select_related('feed').order_by('-feed__stories_last_month')
                
    for us in usersubs:
        if (not us.is_trained and us.feed.stories_last_month > 0) or feed_id:
            classifier = dict()
            classifier['classifiers'] = get_classifiers_for_user(user, feed_id=us.feed.pk)
            classifier['feed_id'] = us.feed_id
            classifier['stories_last_month'] = us.feed.stories_last_month
            classifier['num_subscribers'] = us.feed.num_subscribers
            classifier['feed_tags'] = json.decode(us.feed.data.popular_tags) if us.feed.data.popular_tags else []
            classifier['feed_authors'] = json.decode(us.feed.data.popular_authors) if us.feed.data.popular_authors else []
            classifiers.append(classifier)
    
    user.profile.has_trained_intelligence = True
    user.profile.save()
    
    logging.user(user, "~FGLoading Trainer: ~SB%s feeds" % (len(classifiers)))
    
    return classifiers

@ajax_login_required
@json.json_view
def save_feed_chooser(request):
    is_premium = request.user.profile.is_premium
    approved_feeds = request.POST.getlist('approved_feeds') or request.POST.getlist('approved_feeds[]')
    approved_feeds = [int(feed_id) for feed_id in approved_feeds if feed_id]
    approve_all = False
    if not is_premium:
        approved_feeds = approved_feeds[:64]
    elif is_premium and not approved_feeds:
        approve_all = True
    activated = 0
    usersubs = UserSubscription.objects.filter(user=request.user)
    
    for sub in usersubs:
        try:
            if sub.feed_id in approved_feeds or approve_all:
                activated += 1
                if not sub.active:
                    sub.active = True
                    sub.save()
                    if sub.feed.active_subscribers <= 0:
                        sub.feed.count_subscribers()
            elif sub.active:
                sub.active = False
                sub.save()
        except Feed.DoesNotExist:
            pass
    
    UserSubscription.queue_new_feeds(request.user)
    UserSubscription.refresh_stale_feeds(request.user, exclude_new=True)
    
    r = redis.Redis(connection_pool=settings.REDIS_PUBSUB_POOL)
    r.publish(request.user.username, 'reload:feeds')
    
    logging.user(request, "~BB~FW~SBFeed chooser: ~FC%s~SN/~SB%s" % (
        activated, 
        usersubs.count()
    ))
    
    return {'activated': activated}

@ajax_login_required
def retrain_all_sites(request):
    for sub in UserSubscription.objects.filter(user=request.user):
        sub.is_trained = False
        sub.save()
        
    return feeds_trainer(request)
    
@login_required
def activate_premium_account(request):
    try:
        usersubs = UserSubscription.objects.select_related('feed').filter(user=request.user)
        for sub in usersubs:
            sub.active = True
            sub.save()
            if sub.feed.premium_subscribers <= 0:
                sub.feed.count_subscribers()
                sub.feed.schedule_feed_fetch_immediately()
    except Exception as e:
        subject = "Premium activation failed"
        message = "%s -- %s\n\n%s" % (request.user, usersubs, e)
        mail_admins(subject, message, fail_silently=True)
        
    request.user.profile.is_premium = True
    request.user.profile.save()
        
    return HttpResponseRedirect(reverse('index'))

@login_required
def login_as(request):
    if not request.user.is_staff:
        logging.user(request, "~SKNON-STAFF LOGGING IN AS ANOTHER USER!")
        assert False
        return HttpResponseForbidden()
    username = request.GET['user']
    user = get_object_or_404(User, username__iexact=username)
    user.backend = settings.AUTHENTICATION_BACKENDS[0]
    login_user(request, user, backend='django.contrib.auth.backends.ModelBackend')
    return HttpResponseRedirect(reverse('index'))
    
def iframe_buster(request):
    logging.user(request, "~FB~SBiFrame bust!")
    return HttpResponse(status=204)

@required_params('story_id', feed_id=int)
@ajax_login_required
@json.json_view
def mark_story_as_starred(request):
    return _mark_story_as_starred(request)
    
@required_params('story_hash')
@ajax_login_required
@json.json_view
def mark_story_hash_as_starred(request):
    return _mark_story_as_starred(request)
    
def _mark_story_as_starred(request):
    code       = 1
    feed_id    = int(request.POST.get('feed_id', 0))
    story_id   = request.POST.get('story_id', None)
    story_hash = request.POST.get('story_hash', None)
    user_tags  = request.POST.getlist('user_tags') or request.POST.getlist('user_tags[]')
    user_notes = request.POST.get('user_notes', None)
    highlights = request.POST.getlist('highlights') or request.POST.getlist('highlights[]') or []
    message    = ""
    if story_hash:
        story, _   = MStory.find_story(story_hash=story_hash)
        feed_id = story and story.story_feed_id
    else:
        story, _   = MStory.find_story(story_feed_id=feed_id, story_id=story_id)
    
    if not story:
        return {'code': -1, 'message': "Could not find story to save."}
        
    story_db = dict([(k, v) for k, v in list(story._data.items()) 
                            if k is not None and v is not None])
    # Pop all existing user-specific fields because we don't want to reuse them from the found story
    # in case MStory.find_story uses somebody else's saved/shared story (because the original is deleted)
    story_db.pop('user_id', None)
    story_db.pop('starred_date', None)
    story_db.pop('id', None)
    story_db.pop('user_tags', None)
    story_db.pop('highlights', None)
    story_db.pop('user_notes', None)
    
    now = datetime.datetime.now()
    story_values = dict(starred_date=now, user_tags=user_tags, highlights=highlights, user_notes=user_notes, **story_db)
    params = dict(story_guid=story.story_guid, user_id=request.user.pk)
    starred_story = MStarredStory.objects(**params).limit(1)
    created = False
    changed_user_notes = False
    removed_user_tags = []
    removed_highlights = []
    if not starred_story:
        params.update(story_values)
        if 'story_latest_content_z' in params:
            params.pop('story_latest_content_z')
        try:
            starred_story = MStarredStory.objects.create(**params)
        except OperationError as e:
            logging.user(request, "~FCStarring ~FRfailed~FC: ~SB%s (~FM~SB%s~FC~SN)" % (story.story_title[:32], e))        
            return {'code': -1, 'message': "Could not save story due to: %s" % e}
            
        created = True
        MActivity.new_starred_story(user_id=request.user.pk, 
                                    story_title=story.story_title, 
                                    story_feed_id=feed_id,
                                    story_id=starred_story.story_guid)
        new_user_tags = user_tags
        new_highlights = highlights
        changed_user_notes = bool(user_notes)
        MStarredStoryCounts.adjust_count(request.user.pk, feed_id=feed_id, amount=1)
    else:
        starred_story = starred_story[0]
        new_user_tags = list(set(user_tags) - set(starred_story.user_tags or []))
        removed_user_tags = list(set(starred_story.user_tags or []) - set(user_tags))
        new_highlights = list(set(highlights) - set(starred_story.highlights or []))
        removed_highlights = list(set(starred_story.highlights or []) - set(highlights))
        changed_user_notes = bool(user_notes != starred_story.user_notes)
        starred_story.user_tags = user_tags
        starred_story.highlights = highlights
        starred_story.user_notes = user_notes
        starred_story.save()
    
    if len(highlights) == 1 and len(new_highlights) == 1:
        MStarredStoryCounts.adjust_count(request.user.pk, highlights=True, amount=1)
    elif len(highlights) == 0 and len(removed_highlights):
        MStarredStoryCounts.adjust_count(request.user.pk, highlights=True, amount=-1)
        
    for tag in new_user_tags:
        MStarredStoryCounts.adjust_count(request.user.pk, tag=tag, amount=1)
    for tag in removed_user_tags:
        MStarredStoryCounts.adjust_count(request.user.pk, tag=tag, amount=-1)
    
    if random.random() < 0.01:
        MStarredStoryCounts.schedule_count_tags_for_user(request.user.pk)
    MStarredStoryCounts.count_for_user(request.user.pk, total_only=True)
    starred_counts, starred_count = MStarredStoryCounts.user_counts(request.user.pk, include_total=True)
    if not starred_count and len(starred_counts):
        starred_count = MStarredStory.objects(user_id=request.user.pk).count()    
    
    if not changed_user_notes:
        r = redis.Redis(connection_pool=settings.REDIS_PUBSUB_POOL)
        r.publish(request.user.username, 'story:starred:%s' % story.story_hash)
    
    if created:
        logging.user(request, "~FCStarring: ~SB%s (~FM~SB%s~FC~SN)" % (story.story_title[:32], starred_story.user_tags))        
    else:
        logging.user(request, "~FCUpdating starred:~SN~FC ~SB%s~SN (~FM~SB%s~FC~SN/~FM%s~FC)" % (story.story_title[:32], starred_story.user_tags, starred_story.user_notes))
    
    return {'code': code, 'message': message, 'starred_count': starred_count, 'starred_counts': starred_counts}
    
@required_params('story_id')
@ajax_login_required
@json.json_view
def mark_story_as_unstarred(request):
    return _mark_story_as_unstarred(request)
    
@required_params('story_hash')
@ajax_login_required
@json.json_view
def mark_story_hash_as_unstarred(request):
    return _mark_story_as_unstarred(request)

def _mark_story_as_unstarred(request):
    code     = 1
    story_id = request.POST.get('story_id', None)
    story_hash = request.POST.get('story_hash', None)
    starred_counts = None
    starred_story = None
    
    if story_id:
        starred_story = MStarredStory.objects(user_id=request.user.pk, story_guid=story_id)
    if not story_id or not starred_story:
        starred_story = MStarredStory.objects(user_id=request.user.pk, story_hash=story_hash or story_id)
    if starred_story:
        starred_story = starred_story[0]
        logging.user(request, "~FCUnstarring: ~SB%s" % (starred_story.story_title[:50]))
        user_tags = starred_story.user_tags
        feed_id = starred_story.story_feed_id
        MActivity.remove_starred_story(user_id=request.user.pk, 
                                       story_feed_id=starred_story.story_feed_id,
                                       story_id=starred_story.story_guid)
        starred_story.user_id = 0
        try:
            starred_story.save()
        except NotUniqueError:
            starred_story.delete()
        
        MStarredStoryCounts.adjust_count(request.user.pk, feed_id=feed_id, amount=-1)

        for tag in user_tags:
            try:
                MStarredStoryCounts.adjust_count(request.user.pk, tag=tag, amount=-1)
            except MStarredStoryCounts.DoesNotExist:
                pass
        MStarredStoryCounts.schedule_count_tags_for_user(request.user.pk)
        MStarredStoryCounts.count_for_user(request.user.pk, total_only=True)
        starred_counts = MStarredStoryCounts.user_counts(request.user.pk)
        
        r = redis.Redis(connection_pool=settings.REDIS_PUBSUB_POOL)
        r.publish(request.user.username, 'story:unstarred:%s' % starred_story.story_hash)
    else:
        code = -1
    
    return {'code': code, 'starred_counts': starred_counts}

    
@ajax_login_required
@json.json_view
def starred_counts(request):
    starred_counts, starred_count = MStarredStoryCounts.user_counts(request.user.pk, include_total=True)
    logging.user(request, "~FCRequesting starred counts: ~SB%s stories (%s tags)" % (starred_count, len([s for s in starred_counts if s['tag']])))

    return {'starred_count': starred_count, 'starred_counts': starred_counts}
    
@ajax_login_required
@json.json_view
def send_story_email(request):

    def validate_email_as_bool(email):
        try:
            validate_email(email)
            return True
        except:
            return False

    code       = 1
    message    = 'OK'
    user       = get_user(request)
    story_id   = request.POST['story_id']
    feed_id    = request.POST['feed_id']
    to_addresses = request.POST.get('to', '').replace(',', ' ').replace('  ', ' ').strip().split(' ')
    from_name  = request.POST['from_name']
    from_email = request.POST['from_email']
    email_cc   = is_true(request.POST.get('email_cc', 'true'))
    comments   = request.POST['comments']
    comments   = comments[:2048] # Separated due to PyLint
    from_address = 'share@newsblur.com'
    share_user_profile = MSocialProfile.get_user(request.user.pk)
    
    quota = 32 if user.profile.is_premium else 1
    if share_user_profile.over_story_email_quota(quota=quota):
        code = -1
        if user.profile.is_premium:
            message = 'You can only send %s stories per day by email.' % quota
        else:
            message = 'Upgrade to a premium subscription to send more than one story per day by email.'
        logging.user(request, '~BRNOT ~BMSharing story by email to %s recipient, over quota: %s/%s' % 
                              (len(to_addresses), story_id, feed_id))
    elif not to_addresses:
        code = -1
        message = 'Please provide at least one email address.'
    elif not all(validate_email_as_bool(to_address) for to_address in to_addresses if to_addresses):
        code = -1
        message = 'You need to send the email to a valid email address.'
    elif not validate_email_as_bool(from_email):
        code = -1
        message = 'You need to provide your email address.'
    elif not from_name:
        code = -1
        message = 'You need to provide your name.'
    else:
        story, _ = MStory.find_story(feed_id, story_id)
        story   = Feed.format_story(story, feed_id, text=True)
        feed    = Feed.get_by_id(story['story_feed_id'])
        params  = {
            "to_addresses": to_addresses,
            "from_name": from_name,
            "from_email": from_email,
            "email_cc": email_cc,
            "comments": comments,
            "from_address": from_address,
            "story": story,
            "feed": feed,
            "share_user_profile": share_user_profile,
        }
        text    = render_to_string('mail/email_story.txt', params)
        html    = render_to_string('mail/email_story.xhtml', params)
        subject = '%s' % (story['story_title'])
        cc      = None
        if email_cc:
            cc = ['%s <%s>' % (from_name, from_email)]
        subject = subject.replace('\n', ' ')
        msg     = EmailMultiAlternatives(subject, text, 
                                         from_email='NewsBlur <%s>' % from_address,
                                         to=to_addresses, 
                                         cc=cc,
                                         headers={'Reply-To': "%s <%s>" % (from_name, from_email)})
        msg.attach_alternative(html, "text/html")
        try:
            msg.send()
        except boto.ses.connection.BotoServerError as e:
            code = -1
            message = "Email error: %s" % str(e)
        
        share_user_profile.save_sent_email()
        
        logging.user(request, '~BMSharing story by email to %s recipient%s (%s): ~FY~SB%s~SN~BM~FY/~SB%s' %
                              (len(to_addresses), '' if len(to_addresses) == 1 else 's', to_addresses,
                               story['story_title'][:50], feed and feed.feed_title[:50]))
        
    return {'code': code, 'message': message}

@json.json_view
def load_tutorial(request):
    if request.GET.get('finished'):
        logging.user(request, '~BY~FW~SBFinishing Tutorial')
        return {}
    else:
        newsblur_feed = Feed.objects.filter(feed_address__icontains='blog.newsblur.com').order_by('-pk')[0]
        logging.user(request, '~BY~FW~SBLoading Tutorial')
        return {
            'newsblur_feed': newsblur_feed.canonical()
        }

@required_params('query', 'feed_id')
@json.json_view
def save_search(request):
    feed_id = request.POST['feed_id']
    query = request.POST['query']
    
    MSavedSearch.save_search(user_id=request.user.pk, feed_id=feed_id, query=query)
    
    saved_searches = MSavedSearch.user_searches(request.user.pk)
    
    return {
        'saved_searches': saved_searches,
    }

@required_params('query', 'feed_id')
@json.json_view
def delete_search(request):
    feed_id = request.POST['feed_id']
    query = request.POST['query']

    MSavedSearch.delete_search(user_id=request.user.pk, feed_id=feed_id, query=query)

    saved_searches = MSavedSearch.user_searches(request.user.pk)

    return {
        'saved_searches': saved_searches,
    }

@required_params('river_id', 'river_side', 'river_order')
@json.json_view
def save_dashboard_river(request):
    river_id = request.POST['river_id']
    river_side = request.POST['river_side']
    river_order = request.POST['river_order']

    logging.user(request, "~FCSaving dashboard river: ~SB%s~SN (%s %s)" % (river_id, river_side, river_order))

    MDashboardRiver.save_user(request.user.pk, river_id, river_side, river_order)
    dashboard_rivers = MDashboardRiver.get_user_rivers(request.user.pk)

    return {
        'dashboard_rivers': dashboard_rivers,
    }<|MERGE_RESOLUTION|>--- conflicted
+++ resolved
@@ -77,6 +77,7 @@
     'debug', 
     'debug3', 
     'nb',
+    'old',
 ]
 
 def get_subdomain(request):
@@ -89,15 +90,10 @@
 @never_cache
 @render_to('reader/dashboard.xhtml')
 def index(request, **kwargs):
-<<<<<<< HEAD
     
     subdomain = get_subdomain(request)
     if request.method == "GET" and subdomain and subdomain not in ALLOWED_SUBDOMAINS:
         username = request.subdomain or subdomain
-=======
-    if request.method == "GET" and request.subdomain and request.subdomain not in ['dev', 'www', 'debug', 'old']:
-        username = request.subdomain
->>>>>>> a66853eb
         if '.' in username:
             username = username.split('.')[0]
         user = User.objects.filter(username=username)
