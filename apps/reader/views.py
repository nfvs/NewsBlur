import datetime
import time
import boto
import redis
import requests
import random
from django.shortcuts import get_object_or_404
from django.shortcuts import render
from django.contrib.auth.decorators import login_required
from django.template.loader import render_to_string
from django.db import IntegrityError
from django.views.decorators.cache import never_cache
from django.core.urlresolvers import reverse
from django.contrib.auth import login as login_user
from django.contrib.auth import logout as logout_user
from django.contrib.auth.models import User
from django.http import HttpResponse, HttpResponseRedirect, HttpResponseForbidden, Http404
from django.conf import settings
from django.core.mail import mail_admins
from django.core.validators import email_re
from django.core.mail import EmailMultiAlternatives
from django.contrib.sites.models import Site
from mongoengine.queryset import OperationError
from apps.recommendations.models import RecommendedFeed
from apps.analyzer.models import MClassifierTitle, MClassifierAuthor, MClassifierFeed, MClassifierTag
from apps.analyzer.models import apply_classifier_titles, apply_classifier_feeds
from apps.analyzer.models import apply_classifier_authors, apply_classifier_tags
from apps.analyzer.models import get_classifiers_for_user, sort_classifiers_by_feed
from apps.profile.models import Profile
from apps.reader.models import UserSubscription, UserSubscriptionFolders, MUserStory, RUserStory, Feature
from apps.reader.forms import SignupForm, LoginForm, FeatureForm
from apps.rss_feeds.models import MFeedIcon
from apps.statistics.models import MStatistics
from apps.search.models import SearchStarredStory
try:
    from apps.rss_feeds.models import Feed, MFeedPage, DuplicateFeed, MStory, MStarredStory
except:
    pass
from apps.social.models import MSharedStory, MSocialProfile, MSocialServices
from apps.social.models import MSocialSubscription, MActivity, MInteraction
from apps.categories.models import MCategory
from apps.social.views import load_social_page
from apps.rss_feeds.tasks import ScheduleImmediateFetches
from utils import json_functions as json
from utils.user_functions import get_user, ajax_login_required
from utils.feed_functions import relative_timesince
from utils.story_functions import format_story_link_date__short
from utils.story_functions import format_story_link_date__long
from utils.story_functions import strip_tags
from utils import log as logging
from utils.view_functions import get_argument_or_404, render_to, is_true
from utils.ratelimit import ratelimit
from vendor.timezones.utilities import localtime_for_timezone


@never_cache
@render_to('reader/dashboard.xhtml')
def index(request, **kwargs):
    if request.method == "GET" and request.subdomain and request.subdomain not in ['dev', 'app10', 'www', 'debug']:
        username = request.subdomain
        try:
            if '.' in username:
                username = username.split('.')[0]
            user = User.objects.get(username__iexact=username)
        except User.DoesNotExist:
            return HttpResponseRedirect('http://%s%s' % (
                Site.objects.get_current().domain,
                reverse('index')))
        return load_social_page(request, user_id=user.pk, username=request.subdomain, **kwargs)

    if request.user.is_anonymous():
        return welcome(request, **kwargs)
    else:
        return dashboard(request, **kwargs)

def dashboard(request, **kwargs):
    user              = request.user
    feed_count        = UserSubscription.objects.filter(user=request.user).count()
    recommended_feeds = RecommendedFeed.objects.filter(is_public=True,
                                                       approved_date__lte=datetime.datetime.now()
                                                       ).select_related('feed')[:2]
    unmoderated_feeds = []
    if user.is_staff:
        unmoderated_feeds = RecommendedFeed.objects.filter(is_public=False,
                                                           declined_date__isnull=True
                                                           ).select_related('feed')[:2]
    statistics        = MStatistics.all()
    social_profile    = MSocialProfile.get_user(user.pk)

    start_import_from_google_reader = request.session.get('import_from_google_reader', False)
    if start_import_from_google_reader:
        del request.session['import_from_google_reader']
    
    return {
        'user_profile'      : user.profile,
        'feed_count'        : feed_count,
        'account_images'    : range(1, 4),
        'recommended_feeds' : recommended_feeds,
        'unmoderated_feeds' : unmoderated_feeds,
        'statistics'        : statistics,
        'social_profile'    : social_profile,
        'start_import_from_google_reader': start_import_from_google_reader,
    }, "reader/dashboard.xhtml"
    
def welcome(request, **kwargs):
    user              = get_user(request)
    statistics        = MStatistics.all()
    social_profile    = MSocialProfile.get_user(user.pk)
    
    if request.method == "POST":
        if request.POST.get('submit', '').startswith('log'):
            login_form  = LoginForm(request.POST, prefix='login')
            signup_form = SignupForm(prefix='signup')
        else:
            login_form  = LoginForm(prefix='login')
            signup_form = SignupForm(request.POST, prefix='signup')
    else:
        login_form  = LoginForm(prefix='login')
        signup_form = SignupForm(prefix='signup')
    
    
    return {
        'user_profile'      : hasattr(user, 'profile') and user.profile,
        'login_form'        : login_form,
        'signup_form'       : signup_form,
        'statistics'        : statistics,
        'social_profile'    : social_profile,
        'post_request'      : request.method == 'POST',
    }, "reader/welcome.xhtml"

@never_cache
def login(request):
    code = -1
    message = ""
    if request.method == "POST":
        form = LoginForm(request.POST, prefix='login')
        if form.is_valid():
            login_user(request, form.get_user())
            if request.POST.get('api'):
                logging.user(form.get_user(), "~FG~BB~SKiPhone Login~FW")
                code = 1
            else:
                logging.user(form.get_user(), "~FG~BBLogin~FW")
                return HttpResponseRedirect(reverse('index'))
        else:
            message = form.errors.items()[0][1][0]

    if request.POST.get('api'):
        return HttpResponse(json.encode(dict(code=code, message=message)), mimetype='application/json')
    else:
        return index(request)
    
@never_cache
def signup(request):
    if request.method == "POST":
        form = SignupForm(prefix='signup', data=request.POST)
        if form.is_valid():
            new_user = form.save()
            login_user(request, new_user)
            logging.user(new_user, "~FG~SB~BBNEW SIGNUP~FW")
            url = "https://%s%s" % (Site.objects.get_current().domain,
                                     reverse('stripe-form'))
            return HttpResponseRedirect(url)

    return index(request)
        
@never_cache
def logout(request):
    logging.user(request, "~FG~BBLogout~FW")
    logout_user(request)
    
    if request.GET.get('api'):
        return HttpResponse(json.encode(dict(code=1)), mimetype='application/json')
    else:
        return HttpResponseRedirect(reverse('index'))

def autologin(request, username, secret):
    next = request.GET.get('next', '')
    
    if not username or not secret:
        return HttpResponseForbidden()
    
    profile = Profile.objects.filter(user__username=username, secret_token=secret)
    if not profile:
        return HttpResponseForbidden()

    user = profile[0].user
    user.backend = settings.AUTHENTICATION_BACKENDS[0]
    login_user(request, user)
    logging.user(user, "~FG~BB~SKAuto-Login. Next stop: %s~FW" % (next if next else 'Homepage',))
    
    if next and not next.startswith('/'):
        next = '?next=' + next
        return HttpResponseRedirect(reverse('index') + next)
    elif next:
        return HttpResponseRedirect(next)
    else:
        return HttpResponseRedirect(reverse('index'))
    
@ratelimit(minutes=1, requests=24)
@never_cache
@json.json_view
def load_feeds(request):
    user             = get_user(request)
    feeds            = {}
    include_favicons = request.REQUEST.get('include_favicons', False)
    flat             = request.REQUEST.get('flat', False)
    update_counts    = request.REQUEST.get('update_counts', False)
    version          = int(request.REQUEST.get('v', 1))
    
    if include_favicons == 'false': include_favicons = False
    if update_counts == 'false': update_counts = False
    if flat == 'false': flat = False
    
    if flat: return load_feeds_flat(request)
    
    try:
        folders = UserSubscriptionFolders.objects.get(user=user)
    except UserSubscriptionFolders.DoesNotExist:
        data = dict(feeds=[], folders=[])
        return data
    except UserSubscriptionFolders.MultipleObjectsReturned:
        UserSubscriptionFolders.objects.filter(user=user)[1:].delete()
        folders = UserSubscriptionFolders.objects.get(user=user)
    
    user_subs = UserSubscription.objects.select_related('feed').filter(user=user)
    
    day_ago = datetime.datetime.now() - datetime.timedelta(days=1)
    scheduled_feeds = []
    for sub in user_subs:
        pk = sub.feed_id
        if update_counts:
            sub.calculate_feed_scores(silent=True)
        feeds[pk] = sub.canonical(include_favicon=include_favicons)
        
        if not sub.active: continue
        if not sub.feed.active and not sub.feed.has_feed_exception and not sub.feed.has_page_exception:
            scheduled_feeds.append(sub.feed.pk)
        elif sub.feed.active_subscribers <= 0:
            scheduled_feeds.append(sub.feed.pk)
        elif sub.feed.next_scheduled_update < day_ago:
            scheduled_feeds.append(sub.feed.pk)
    
    if len(scheduled_feeds) > 0 and request.user.is_authenticated():
        logging.user(request, "~SN~FMTasking the scheduling immediate fetch of ~SB%s~SN feeds..." % 
                     len(scheduled_feeds))
        ScheduleImmediateFetches.apply_async(kwargs=dict(feed_ids=scheduled_feeds))

    starred_count = MStarredStory.objects(user_id=user.pk).count()
    
    social_params = {
        'user_id': user.pk,
        'include_favicon': include_favicons,
        'update_counts': update_counts,
    }
    social_feeds = MSocialSubscription.feeds(**social_params)
    social_profile = MSocialProfile.profile(user.pk)
    social_services = MSocialServices.profile(user.pk)
    
    categories = None
    if not user_subs:
        categories = MCategory.serialize()

    logging.user(request, "~FB~SBLoading ~FY%s~FB/~FM%s~FB feeds/socials%s" % (
            len(feeds.keys()), len(social_feeds), '. ~FCUpdating counts.' if update_counts else ''))

    data = {
        'feeds': feeds.values() if version == 2 else feeds,
        'social_feeds': social_feeds,
        'social_profile': social_profile,
        'social_services': social_services,
        'folders': json.decode(folders.folders),
        'starred_count': starred_count,
        'categories': categories
    }
    return data

@json.json_view
def load_feed_favicons(request):
    user = get_user(request)
    feed_ids = request.REQUEST.getlist('feed_ids')
    
    if not feed_ids:
        user_subs = UserSubscription.objects.select_related('feed').filter(user=user, active=True)
        feed_ids  = [sub['feed__pk'] for sub in user_subs.values('feed__pk')]

    feed_icons = dict([(i.feed_id, i.data) for i in MFeedIcon.objects(feed_id__in=feed_ids)])
        
    return feed_icons

def load_feeds_flat(request):
    user = request.user
    include_favicons = is_true(request.REQUEST.get('include_favicons', False))
    update_counts    = is_true(request.REQUEST.get('update_counts', True))
    
    feeds = {}
    flat_folders = {" ": []}
    iphone_version = "1.7"
    
    if include_favicons == 'false': include_favicons = False
    if update_counts == 'false': update_counts = False
    
    if not user.is_authenticated():
        return HttpResponseForbidden()
    
    try:
        folders = UserSubscriptionFolders.objects.get(user=user)
    except UserSubscriptionFolders.DoesNotExist:
        folders = []
        
    user_subs = UserSubscription.objects.select_related('feed').filter(user=user, active=True)

    for sub in user_subs:
        if update_counts and sub.needs_unread_recalc:
            sub.calculate_feed_scores(silent=True)
        feeds[sub.feed_id] = sub.canonical(include_favicon=include_favicons)
    
    if folders:
        folders = json.decode(folders.folders)
    
        def make_feeds_folder(items, parent_folder="", depth=0):
            for item in items:
                if isinstance(item, int) and item in feeds:
                    if not parent_folder:
                        parent_folder = ' '
                    if parent_folder in flat_folders:
                        flat_folders[parent_folder].append(item)
                    else:
                        flat_folders[parent_folder] = [item]
                elif isinstance(item, dict):
                    for folder_name in item:
                        folder = item[folder_name]
                        flat_folder_name = "%s%s%s" % (
                            parent_folder if parent_folder and parent_folder != ' ' else "",
                            " - " if parent_folder and parent_folder != ' ' else "",
                            folder_name
                        )
                        flat_folders[flat_folder_name] = []
                        make_feeds_folder(folder, flat_folder_name, depth+1)
        
        make_feeds_folder(folders)
    
    social_params = {
        'user_id': user.pk,
        'include_favicon': include_favicons,
        'update_counts': update_counts,
    }
    social_feeds = MSocialSubscription.feeds(**social_params)
    social_profile = MSocialProfile.profile(user.pk)
    social_services = MSocialServices.profile(user.pk)
    starred_count = MStarredStory.objects(user_id=user.pk).count()
    
    categories = None
    if not user_subs:
        categories = MCategory.serialize()
        
    logging.user(request, "~FB~SBLoading ~FY%s~FB/~FM%s~FB feeds/socials ~FMflat~FB%s" % (
            len(feeds.keys()), len(social_feeds), '. ~FCUpdating counts.' if update_counts else ''))

    data = {
        "flat_folders": flat_folders, 
        "feeds": feeds,
        "social_feeds": social_feeds,
        "social_profile": social_profile,
        "social_services": social_services,
        "user": user.username,
        "user_profile": user.profile,
        "iphone_version": iphone_version,
        "categories": categories,
        'starred_count': starred_count,
    }
    return data

@ratelimit(minutes=1, requests=10)
@never_cache
@json.json_view
def refresh_feeds(request):
    user = get_user(request)
    feed_ids = request.REQUEST.getlist('feed_id')
    check_fetch_status = request.REQUEST.get('check_fetch_status')
    favicons_fetching = request.REQUEST.getlist('favicons_fetching')
    
    social_feed_ids = [feed_id for feed_id in feed_ids if 'social:' in feed_id]
    feed_ids = list(set(feed_ids) - set(social_feed_ids))
    
    feeds = {}
    if feed_ids or (not social_feed_ids and not feed_ids):
        feeds = UserSubscription.feeds_with_updated_counts(user, feed_ids=feed_ids, 
                                                           check_fetch_status=check_fetch_status)
    social_feeds = {}
    if social_feed_ids or (not social_feed_ids and not feed_ids):
        social_feeds = MSocialSubscription.feeds_with_updated_counts(user, social_feed_ids=social_feed_ids)
    
    favicons_fetching = [int(f) for f in favicons_fetching if f]
    feed_icons = dict([(i.feed_id, i) for i in MFeedIcon.objects(feed_id__in=favicons_fetching)])
    
    for feed_id, feed in feeds.items():
        if feed_id in favicons_fetching and feed_id in feed_icons:
            feeds[feed_id]['favicon'] = feed_icons[feed_id].data
            feeds[feed_id]['favicon_color'] = feed_icons[feed_id].color
            feeds[feed_id]['favicon_fetching'] = feed.get('favicon_fetching')

    user_subs = UserSubscription.objects.select_related('feed').filter(user=user, active=True)
    sub_feed_ids = [s.feed_id for s in user_subs]

    if favicons_fetching:
        moved_feed_ids = [f for f in favicons_fetching if f not in sub_feed_ids]
        for moved_feed_id in moved_feed_ids:
            duplicate_feeds = DuplicateFeed.objects.filter(duplicate_feed_id=moved_feed_id)

            if duplicate_feeds and duplicate_feeds[0].feed.pk in feeds:
                feeds[moved_feed_id] = feeds[duplicate_feeds[0].feed_id]
                feeds[moved_feed_id]['dupe_feed_id'] = duplicate_feeds[0].feed_id
    
    if check_fetch_status:
        missing_feed_ids = list(set(feed_ids) - set(sub_feed_ids))
        if missing_feed_ids:
            duplicate_feeds = DuplicateFeed.objects.filter(duplicate_feed_id__in=missing_feed_ids)
            for duplicate_feed in duplicate_feeds:
                feeds[duplicate_feed.duplicate_feed_id] = {'id': duplicate_feed.feed_id}
    
    interactions_count = MInteraction.user_unread_count(user.pk)

    if True or settings.DEBUG or check_fetch_status:
        logging.user(request, "~FBRefreshing %s feeds (%s/%s)" % (
            len(feeds.keys()), check_fetch_status, len(favicons_fetching)))
        
    return {
        'feeds': feeds, 
        'social_feeds': social_feeds,
        'interactions_count': interactions_count,
    }

@json.json_view
def interactions_count(request):
    user = get_user(request)

    interactions_count = MInteraction.user_unread_count(user.pk)

    return {
        'interactions_count': interactions_count,
    }
    
@never_cache
@ajax_login_required
@json.json_view
def feed_unread_count(request):
    user = request.user
    feed_ids = request.REQUEST.getlist('feed_id')
    social_feed_ids = [feed_id for feed_id in feed_ids if 'social:' in feed_id]
    feed_ids = list(set(feed_ids) - set(social_feed_ids))
    
    feeds = {}
    if feed_ids:
        feeds = UserSubscription.feeds_with_updated_counts(user, feed_ids=feed_ids)

    social_feeds = {}
    if social_feed_ids:
        social_feeds = MSocialSubscription.feeds_with_updated_counts(user, social_feed_ids=social_feed_ids)
    
    if True or settings.DEBUG:
        if len(feed_ids):
            feed_title = Feed.get_by_id(feed_ids[0]).feed_title
        elif len(social_feed_ids) == 1:
            feed_title = MSocialProfile.objects.get(user_id=social_feed_ids[0].replace('social:', '')).username
        else:
            feed_title = "%s feeds" % (len(feeds) + len(social_feeds))
        logging.user(request, "~FBUpdating unread count on: %s" % feed_title)
    
    return {'feeds': feeds, 'social_feeds': social_feeds}
    
def refresh_feed(request, feed_id):
    user = get_user(request)
    feed = get_object_or_404(Feed, pk=feed_id)
    
    feed = feed.update(force=True, compute_scores=False)
    usersub = UserSubscription.objects.get(user=user, feed=feed)
    usersub.calculate_feed_scores(silent=False)
    
    logging.user(request, "~FBRefreshing feed: %s" % feed)
    
    return load_single_feed(request, feed_id)
    
@never_cache
@json.json_view
def load_single_feed(request, feed_id):
    start                   = time.time()
    user                    = get_user(request)
    offset                  = int(request.REQUEST.get('offset', 0))
    limit                   = int(request.REQUEST.get('limit', 6))
    page                    = int(request.REQUEST.get('page', 1))
    order                   = request.REQUEST.get('order', 'newest')
    read_filter             = request.REQUEST.get('read_filter', 'all')
    query                   = request.REQUEST.get('query')
    include_story_content   = is_true(request.REQUEST.get('include_story_content', True))
    
    dupe_feed_id = None
    user_profiles = []
    now = localtime_for_timezone(datetime.datetime.now(), user.profile.timezone)
    if page: offset = limit * (page-1)
    if not feed_id: raise Http404

    feed_address = request.REQUEST.get('feed_address')
    feed = Feed.get_by_id(feed_id, feed_address=feed_address)
    if not feed:
        raise Http404
    
    try:
        usersub = UserSubscription.objects.get(user=user, feed=feed)
    except UserSubscription.DoesNotExist:
        usersub = None
    
    if query:
        stories = feed.find_stories(query, offset=offset, limit=limit)
    elif usersub and (read_filter == 'unread' or order == 'oldest'):
        stories = usersub.get_stories(order=order, read_filter=read_filter, offset=offset, limit=limit)
    else:
        stories = feed.get_stories(offset, limit)
    
    checkpoint1 = time.time()
    
    try:
        stories, user_profiles = MSharedStory.stories_with_comments_and_profiles(stories, user.pk)
    except redis.ConnectionError:
        logging.user(request, "~BR~FK~SBRedis is unavailable for shared stories.")

    checkpoint2 = time.time()
    
    # Get intelligence classifier for user
    
    classifier_feeds   = list(MClassifierFeed.objects(user_id=user.pk, feed_id=feed_id, social_user_id=0))
    classifier_authors = list(MClassifierAuthor.objects(user_id=user.pk, feed_id=feed_id))
    classifier_titles  = list(MClassifierTitle.objects(user_id=user.pk, feed_id=feed_id))
    classifier_tags    = list(MClassifierTag.objects(user_id=user.pk, feed_id=feed_id))
    classifiers = get_classifiers_for_user(user, feed_id=feed_id, 
                                           classifier_feeds=classifier_feeds, 
                                           classifier_authors=classifier_authors, 
                                           classifier_titles=classifier_titles,
                                           classifier_tags=classifier_tags)
    checkpoint3 = time.time()
    
    unread_story_hashes = []
    if stories:
        if read_filter == 'all' and usersub:
            unread_story_hashes = usersub.get_stories(read_filter='unread', limit=500, hashes_only=True)
        story_hashes = [story['story_hash'] for story in stories]
        starred_stories = MStarredStory.objects(user_id=user.pk, 
                                                story_feed_id=feed.pk, 
                                                story_hash__in=story_hashes)\
                                       .only('story_hash', 'starred_date')
        shared_stories = MSharedStory.objects(user_id=user.pk, 
                                              story_feed_id=feed_id, 
                                              story_hash__in=story_hashes)\
                                     .only('story_guid', 'shared_date', 'comments')
        starred_stories = dict([(story.story_hash, story.starred_date) for story in starred_stories])
        shared_stories = dict([(story.story_hash, dict(shared_date=story.shared_date, comments=story.comments))
                               for story in shared_stories])
            
    checkpoint4 = time.time()
    
    for story in stories:
        if not include_story_content:
            del story['story_content']
        story_date = localtime_for_timezone(story['story_date'], user.profile.timezone)
        story['short_parsed_date'] = format_story_link_date__short(story_date, now)
        story['long_parsed_date'] = format_story_link_date__long(story_date, now)
        if usersub:
            story['read_status'] = 1
            if read_filter == 'unread' and usersub:
                story['read_status'] = 0
            elif read_filter == 'all' and usersub:
<<<<<<< HEAD
                story['read_status'] = story['story_hash'] not in unread_story_hashes
=======
                story['read_status'] = 1 if story['story_hash'] not in unread_story_hashes else 0
>>>>>>> b44b126b
            if story['story_hash'] in starred_stories:
                story['starred'] = True
                starred_date = localtime_for_timezone(starred_stories[story['story_hash']],
                                                      user.profile.timezone)
                story['starred_date'] = format_story_link_date__long(starred_date, now)
            if story['story_hash'] in shared_stories:
                story['shared'] = True
                shared_date = localtime_for_timezone(shared_stories[story['story_hash']]['shared_date'],
                                                     user.profile.timezone)
                story['shared_date'] = format_story_link_date__long(shared_date, now)
                story['shared_comments'] = strip_tags(shared_stories[story['story_hash']]['comments'])
        else:
            story['read_status'] = 1
        story['intelligence'] = {
            'feed': apply_classifier_feeds(classifier_feeds, feed),
            'author': apply_classifier_authors(classifier_authors, story),
            'tags': apply_classifier_tags(classifier_tags, story),
            'title': apply_classifier_titles(classifier_titles, story),
        }
    
    # Intelligence
    feed_tags = json.decode(feed.data.popular_tags) if feed.data.popular_tags else []
    feed_authors = json.decode(feed.data.popular_authors) if feed.data.popular_authors else []
    
    if usersub:
        usersub.feed_opens += 1
        usersub.needs_unread_recalc = True
        usersub.save()
        
    diff1 = checkpoint1-start
    diff2 = checkpoint2-start
    diff3 = checkpoint3-start
    diff4 = checkpoint4-start
    timediff = time.time()-start
    last_update = relative_timesince(feed.last_update)
    time_breakdown = ("~SN~FR(~SB%.4s/%.4s/%.4s/%.4s~SN)" % (
        diff1, diff2, diff3, diff4)
        if timediff > 1 else "")
    logging.user(request, "~FYLoading feed: ~SB%s%s (%s/%s) %s" % (
        feed.feed_title[:22], ('~SN/p%s' % page) if page > 1 else '', order, read_filter, time_breakdown))
    
    data = dict(stories=stories, 
                user_profiles=user_profiles,
                feed_tags=feed_tags, 
                feed_authors=feed_authors, 
                classifiers=classifiers,
                updated=last_update,
                feed_id=feed.pk,
                elapsed_time=round(float(timediff), 2))
    
    if dupe_feed_id: data['dupe_feed_id'] = dupe_feed_id
    if not usersub:
        data.update(feed.canonical())
    
    return data

def load_feed_page(request, feed_id):
    if not feed_id:
        raise Http404
    
    feed = Feed.get_by_id(feed_id)
    
    if feed and feed.has_page and not feed.has_page_exception:
        if settings.BACKED_BY_AWS.get('pages_on_node'):
            url = "http://%s/original_page/%s" % (
                settings.ORIGINAL_PAGE_SERVER,
                feed.pk,
            )
            page_response = requests.get(url)
            if page_response.status_code == 200:
                response = HttpResponse(page_response.content, mimetype="text/html; charset=utf-8")
                response['Content-Encoding'] = 'gzip'
                response['Last-Modified'] = page_response.headers.get('Last-modified')
                response['Etag'] = page_response.headers.get('Etag')
                response['Content-Length'] = str(len(page_response.content))
                logging.user(request, "~FYLoading original page, proxied from node: ~SB%s bytes" %
                             (len(page_response.content)))
                return response
        
        if settings.BACKED_BY_AWS['pages_on_s3'] and feed.s3_page:
            if settings.PROXY_S3_PAGES:
                key = settings.S3_PAGES_BUCKET.get_key(feed.s3_pages_key)
                if key:
                    compressed_data = key.get_contents_as_string()
                    response = HttpResponse(compressed_data, mimetype="text/html; charset=utf-8")
                    response['Content-Encoding'] = 'gzip'
            
                    logging.user(request, "~FYLoading original page, proxied: ~SB%s bytes" %
                                 (len(compressed_data)))
                    return response
            else:
                logging.user(request, "~FYLoading original page, non-proxied")
                return HttpResponseRedirect('//%s/%s' % (settings.S3_PAGES_BUCKET_NAME,
                                                         feed.s3_pages_key))
    
    data = MFeedPage.get_data(feed_id=feed_id)
    
    if not data or not feed or not feed.has_page or feed.has_page_exception:
        logging.user(request, "~FYLoading original page, ~FRmissing")
        return render(request, 'static/404_original_page.xhtml', {}, 
            content_type='text/html',
            status=404)
    
    logging.user(request, "~FYLoading original page, from the db")
    return HttpResponse(data, mimetype="text/html; charset=utf-8")
    
@json.json_view
def load_starred_stories(request):
    user   = get_user(request)
    offset = int(request.REQUEST.get('offset', 0))
    limit  = int(request.REQUEST.get('limit', 10))
    page   = int(request.REQUEST.get('page', 0))
    query  = request.REQUEST.get('query')
    now    = localtime_for_timezone(datetime.datetime.now(), user.profile.timezone)
    if page: offset = limit * (page - 1)
    
    if query:
        results = SearchStarredStory.query(user.pk, query)
        story_ids = [result.db_id for result in results]
        mstories = MStarredStory.objects(
            user_id=user.pk, 
            id__in=story_ids
        ).order_by('-starred_date')[offset:offset+limit]
    else:
        mstories = MStarredStory.objects(
            user_id=user.pk
        ).order_by('-starred_date')[offset:offset+limit]
    stories        = Feed.format_stories(mstories)
    
    stories, user_profiles = MSharedStory.stories_with_comments_and_profiles(stories, user.pk, check_all=True)
    
    story_hashes   = [story['story_hash'] for story in stories]
    story_feed_ids = list(set(s['story_feed_id'] for s in stories))
    usersub_ids    = UserSubscription.objects.filter(user__pk=user.pk, feed__pk__in=story_feed_ids).values('feed__pk')
    usersub_ids    = [us['feed__pk'] for us in usersub_ids]
    unsub_feed_ids = list(set(story_feed_ids).difference(set(usersub_ids)))
    unsub_feeds    = Feed.objects.filter(pk__in=unsub_feed_ids)
    unsub_feeds    = dict((feed.pk, feed.canonical(include_favicon=False)) for feed in unsub_feeds)
    shared_stories = MSharedStory.objects(user_id=user.pk, 
                                          story_hash__in=story_hashes)\
                                 .only('story_hash', 'shared_date', 'comments')
    shared_stories = dict([(story.story_hash, dict(shared_date=story.shared_date,
                                                   comments=story.comments))
                           for story in shared_stories])

    for story in stories:
        story_date                 = localtime_for_timezone(story['story_date'], user.profile.timezone)
        story['short_parsed_date'] = format_story_link_date__short(story_date, now)
        story['long_parsed_date']  = format_story_link_date__long(story_date, now)
        starred_date               = localtime_for_timezone(story['starred_date'], user.profile.timezone)
        story['starred_date']      = format_story_link_date__long(starred_date, now)
        story['read_status']       = 1
        story['starred']           = True
        story['intelligence']      = {
            'feed':   1,
            'author': 0,
            'tags':   0,
            'title':  0,
        }
        if story['story_hash'] in shared_stories:
            story['shared'] = True
            story['shared_comments'] = strip_tags(shared_stories[story['story_hash']]['comments'])
    
    logging.user(request, "~FCLoading starred stories: ~SB%s stories" % (len(stories)))
    
    return {
        "stories": stories,
        "user_profiles": user_profiles,
        "feeds": unsub_feeds,
    }

@json.json_view
def load_river_stories__redis(request):
    limit             = 12
    start             = time.time()
    user              = get_user(request)
    feed_ids          = [int(feed_id) for feed_id in request.REQUEST.getlist('feeds') if feed_id]
    original_feed_ids = list(feed_ids)
    page              = int(request.REQUEST.get('page', 1))
    order             = request.REQUEST.get('order', 'newest')
    read_filter       = request.REQUEST.get('read_filter', 'unread')
    now               = localtime_for_timezone(datetime.datetime.now(), user.profile.timezone)

    if not feed_ids:
        usersubs = UserSubscription.objects.filter(user=user, active=True)
        feed_ids = [sub.feed.pk for sub in usersubs]
    
    offset = (page-1) * limit
    limit = page * limit - 1
    
    story_hashes, unread_feed_story_hashes = UserSubscription.feed_stories(user.pk, feed_ids,
                                                                           offset=offset, limit=limit,
                                                                           order=order,
                                                                           read_filter=read_filter)
    story_date_order = "%sstory_date" % ('' if order == 'oldest' else '-')
    mstories = MStory.objects(story_hash__in=story_hashes).order_by(story_date_order)
    stories = Feed.format_stories(mstories)
    found_feed_ids = list(set([story['story_feed_id'] for story in stories]))
    stories, user_profiles = MSharedStory.stories_with_comments_and_profiles(stories, user.pk)
    
    # Find starred stories
    if found_feed_ids:
        starred_stories = MStarredStory.objects(
            user_id=user.pk,
            story_feed_id__in=found_feed_ids
        ).only('story_hash', 'starred_date')
        starred_stories = dict([(story.story_hash, story.starred_date) 
                                for story in starred_stories])
    else:
        starred_stories = {}
    
    # Intelligence classifiers for all feeds involved
    if found_feed_ids:
        classifier_feeds = list(MClassifierFeed.objects(user_id=user.pk,
                                                   feed_id__in=found_feed_ids))
        classifier_authors = list(MClassifierAuthor.objects(user_id=user.pk, 
                                                       feed_id__in=found_feed_ids))
        classifier_titles = list(MClassifierTitle.objects(user_id=user.pk, 
                                                     feed_id__in=found_feed_ids))
        classifier_tags = list(MClassifierTag.objects(user_id=user.pk, 
                                                 feed_id__in=found_feed_ids))
    else:
        classifier_feeds = []
        classifier_authors = []
        classifier_titles = []
        classifier_tags = []
    classifiers = sort_classifiers_by_feed(user=user, feed_ids=found_feed_ids,
                                           classifier_feeds=classifier_feeds,
                                           classifier_authors=classifier_authors,
                                           classifier_titles=classifier_titles,
                                           classifier_tags=classifier_tags)
    

    # Just need to format stories
    for story in stories:
        story['read_status'] = 0
        if read_filter == 'all':
            if story['story_hash'] not in unread_feed_story_hashes.get(story['story_feed_id'], []):
                story['read_status'] = 1
        story_date = localtime_for_timezone(story['story_date'], user.profile.timezone)
        story['short_parsed_date'] = format_story_link_date__short(story_date, now)
        story['long_parsed_date']  = format_story_link_date__long(story_date, now)
        if story['story_hash'] in starred_stories:
            story['starred'] = True
            starred_date = localtime_for_timezone(starred_stories[story['story_hash']],
                                                  user.profile.timezone)
            story['starred_date'] = format_story_link_date__long(starred_date, now)
        story['intelligence'] = {
            'feed':   apply_classifier_feeds(classifier_feeds, story['story_feed_id']),
            'author': apply_classifier_authors(classifier_authors, story),
            'tags':   apply_classifier_tags(classifier_tags, story),
            'title':  apply_classifier_titles(classifier_titles, story),
        }

    diff = time.time() - start
    timediff = round(float(diff), 2)
    logging.user(request, "~FYLoading ~FCriver stories~FY: ~SBp%s~SN (%s/%s "
                               "stories, ~SN%s/%s/%s feeds)" % 
                               (page, len(stories), len(mstories), len(found_feed_ids), 
                               len(feed_ids), len(original_feed_ids)))
    
    return dict(stories=stories,
                classifiers=classifiers, 
                elapsed_time=timediff, 
                user_profiles=user_profiles)
    
    
@ajax_login_required
@json.json_view
def mark_all_as_read(request):
    code = 1
    days = int(request.POST.get('days', 0))
    read_date = datetime.datetime.utcnow() - datetime.timedelta(days=days)
    
    feeds = UserSubscription.objects.filter(user=request.user)
    socialsubs = MSocialSubscription.objects.filter(user_id=request.user.pk)
    for subtype in [feeds, socialsubs]:
        for sub in subtype:
            if days == 0:
                sub.mark_feed_read()
            else:
                if sub.mark_read_date < read_date:
                    sub.needs_unread_recalc = True
                    sub.mark_read_date = read_date
                    sub.save()
    
    logging.user(request, "~FMMarking all as read: ~SB%s days" % (days,))
    return dict(code=code)
    
@ajax_login_required
@json.json_view
def mark_story_as_read(request):
    story_ids = request.REQUEST.getlist('story_id')
    feed_id = int(get_argument_or_404(request, 'feed_id'))
    
    try:
        usersub = UserSubscription.objects.select_related('feed').get(user=request.user, feed=feed_id)
    except Feed.DoesNotExist:
        duplicate_feed = DuplicateFeed.objects.filter(duplicate_feed_id=feed_id)
        if duplicate_feed:
            feed_id = duplicate_feed[0].feed_id
            try:
                usersub = UserSubscription.objects.get(user=request.user, 
                                                       feed=duplicate_feed[0].feed)
            except (Feed.DoesNotExist):
                return dict(code=-1, errors=["No feed exists for feed_id %d." % feed_id])
        else:
            return dict(code=-1, errors=["No feed exists for feed_id %d." % feed_id])
    except UserSubscription.DoesNotExist:
        usersub = None
        
    if usersub:
        data = usersub.mark_story_ids_as_read(story_ids, request=request)
    else:
        data = dict(code=-1, errors=["User is not subscribed to this feed."])

    r = redis.Redis(connection_pool=settings.REDIS_POOL)
    r.publish(request.user.username, 'feed:%s' % feed_id)

    return data
    
@ajax_login_required
@json.json_view
def mark_feed_stories_as_read(request):
    r = redis.Redis(connection_pool=settings.REDIS_POOL)
    feeds_stories = request.REQUEST.get('feeds_stories', "{}")
    feeds_stories = json.decode(feeds_stories)
    data = {
        'code': -1,
        'message': 'Nothing was marked as read'
    }
    
    for feed_id, story_ids in feeds_stories.items():
        feed_id = int(feed_id)
        try:
            usersub = UserSubscription.objects.select_related('feed').get(user=request.user, feed=feed_id)
            data = usersub.mark_story_ids_as_read(story_ids)
        except UserSubscription.DoesNotExist:
            return dict(code=-1, error="You are not subscribed to this feed_id: %d" % feed_id)
        except Feed.DoesNotExist:
            duplicate_feed = DuplicateFeed.objects.filter(duplicate_feed_id=feed_id)
            try:
                if not duplicate_feed: raise Feed.DoesNotExist
                usersub = UserSubscription.objects.get(user=request.user, 
                                                       feed=duplicate_feed[0].feed)
                data = usersub.mark_story_ids_as_read(story_ids)
            except (UserSubscription.DoesNotExist, Feed.DoesNotExist):
                return dict(code=-1, error="No feed exists for feed_id: %d" % feed_id)

        r.publish(request.user.username, 'feed:%s' % feed_id)
    
    return data
    
@ajax_login_required
@json.json_view
def mark_social_stories_as_read(request):
    code = 1
    errors = []
    data = {}
    r = redis.Redis(connection_pool=settings.REDIS_POOL)
    users_feeds_stories = request.REQUEST.get('users_feeds_stories', "{}")
    users_feeds_stories = json.decode(users_feeds_stories)

    for social_user_id, feeds in users_feeds_stories.items():
        for feed_id, story_ids in feeds.items():
            feed_id = int(feed_id)
            try:
                socialsub = MSocialSubscription.objects.get(user_id=request.user.pk, 
                                                            subscription_user_id=social_user_id)
                data = socialsub.mark_story_ids_as_read(story_ids, feed_id, request=request)
            except OperationError, e:
                code = -1
                errors.append("Already read story: %s" % e)
            except MSocialSubscription.DoesNotExist:
                MSocialSubscription.mark_unsub_story_ids_as_read(request.user.pk, social_user_id,
                                                                 story_ids, feed_id,
                                                                 request=request)
            except Feed.DoesNotExist:
                duplicate_feed = DuplicateFeed.objects.filter(duplicate_feed_id=feed_id)
                if duplicate_feed:
                    try:
                        socialsub = MSocialSubscription.objects.get(user_id=request.user.pk,
                                                                    subscription_user_id=social_user_id)
                        data = socialsub.mark_story_ids_as_read(story_ids, duplicate_feed[0].feed.pk, request=request)
                    except (UserSubscription.DoesNotExist, Feed.DoesNotExist):
                        code = -1
                        errors.append("No feed exists for feed_id %d." % feed_id)
                else:
                    continue
            r.publish(request.user.username, 'feed:%s' % feed_id)
        r.publish(request.user.username, 'social:%s' % social_user_id)

    data.update(code=code, errors=errors)
    return data
    
@ajax_login_required
@json.json_view
def mark_story_as_unread(request):
    story_id = request.POST['story_id']
    feed_id = request.POST['feed_id']
    feed_id = int(feed_id)
    
    try:
        usersub = UserSubscription.objects.select_related('feed').get(user=request.user, feed=feed_id)
        feed = usersub.feed
    except UserSubscription.DoesNotExist:
        usersub = None
        feed = Feed.get_by_id(feed_id)
        
    if usersub and not usersub.needs_unread_recalc:
        usersub.needs_unread_recalc = True
        usersub.save()
        
    data = dict(code=0, payload=dict(story_id=story_id))
    
    story, found_original = MStory.find_story(feed_id, story_id)
    
    if usersub and story.story_date < usersub.mark_read_date:
        # Story is outside the mark as read range, so invert all stories before.
        newer_stories = MStory.objects(story_feed_id=story.story_feed_id,
                                       story_date__gte=story.story_date,
                                       story_date__lte=usersub.mark_read_date
                                       ).only('story_guid')
        newer_stories = [s.story_guid for s in newer_stories]
        usersub.mark_read_date = story.story_date - datetime.timedelta(minutes=1)
        usersub.needs_unread_recalc = True
        usersub.save()
        
        # Mark stories as read only after the mark_read_date has been moved, otherwise
        # these would be ignored.
        data = usersub.mark_story_ids_as_read(newer_stories, request=request)

    UNREAD_CUTOFF = (datetime.datetime.utcnow() -
                     datetime.timedelta(days=settings.DAYS_OF_UNREAD))
    if story.story_date < UNREAD_CUTOFF:
        data['code'] = -1
        data['message'] = "Story is more than %s days old, cannot mark as unread." % (
                            settings.DAYS_OF_UNREAD)
    
    social_subs = MSocialSubscription.mark_dirty_sharing_story(user_id=request.user.pk, 
                                                               story_feed_id=feed_id, 
                                                               story_guid_hash=story.guid_hash)
    dirty_count = social_subs and social_subs.count()
    dirty_count = ("(%s social_subs)" % dirty_count) if dirty_count else ""

    try:
        m = MUserStory.objects.get(user_id=request.user.pk, feed_id=feed_id, story_id=story_id)
        m.delete()
    except MUserStory.DoesNotExist:
        if usersub and story.story_date > usersub.mark_read_date:
            logging.user(request, "~SB~FRCouldn't find read story to mark as unread.")
        else:
            data['code'] = -1
    RUserStory.mark_unread(user_id=request.user.pk, story_feed_id=feed_id, story_hash=story.story_hash)
    
    r = redis.Redis(connection_pool=settings.REDIS_POOL)
    r.publish(request.user.username, 'feed:%s' % feed_id)

    logging.user(request, "~FY~SBUnread~SN story in feed: %s %s" % (feed, dirty_count))
    
    return data
    
@ajax_login_required
@json.json_view
def mark_feed_as_read(request):
    r = redis.Redis(connection_pool=settings.REDIS_POOL)
    feed_ids = request.REQUEST.getlist('feed_id')
    multiple = len(feed_ids) > 1
    code = 1
    
    for feed_id in feed_ids:
        if 'social:' in feed_id:
            user_id = int(feed_id.replace('social:', ''))
            sub = MSocialSubscription.objects.get(user_id=request.user.pk, subscription_user_id=user_id)
            if not multiple:
                sub_user = User.objects.get(pk=sub.subscription_user_id)
                logging.user(request, "~FMMarking social feed as read: ~SB%s" % (sub_user.username,))
        else:
            try:
                feed = Feed.objects.get(id=feed_id)
                sub = UserSubscription.objects.get(feed=feed, user=request.user)
                if not multiple:
                    logging.user(request, "~FMMarking feed as read: ~SB%s" % (feed,))
            except (Feed.DoesNotExist, UserSubscription.DoesNotExist):
                continue

        if not sub:
            continue
        
        try:
            sub.mark_feed_read()
            r.publish(request.user.username, 'feed:%s' % feed_id)
        except IntegrityError:
            code = -1
            
    if multiple:
        logging.user(request, "~FMMarking ~SB%s~SN feeds as read" % len(feed_ids))
        
    return dict(code=code)

def _parse_user_info(user):
    return {
        'user_info': {
            'is_anonymous': json.encode(user.is_anonymous()),
            'is_authenticated': json.encode(user.is_authenticated()),
            'username': json.encode(user.username if user.is_authenticated() else 'Anonymous')
        }
    }

@ajax_login_required
@json.json_view
def add_url(request):
    code = 0
    url = request.POST['url']
    folder = request.POST.get('folder', '')
    new_folder = request.POST.get('new_folder')
    auto_active = is_true(request.POST.get('auto_active', 1))
    skip_fetch = is_true(request.POST.get('skip_fetch', False))
    feed = None
    
    if not url:
        code = -1
        message = 'Enter in the website address or the feed URL.'
    else:
        if new_folder:
            usf, _ = UserSubscriptionFolders.objects.get_or_create(user=request.user)
            usf.add_folder(folder, new_folder)
            folder = new_folder

        code, message, us = UserSubscription.add_subscription(user=request.user, feed_address=url, 
                                                             folder=folder, auto_active=auto_active,
                                                             skip_fetch=skip_fetch)
        feed = us and us.feed
        
    return dict(code=code, message=message, feed=feed)

@ajax_login_required
@json.json_view
def add_folder(request):
    folder = request.POST['folder']
    parent_folder = request.POST.get('parent_folder', '')

    logging.user(request, "~FRAdding Folder: ~SB%s (in %s)" % (folder, parent_folder))
    
    if folder:
        code = 1
        message = ""
        user_sub_folders_object, _ = UserSubscriptionFolders.objects.get_or_create(user=request.user)
        user_sub_folders_object.add_folder(parent_folder, folder)
    else:
        code = -1
        message = "Gotta write in a folder name."
        
    return dict(code=code, message=message)

@ajax_login_required
@json.json_view
def delete_feed(request):
    feed_id = int(request.POST['feed_id'])
    in_folder = request.POST.get('in_folder', '')
    if in_folder == ' ':
        in_folder = ""
    
    user_sub_folders = get_object_or_404(UserSubscriptionFolders, user=request.user)
    user_sub_folders.delete_feed(feed_id, in_folder)
    
    feed = Feed.objects.filter(pk=feed_id)
    if feed:
        feed[0].count_subscribers()
    
    return dict(code=1)

@ajax_login_required
@json.json_view
def delete_feed_by_url(request):
    message = ""
    code = 0
    url = request.POST['url']
    in_folder = request.POST.get('in_folder', '')
    if in_folder == ' ':
        in_folder = ""
    
    feed = Feed.get_feed_from_url(url, create=False)
    if feed:
        user_sub_folders = get_object_or_404(UserSubscriptionFolders, user=request.user)
        user_sub_folders.delete_feed(feed.pk, in_folder)
        code = 1
        feed = Feed.objects.filter(pk=feed.pk)
        if feed:
            feed[0].count_subscribers()
    else:
        code = -1
        message = "URL not found."
        
    return dict(code=code, message=message)
    
@ajax_login_required
@json.json_view
def delete_folder(request):
    folder_to_delete = request.POST.get('folder_name') or request.POST.get('folder_to_delete')
    in_folder = request.POST.get('in_folder', '')
    feed_ids_in_folder = [int(f) for f in request.REQUEST.getlist('feed_id') if f]
    
    # Works piss poor with duplicate folder titles, if they are both in the same folder.
    # Deletes all, but only in the same folder parent. But nobody should be doing that, right?
    user_sub_folders = get_object_or_404(UserSubscriptionFolders, user=request.user)
    user_sub_folders.delete_folder(folder_to_delete, in_folder, feed_ids_in_folder)

    return dict(code=1)
    
@ajax_login_required
@json.json_view
def rename_feed(request):
    feed = get_object_or_404(Feed, pk=int(request.POST['feed_id']))
    user_sub = UserSubscription.objects.get(user=request.user, feed=feed)
    feed_title = request.POST['feed_title']
    
    logging.user(request, "~FRRenaming feed '~SB%s~SN' to: ~SB%s" % (
                 feed.feed_title, feed_title))
                 
    user_sub.user_title = feed_title
    user_sub.save()
    
    return dict(code=1)
    
@ajax_login_required
@json.json_view
def rename_folder(request):
    folder_to_rename = request.POST.get('folder_name') or request.POST.get('folder_to_rename')
    new_folder_name = request.POST['new_folder_name']
    in_folder = request.POST.get('in_folder', '')
    code = 0
    
    # Works piss poor with duplicate folder titles, if they are both in the same folder.
    # renames all, but only in the same folder parent. But nobody should be doing that, right?
    if folder_to_rename and new_folder_name:
        user_sub_folders = get_object_or_404(UserSubscriptionFolders, user=request.user)
        user_sub_folders.rename_folder(folder_to_rename, new_folder_name, in_folder)
        code = 1
    else:
        code = -1
        
    return dict(code=code)
    
@ajax_login_required
@json.json_view
def move_feed_to_folder(request):
    feed_id = int(request.POST['feed_id'])
    in_folder = request.POST.get('in_folder', '')
    to_folder = request.POST.get('to_folder', '')

    user_sub_folders = get_object_or_404(UserSubscriptionFolders, user=request.user)
    user_sub_folders = user_sub_folders.move_feed_to_folder(feed_id, in_folder=in_folder, to_folder=to_folder)

    return dict(code=1, folders=json.decode(user_sub_folders.folders))
    
@ajax_login_required
@json.json_view
def move_folder_to_folder(request):
    folder_name = request.POST['folder_name']
    in_folder = request.POST.get('in_folder', '')
    to_folder = request.POST.get('to_folder', '')
    
    user_sub_folders = get_object_or_404(UserSubscriptionFolders, user=request.user)
    user_sub_folders = user_sub_folders.move_folder_to_folder(folder_name, in_folder=in_folder, to_folder=to_folder)

    return dict(code=1, folders=json.decode(user_sub_folders.folders))
    
@login_required
def add_feature(request):
    if not request.user.is_staff:
        return HttpResponseForbidden()

    code = -1    
    form = FeatureForm(request.POST)
    
    if form.is_valid():
        form.save()
        code = 1
        return HttpResponseRedirect(reverse('index'))
    
    return dict(code=code)
    
@json.json_view
def load_features(request):
    user = get_user(request)
    page = max(int(request.REQUEST.get('page', 0)), 0)
    logging.user(request, "~FBBrowse features: ~SBPage #%s" % (page+1))
    features = Feature.objects.all()[page*3:(page+1)*3+1].values()
    features = [{
        'description': f['description'], 
        'date': localtime_for_timezone(f['date'], user.profile.timezone).strftime("%b %d, %Y")
    } for f in features]
    return features

@ajax_login_required
@json.json_view
def save_feed_order(request):
    folders = request.POST.get('folders')
    if folders:
        # Test that folders can be JSON decoded
        folders_list = json.decode(folders)
        assert folders_list is not None
        logging.user(request, "~FBFeed re-ordering: ~SB%s folders/feeds" % (len(folders_list)))
        user_sub_folders = UserSubscriptionFolders.objects.get(user=request.user)
        user_sub_folders.folders = folders
        user_sub_folders.save()
    
    return {}

@json.json_view
def feeds_trainer(request):
    classifiers = []
    feed_id = request.REQUEST.get('feed_id')
    user = get_user(request)
    usersubs = UserSubscription.objects.filter(user=user, active=True)
    
    if feed_id:
        feed = get_object_or_404(Feed, pk=feed_id)
        usersubs = usersubs.filter(feed=feed)
    usersubs = usersubs.select_related('feed').order_by('-feed__stories_last_month')
                
    for us in usersubs:
        if (not us.is_trained and us.feed.stories_last_month > 0) or feed_id:
            classifier = dict()
            classifier['classifiers'] = get_classifiers_for_user(user, feed_id=us.feed.pk)
            classifier['feed_id'] = us.feed_id
            classifier['stories_last_month'] = us.feed.stories_last_month
            classifier['num_subscribers'] = us.feed.num_subscribers
            classifier['feed_tags'] = json.decode(us.feed.data.popular_tags) if us.feed.data.popular_tags else []
            classifier['feed_authors'] = json.decode(us.feed.data.popular_authors) if us.feed.data.popular_authors else []
            classifiers.append(classifier)
    
    user.profile.has_trained_intelligence = True
    user.profile.save()
    
    logging.user(user, "~FGLoading Trainer: ~SB%s feeds" % (len(classifiers)))
    
    return classifiers

@ajax_login_required
@json.json_view
def save_feed_chooser(request):
    is_premium = request.user.profile.is_premium
    if is_premium:
        approved_feeds = []
    else:
        approved_feeds = [int(feed_id) for feed_id in request.POST.getlist('approved_feeds') if feed_id][:64]
    activated = 0
    usersubs = UserSubscription.objects.filter(user=request.user)
    
    for sub in usersubs:
        try:
            if is_premium or sub.feed_id in approved_feeds:
                activated += 1
                if not sub.active:
                    sub.active = True
                    sub.save()
                    if sub.feed.active_subscribers <= 0:
                        sub.feed.count_subscribers()
            elif sub.active:
                sub.active = False
                sub.save()
        except Feed.DoesNotExist:
            pass
            
    request.user.profile.queue_new_feeds()
    request.user.profile.refresh_stale_feeds(exclude_new=True)

    logging.user(request, "~BB~FW~SBActivated standard account: ~FC%s~SN/~SB%s" % (
        activated, 
        usersubs.count()
    ))
    
    return {'activated': activated}

@ajax_login_required
def retrain_all_sites(request):
    for sub in UserSubscription.objects.filter(user=request.user):
        sub.is_trained = False
        sub.save()
        
    return feeds_trainer(request)
    
@login_required
def activate_premium_account(request):
    try:
        usersubs = UserSubscription.objects.select_related('feed').filter(user=request.user)
        for sub in usersubs:
            sub.active = True
            sub.save()
            if sub.feed.premium_subscribers <= 0:
                sub.feed.count_subscribers()
                sub.feed.schedule_feed_fetch_immediately()
    except Exception, e:
        subject = "Premium activation failed"
        message = "%s -- %s\n\n%s" % (request.user, usersubs, e)
        mail_admins(subject, message, fail_silently=True)
        
    request.user.profile.is_premium = True
    request.user.profile.save()
        
    return HttpResponseRedirect(reverse('index'))

@login_required
def login_as(request):
    if not request.user.is_staff:
        logging.user(request, "~SKNON-STAFF LOGGING IN AS ANOTHER USER!")
        assert False
        return HttpResponseForbidden()
    username = request.GET['user']
    user = get_object_or_404(User, username__iexact=username)
    user.backend = settings.AUTHENTICATION_BACKENDS[0]
    login_user(request, user)
    return HttpResponseRedirect(reverse('index'))
    
def iframe_buster(request):
    logging.user(request, "~FB~SBiFrame bust!")
    return HttpResponse(status=204)
    
@ajax_login_required
@json.json_view
def mark_story_as_starred(request):
    code     = 1
    feed_id  = int(request.POST['feed_id'])
    story_id = request.POST['story_id']
    
    story, _ = MStory.find_story(story_feed_id=feed_id, story_id=story_id)
    if story:
        story_db = dict([(k, v) for k, v in story._data.items() 
                                if k is not None and v is not None])
        if 'user_id' in story_db: story_db.pop('user_id')
        if 'starred_date' in story_db: story_db.pop('starred_date')
        now = datetime.datetime.now()
        story_values = dict(user_id=request.user.pk, starred_date=now, **story_db)
        starred_story, created = MStarredStory.objects.get_or_create(
            story_guid=story_values.pop('story_guid'),
            user_id=story_values.pop('user_id'),
            defaults=story_values)
        if created:
            logging.user(request, "~FCStarring: ~SB%s" % (story.story_title[:50]))
            MActivity.new_starred_story(user_id=request.user.pk, 
                                        story_title=story.story_title, 
                                        story_feed_id=feed_id,
                                        story_id=starred_story.story_guid)
        else:
            logging.user(request, "~FC~BRAlready stared:~SN~FC ~SB%s" % (story.story_title[:50]))
    else:
        code = -1
    
    return {'code': code}
    
@ajax_login_required
@json.json_view
def mark_story_as_unstarred(request):
    code     = 1
    story_id = request.POST['story_id']

    starred_story = MStarredStory.objects(user_id=request.user.pk, story_guid=story_id)
    if starred_story:
        logging.user(request, "~FCUnstarring: ~SB%s" % (starred_story[0].story_title[:50]))
        starred_story.delete()
    else:
        code = -1
    
    return {'code': code}

@ajax_login_required
@json.json_view
def send_story_email(request):
    code       = 1
    message    = 'OK'
    story_id   = request.POST['story_id']
    feed_id    = request.POST['feed_id']
    to_addresses = request.POST.get('to', '').replace(',', ' ').replace('  ', ' ').strip().split(' ')
    from_name  = request.POST['from_name']
    from_email = request.POST['from_email']
    email_cc   = is_true(request.POST.get('email_cc', 'true'))
    comments   = request.POST['comments']
    comments   = comments[:2048] # Separated due to PyLint
    from_address = 'share@newsblur.com'
    share_user_profile = MSocialProfile.get_user(request.user.pk)

    if not to_addresses:
        code = -1
        message = 'Please provide at least one email address.'
    elif not all(email_re.match(to_address) for to_address in to_addresses if to_addresses):
        code = -1
        message = 'You need to send the email to a valid email address.'
    elif not email_re.match(from_email):
        code = -1
        message = 'You need to provide your email address.'
    elif not from_name:
        code = -1
        message = 'You need to provide your name.'
    else:
        story, _ = MStory.find_story(feed_id, story_id)
        story   = Feed.format_story(story, feed_id, text=True)
        feed    = Feed.get_by_id(story['story_feed_id'])
        params  = {
            "to_addresses": to_addresses,
            "from_name": from_name,
            "from_email": from_email,
            "email_cc": email_cc,
            "comments": comments,
            "from_address": from_address,
            "story": story,
            "feed": feed,
            "share_user_profile": share_user_profile,
        }
        text    = render_to_string('mail/email_story_text.xhtml', params)
        html    = render_to_string('mail/email_story_html.xhtml', params)
        subject = '%s is sharing a story with you: "%s"' % (from_name, story['story_title'])
        cc      = None
        if email_cc:
            cc = ['%s <%s>' % (from_name, from_email)]
        subject = subject.replace('\n', ' ')
        msg     = EmailMultiAlternatives(subject, text, 
                                         from_email='NewsBlur <%s>' % from_address,
                                         to=to_addresses, 
                                         cc=cc,
                                         headers={'Reply-To': '%s <%s>' % (from_name, from_email)})
        msg.attach_alternative(html, "text/html")
        try:
            msg.send()
        except boto.ses.connection.ResponseError, e:
            code = -1
            message = "Email error: %s" % str(e)
        logging.user(request, '~BMSharing story by email to %s recipient%s: ~FY~SB%s~SN~BM~FY/~SB%s' % 
                              (len(to_addresses), '' if len(to_addresses) == 1 else 's', 
                               story['story_title'][:50], feed and feed.feed_title[:50]))
        
    return {'code': code, 'message': message}

@json.json_view
def load_tutorial(request):
    if request.REQUEST.get('finished'):
        logging.user(request, '~BY~FW~SBFinishing Tutorial')
        return {}
    else:
        newsblur_feed = Feed.objects.filter(feed_address__icontains='blog.newsblur.com').order_by('-pk')[0]
        logging.user(request, '~BY~FW~SBLoading Tutorial')
        return {
            'newsblur_feed': newsblur_feed.canonical()
        }<|MERGE_RESOLUTION|>--- conflicted
+++ resolved
@@ -569,11 +569,7 @@
             if read_filter == 'unread' and usersub:
                 story['read_status'] = 0
             elif read_filter == 'all' and usersub:
-<<<<<<< HEAD
-                story['read_status'] = story['story_hash'] not in unread_story_hashes
-=======
                 story['read_status'] = 1 if story['story_hash'] not in unread_story_hashes else 0
->>>>>>> b44b126b
             if story['story_hash'] in starred_stories:
                 story['starred'] = True
                 starred_date = localtime_for_timezone(starred_stories[story['story_hash']],
