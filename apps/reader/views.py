import datetime
import time
import boto
import redis
import requests
from django.shortcuts import get_object_or_404
from django.shortcuts import render
from django.contrib.auth.decorators import login_required
from django.template.loader import render_to_string
from django.db import IntegrityError
from django.db.models import Q
from django.views.decorators.cache import never_cache
from django.core.urlresolvers import reverse
from django.contrib.auth import login as login_user
from django.contrib.auth import logout as logout_user
from django.contrib.auth.models import User
from django.http import HttpResponse, HttpResponseRedirect, HttpResponseForbidden, Http404
from django.conf import settings
from django.core.mail import mail_admins
from django.core.validators import email_re
from django.core.mail import EmailMultiAlternatives
from django.contrib.sites.models import Site
from mongoengine.queryset import OperationError
from apps.recommendations.models import RecommendedFeed
from apps.analyzer.models import MClassifierTitle, MClassifierAuthor, MClassifierFeed, MClassifierTag
from apps.analyzer.models import apply_classifier_titles, apply_classifier_feeds
from apps.analyzer.models import apply_classifier_authors, apply_classifier_tags
from apps.analyzer.models import get_classifiers_for_user, sort_classifiers_by_feed
from apps.profile.models import Profile
from apps.reader.models import UserSubscription, UserSubscriptionFolders, RUserStory, Feature
from apps.reader.forms import SignupForm, LoginForm, FeatureForm
from apps.rss_feeds.models import MFeedIcon, MStarredStoryCounts
from apps.statistics.models import MStatistics
# from apps.search.models import SearchStarredStory
try:
    from apps.rss_feeds.models import Feed, MFeedPage, DuplicateFeed, MStory, MStarredStory
except:
    pass
from apps.social.models import MSharedStory, MSocialProfile, MSocialServices
from apps.social.models import MSocialSubscription, MActivity, MInteraction
from apps.categories.models import MCategory
from apps.social.views import load_social_page
from apps.rss_feeds.tasks import ScheduleImmediateFetches
from utils import json_functions as json
from utils.user_functions import get_user, ajax_login_required
from utils.feed_functions import relative_timesince
from utils.story_functions import format_story_link_date__short
from utils.story_functions import format_story_link_date__long
from utils.story_functions import strip_tags
from utils import log as logging
from utils.view_functions import get_argument_or_404, render_to, is_true
from utils.view_functions import required_params
from utils.ratelimit import ratelimit
from vendor.timezones.utilities import localtime_for_timezone


@never_cache
@render_to('reader/dashboard.xhtml')
def index(request, **kwargs):
    if request.method == "GET" and request.subdomain and request.subdomain not in ['dev', 'www', 'debug']:
        username = request.subdomain
        try:
            if '.' in username:
                username = username.split('.')[0]
            user = User.objects.get(username__iexact=username)
        except User.DoesNotExist:
            return HttpResponseRedirect('http://%s%s' % (
                Site.objects.get_current().domain,
                reverse('index')))
        return load_social_page(request, user_id=user.pk, username=request.subdomain, **kwargs)

    if request.user.is_anonymous():
        return welcome(request, **kwargs)
    else:
        return dashboard(request, **kwargs)

def dashboard(request, **kwargs):
    user              = request.user
    feed_count        = UserSubscription.objects.filter(user=request.user).count()
    recommended_feeds = RecommendedFeed.objects.filter(is_public=True,
                                                       approved_date__lte=datetime.datetime.now()
                                                       ).select_related('feed')[:2]
    unmoderated_feeds = []
    if user.is_staff:
        unmoderated_feeds = RecommendedFeed.objects.filter(is_public=False,
                                                           declined_date__isnull=True
                                                           ).select_related('feed')[:2]
    statistics        = MStatistics.all()
    social_profile    = MSocialProfile.get_user(user.pk)

    start_import_from_google_reader = request.session.get('import_from_google_reader', False)
    if start_import_from_google_reader:
        del request.session['import_from_google_reader']
    
    if not user.is_active:
        url = "https://%s%s" % (Site.objects.get_current().domain,
                                 reverse('stripe-form'))
        return HttpResponseRedirect(url)

    logging.user(request, "~FBLoading dashboard")

    return {
        'user_profile'      : user.profile,
        'feed_count'        : feed_count,
        'account_images'    : range(1, 4),
        'recommended_feeds' : recommended_feeds,
        'unmoderated_feeds' : unmoderated_feeds,
        'statistics'        : statistics,
        'social_profile'    : social_profile,
        'start_import_from_google_reader': start_import_from_google_reader,
        'debug'             : settings.DEBUG,
    }, "reader/dashboard.xhtml"
    
def welcome(request, **kwargs):
    user              = get_user(request)
    statistics        = MStatistics.all()
    social_profile    = MSocialProfile.get_user(user.pk)
    
    if request.method == "POST":
        if request.POST.get('submit', '').startswith('log'):
            login_form  = LoginForm(request.POST, prefix='login')
            signup_form = SignupForm(prefix='signup')
        else:
            login_form  = LoginForm(prefix='login')
            signup_form = SignupForm(request.POST, prefix='signup')
    else:
        login_form  = LoginForm(prefix='login')
        signup_form = SignupForm(prefix='signup')
    
    logging.user(request, "~FBLoading welcome")
    
    return {
        'user_profile'      : hasattr(user, 'profile') and user.profile,
        'login_form'        : login_form,
        'signup_form'       : signup_form,
        'statistics'        : statistics,
        'social_profile'    : social_profile,
        'post_request'      : request.method == 'POST',
    }, "reader/welcome.xhtml"

@never_cache
def login(request):
    code = -1
    message = ""
    if request.method == "POST":
        form = LoginForm(request.POST, prefix='login')
        if form.is_valid():
            login_user(request, form.get_user())
            if request.POST.get('api'):
                logging.user(form.get_user(), "~FG~BB~SKiPhone Login~FW")
                code = 1
            else:
                logging.user(form.get_user(), "~FG~BBLogin~FW")
                return HttpResponseRedirect(reverse('index'))
        else:
            message = form.errors.items()[0][1][0]

    if request.POST.get('api'):
        return HttpResponse(json.encode(dict(code=code, message=message)), mimetype='application/json')
    else:
        return index(request)
    
@never_cache
def signup(request):
    if request.method == "POST":
        form = SignupForm(prefix='signup', data=request.POST)
        if form.is_valid():
            new_user = form.save()
            login_user(request, new_user)
            logging.user(new_user, "~FG~SB~BBNEW SIGNUP~FW")
            if not new_user.is_active:
                url = "https://%s%s" % (Site.objects.get_current().domain,
                                         reverse('stripe-form'))
                return HttpResponseRedirect(url)

    return index(request)
        
@never_cache
def logout(request):
    logging.user(request, "~FG~BBLogout~FW")
    logout_user(request)
    
    if request.GET.get('api'):
        return HttpResponse(json.encode(dict(code=1)), mimetype='application/json')
    else:
        return HttpResponseRedirect(reverse('index'))

def autologin(request, username, secret):
    next = request.GET.get('next', '')
    
    if not username or not secret:
        return HttpResponseForbidden()
    
    profile = Profile.objects.filter(user__username=username, secret_token=secret)
    if not profile:
        return HttpResponseForbidden()

    user = profile[0].user
    user.backend = settings.AUTHENTICATION_BACKENDS[0]
    login_user(request, user)
    logging.user(user, "~FG~BB~SKAuto-Login. Next stop: %s~FW" % (next if next else 'Homepage',))
    
    if next and not next.startswith('/'):
        next = '?next=' + next
        return HttpResponseRedirect(reverse('index') + next)
    elif next:
        return HttpResponseRedirect(next)
    else:
        return HttpResponseRedirect(reverse('index'))
    
@ratelimit(minutes=1, requests=24)
@never_cache
@json.json_view
def load_feeds(request):
    user             = get_user(request)
    feeds            = {}
    include_favicons = request.REQUEST.get('include_favicons', False)
    flat             = request.REQUEST.get('flat', False)
    update_counts    = request.REQUEST.get('update_counts', False)
    version          = int(request.REQUEST.get('v', 1))
    
    if include_favicons == 'false': include_favicons = False
    if update_counts == 'false': update_counts = False
    if flat == 'false': flat = False
    
    if flat: return load_feeds_flat(request)
    
    try:
        folders = UserSubscriptionFolders.objects.get(user=user)
    except UserSubscriptionFolders.DoesNotExist:
        data = dict(feeds=[], folders=[])
        return data
    except UserSubscriptionFolders.MultipleObjectsReturned:
        UserSubscriptionFolders.objects.filter(user=user)[1:].delete()
        folders = UserSubscriptionFolders.objects.get(user=user)
    
    user_subs = UserSubscription.objects.select_related('feed').filter(user=user)
    
    day_ago = datetime.datetime.now() - datetime.timedelta(days=1)
    scheduled_feeds = []
    for sub in user_subs:
        pk = sub.feed_id
        if update_counts and sub.needs_unread_recalc:
            sub.calculate_feed_scores(silent=True)
        feeds[pk] = sub.canonical(include_favicon=include_favicons)
        
        if not sub.active: continue
        if not sub.feed.active and not sub.feed.has_feed_exception:
            scheduled_feeds.append(sub.feed.pk)
        elif sub.feed.active_subscribers <= 0:
            scheduled_feeds.append(sub.feed.pk)
        elif sub.feed.next_scheduled_update < day_ago:
            scheduled_feeds.append(sub.feed.pk)
    
    if len(scheduled_feeds) > 0 and request.user.is_authenticated():
        logging.user(request, "~SN~FMTasking the scheduling immediate fetch of ~SB%s~SN feeds..." % 
                     len(scheduled_feeds))
        ScheduleImmediateFetches.apply_async(kwargs=dict(feed_ids=scheduled_feeds))

    starred_counts, starred_count = MStarredStoryCounts.user_counts(user.pk, include_total=True)
    if not starred_count and len(starred_counts):
        starred_count = MStarredStory.objects(user_id=user.pk).count()
    
    social_params = {
        'user_id': user.pk,
        'include_favicon': include_favicons,
        'update_counts': update_counts,
    }
    social_feeds = MSocialSubscription.feeds(**social_params)
    social_profile = MSocialProfile.profile(user.pk)
    social_services = MSocialServices.profile(user.pk)
    
    categories = None
    if not user_subs:
        categories = MCategory.serialize()

    logging.user(request, "~FB~SBLoading ~FY%s~FB/~FM%s~FB feeds/socials%s" % (
            len(feeds.keys()), len(social_feeds), '. ~FCUpdating counts.' if update_counts else ''))

    data = {
        'feeds': feeds.values() if version == 2 else feeds,
        'social_feeds': social_feeds,
        'social_profile': social_profile,
        'social_services': social_services,
        'user_profile': user.profile,
        'folders': json.decode(folders.folders),
        'starred_count': starred_count,
        'starred_counts': starred_counts,
        'categories': categories
    }
    return data

@json.json_view
def load_feed_favicons(request):
    user = get_user(request)
    feed_ids = request.REQUEST.getlist('feed_ids')
    
    if not feed_ids:
        user_subs = UserSubscription.objects.select_related('feed').filter(user=user, active=True)
        feed_ids  = [sub['feed__pk'] for sub in user_subs.values('feed__pk')]

    feed_icons = dict([(i.feed_id, i.data) for i in MFeedIcon.objects(feed_id__in=feed_ids)])
        
    return feed_icons

def load_feeds_flat(request):
    user = request.user
    include_favicons = is_true(request.REQUEST.get('include_favicons', False))
    update_counts    = is_true(request.REQUEST.get('update_counts', True))
    
    feeds = {}
    flat_folders = {" ": []}
    iphone_version = "2.1"
    
    if include_favicons == 'false': include_favicons = False
    if update_counts == 'false': update_counts = False
    
    if not user.is_authenticated():
        return HttpResponseForbidden()
    
    try:
        folders = UserSubscriptionFolders.objects.get(user=user)
    except UserSubscriptionFolders.DoesNotExist:
        folders = []
        
    user_subs = UserSubscription.objects.select_related('feed').filter(user=user, active=True)
    day_ago = datetime.datetime.now() - datetime.timedelta(days=1)
    scheduled_feeds = []

    for sub in user_subs:
        if update_counts and sub.needs_unread_recalc:
            sub.calculate_feed_scores(silent=True)
        feeds[sub.feed_id] = sub.canonical(include_favicon=include_favicons)
        if not sub.feed.active and not sub.feed.has_feed_exception:
            scheduled_feeds.append(sub.feed.pk)
        elif sub.feed.active_subscribers <= 0:
            scheduled_feeds.append(sub.feed.pk)
        elif sub.feed.next_scheduled_update < day_ago:
            scheduled_feeds.append(sub.feed.pk)
    
    if len(scheduled_feeds) > 0 and request.user.is_authenticated():
        logging.user(request, "~SN~FMTasking the scheduling immediate fetch of ~SB%s~SN feeds..." % 
                     len(scheduled_feeds))
        ScheduleImmediateFetches.apply_async(kwargs=dict(feed_ids=scheduled_feeds))

    if folders:
        folders = json.decode(folders.folders)
    
        def make_feeds_folder(items, parent_folder="", depth=0):
            for item in items:
                if isinstance(item, int) and item in feeds:
                    if not parent_folder:
                        parent_folder = ' '
                    if parent_folder in flat_folders:
                        flat_folders[parent_folder].append(item)
                    else:
                        flat_folders[parent_folder] = [item]
                elif isinstance(item, dict):
                    for folder_name in item:
                        folder = item[folder_name]
                        flat_folder_name = "%s%s%s" % (
                            parent_folder if parent_folder and parent_folder != ' ' else "",
                            " - " if parent_folder and parent_folder != ' ' else "",
                            folder_name
                        )
                        flat_folders[flat_folder_name] = []
                        make_feeds_folder(folder, flat_folder_name, depth+1)
        
        make_feeds_folder(folders)
    
    social_params = {
        'user_id': user.pk,
        'include_favicon': include_favicons,
        'update_counts': update_counts,
    }
    social_feeds = MSocialSubscription.feeds(**social_params)
    social_profile = MSocialProfile.profile(user.pk)
    social_services = MSocialServices.profile(user.pk)
    starred_count = MStarredStory.objects(user_id=user.pk).count()
    
    categories = None
    if not user_subs:
        categories = MCategory.serialize()
        
    logging.user(request, "~FB~SBLoading ~FY%s~FB/~FM%s~FB feeds/socials ~FMflat~FB%s" % (
            len(feeds.keys()), len(social_feeds), '. ~FCUpdating counts.' if update_counts else ''))

    data = {
        "flat_folders": flat_folders, 
        "feeds": feeds,
        "social_feeds": social_feeds,
        "social_profile": social_profile,
        "social_services": social_services,
        "user": user.username,
        "user_profile": user.profile,
        "iphone_version": iphone_version,
        "categories": categories,
        'starred_count': starred_count,
    }
    return data

@ratelimit(minutes=1, requests=10)
@never_cache
@json.json_view
def refresh_feeds(request):
    user = get_user(request)
    feed_ids = request.REQUEST.getlist('feed_id')
    check_fetch_status = request.REQUEST.get('check_fetch_status')
    favicons_fetching = request.REQUEST.getlist('favicons_fetching')
    
    social_feed_ids = [feed_id for feed_id in feed_ids if 'social:' in feed_id]
    feed_ids = list(set(feed_ids) - set(social_feed_ids))
    
    feeds = {}
    if feed_ids or (not social_feed_ids and not feed_ids):
        feeds = UserSubscription.feeds_with_updated_counts(user, feed_ids=feed_ids, 
                                                           check_fetch_status=check_fetch_status)
    social_feeds = {}
    if social_feed_ids or (not social_feed_ids and not feed_ids):
        social_feeds = MSocialSubscription.feeds_with_updated_counts(user, social_feed_ids=social_feed_ids)
    
    favicons_fetching = [int(f) for f in favicons_fetching if f]
    feed_icons = dict([(i.feed_id, i) for i in MFeedIcon.objects(feed_id__in=favicons_fetching)])
    
    for feed_id, feed in feeds.items():
        if feed_id in favicons_fetching and feed_id in feed_icons:
            feeds[feed_id]['favicon'] = feed_icons[feed_id].data
            feeds[feed_id]['favicon_color'] = feed_icons[feed_id].color
            feeds[feed_id]['favicon_fetching'] = feed.get('favicon_fetching')

    user_subs = UserSubscription.objects.filter(user=user, active=True)
    sub_feed_ids = [s.feed_id for s in user_subs]

    if favicons_fetching:
        moved_feed_ids = [f for f in favicons_fetching if f not in sub_feed_ids]
        for moved_feed_id in moved_feed_ids:
            duplicate_feeds = DuplicateFeed.objects.filter(duplicate_feed_id=moved_feed_id)

            if duplicate_feeds and duplicate_feeds[0].feed.pk in feeds:
                feeds[moved_feed_id] = feeds[duplicate_feeds[0].feed_id]
                feeds[moved_feed_id]['dupe_feed_id'] = duplicate_feeds[0].feed_id
    
    if check_fetch_status:
        missing_feed_ids = list(set(feed_ids) - set(sub_feed_ids))
        if missing_feed_ids:
            duplicate_feeds = DuplicateFeed.objects.filter(duplicate_feed_id__in=missing_feed_ids)
            for duplicate_feed in duplicate_feeds:
                feeds[duplicate_feed.duplicate_feed_id] = {'id': duplicate_feed.feed_id}
    
    interactions_count = MInteraction.user_unread_count(user.pk)

    if True or settings.DEBUG or check_fetch_status:
        logging.user(request, "~FBRefreshing %s feeds (%s/%s)" % (
            len(feeds.keys()), check_fetch_status, len(favicons_fetching)))
        
    return {
        'feeds': feeds, 
        'social_feeds': social_feeds,
        'interactions_count': interactions_count,
    }

@json.json_view
def interactions_count(request):
    user = get_user(request)

    interactions_count = MInteraction.user_unread_count(user.pk)

    return {
        'interactions_count': interactions_count,
    }
    
@never_cache
@ajax_login_required
@json.json_view
def feed_unread_count(request):
    user = request.user
    feed_ids = request.REQUEST.getlist('feed_id')
    force = request.REQUEST.get('force', False)
    social_feed_ids = [feed_id for feed_id in feed_ids if 'social:' in feed_id]
    feed_ids = list(set(feed_ids) - set(social_feed_ids))
    
    feeds = {}
    if feed_ids:
        feeds = UserSubscription.feeds_with_updated_counts(user, feed_ids=feed_ids, force=force)

    social_feeds = {}
    if social_feed_ids:
        social_feeds = MSocialSubscription.feeds_with_updated_counts(user, social_feed_ids=social_feed_ids)
    
    if len(feed_ids) == 1:
        if settings.DEBUG:
            feed_title = Feed.get_by_id(feed_ids[0]).feed_title
        else:
            feed_title = feed_ids[0]
    elif len(social_feed_ids) == 1:
        feed_title = MSocialProfile.objects.get(user_id=social_feed_ids[0].replace('social:', '')).username
    else:
        feed_title = "%s feeds" % (len(feeds) + len(social_feeds))
    logging.user(request, "~FBUpdating unread count on: %s" % feed_title)
    
    return {'feeds': feeds, 'social_feeds': social_feeds}
    
def refresh_feed(request, feed_id):
    user = get_user(request)
    feed = get_object_or_404(Feed, pk=feed_id)
    
    feed = feed.update(force=True, compute_scores=False)
    usersub = UserSubscription.objects.get(user=user, feed=feed)
    usersub.calculate_feed_scores(silent=False)
    
    logging.user(request, "~FBRefreshing feed: %s" % feed)
    
    return load_single_feed(request, feed_id)
    
@never_cache
@json.json_view
def load_single_feed(request, feed_id):
    start                   = time.time()
    user                    = get_user(request)
    # offset                  = int(request.REQUEST.get('offset', 0))
    # limit                   = int(request.REQUEST.get('limit', 6))
    limit                   = 6
    page                    = int(request.REQUEST.get('page', 1))
    offset                  = limit * (page-1)
    order                   = request.REQUEST.get('order', 'newest')
    read_filter             = request.REQUEST.get('read_filter', 'all')
    query                   = request.REQUEST.get('query')
    include_story_content   = is_true(request.REQUEST.get('include_story_content', True))
    message                 = None
    
    dupe_feed_id = None
    user_profiles = []
    now = localtime_for_timezone(datetime.datetime.now(), user.profile.timezone)
    if not feed_id: raise Http404

    feed_address = request.REQUEST.get('feed_address')
    feed = Feed.get_by_id(feed_id, feed_address=feed_address)
    if not feed:
        raise Http404
    
    try:
        usersub = UserSubscription.objects.get(user=user, feed=feed)
    except UserSubscription.DoesNotExist:
        usersub = None
    
    if query:
        if user.profile.is_premium:
            stories = feed.find_stories(query, offset=offset, limit=limit)
        else:
            stories = []
            message = "You must be a premium subscriber to search."
    elif usersub and (read_filter == 'unread' or order == 'oldest'):
        stories = usersub.get_stories(order=order, read_filter=read_filter, offset=offset, limit=limit)
    else:
        stories = feed.get_stories(offset, limit)
    
    checkpoint1 = time.time()
    
    try:
        stories, user_profiles = MSharedStory.stories_with_comments_and_profiles(stories, user.pk)
    except redis.ConnectionError:
        logging.user(request, "~BR~FK~SBRedis is unavailable for shared stories.")

    checkpoint2 = time.time()
    
    # Get intelligence classifier for user
    
    if usersub and usersub.is_trained:
        classifier_feeds   = list(MClassifierFeed.objects(user_id=user.pk, feed_id=feed_id, social_user_id=0))
        classifier_authors = list(MClassifierAuthor.objects(user_id=user.pk, feed_id=feed_id))
        classifier_titles  = list(MClassifierTitle.objects(user_id=user.pk, feed_id=feed_id))
        classifier_tags    = list(MClassifierTag.objects(user_id=user.pk, feed_id=feed_id))
    else:
        classifier_feeds = []
        classifier_authors = []
        classifier_titles = []
        classifier_tags = []
    classifiers = get_classifiers_for_user(user, feed_id=feed_id, 
                                           classifier_feeds=classifier_feeds, 
                                           classifier_authors=classifier_authors, 
                                           classifier_titles=classifier_titles,
                                           classifier_tags=classifier_tags)
    checkpoint3 = time.time()
    
    unread_story_hashes = []
    if stories:
        if (read_filter == 'all' or query) and usersub:
            unread_story_hashes = usersub.get_stories(read_filter='unread', limit=500, hashes_only=True)
        story_hashes = [story['story_hash'] for story in stories]
        starred_stories = MStarredStory.objects(user_id=user.pk, 
                                                story_feed_id=feed.pk, 
                                                story_hash__in=story_hashes)\
                                       .only('story_hash', 'starred_date', 'user_tags')
        shared_stories = MSharedStory.objects(user_id=user.pk, 
                                              story_feed_id=feed_id, 
                                              story_hash__in=story_hashes)\
                                     .only('story_hash', 'shared_date', 'comments')
        starred_stories = dict([(story.story_hash, dict(starred_date=story.starred_date,
                                                        user_tags=story.user_tags))
                                for story in starred_stories])
        shared_stories = dict([(story.story_hash, dict(shared_date=story.shared_date,
                                                       comments=story.comments))
                               for story in shared_stories])
            
    checkpoint4 = time.time()
    
    for story in stories:
        if not include_story_content:
            del story['story_content']
        story_date = localtime_for_timezone(story['story_date'], user.profile.timezone)
        story['short_parsed_date'] = format_story_link_date__short(story_date, now)
        story['long_parsed_date'] = format_story_link_date__long(story_date, now)
        if usersub:
            story['read_status'] = 1
            if (read_filter == 'all' or query) and usersub:
                story['read_status'] = 1 if story['story_hash'] not in unread_story_hashes else 0
            elif read_filter == 'unread' and usersub:
                story['read_status'] = 0
            if story['story_hash'] in starred_stories:
                story['starred'] = True
                starred_date = localtime_for_timezone(starred_stories[story['story_hash']]['starred_date'],
                                                      user.profile.timezone)
                story['starred_date'] = format_story_link_date__long(starred_date, now)
                story['user_tags'] = starred_stories[story['story_hash']]['user_tags']
            if story['story_hash'] in shared_stories:
                story['shared'] = True
                shared_date = localtime_for_timezone(shared_stories[story['story_hash']]['shared_date'],
                                                     user.profile.timezone)
                story['shared_date'] = format_story_link_date__long(shared_date, now)
                story['shared_comments'] = strip_tags(shared_stories[story['story_hash']]['comments'])
        else:
            story['read_status'] = 1
        story['intelligence'] = {
            'feed': apply_classifier_feeds(classifier_feeds, feed),
            'author': apply_classifier_authors(classifier_authors, story),
            'tags': apply_classifier_tags(classifier_tags, story),
            'title': apply_classifier_titles(classifier_titles, story),
        }
    
    # Intelligence
    feed_tags = json.decode(feed.data.popular_tags) if feed.data.popular_tags else []
    feed_authors = json.decode(feed.data.popular_authors) if feed.data.popular_authors else []
    
    if usersub:
        usersub.feed_opens += 1
        usersub.needs_unread_recalc = True
        usersub.save()
        
    diff1 = checkpoint1-start
    diff2 = checkpoint2-start
    diff3 = checkpoint3-start
    diff4 = checkpoint4-start
    timediff = time.time()-start
    last_update = relative_timesince(feed.last_update)
    time_breakdown = ""
    if timediff > 1 or settings.DEBUG:
        time_breakdown = "~SN~FR(~SB%.4s/%.4s/%.4s/%.4s~SN)" % (
                          diff1, diff2, diff3, diff4)
    
    search_log = "~SN~FG(~SB%s~SN) " % query if query else ""
    logging.user(request, "~FYLoading feed: ~SB%s%s (%s/%s) %s%s" % (
        feed.feed_title[:22], ('~SN/p%s' % page) if page > 1 else '', order, read_filter, search_log, time_breakdown))
    
    data = dict(stories=stories, 
                user_profiles=user_profiles,
                feed_tags=feed_tags, 
                feed_authors=feed_authors, 
                classifiers=classifiers,
                updated=last_update,
                feed_id=feed.pk,
                elapsed_time=round(float(timediff), 2),
                message=message)
    
    if dupe_feed_id: data['dupe_feed_id'] = dupe_feed_id
    if not usersub:
        data.update(feed.canonical())
    if not usersub and feed.num_subscribers <= 1:
        data = dict(code=-1, message="You must be subscribed to this feed.")
    
    # if page <= 1:
    #     import random
    #     if random.random() < .5:
    #         assert False
    #     time.sleep(random.randint(0, 3))

    return data

def load_feed_page(request, feed_id):
    if not feed_id:
        raise Http404
    
    feed = Feed.get_by_id(feed_id)
    
    if feed and feed.has_page and not feed.has_page_exception:
        if settings.BACKED_BY_AWS.get('pages_on_node'):
            url = "http://%s/original_page/%s" % (
                settings.ORIGINAL_PAGE_SERVER,
                feed.pk,
            )
            page_response = requests.get(url)
            if page_response.status_code == 200:
                response = HttpResponse(page_response.content, mimetype="text/html; charset=utf-8")
                response['Content-Encoding'] = 'gzip'
                response['Last-Modified'] = page_response.headers.get('Last-modified')
                response['Etag'] = page_response.headers.get('Etag')
                response['Content-Length'] = str(len(page_response.content))
                logging.user(request, "~FYLoading original page, proxied from node: ~SB%s bytes" %
                             (len(page_response.content)))
                return response
        
        if settings.BACKED_BY_AWS['pages_on_s3'] and feed.s3_page:
            if settings.PROXY_S3_PAGES:
                key = settings.S3_PAGES_BUCKET.get_key(feed.s3_pages_key)
                if key:
                    compressed_data = key.get_contents_as_string()
                    response = HttpResponse(compressed_data, mimetype="text/html; charset=utf-8")
                    response['Content-Encoding'] = 'gzip'
            
                    logging.user(request, "~FYLoading original page, proxied: ~SB%s bytes" %
                                 (len(compressed_data)))
                    return response
            else:
                logging.user(request, "~FYLoading original page, non-proxied")
                return HttpResponseRedirect('//%s/%s' % (settings.S3_PAGES_BUCKET_NAME,
                                                         feed.s3_pages_key))
    
    data = MFeedPage.get_data(feed_id=feed_id)
    
    if not data or not feed or not feed.has_page or feed.has_page_exception:
        logging.user(request, "~FYLoading original page, ~FRmissing")
        return render(request, 'static/404_original_page.xhtml', {}, 
            content_type='text/html',
            status=404)
    
    logging.user(request, "~FYLoading original page, from the db")
    return HttpResponse(data, mimetype="text/html; charset=utf-8")
    
@json.json_view
def load_starred_stories(request):
    user   = get_user(request)
    offset = int(request.REQUEST.get('offset', 0))
    limit  = int(request.REQUEST.get('limit', 10))
    page   = int(request.REQUEST.get('page', 0))
    query  = request.REQUEST.get('query')
    story_hashes = request.REQUEST.getlist('h')[:100]
    now    = localtime_for_timezone(datetime.datetime.now(), user.profile.timezone)
    message = None
    if page: offset = limit * (page - 1)
    
    if query:
        # results = SearchStarredStory.query(user.pk, query)                                                            
        # story_ids = [result.db_id for result in results]                                                          
        if user.profile.is_premium:
            stories = MStarredStory.find_stories(query, user.pk, offset=offset, limit=limit)
        else:
            stories = []
            message = "You must be a premium subscriber to search."
    elif story_hashes:
        mstories = MStarredStory.objects(
            user_id=user.pk,
            story_hash__in=story_hashes
        ).order_by('-starred_date')[offset:offset+limit]
        stories = Feed.format_stories(mstories)
    else:
        mstories = MStarredStory.objects(
            user_id=user.pk
        ).order_by('-starred_date')[offset:offset+limit]
        stories = Feed.format_stories(mstories)
    
    stories, user_profiles = MSharedStory.stories_with_comments_and_profiles(stories, user.pk, check_all=True)
    
    story_hashes   = [story['story_hash'] for story in stories]
    story_feed_ids = list(set(s['story_feed_id'] for s in stories))
    usersub_ids    = UserSubscription.objects.filter(user__pk=user.pk, feed__pk__in=story_feed_ids).values('feed__pk')
    usersub_ids    = [us['feed__pk'] for us in usersub_ids]
    unsub_feed_ids = list(set(story_feed_ids).difference(set(usersub_ids)))
    unsub_feeds    = Feed.objects.filter(pk__in=unsub_feed_ids)
    unsub_feeds    = dict((feed.pk, feed.canonical(include_favicon=False)) for feed in unsub_feeds)
    shared_stories = MSharedStory.objects(user_id=user.pk, 
                                          story_hash__in=story_hashes)\
                                 .only('story_hash', 'shared_date', 'comments')
    shared_stories = dict([(story.story_hash, dict(shared_date=story.shared_date,
                                                   comments=story.comments))
                           for story in shared_stories])

    for story in stories:
        story_date                 = localtime_for_timezone(story['story_date'], user.profile.timezone)
        story['short_parsed_date'] = format_story_link_date__short(story_date, now)
        story['long_parsed_date']  = format_story_link_date__long(story_date, now)
        starred_date               = localtime_for_timezone(story['starred_date'], user.profile.timezone)
        story['starred_date']      = format_story_link_date__long(starred_date, now)
        story['read_status']       = 1
        story['starred']           = True
        story['intelligence']      = {
            'feed':   1,
            'author': 0,
            'tags':   0,
            'title':  0,
        }
        if story['story_hash'] in shared_stories:
            story['shared'] = True
            story['shared_comments'] = strip_tags(shared_stories[story['story_hash']]['comments'])
    
    search_log = "~SN~FG(~SB%s~SN)" % query if query else ""
    logging.user(request, "~FCLoading starred stories: ~SB%s stories %s" % (len(stories), search_log))
    
    return {
        "stories": stories,
        "user_profiles": user_profiles,
        "feeds": unsub_feeds,
        "message": message,
    }

@json.json_view
def starred_story_hashes(request):
    user               = get_user(request)
    include_timestamps = is_true(request.REQUEST.get('include_timestamps', False))
    
    mstories = MStarredStory.objects(
        user_id=user.pk
    ).only('story_hash', 'starred_date').order_by('-starred_date')
    
    if include_timestamps:
        story_hashes = [(s.story_hash, s.starred_date.strftime("%s")) for s in mstories]
    else:
        story_hashes = [s.story_hash for s in mstories]
    
    logging.user(request, "~FYLoading ~FCstarred story hashes~FY: %s story hashes" % 
                           (len(story_hashes)))

    return dict(starred_story_hashes=story_hashes)

@json.json_view
def load_river_stories__redis(request):
    limit             = 12
    start             = time.time()
    user              = get_user(request)
    message           = None
    feed_ids          = [int(feed_id) for feed_id in request.REQUEST.getlist('feeds') if feed_id]
    if not feed_ids:
        feed_ids      = [int(feed_id) for feed_id in request.REQUEST.getlist('f') if feed_id]
    story_hashes      = request.REQUEST.getlist('h')[:100]
    original_feed_ids = list(feed_ids)
    page              = int(request.REQUEST.get('page', 1))
    order             = request.REQUEST.get('order', 'newest')
    read_filter       = request.REQUEST.get('read_filter', 'unread')
    query             = request.REQUEST.get('query')
    now               = localtime_for_timezone(datetime.datetime.now(), user.profile.timezone)
    usersubs          = []
    offset = (page-1) * limit
    limit = page * limit - 1
    story_date_order = "%sstory_date" % ('' if order == 'oldest' else '-')
    
    if story_hashes:
        unread_feed_story_hashes = None
        read_filter = 'unread'
        mstories = MStory.objects(story_hash__in=story_hashes).order_by(story_date_order)
        stories = Feed.format_stories(mstories)
    elif query:
        if user.profile.is_premium:
            usersubs = UserSubscription.subs_for_feeds(user.pk, feed_ids=feed_ids,
                                                       read_filter='all')
            feed_ids = [sub.feed_id for sub in usersubs]
            stories = Feed.find_feed_stories(feed_ids, query, offset=offset, limit=limit)
            mstories = stories
            unread_feed_story_hashes = UserSubscription.story_hashes(user.pk, feed_ids=feed_ids, 
                                                                     read_filter="unread", order=order, 
                                                                     group_by_feed=False)
        else:
            stories = []
            message = "You must be a premium subscriber to search."
    else:
        usersubs = UserSubscription.subs_for_feeds(user.pk, feed_ids=feed_ids,
                                                   read_filter=read_filter)
        feed_ids = [sub.feed_id for sub in usersubs]
        if feed_ids:
            params = {
                "user_id": user.pk, 
                "feed_ids": feed_ids,
                "offset": offset,
                "limit": limit,
                "order": order,
                "read_filter": read_filter,
                "usersubs": usersubs,
            }
            story_hashes, unread_feed_story_hashes = UserSubscription.feed_stories(**params)
        else:
            story_hashes = []
            unread_feed_story_hashes = []

        mstories = MStory.objects(story_hash__in=story_hashes).order_by(story_date_order)
        stories = Feed.format_stories(mstories)
    
    found_feed_ids = list(set([story['story_feed_id'] for story in stories]))
    stories, user_profiles = MSharedStory.stories_with_comments_and_profiles(stories, user.pk)
    
    if not usersubs:
        usersubs = UserSubscription.subs_for_feeds(user.pk, feed_ids=found_feed_ids,
                                                   read_filter=read_filter)

    trained_feed_ids = [sub.feed_id for sub in usersubs if sub.is_trained]
    found_trained_feed_ids = list(set(trained_feed_ids) & set(found_feed_ids))

    # Find starred stories
    if found_feed_ids:
        starred_stories = MStarredStory.objects(
            user_id=user.pk,
            story_feed_id__in=found_feed_ids
        ).only('story_hash', 'starred_date')
        starred_stories = dict([(story.story_hash, dict(starred_date=story.starred_date,
                                                        user_tags=story.user_tags)) 
                                for story in starred_stories])
    else:
        starred_stories = {}
    
    # Intelligence classifiers for all feeds involved
    if found_trained_feed_ids:
        classifier_feeds = list(MClassifierFeed.objects(user_id=user.pk,
                                                        feed_id__in=found_trained_feed_ids))
        classifier_authors = list(MClassifierAuthor.objects(user_id=user.pk, 
                                                            feed_id__in=found_trained_feed_ids))
        classifier_titles = list(MClassifierTitle.objects(user_id=user.pk, 
                                                          feed_id__in=found_trained_feed_ids))
        classifier_tags = list(MClassifierTag.objects(user_id=user.pk, 
                                                      feed_id__in=found_trained_feed_ids))
    else:
        classifier_feeds = []
        classifier_authors = []
        classifier_titles = []
        classifier_tags = []
    classifiers = sort_classifiers_by_feed(user=user, feed_ids=found_feed_ids,
                                           classifier_feeds=classifier_feeds,
                                           classifier_authors=classifier_authors,
                                           classifier_titles=classifier_titles,
                                           classifier_tags=classifier_tags)
    

    # Just need to format stories
    for story in stories:
        story['read_status'] = 0
        if read_filter == 'all':
            if (unread_feed_story_hashes is not None and 
                story['story_hash'] not in unread_feed_story_hashes):
                story['read_status'] = 1
        story_date = localtime_for_timezone(story['story_date'], user.profile.timezone)
        story['short_parsed_date'] = format_story_link_date__short(story_date, now)
        story['long_parsed_date']  = format_story_link_date__long(story_date, now)
        if story['story_hash'] in starred_stories:
            story['starred'] = True
            starred_date = localtime_for_timezone(starred_stories[story['story_hash']]['starred_date'],
                                                  user.profile.timezone)
            story['starred_date'] = format_story_link_date__long(starred_date, now)
            story['user_tags'] = starred_stories[story['story_hash']]['user_tags']
        story['intelligence'] = {
            'feed':   apply_classifier_feeds(classifier_feeds, story['story_feed_id']),
            'author': apply_classifier_authors(classifier_authors, story),
            'tags':   apply_classifier_tags(classifier_tags, story),
            'title':  apply_classifier_titles(classifier_titles, story),
        }
    
    if not user.profile.is_premium:
        message = "The full River of News is a premium feature."
        if page > 1:
            stories = []
        else:
            stories = stories[:5]
    diff = time.time() - start
    timediff = round(float(diff), 2)
    logging.user(request, "~FYLoading ~FCriver stories~FY: ~SBp%s~SN (%s/%s "
                               "stories, ~SN%s/%s/%s feeds, %s/%s)" % 
                               (page, len(stories), len(mstories), len(found_feed_ids), 
                               len(feed_ids), len(original_feed_ids), order, read_filter))
    # if page <= 1:
    #     import random
    #     time.sleep(random.randint(0, 6))
    
    return dict(message=message,
                stories=stories,
                classifiers=classifiers, 
                elapsed_time=timediff, 
                user_profiles=user_profiles)
    

@json.json_view
def unread_story_hashes__old(request):
    user              = get_user(request)
    feed_ids          = [int(feed_id) for feed_id in request.REQUEST.getlist('feed_id') if feed_id]
    include_timestamps = is_true(request.REQUEST.get('include_timestamps', False))
    usersubs = {}
    
    if not feed_ids:
        usersubs = UserSubscription.objects.filter(Q(unread_count_neutral__gt=0) |
                                                   Q(unread_count_positive__gt=0),
                                                   user=user, active=True)
        feed_ids = [sub.feed_id for sub in usersubs]
    else:
        usersubs = UserSubscription.objects.filter(Q(unread_count_neutral__gt=0) |
                                                   Q(unread_count_positive__gt=0),
                                                   user=user, active=True, feed__in=feed_ids)
    
    unread_feed_story_hashes = {}
    story_hash_count = 0
    
    usersubs = dict((sub.feed_id, sub) for sub in usersubs)
    for feed_id in feed_ids:
        if feed_id in usersubs:
            us = usersubs[feed_id]
        else:
            continue
        if not us.unread_count_neutral and not us.unread_count_positive:
            continue
        unread_feed_story_hashes[feed_id] = us.get_stories(read_filter='unread', limit=500,
                                                           withscores=include_timestamps,
                                                           hashes_only=True)
        story_hash_count += len(unread_feed_story_hashes[feed_id])

    logging.user(request, "~FYLoading ~FCunread story hashes~FY: ~SB%s feeds~SN (%s story hashes)" % 
                           (len(feed_ids), len(story_hash_count)))

    return dict(unread_feed_story_hashes=unread_feed_story_hashes)

@json.json_view
def unread_story_hashes(request):
    user               = get_user(request)
    feed_ids           = [int(feed_id) for feed_id in request.REQUEST.getlist('feed_id') if feed_id]
    include_timestamps = is_true(request.REQUEST.get('include_timestamps', False))
    order              = request.REQUEST.get('order', 'newest')
    read_filter        = request.REQUEST.get('read_filter', 'unread')
    
    story_hashes = UserSubscription.story_hashes(user.pk, feed_ids=feed_ids, 
                                                 order=order, read_filter=read_filter,
                                                 include_timestamps=include_timestamps)
    logging.user(request, "~FYLoading ~FCunread story hashes~FY: ~SB%s feeds~SN (%s story hashes)" % 
                           (len(feed_ids), len(story_hashes)))
    return dict(unread_feed_story_hashes=story_hashes)

@ajax_login_required
@json.json_view
def mark_all_as_read(request):
    code = 1
    try:
        days = int(request.REQUEST.get('days', 0))
    except ValueError:
        return dict(code=-1, message="Days parameter must be an integer, not: %s" %
                    request.REQUEST.get('days'))
    read_date = datetime.datetime.utcnow() - datetime.timedelta(days=days)
    
    feeds = UserSubscription.objects.filter(user=request.user)
    socialsubs = MSocialSubscription.objects.filter(user_id=request.user.pk)
    for subtype in [feeds, socialsubs]:
        for sub in subtype:
            if days == 0:
                sub.mark_feed_read()
            else:
                if sub.mark_read_date < read_date:
                    sub.needs_unread_recalc = True
                    sub.mark_read_date = read_date
                    sub.save()
    
    logging.user(request, "~FMMarking all as read: ~SB%s days" % (days,))
    return dict(code=code)
    
@ajax_login_required
@json.json_view
def mark_story_as_read(request):
    story_ids = request.REQUEST.getlist('story_id')
    try:
        feed_id = int(get_argument_or_404(request, 'feed_id'))
    except ValueError:
        return dict(code=-1, errors=["You must pass a valid feed_id: %s" %
                                     request.REQUEST.get('feed_id')])
    
    try:
        usersub = UserSubscription.objects.select_related('feed').get(user=request.user, feed=feed_id)
    except Feed.DoesNotExist:
        duplicate_feed = DuplicateFeed.objects.filter(duplicate_feed_id=feed_id)
        if duplicate_feed:
            feed_id = duplicate_feed[0].feed_id
            try:
                usersub = UserSubscription.objects.get(user=request.user, 
                                                       feed=duplicate_feed[0].feed)
            except (Feed.DoesNotExist):
                return dict(code=-1, errors=["No feed exists for feed_id %d." % feed_id])
        else:
            return dict(code=-1, errors=["No feed exists for feed_id %d." % feed_id])
    except UserSubscription.DoesNotExist:
        usersub = None
        
    if usersub:
        data = usersub.mark_story_ids_as_read(story_ids, request=request)
    else:
        data = dict(code=-1, errors=["User is not subscribed to this feed."])

    r = redis.Redis(connection_pool=settings.REDIS_PUBSUB_POOL)
    r.publish(request.user.username, 'feed:%s' % feed_id)

    return data

@ajax_login_required
@json.json_view
def mark_story_hashes_as_read(request):
    r = redis.Redis(connection_pool=settings.REDIS_PUBSUB_POOL)
    story_hashes = request.REQUEST.getlist('story_hash')
    
    feed_ids, friend_ids = RUserStory.mark_story_hashes_read(request.user.pk, story_hashes)

    if friend_ids:
        socialsubs = MSocialSubscription.objects.filter(
                        user_id=request.user.pk,
                        subscription_user_id__in=friend_ids)
        for socialsub in socialsubs:
            if not socialsub.needs_unread_recalc:
                socialsub.needs_unread_recalc = True
                socialsub.save()
            r.publish(request.user.username, 'social:%s' % socialsub.subscription_user_id)

    
    # Also count on original subscription
    for feed_id in feed_ids:
        usersubs = UserSubscription.objects.filter(user=request.user.pk, feed=feed_id)
        if usersubs:
            usersub = usersubs[0]
            if not usersub.needs_unread_recalc:
                usersub.needs_unread_recalc = True
                usersub.save()
            r.publish(request.user.username, 'feed:%s' % feed_id)
    
    hash_count = len(story_hashes)
    logging.user(request, "~FYRead %s %s in feed/socialsubs: %s/%s" % (
                 hash_count, 'story' if hash_count == 1 else 'stories', feed_ids, friend_ids))

    return dict(code=1, story_hashes=story_hashes, feed_ids=feed_ids, friend_user_ids=friend_ids)

@ajax_login_required
@json.json_view
def mark_feed_stories_as_read(request):
    r = redis.Redis(connection_pool=settings.REDIS_PUBSUB_POOL)
    feeds_stories = request.REQUEST.get('feeds_stories', "{}")
    feeds_stories = json.decode(feeds_stories)
    data = {
        'code': -1,
        'message': 'Nothing was marked as read'
    }
    
    for feed_id, story_ids in feeds_stories.items():
        feed_id = int(feed_id)
        try:
            usersub = UserSubscription.objects.select_related('feed').get(user=request.user, feed=feed_id)
            data = usersub.mark_story_ids_as_read(story_ids, request=request)
        except UserSubscription.DoesNotExist:
            return dict(code=-1, error="You are not subscribed to this feed_id: %d" % feed_id)
        except Feed.DoesNotExist:
            duplicate_feed = DuplicateFeed.objects.filter(duplicate_feed_id=feed_id)
            try:
                if not duplicate_feed: raise Feed.DoesNotExist
                usersub = UserSubscription.objects.get(user=request.user, 
                                                       feed=duplicate_feed[0].feed)
                data = usersub.mark_story_ids_as_read(story_ids, request=request)
            except (UserSubscription.DoesNotExist, Feed.DoesNotExist):
                return dict(code=-1, error="No feed exists for feed_id: %d" % feed_id)

        r.publish(request.user.username, 'feed:%s' % feed_id)
    
    return data
    
@ajax_login_required
@json.json_view
def mark_social_stories_as_read(request):
    code = 1
    errors = []
    data = {}
    r = redis.Redis(connection_pool=settings.REDIS_PUBSUB_POOL)
    users_feeds_stories = request.REQUEST.get('users_feeds_stories', "{}")
    users_feeds_stories = json.decode(users_feeds_stories)

    for social_user_id, feeds in users_feeds_stories.items():
        for feed_id, story_ids in feeds.items():
            feed_id = int(feed_id)
            try:
                socialsub = MSocialSubscription.objects.get(user_id=request.user.pk, 
                                                            subscription_user_id=social_user_id)
                data = socialsub.mark_story_ids_as_read(story_ids, feed_id, request=request)
            except OperationError, e:
                code = -1
                errors.append("Already read story: %s" % e)
            except MSocialSubscription.DoesNotExist:
                MSocialSubscription.mark_unsub_story_ids_as_read(request.user.pk, social_user_id,
                                                                 story_ids, feed_id,
                                                                 request=request)
            except Feed.DoesNotExist:
                duplicate_feed = DuplicateFeed.objects.filter(duplicate_feed_id=feed_id)
                if duplicate_feed:
                    try:
                        socialsub = MSocialSubscription.objects.get(user_id=request.user.pk,
                                                                    subscription_user_id=social_user_id)
                        data = socialsub.mark_story_ids_as_read(story_ids, duplicate_feed[0].feed.pk, request=request)
                    except (UserSubscription.DoesNotExist, Feed.DoesNotExist):
                        code = -1
                        errors.append("No feed exists for feed_id %d." % feed_id)
                else:
                    continue
            r.publish(request.user.username, 'feed:%s' % feed_id)
        r.publish(request.user.username, 'social:%s' % social_user_id)

    data.update(code=code, errors=errors)
    return data
    
@required_params('story_id', feed_id=int)
@ajax_login_required
@json.json_view
def mark_story_as_unread(request):
    story_id = request.REQUEST['story_id']
    feed_id = int(request.REQUEST['feed_id'])
    
    try:
        usersub = UserSubscription.objects.select_related('feed').get(user=request.user, feed=feed_id)
        feed = usersub.feed
    except UserSubscription.DoesNotExist:
        usersub = None
        feed = Feed.get_by_id(feed_id)
        
    if usersub and not usersub.needs_unread_recalc:
        usersub.needs_unread_recalc = True
        usersub.save()
        
    data = dict(code=0, payload=dict(story_id=story_id))
    
    story, found_original = MStory.find_story(feed_id, story_id)
    
    if not story:
        logging.user(request, "~FY~SBUnread~SN story in feed: %s (NOT FOUND)" % (feed))
        return dict(code=-1, message="Story not found.")
    
    if usersub and story.story_date < usersub.mark_read_date:
        # Story is outside the mark as read range, so invert all stories before.
        newer_stories = MStory.objects(story_feed_id=story.story_feed_id,
                                       story_date__gte=story.story_date,
                                       story_date__lte=usersub.mark_read_date
                                       ).only('story_hash')
        newer_stories = [s.story_hash for s in newer_stories]
        usersub.mark_read_date = story.story_date - datetime.timedelta(minutes=1)
        usersub.needs_unread_recalc = True
        usersub.save()
        
        # Mark stories as read only after the mark_read_date has been moved, otherwise
        # these would be ignored.
        data = usersub.mark_story_ids_as_read(newer_stories, request=request)

    UNREAD_CUTOFF = (datetime.datetime.utcnow() -
                     datetime.timedelta(days=settings.DAYS_OF_UNREAD))
    if story.story_date < UNREAD_CUTOFF:
        data['code'] = -1
        data['message'] = "Story is more than %s days old, cannot mark as unread." % (
                            settings.DAYS_OF_UNREAD)
    
    social_subs = MSocialSubscription.mark_dirty_sharing_story(user_id=request.user.pk, 
                                                               story_feed_id=feed_id, 
                                                               story_guid_hash=story.guid_hash)
    dirty_count = social_subs and social_subs.count()
    dirty_count = ("(%s social_subs)" % dirty_count) if dirty_count else ""

    RUserStory.mark_unread(user_id=request.user.pk, story_feed_id=feed_id,
                           story_hash=story.story_hash)
    
    r = redis.Redis(connection_pool=settings.REDIS_PUBSUB_POOL)
    r.publish(request.user.username, 'feed:%s' % feed_id)

    logging.user(request, "~FY~SBUnread~SN story in feed: %s %s" % (feed, dirty_count))
    
    return data
    
@ajax_login_required
@json.json_view
def mark_feed_as_read(request):
    r = redis.Redis(connection_pool=settings.REDIS_PUBSUB_POOL)
    feed_ids = request.REQUEST.getlist('feed_id')
    multiple = len(feed_ids) > 1
    code = 1
    errors = []
    
    for feed_id in feed_ids:
        if 'social:' in feed_id:
            user_id = int(feed_id.replace('social:', ''))
            sub = MSocialSubscription.objects.get(user_id=request.user.pk, subscription_user_id=user_id)
            if not multiple:
                sub_user = User.objects.get(pk=sub.subscription_user_id)
                logging.user(request, "~FMMarking social feed as read: ~SB%s" % (sub_user.username,))
        else:
            try:
                feed = Feed.objects.get(id=feed_id)
                sub = UserSubscription.objects.get(feed=feed, user=request.user)
                if not multiple:
                    logging.user(request, "~FMMarking feed as read: ~SB%s" % (feed,))
            except (Feed.DoesNotExist, UserSubscription.DoesNotExist), e:
                errors.append("User not subscribed: %s" % e)
                continue
            except (ValueError), e:
                errors.append("Invalid feed_id: %s" % e)
                continue

        if not sub:
            errors.append("User not subscribed: %s" % feed_id)
            continue
        
        try:
            marked_read = sub.mark_feed_read()
            if marked_read:
                r.publish(request.user.username, 'feed:%s' % feed_id)
        except IntegrityError, e:
            errors.append("Could not mark feed as read: %s" % e)
            code = -1
            
    if multiple:
        logging.user(request, "~FMMarking ~SB%s~SN feeds as read" % len(feed_ids))
        
    return dict(code=code, errors=errors)

def _parse_user_info(user):
    return {
        'user_info': {
            'is_anonymous': json.encode(user.is_anonymous()),
            'is_authenticated': json.encode(user.is_authenticated()),
            'username': json.encode(user.username if user.is_authenticated() else 'Anonymous')
        }
    }

@ajax_login_required
@json.json_view
def add_url(request):
    code = 0
    url = request.POST['url']
    folder = request.POST.get('folder', '')
    new_folder = request.POST.get('new_folder')
    auto_active = is_true(request.POST.get('auto_active', 1))
    skip_fetch = is_true(request.POST.get('skip_fetch', False))
    feed = None
    
    if not url:
        code = -1
        message = 'Enter in the website address or the feed URL.'
    else:
        if new_folder:
            usf, _ = UserSubscriptionFolders.objects.get_or_create(user=request.user)
            usf.add_folder(folder, new_folder)
            folder = new_folder

        code, message, us = UserSubscription.add_subscription(user=request.user, feed_address=url, 
                                                             folder=folder, auto_active=auto_active,
                                                             skip_fetch=skip_fetch)
        feed = us and us.feed
        
    return dict(code=code, message=message, feed=feed)

@ajax_login_required
@json.json_view
def add_folder(request):
    folder = request.POST['folder']
    parent_folder = request.POST.get('parent_folder', '')

    logging.user(request, "~FRAdding Folder: ~SB%s (in %s)" % (folder, parent_folder))
    
    if folder:
        code = 1
        message = ""
        user_sub_folders_object, _ = UserSubscriptionFolders.objects.get_or_create(user=request.user)
        user_sub_folders_object.add_folder(parent_folder, folder)
    else:
        code = -1
        message = "Gotta write in a folder name."
        
    return dict(code=code, message=message)

@ajax_login_required
@json.json_view
def delete_feed(request):
    feed_id = int(request.POST['feed_id'])
    in_folder = request.POST.get('in_folder', None)
    if in_folder == ' ':
        in_folder = ""
    
    user_sub_folders = get_object_or_404(UserSubscriptionFolders, user=request.user)
    user_sub_folders.delete_feed(feed_id, in_folder)
    
    feed = Feed.objects.filter(pk=feed_id)
    if feed:
        feed[0].count_subscribers()
    
    return dict(code=1, message="Removed %s from '%s'." % (feed, in_folder))

@ajax_login_required
@json.json_view
def delete_feed_by_url(request):
    message = ""
    code = 0
    url = request.POST['url']
    in_folder = request.POST.get('in_folder', '')
    if in_folder == ' ':
        in_folder = ""
    
    feed = Feed.get_feed_from_url(url, create=False)
    if feed:
        user_sub_folders = get_object_or_404(UserSubscriptionFolders, user=request.user)
        user_sub_folders.delete_feed(feed.pk, in_folder)
        code = 1
        feed = Feed.objects.filter(pk=feed.pk)
        if feed:
            feed[0].count_subscribers()
    else:
        code = -1
        message = "URL not found."
        
    return dict(code=code, message=message)
    
@ajax_login_required
@json.json_view
def delete_folder(request):
    folder_to_delete = request.POST.get('folder_name') or request.POST.get('folder_to_delete')
    in_folder = request.POST.get('in_folder', None)
    feed_ids_in_folder = [int(f) for f in request.REQUEST.getlist('feed_id') if f]
    
    # Works piss poor with duplicate folder titles, if they are both in the same folder.
    # Deletes all, but only in the same folder parent. But nobody should be doing that, right?
    user_sub_folders = get_object_or_404(UserSubscriptionFolders, user=request.user)
    user_sub_folders.delete_folder(folder_to_delete, in_folder, feed_ids_in_folder)

    return dict(code=1)
    
@ajax_login_required
@json.json_view
def rename_feed(request):
    feed = get_object_or_404(Feed, pk=int(request.POST['feed_id']))
    user_sub = UserSubscription.objects.get(user=request.user, feed=feed)
    feed_title = request.POST['feed_title']
    
    logging.user(request, "~FRRenaming feed '~SB%s~SN' to: ~SB%s" % (
                 feed.feed_title, feed_title))
                 
    user_sub.user_title = feed_title
    user_sub.save()
    
    return dict(code=1)
    
@ajax_login_required
@json.json_view
def rename_folder(request):
    folder_to_rename = request.POST.get('folder_name') or request.POST.get('folder_to_rename')
    new_folder_name = request.POST['new_folder_name']
    in_folder = request.POST.get('in_folder', '')
    code = 0
    
    # Works piss poor with duplicate folder titles, if they are both in the same folder.
    # renames all, but only in the same folder parent. But nobody should be doing that, right?
    if folder_to_rename and new_folder_name:
        user_sub_folders = get_object_or_404(UserSubscriptionFolders, user=request.user)
        user_sub_folders.rename_folder(folder_to_rename, new_folder_name, in_folder)
        code = 1
    else:
        code = -1
        
    return dict(code=code)
    
@ajax_login_required
@json.json_view
def move_feed_to_folder(request):
    feed_id = int(request.POST['feed_id'])
    in_folder = request.POST.get('in_folder', '')
    to_folder = request.POST.get('to_folder', '')

    user_sub_folders = get_object_or_404(UserSubscriptionFolders, user=request.user)
    user_sub_folders = user_sub_folders.move_feed_to_folder(feed_id, in_folder=in_folder, to_folder=to_folder)

    return dict(code=1, folders=json.decode(user_sub_folders.folders))
    
@ajax_login_required
@json.json_view
def move_folder_to_folder(request):
    folder_name = request.POST['folder_name']
    in_folder = request.POST.get('in_folder', '')
    to_folder = request.POST.get('to_folder', '')
    
    user_sub_folders = get_object_or_404(UserSubscriptionFolders, user=request.user)
    user_sub_folders = user_sub_folders.move_folder_to_folder(folder_name, in_folder=in_folder, to_folder=to_folder)

    return dict(code=1, folders=json.decode(user_sub_folders.folders))
    
@login_required
def add_feature(request):
    if not request.user.is_staff:
        return HttpResponseForbidden()

    code = -1    
    form = FeatureForm(request.POST)
    
    if form.is_valid():
        form.save()
        code = 1
        return HttpResponseRedirect(reverse('index'))
    
    return dict(code=code)
    
@json.json_view
def load_features(request):
    user = get_user(request)
    page = max(int(request.REQUEST.get('page', 0)), 0)
    logging.user(request, "~FBBrowse features: ~SBPage #%s" % (page+1))
    features = Feature.objects.all()[page*3:(page+1)*3+1].values()
    features = [{
        'description': f['description'], 
        'date': localtime_for_timezone(f['date'], user.profile.timezone).strftime("%b %d, %Y")
    } for f in features]
    return features

@ajax_login_required
@json.json_view
def save_feed_order(request):
    folders = request.POST.get('folders')
    if folders:
        # Test that folders can be JSON decoded
        folders_list = json.decode(folders)
        assert folders_list is not None
        logging.user(request, "~FBFeed re-ordering: ~SB%s folders/feeds" % (len(folders_list)))
        user_sub_folders = UserSubscriptionFolders.objects.get(user=request.user)
        user_sub_folders.folders = folders
        user_sub_folders.save()
    
    return {}

@json.json_view
def feeds_trainer(request):
    classifiers = []
    feed_id = request.REQUEST.get('feed_id')
    user = get_user(request)
    usersubs = UserSubscription.objects.filter(user=user, active=True)
    
    if feed_id:
        feed = get_object_or_404(Feed, pk=feed_id)
        usersubs = usersubs.filter(feed=feed)
    usersubs = usersubs.select_related('feed').order_by('-feed__stories_last_month')
                
    for us in usersubs:
        if (not us.is_trained and us.feed.stories_last_month > 0) or feed_id:
            classifier = dict()
            classifier['classifiers'] = get_classifiers_for_user(user, feed_id=us.feed.pk)
            classifier['feed_id'] = us.feed_id
            classifier['stories_last_month'] = us.feed.stories_last_month
            classifier['num_subscribers'] = us.feed.num_subscribers
            classifier['feed_tags'] = json.decode(us.feed.data.popular_tags) if us.feed.data.popular_tags else []
            classifier['feed_authors'] = json.decode(us.feed.data.popular_authors) if us.feed.data.popular_authors else []
            classifiers.append(classifier)
    
    user.profile.has_trained_intelligence = True
    user.profile.save()
    
    logging.user(user, "~FGLoading Trainer: ~SB%s feeds" % (len(classifiers)))
    
    return classifiers

@ajax_login_required
@json.json_view
def save_feed_chooser(request):
    is_premium = request.user.profile.is_premium
    if is_premium:
        approved_feeds = []
    else:
        approved_feeds = [int(feed_id) for feed_id in request.POST.getlist('approved_feeds') if feed_id][:64]
    activated = 0
    usersubs = UserSubscription.objects.filter(user=request.user)
    
    for sub in usersubs:
        try:
            if is_premium or sub.feed_id in approved_feeds:
                activated += 1
                if not sub.active:
                    sub.active = True
                    sub.save()
                    if sub.feed.active_subscribers <= 0:
                        sub.feed.count_subscribers()
            elif sub.active:
                sub.active = False
                sub.save()
        except Feed.DoesNotExist:
            pass
            
    request.user.profile.queue_new_feeds()
    request.user.profile.refresh_stale_feeds(exclude_new=True)

    logging.user(request, "~BB~FW~SBActivated standard account: ~FC%s~SN/~SB%s" % (
        activated, 
        usersubs.count()
    ))
    
    return {'activated': activated}

@ajax_login_required
def retrain_all_sites(request):
    for sub in UserSubscription.objects.filter(user=request.user):
        sub.is_trained = False
        sub.save()
        
    return feeds_trainer(request)
    
@login_required
def activate_premium_account(request):
    try:
        usersubs = UserSubscription.objects.select_related('feed').filter(user=request.user)
        for sub in usersubs:
            sub.active = True
            sub.save()
            if sub.feed.premium_subscribers <= 0:
                sub.feed.count_subscribers()
                sub.feed.schedule_feed_fetch_immediately()
    except Exception, e:
        subject = "Premium activation failed"
        message = "%s -- %s\n\n%s" % (request.user, usersubs, e)
        mail_admins(subject, message, fail_silently=True)
        
    request.user.profile.is_premium = True
    request.user.profile.save()
        
    return HttpResponseRedirect(reverse('index'))

@login_required
def login_as(request):
    if not request.user.is_staff:
        logging.user(request, "~SKNON-STAFF LOGGING IN AS ANOTHER USER!")
        assert False
        return HttpResponseForbidden()
    username = request.GET['user']
    user = get_object_or_404(User, username__iexact=username)
    user.backend = settings.AUTHENTICATION_BACKENDS[0]
    login_user(request, user)
    return HttpResponseRedirect(reverse('index'))
    
def iframe_buster(request):
    logging.user(request, "~FB~SBiFrame bust!")
    return HttpResponse(status=204)

@required_params('story_id', feed_id=int)
@ajax_login_required
@json.json_view
def mark_story_as_starred(request):
<<<<<<< HEAD
    code      = 1
    feed_id   = int(request.POST['feed_id'])
    story_id  = request.POST['story_id']
    user_tags = request.POST.getlist('user_tags')
    message   = ""
    story, _  = MStory.find_story(story_feed_id=feed_id, story_id=story_id)
=======
    code     = 1
    feed_id  = int(request.REQUEST['feed_id'])
    story_id = request.REQUEST['story_id']
    message  = ""
    story, _ = MStory.find_story(story_feed_id=feed_id, story_id=story_id)
>>>>>>> c448d873
    if not story:
        return {'code': -1, 'message': "Could not find story to save."}
        
    story_db = dict([(k, v) for k, v in story._data.items() 
                            if k is not None and v is not None])
    story_db.pop('user_id', None)
    story_db.pop('starred_date', None)
    story_db.pop('id', None)
    story_db.pop('user_tags', None)
    now = datetime.datetime.now()
    story_values = dict(user_id=request.user.pk, starred_date=now, user_tags=user_tags, **story_db)
    starred_story, created = MStarredStory.objects.get_or_create(
        story_hash=story.story_hash,
        user_id=story_values.pop('user_id'),
        defaults=story_values)
    if created:
        MActivity.new_starred_story(user_id=request.user.pk, 
                                    story_title=story.story_title, 
                                    story_feed_id=feed_id,
                                    story_id=starred_story.story_guid)
    else:
        starred_story.user_tags = user_tags
        starred_story.save()
    
    MStarredStoryCounts.count_tags_for_user(request.user.pk)
    starred_counts = MStarredStoryCounts.user_counts(request.user.pk)
    
    if created:
        logging.user(request, "~FCStarring: ~SB%s (~FM~SB%s~FC~SN)" % (story.story_title[:32], starred_story.user_tags))        
    else:
        logging.user(request, "~FCUpdating starred:~SN~FC ~SB%s~SN (~FM~SB%s~FC~SN)" % (story.story_title[:32], starred_story.user_tags))
    
    return {'code': code, 'message': message, 'starred_counts': starred_counts}
    
@required_params('story_id')
@ajax_login_required
@json.json_view
def mark_story_as_unstarred(request):
    code     = 1
    story_id = request.POST['story_id']
    starred_counts = None
    
    starred_story = MStarredStory.objects(user_id=request.user.pk, story_guid=story_id)
    if not starred_story:
        starred_story = MStarredStory.objects(user_id=request.user.pk, story_hash=story_id)
    if starred_story:
        logging.user(request, "~FCUnstarring: ~SB%s" % (starred_story[0].story_title[:50]))
        starred_story.delete()
        MStarredStoryCounts.count_tags_for_user(request.user.pk)
        starred_counts = MStarredStoryCounts.user_counts(request.user.pk)
    else:
        code = -1
    
    return {'code': code, 'starred_counts': starred_counts}

@ajax_login_required
@json.json_view
def send_story_email(request):
    code       = 1
    message    = 'OK'
    story_id   = request.POST['story_id']
    feed_id    = request.POST['feed_id']
    to_addresses = request.POST.get('to', '').replace(',', ' ').replace('  ', ' ').strip().split(' ')
    from_name  = request.POST['from_name']
    from_email = request.POST['from_email']
    email_cc   = is_true(request.POST.get('email_cc', 'true'))
    comments   = request.POST['comments']
    comments   = comments[:2048] # Separated due to PyLint
    from_address = 'share@newsblur.com'
    share_user_profile = MSocialProfile.get_user(request.user.pk)

    if not to_addresses:
        code = -1
        message = 'Please provide at least one email address.'
    elif not all(email_re.match(to_address) for to_address in to_addresses if to_addresses):
        code = -1
        message = 'You need to send the email to a valid email address.'
    elif not email_re.match(from_email):
        code = -1
        message = 'You need to provide your email address.'
    elif not from_name:
        code = -1
        message = 'You need to provide your name.'
    else:
        story, _ = MStory.find_story(feed_id, story_id)
        story   = Feed.format_story(story, feed_id, text=True)
        feed    = Feed.get_by_id(story['story_feed_id'])
        params  = {
            "to_addresses": to_addresses,
            "from_name": from_name,
            "from_email": from_email,
            "email_cc": email_cc,
            "comments": comments,
            "from_address": from_address,
            "story": story,
            "feed": feed,
            "share_user_profile": share_user_profile,
        }
        text    = render_to_string('mail/email_story.txt', params)
        html    = render_to_string('mail/email_story.xhtml', params)
        subject = '%s' % (story['story_title'])
        cc      = None
        if email_cc:
            cc = ['%s <%s>' % (from_name, from_email)]
        subject = subject.replace('\n', ' ')
        msg     = EmailMultiAlternatives(subject, text, 
                                         from_email='NewsBlur <%s>' % from_address,
                                         to=to_addresses, 
                                         cc=cc,
                                         headers={'Reply-To': '%s <%s>' % (from_name, from_email)})
        msg.attach_alternative(html, "text/html")
        try:
            msg.send()
        except boto.ses.connection.ResponseError, e:
            code = -1
            message = "Email error: %s" % str(e)
        logging.user(request, '~BMSharing story by email to %s recipient%s: ~FY~SB%s~SN~BM~FY/~SB%s' % 
                              (len(to_addresses), '' if len(to_addresses) == 1 else 's', 
                               story['story_title'][:50], feed and feed.feed_title[:50]))
        
    return {'code': code, 'message': message}

@json.json_view
def load_tutorial(request):
    if request.REQUEST.get('finished'):
        logging.user(request, '~BY~FW~SBFinishing Tutorial')
        return {}
    else:
        newsblur_feed = Feed.objects.filter(feed_address__icontains='blog.newsblur.com').order_by('-pk')[0]
        logging.user(request, '~BY~FW~SBLoading Tutorial')
        return {
            'newsblur_feed': newsblur_feed.canonical()
        }<|MERGE_RESOLUTION|>--- conflicted
+++ resolved
@@ -1639,20 +1639,12 @@
 @ajax_login_required
 @json.json_view
 def mark_story_as_starred(request):
-<<<<<<< HEAD
-    code      = 1
-    feed_id   = int(request.POST['feed_id'])
-    story_id  = request.POST['story_id']
-    user_tags = request.POST.getlist('user_tags')
-    message   = ""
-    story, _  = MStory.find_story(story_feed_id=feed_id, story_id=story_id)
-=======
     code     = 1
     feed_id  = int(request.REQUEST['feed_id'])
     story_id = request.REQUEST['story_id']
+    user_tags = request.REQUEST.getlist('user_tags')
     message  = ""
     story, _ = MStory.find_story(story_feed_id=feed_id, story_id=story_id)
->>>>>>> c448d873
     if not story:
         return {'code': -1, 'message': "Could not find story to save."}
         
