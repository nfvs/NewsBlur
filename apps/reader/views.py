import datetime
import random
from django.shortcuts import render_to_response, get_object_or_404
from django.contrib.auth.decorators import login_required
from django.template import RequestContext
from django.db import IntegrityError
from django.views.decorators.cache import never_cache
from django.db.models import Q
from django.core.urlresolvers import reverse
from django.contrib.auth import login as login_user
from django.contrib.auth.models import User
from django.http import HttpResponse, HttpResponseRedirect, HttpResponseForbidden
from django.conf import settings
from apps.analyzer.models import MClassifierTitle, MClassifierAuthor, MClassifierFeed, MClassifierTag
from apps.analyzer.models import apply_classifier_titles, apply_classifier_feeds, apply_classifier_authors, apply_classifier_tags
from apps.analyzer.models import get_classifiers_for_user
from apps.reader.models import UserSubscription, UserSubscriptionFolders, MUserStory, Feature
from apps.reader.forms import SignupForm, LoginForm, FeatureForm
try:
    from apps.rss_feeds.models import Feed, FeedPage, DuplicateFeed, MStory
except:
    pass
from utils import json, urlnorm
from utils.user_functions import get_user, ajax_login_required
from utils.feed_functions import fetch_address_from_page, format_relative_date
from utils import log as logging

SINGLE_DAY = 60*60*24

@never_cache
def index(request):
    if request.method == "POST":
        if request.POST['submit'] == 'login':
            login_form = LoginForm(request.POST, prefix='login')
            signup_form = SignupForm(prefix='signup')
        else:
            login_form = LoginForm(prefix='login')
            signup_form = SignupForm(request.POST, prefix='signup')
    else:
        login_form = LoginForm(prefix='login')
        signup_form = SignupForm(prefix='signup')

    features = Feature.objects.all()[:3]
    feature_form = None
    if request.user.is_staff:
        feature_form = FeatureForm()

    howitworks_page = random.randint(0, 5)
    return render_to_response('reader/feeds.xhtml', {
        'login_form': login_form,
        'signup_form': signup_form,
        'feature_form': feature_form,
        'features': features,
        'start_import_from_google_reader': request.session.get('import_from_google_reader', False),
        'howitworks_page': howitworks_page,
    }, context_instance=RequestContext(request))

@never_cache
def login(request):
    if request.method == "POST":
        form = LoginForm(request.POST, prefix='login')
        if form.is_valid():
            login_user(request, form.get_user())
            logging.info(" ---> [%s] Login" % form.get_user())
            return HttpResponseRedirect(reverse('index'))

    return index(request)
    
@never_cache
def signup(request):
    if request.method == "POST":
        form = SignupForm(prefix='signup', data=request.POST)
        if form.is_valid():
            new_user = form.save()
            login_user(request, new_user)
            logging.info(" ---> [%s] NEW SIGNUP" % new_user)
            return HttpResponseRedirect(reverse('index'))

    return index(request)
        
@never_cache
def logout(request):
    logging.info("Logout: %s" % request.user)
    from django.contrib.auth import logout
    logout(request)
    
    return HttpResponseRedirect(reverse('index'))
    
@json.json_view
def load_feeds(request):
    user            = get_user(request)
    feeds           = {}
    not_yet_fetched = False

    
    try:
        folders = UserSubscriptionFolders.objects.get(user=user)
    except UserSubscriptionFolders.DoesNotExist:
        data = dict(feeds=[], folders=[])
        return data
        
    user_subs = UserSubscription.objects.select_related('feed').filter(user=user)
    
    for sub in user_subs:
        feeds[sub.feed.pk] = {
            'id': sub.feed.pk,
            'feed_title': sub.feed.feed_title,
            'feed_link': sub.feed.feed_link,
            'ps': sub.unread_count_positive,
            'nt': sub.unread_count_neutral,
            'ng': sub.unread_count_negative, 
            'updated': format_relative_date(sub.feed.last_update)
        }
        
        if not sub.feed.fetched_once:
            not_yet_fetched = True
            feeds[sub.feed.pk]['not_yet_fetched'] = True
        if sub.feed.has_exception:
            feeds[sub.feed.pk]['has_exception'] = True
            
    if not_yet_fetched:
        for f in feeds:
            if 'not_yet_fetched' not in feeds[f]:
                feeds[f]['not_yet_fetched'] = False
                
    data = dict(feeds=feeds, folders=json.decode(folders.folders))
    return data

@json.json_view
def load_feeds_iphone(request):
    user = get_user(request)
    feeds = {}
    
    try:
        folders = UserSubscriptionFolders.objects.get(user=user)
    except UserSubscriptionFolders.DoesNotExist:
        data = dict(folders=[])
        return data
        
    user_subs = UserSubscription.objects.select_related('feed').filter(user=user)

    for sub in user_subs:
        if sub.needs_unread_recalc:
            sub.calculate_feed_scores()
        feeds[sub.feed.pk] = {
            'id': sub.feed.pk,
            'feed_title': sub.feed.feed_title,
            'feed_link': sub.feed.feed_link,
            'ps': sub.unread_count_positive,
            'nt': sub.unread_count_neutral,
            'ng': sub.unread_count_negative,
        }
    
    folders = json.decode(folders.folders)
    flat_folders = {}
    
    def make_feeds_folder(items, parent_folder="", depth=0):
        for item in items:
            if isinstance(item, int):
                feed = feeds[item]
                if not parent_folder:
                    parent_folder = ' '
                if parent_folder in flat_folders:
                    flat_folders[parent_folder].append(feed)
                else:
                    flat_folders[parent_folder] = [feed]
            elif isinstance(item, dict):
                for folder_name in item:
                    folder = item[folder_name]
                    flat_folder_name = "%s%s%s" % (
                        parent_folder,
                        " - " if parent_folder else "",
                        folder_name
                    )
                    make_feeds_folder(folder, flat_folder_name, depth+1)
        
    make_feeds_folder(folders)
    data = dict(flat_folders=flat_folders)
    return data

@json.json_view
def refresh_feeds(request):
    user = get_user(request)
    feeds = {}
            
    user_subs = UserSubscription.objects.select_related('feed').filter(user=user)

    for sub in user_subs:
        if sub.needs_unread_recalc:
            sub.calculate_feed_scores()
        feeds[sub.feed.pk] = {
            'ps': sub.unread_count_positive,
            'nt': sub.unread_count_neutral,
            'ng': sub.unread_count_negative,
        }
        if sub.feed.has_exception:
            feeds[sub.feed.pk]['has_exception'] = True
        if request.POST.get('check_fetch_status', False):
            feeds[sub.feed.pk]['not_yet_fetched'] = not sub.feed.fetched_once
            
    return {'feeds': feeds}

@json.json_view
def load_single_feed(request):
    user = get_user(request)
    offset = int(request.REQUEST.get('offset', 0))
    limit = int(request.REQUEST.get('limit', 30))
    page = int(request.REQUEST.get('page', 0))
    if page:
        offset = limit * page
    feed_id = int(request.REQUEST['feed_id'])
    feed = Feed.objects.get(id=feed_id)
    force_update = request.GET.get('force_update', False)
    
    now = datetime.datetime.now()
    stories = feed.get_stories(offset, limit) 
        
    if force_update:
        feed.update(force_update)
    
    # Get intelligence classifier for user
    classifier_feeds = MClassifierFeed.objects(user_id=user.pk, feed_id=feed_id)
    classifier_authors = MClassifierAuthor.objects(user_id=user.pk, feed_id=feed_id)
    classifier_titles = MClassifierTitle.objects(user_id=user.pk, feed_id=feed_id)
    classifier_tags = MClassifierTag.objects(user_id=user.pk, feed_id=feed_id)
    
    try:
        usersub = UserSubscription.objects.get(user=user, feed=feed)
    except UserSubscription.DoesNotExist:
        # FIXME: Why is this happening for `conesus` when logged into another account?!
        logging.info(" ***> [%s] UserSub DNE, creating: %s" % (user, feed))
        usersub = UserSubscription.objects.create(user=user, feed=feed)
            

    userstories = MUserStory.objects(user_id=user.pk, 
                                     feed_id=feed.pk,
                                     read_date__gte=usersub.mark_read_date)
    userstories = [us.story.id for us in userstories]
    for story in stories:
        classifier_feeds.rewind()
        classifier_authors.rewind()
        classifier_tags.rewind()
        classifier_titles.rewind()
        if story.get('id') in userstories:
            story['read_status'] = 1
        elif not story.get('read_status') and story['story_date'] < usersub.mark_read_date:
            story['read_status'] = 1
        elif not story.get('read_status') and story['story_date'] > usersub.last_read_date:
            story['read_status'] = 0
        story['intelligence'] = {
            'feed': apply_classifier_feeds(classifier_feeds, feed),
            'author': apply_classifier_authors(classifier_authors, story),
            'tags': apply_classifier_tags(classifier_tags, story),
            'title': apply_classifier_titles(classifier_titles, story),
        }
    
    # Intelligence
    feed_tags = json.decode(feed.popular_tags) if feed.popular_tags else []
    feed_authors = json.decode(feed.popular_authors) if feed.popular_authors else []
    classifiers = get_classifiers_for_user(user, feed_id, classifier_feeds, 
                                           classifier_authors, classifier_titles, classifier_tags)
    
    usersub.feed_opens += 1
    usersub.save()
    
    diff = datetime.datetime.now()-now
    logging.info(" ---> [%s] Loading feed: %s (%s.%s seconds)" % (request.user, feed, diff.seconds, diff.microseconds / 1000))
    
    data = dict(stories=stories, 
                feed_tags=feed_tags, 
                feed_authors=feed_authors, 
                classifiers=classifiers)
    return data

def load_feed_page(request):
    feed = get_object_or_404(Feed, id=request.REQUEST.get('feed_id'))
    feed_page, created = FeedPage.objects.get_or_create(feed=feed)
    data = None
    
    if not created:
        data = feed.feed_page.page_data
        
    if created:
        data = "Give it 5-10 minutes...<br /><br />Your feed will be here in under 5 minutes (on average).<br />Soon there will be a progress bar. Until then, take a deep breath."
        
    if not data:
        data = "There is something wrong with this feed. In the next week, there will be a way to correct this error."
    
    return HttpResponse(data, mimetype='text/html')
    
    
@ajax_login_required
@json.json_view
def mark_all_as_read(request):
    code = 1
    days = int(request.POST['days'])
    
    feeds = UserSubscription.objects.filter(user=request.user)
    for sub in feeds:
        if days == 0:
            sub.mark_feed_read()
        else:
            read_date = datetime.datetime.now() - datetime.timedelta(days=days)
            if sub.mark_read_date < read_date:
                sub.needs_unread_recalc = True
                sub.mark_read_date = read_date
                sub.save()
    
    logging.info(" ---> [%s] Marking all as read: %s days" % (request.user, days,))
    return dict(code=code)
    
@ajax_login_required
@json.json_view
def mark_story_as_read(request):
    story_ids = request.REQUEST.getlist('story_id')
    feed_id = int(request.REQUEST['feed_id'])
    
    usersub = UserSubscription.objects.select_related('feed').get(user=request.user, feed=feed_id)
    if not usersub.needs_unread_recalc:
        usersub.needs_unread_recalc = True
        usersub.save()
        
    data = dict(code=0, payload=story_ids)
    
    for story_id in story_ids:
        logging.debug(" ---> [%s] Read story in feed: %s" % (request.user, usersub.feed))
        story = MStory.objects(story_guid=story_id).first()
        now = datetime.datetime.now()
        m = MUserStory(story=story, user_id=request.user.pk, feed_id=feed_id, read_date=now)
        try:
            m.save()
            data.update({'code': 1})
        except IntegrityError:
            data.update({'code': -1})
    
    return data
    
@ajax_login_required
@json.json_view
def mark_feed_as_read(request):
    feed_id = int(request.REQUEST['feed_id'])
    feed = Feed.objects.get(id=feed_id)
    code = 0
    
    us = UserSubscription.objects.get(feed=feed, user=request.user)
    try:
        us.mark_feed_read()
    except IntegrityError:
        code = -1
    else:
        code = 1
        
    logging.info(" ---> [%s] Marking feed as read: %s" % (request.user, feed,))
    MUserStory.objects(user_id=request.user.pk, feed_id=feed_id).delete()
    return dict(code=code)
<<<<<<< HEAD
    
=======
        
>>>>>>> fc16a1b8
def _parse_user_info(user):
    return {
        'user_info': {
            'is_anonymous': json.encode(user.is_anonymous()),
            'is_authenticated': json.encode(user.is_authenticated()),
            'username': json.encode(user.username if user.is_authenticated() else 'Anonymous')
        }
    }

@ajax_login_required
@json.json_view
def add_url(request):
    code = 0
    url = request.POST['url']
    folder = request.POST['folder']
    feed = None
    
    logging.info(" ---> [%s] Adding URL: %s (in %s)" % (request.user, url, folder))
    
    if url:
        url = urlnorm.normalize(url)
        # See if it exists as a duplicate first
        duplicate_feed = DuplicateFeed.objects.filter(duplicate_address=url)
        if duplicate_feed:
            feed = [duplicate_feed[0].feed]
        else:
            feed = Feed.objects.filter(Q(feed_address=url) 
                                         | Q(feed_link__icontains=url))
    
    if feed:
        feed = feed[0]
    else:
        try:
            feed = fetch_address_from_page(url)
        except:
            code = -2
            message = "This feed has been added, but something went wrong"\
                      " when downloading it. Maybe the server's busy."
                
    if not feed:    
        code = -1
        message = "That URL does not point to a website or RSS feed."
    else:
        us, _ = UserSubscription.objects.get_or_create(
            feed=feed, 
            user=request.user,
            defaults={'needs_unread_recalc': True}
        )
        code = 1
        message = ""
        
        user_sub_folders_object, created = UserSubscriptionFolders.objects.get_or_create(user=request.user,
            defaults={'folders': '[]'}
        )
        if created:
            user_sub_folders = []
        else:
            user_sub_folders = json.decode(user_sub_folders_object.folders)
        user_sub_folders = _add_object_to_folder(feed.pk, folder, user_sub_folders)
        user_sub_folders_object.folders = json.encode(user_sub_folders)
        user_sub_folders_object.save()
    
    return dict(code=code, message=message)

def _add_object_to_folder(obj, folder, folders):
    if not folder:
        folders.append(obj)
        return folders
        
    for k, v in enumerate(folders):
        if isinstance(v, dict):
            for f_k, f_v in v.items():
                if f_k == folder:
                    f_v.append(obj)
                folders[k][f_k] = _add_object_to_folder(obj, folder, f_v)
    return folders

@ajax_login_required
@json.json_view
def add_folder(request):
    folder = request.POST['folder']
    parent_folder = request.POST['parent_folder']
    
    logging.info(" ---> [%s] Adding Folder: %s (in %s)" % (request.user, folder, parent_folder))
    
    if folder:
        code = 1
        message = ""
        user_sub_folders_object, _ = UserSubscriptionFolders.objects.get_or_create(user=request.user)
        if user_sub_folders_object.folders:
            user_sub_folders = json.decode(user_sub_folders_object.folders)
        else:
            user_sub_folders = []
        obj = {folder: []}
        user_sub_folders = _add_object_to_folder(obj, parent_folder, user_sub_folders)
        user_sub_folders_object.folders = json.encode(user_sub_folders)
        user_sub_folders_object.save()
    else:
        code = -1
        message = "Gotta write in a folder name."
        
    return dict(code=code, message=message)
    
@ajax_login_required
@json.json_view
def delete_feed(request):
    feed_id = int(request.POST['feed_id'])
    user_sub = get_object_or_404(UserSubscription, user=request.user, feed=feed_id)
    user_sub.delete()
    
    MUserStory.objects(user_id=request.user.pk, feed_id=feed_id).delete()
    
    def _find_feed_in_folders(old_folders):
        new_folders = []
        
        for k, folder in enumerate(old_folders):
            if isinstance(folder, int):
                if folder == feed_id:
                    logging.info(" ---> [%s] Delete folder: %s'th item: %s folders/feeds" % (request.user, k, len(old_folders)))
                    # folders.remove(folder)
                else:
                    new_folders.append(folder)
            elif isinstance(folder, dict):
                for f_k, f_v in folder.items():
                    new_folders.append({f_k: _find_feed_in_folders(f_v)})

        return new_folders
        
    user_sub_folders_object = UserSubscriptionFolders.objects.get(user=request.user)
    user_sub_folders = json.decode(user_sub_folders_object.folders)
    user_sub_folders = _find_feed_in_folders(user_sub_folders)
    user_sub_folders_object.folders = json.encode(user_sub_folders)
    user_sub_folders_object.save()
    
    return dict(code=1)
    
@login_required
def add_feature(request):
    if not request.user.is_staff:
        return HttpResponseForbidden()

    code = -1    
    form = FeatureForm(request.POST)
    
    if form.is_valid():
        form.save()
        code = 1
        return HttpResponseRedirect(reverse('index'))
    
    return dict(code=code)
    
@json.json_view
def load_features(request):
    page = int(request.POST.get('page', 0))
    logging.info(" ---> [%s] Browse features: Page #%s" % (request.user, page+1))
    features = Feature.objects.all()[page*3:(page+1)*3+1].values()
    features = [{'description': f['description'], 'date': f['date'].strftime("%b %d, %Y")} for f in features]
    return features

@json.json_view
def save_feed_order(request):
    folders = request.POST.get('folders')
    if folders:
        # Test that folders can be JSON decoded
        folders_list = json.decode(folders)
        assert folders_list is not None
        logging.info(" ---> [%s] Feed re-ordering: %s folders/feeds" % (request.user, len(folders_list)))
        user_sub_folders = UserSubscriptionFolders.objects.get(user=request.user)
        user_sub_folders.folders = folders
        user_sub_folders.save()
    
    return {}

@json.json_view
def get_feeds_trainer(request):
    classifiers = []
    
    usersubs = UserSubscription.objects.filter(user=request.user).select_related('feed')\
                                       .order_by('-feed__stories_last_month')
                
    for us in usersubs:
        if not us.is_trained and us.feed.stories_last_month > 0:
            classifier = dict()
            classifier['classifiers'] = get_classifiers_for_user(request.user, us.feed.pk)
            classifier['feed_id'] = us.feed.pk
            classifier['stories_last_month'] = us.feed.stories_last_month
            classifier['feed_tags'] = json.decode(us.feed.popular_tags) if us.feed.popular_tags else []
            classifier['feed_authors'] = json.decode(us.feed.popular_authors) if us.feed.popular_authors else []
            classifiers.append(classifier)
    
    logging.info(" ---> [%s] Loading Trainer: %s feeds" % (request.user, len(classifiers)))
    
    return classifiers
    
@login_required
def login_as(request):
    if not request.user.is_staff:
        assert False
        return HttpResponseForbidden()
    username = request.GET['user']
    user = get_object_or_404(User, username=username)
    user.backend = settings.AUTHENTICATION_BACKENDS[0]
    login_user(request, user)
    return HttpResponseRedirect(reverse('index'))

def iframe_buster(request):
    return HttpResponse(status=204)<|MERGE_RESOLUTION|>--- conflicted
+++ resolved
@@ -353,11 +353,7 @@
     logging.info(" ---> [%s] Marking feed as read: %s" % (request.user, feed,))
     MUserStory.objects(user_id=request.user.pk, feed_id=feed_id).delete()
     return dict(code=code)
-<<<<<<< HEAD
-    
-=======
-        
->>>>>>> fc16a1b8
+
 def _parse_user_info(user):
     return {
         'user_info': {
