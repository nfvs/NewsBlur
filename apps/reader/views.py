import datetime
import time
import boto
import redis
from django.shortcuts import get_object_or_404
from django.contrib.auth.decorators import login_required
from django.template.loader import render_to_string
from django.db import IntegrityError
from django.views.decorators.cache import never_cache
from django.core.urlresolvers import reverse
from django.contrib.auth import login as login_user
from django.contrib.auth import logout as logout_user
from django.contrib.auth.models import User
from django.http import HttpResponse, HttpResponseRedirect, HttpResponseForbidden, Http404
from django.conf import settings
from django.core.mail import mail_admins
from django.core.validators import email_re
from django.core.mail import EmailMultiAlternatives
from django.contrib.sites.models import Site
from mongoengine.queryset import OperationError
from apps.recommendations.models import RecommendedFeed
from apps.analyzer.models import MClassifierTitle, MClassifierAuthor, MClassifierFeed, MClassifierTag
from apps.analyzer.models import apply_classifier_titles, apply_classifier_feeds
from apps.analyzer.models import apply_classifier_authors, apply_classifier_tags
from apps.analyzer.models import get_classifiers_for_user, sort_classifiers_by_feed
from apps.profile.models import Profile
from apps.reader.models import UserSubscription, UserSubscriptionFolders, MUserStory, Feature
from apps.reader.forms import SignupForm, LoginForm, FeatureForm
from apps.rss_feeds.models import MFeedIcon
from apps.statistics.models import MStatistics
try:
    from apps.rss_feeds.models import Feed, MFeedPage, DuplicateFeed, MStory, MStarredStory, FeedLoadtime
except:
    pass
from apps.social.models import MSharedStory, MSocialProfile, MSocialServices
from apps.social.models import MSocialSubscription, MActivity
from apps.social.views import load_social_page
from utils import json_functions as json
from utils.user_functions import get_user, ajax_login_required
from utils.feed_functions import relative_timesince
from utils.story_functions import format_story_link_date__short
from utils.story_functions import format_story_link_date__long
from utils.story_functions import strip_tags
from utils import log as logging
from utils.view_functions import get_argument_or_404, render_to, is_true
from utils.ratelimit import ratelimit
from vendor.timezones.utilities import localtime_for_timezone

SINGLE_DAY = 60*60*24

@never_cache
@render_to('reader/feeds.xhtml')
def index(request, **kwargs):
    if request.method == "GET" and request.subdomain and request.subdomain not in ['dev', 'app02', 'www']:
        username = request.subdomain
        try:
            if '.' in username:
                username = username.split('.')[0]
            user = User.objects.get(username__iexact=username)
        except User.DoesNotExist:
            return HttpResponseRedirect('http://%s%s' % (
                Site.objects.get_current().domain.replace('www', 'dev'),
                reverse('index')))
        return load_social_page(request, user_id=user.pk, username=request.subdomain, **kwargs)

    # XXX TODO: Remove me on launch.
    # if request.method == "GET" and request.user.is_anonymous() and not request.REQUEST.get('letmein'):
    #     return {}, 'reader/social_signup.xhtml'
        
    if request.method == "POST":
        if request.POST.get('submit') == 'login':
            login_form  = LoginForm(request.POST, prefix='login')
            signup_form = SignupForm(prefix='signup')
        else:
            login_form  = LoginForm(prefix='login')
            signup_form = SignupForm(request.POST, prefix='signup')
    else:
        login_form  = LoginForm(prefix='login')
        signup_form = SignupForm(prefix='signup')
    
    user              = get_user(request)
    authed            = request.user.is_authenticated()
    feed_count        = UserSubscription.objects.filter(user=request.user).count() if authed else 0
    active_count      = UserSubscription.objects.filter(user=request.user, active=True).count() if authed else 0
    train_count       = UserSubscription.objects.filter(user=request.user, active=True, is_trained=False,
                                                        feed__stories_last_month__gte=1).count() if authed else 0
    recommended_feeds = RecommendedFeed.objects.filter(is_public=True,
                                                       approved_date__lte=datetime.datetime.now())\
                                                       .select_related('feed')[:2]
    unmoderated_feeds = RecommendedFeed.objects.filter(is_public=False,
                                                       declined_date__isnull=True).select_related('feed')[:2]
    statistics        = MStatistics.all()
    user_statistics   = MSocialProfile.user_statistics(user)

    start_import_from_google_reader = request.session.get('import_from_google_reader', False)
    if start_import_from_google_reader:
        del request.session['import_from_google_reader']
    
    return {
        'user_profile'      : hasattr(user, 'profile') and user.profile,
        'login_form'        : login_form,
        'signup_form'       : signup_form,
        'feed_count'        : feed_count,
        'active_count'      : active_count,
        'train_count'       : active_count - train_count,
        'account_images'    : range(1, 4),
        'recommended_feeds' : recommended_feeds,
        'unmoderated_feeds' : unmoderated_feeds,
        'statistics'        : statistics,
        'user_statistics'   : user_statistics,
        'start_import_from_google_reader': start_import_from_google_reader,
    }

@never_cache
def login(request):
    code = -1
    message = ""
    if request.method == "POST":
        form = LoginForm(request.POST, prefix='login')
        if form.is_valid():
            login_user(request, form.get_user())
            if request.POST.get('api'):
                logging.user(form.get_user(), "~FG~BB~SKiPhone Login~FW")
                code = 1
            else:
                logging.user(form.get_user(), "~FG~BBLogin~FW")
                return HttpResponseRedirect(reverse('index'))
        else:
            message = form.errors.items()[0][1][0]

    if request.POST.get('api'):
        return HttpResponse(json.encode(dict(code=code, message=message)), mimetype='application/json')
    else:
        return index(request)
    
@never_cache
def signup(request):
    if request.method == "POST":
        form = SignupForm(prefix='signup', data=request.POST)
        if form.is_valid():
            new_user = form.save()
            login_user(request, new_user)
            logging.user(new_user, "~FG~SB~BBNEW SIGNUP~FW")
            return HttpResponseRedirect(reverse('index'))

    return index(request)
        
@never_cache
def logout(request):
    logging.user(request, "~FG~BBLogout~FW")
    logout_user(request)
    
    if request.GET.get('api'):
        return HttpResponse(json.encode(dict(code=1)), mimetype='application/json')
    else:
        return HttpResponseRedirect(reverse('index'))

def autologin(request, username, secret):
    next = request.GET.get('next', '')
    
    if not username or not secret:
        return HttpResponseForbidden()
    
    profile = Profile.objects.filter(user__username=username, secret_token=secret)
    if not profile:
        return HttpResponseForbidden()

    user = profile[0].user
    user.backend = settings.AUTHENTICATION_BACKENDS[0]
    login_user(request, user)
    logging.user(user, "~FG~BB~SKAuto-Login. Next stop: %s~FW" % (next if next else 'Homepage',))
    
    if next:
        next = '?next=' + next
        
    return HttpResponseRedirect(reverse('index') + next)
    
@ratelimit(minutes=1, requests=12)
@never_cache
@json.json_view
def load_feeds(request):
    user             = get_user(request)
    feeds            = {}
    include_favicons = request.REQUEST.get('include_favicons', False)
    flat             = request.REQUEST.get('flat', False)
    update_counts    = request.REQUEST.get('update_counts', False)
    version          = int(request.REQUEST.get('v', 1))
    
    if include_favicons == 'false': include_favicons = False
    if update_counts == 'false': update_counts = False
    if flat == 'false': flat = False
    
    if flat: return load_feeds_flat(request)
    
    try:
        folders = UserSubscriptionFolders.objects.get(user=user)
    except UserSubscriptionFolders.DoesNotExist:
        data = dict(feeds=[], folders=[])
        return data
    except UserSubscriptionFolders.MultipleObjectsReturned:
        UserSubscriptionFolders.objects.filter(user=user)[1:].delete()
        folders = UserSubscriptionFolders.objects.get(user=user)
    
    user_subs = UserSubscription.objects.select_related('feed').filter(user=user)
    
    for sub in user_subs:
        pk = sub.feed_id
        if update_counts:
            sub.calculate_feed_scores(silent=True)
        feeds[pk] = sub.canonical(include_favicon=include_favicons)
        if not sub.feed.active and not sub.feed.has_feed_exception and not sub.feed.has_page_exception:
            sub.feed.count_subscribers()
            sub.feed.schedule_feed_fetch_immediately()
        if sub.active and sub.feed.active_subscribers <= 0:
            sub.feed.count_subscribers()
            sub.feed.schedule_feed_fetch_immediately()
            
    starred_count = MStarredStory.objects(user_id=user.pk).count()
    
    social_params = {
        'user_id': user.pk,
        'include_favicon': include_favicons,
        'update_counts': update_counts,
    }
    social_feeds = MSocialSubscription.feeds(**social_params)
    social_profile = MSocialProfile.profile(user.pk)
    social_services = MSocialServices.profile(user.pk)
    
    user.profile.dashboard_date = datetime.datetime.now()
    user.profile.save()
    
    data = {
        'feeds': feeds.values() if version == 2 else feeds,
        'social_feeds': social_feeds,
        'social_profile': social_profile,
        'social_services': social_services,
        'folders': json.decode(folders.folders),
        'starred_count': starred_count,
    }
    return data

@json.json_view
def load_feed_favicons(request):
    user = get_user(request)
    feed_ids = request.REQUEST.getlist('feed_ids')
    
    if not feed_ids:
        user_subs = UserSubscription.objects.select_related('feed').filter(user=user, active=True)
        feed_ids  = [sub['feed__pk'] for sub in user_subs.values('feed__pk')]

    feed_icons = dict([(i.feed_id, i.data) for i in MFeedIcon.objects(feed_id__in=feed_ids)])
        
    return feed_icons

def load_feeds_flat(request):
    user = request.user
    include_favicons = request.REQUEST.get('include_favicons', False)
    update_counts    = request.REQUEST.get('update_counts', False)
    
    feeds = {}
    iphone_version = "1.2"
    
    if include_favicons == 'false': include_favicons = False
    if update_counts == 'false': update_counts = False
    
    if not user.is_authenticated():
        return HttpResponseForbidden()
    
    try:
        folders = UserSubscriptionFolders.objects.get(user=user)
    except UserSubscriptionFolders.DoesNotExist:
        data = dict(folders=[], iphone_version=iphone_version)
        return data
        
    user_subs = UserSubscription.objects.select_related('feed').filter(user=user, active=True)

    for sub in user_subs:
        if sub.needs_unread_recalc:
            sub.calculate_feed_scores(silent=True)
        feeds[sub.feed_id] = sub.canonical(include_favicon=include_favicons)
    
    folders = json.decode(folders.folders)
    flat_folders = {" ": []}
    
    def make_feeds_folder(items, parent_folder="", depth=0):
        for item in items:
            if isinstance(item, int) and item in feeds:
                if not parent_folder:
                    parent_folder = ' '
                if parent_folder in flat_folders:
                    flat_folders[parent_folder].append(item)
                else:
                    flat_folders[parent_folder] = [item]
            elif isinstance(item, dict):
                for folder_name in item:
                    folder = item[folder_name]
                    flat_folder_name = "%s%s%s" % (
                        parent_folder if parent_folder and parent_folder != ' ' else "",
                        " - " if parent_folder and parent_folder != ' ' else "",
                        folder_name
                    )
                    flat_folders[flat_folder_name] = []
                    make_feeds_folder(folder, flat_folder_name, depth+1)
        
    make_feeds_folder(folders)
    
    social_params = {
        'user_id': user.pk,
        'include_favicon': include_favicons,
        'update_counts': update_counts,
    }
    social_feeds = MSocialSubscription.feeds(**social_params)
    social_profile = MSocialProfile.profile(user.pk)
    
    data = {
        "flat_folders": flat_folders, 
        "feeds": feeds,
        "social_feeds": social_feeds,
        "social_profile": social_profile,
        "user": user.username,
        "user_profile": user.profile,
        "iphone_version": iphone_version,
    }
    return data

@ratelimit(minutes=1, requests=20)
@never_cache
@json.json_view
def refresh_feeds(request):
    user = get_user(request)
    feed_ids = request.REQUEST.getlist('feed_id')
    check_fetch_status = request.REQUEST.get('check_fetch_status')
    favicons_fetching = request.REQUEST.getlist('favicons_fetching')
    
    social_feed_ids = [feed_id for feed_id in feed_ids if 'social:' in feed_id]
    feed_ids = list(set(feed_ids) - set(social_feed_ids))
    
    feeds = {}
    if feed_ids or (not social_feed_ids and not feed_ids):
        feeds = UserSubscription.feeds_with_updated_counts(user, feed_ids=feed_ids, 
                                                           check_fetch_status=check_fetch_status)
    social_feeds = {}
    if social_feed_ids or (not social_feed_ids and not feed_ids):
        social_feeds = MSocialSubscription.feeds_with_updated_counts(user, social_feed_ids=social_feed_ids)
    
    favicons_fetching = [int(f) for f in favicons_fetching if f]
    feed_icons = dict([(i.feed_id, i) for i in MFeedIcon.objects(feed_id__in=favicons_fetching)])
    
    for feed_id, feed in feeds.items():
        if feed_id in favicons_fetching and feed_id in feed_icons:
            feeds[feed_id]['favicon'] = feed_icons[feed_id].data
            feeds[feed_id]['favicon_color'] = feed_icons[feed_id].color
            feeds[feed_id]['favicon_fetching'] = feed.get('favicon_fetching')

    user_subs = UserSubscription.objects.select_related('feed').filter(user=user, active=True)
    sub_feed_ids = [s.feed_id for s in user_subs]

    if favicons_fetching:
        moved_feed_ids = [f for f in favicons_fetching if f not in sub_feed_ids]
        for moved_feed_id in moved_feed_ids:
            duplicate_feeds = DuplicateFeed.objects.filter(duplicate_feed_id=moved_feed_id)

            if duplicate_feeds and duplicate_feeds[0].feed.pk in feeds:
                feeds[moved_feed_id] = feeds[duplicate_feeds[0].feed_id]
                feeds[moved_feed_id]['dupe_feed_id'] = duplicate_feeds[0].feed_id
    
    if check_fetch_status:
        missing_feed_ids = list(set(feed_ids) - set(sub_feed_ids))
        if missing_feed_ids:
            duplicate_feeds = DuplicateFeed.objects.filter(duplicate_feed_id__in=missing_feed_ids)
            for duplicate_feed in duplicate_feeds:
                feeds[duplicate_feed.duplicate_feed_id] = {'id': duplicate_feed.feed_id}

    if settings.DEBUG or check_fetch_status:
        logging.user(request, "~FBRefreshing %s feeds (%s/%s)" % (
            len(feeds.keys()), check_fetch_status, len(favicons_fetching)))
        
    return {'feeds': feeds, 'social_feeds': social_feeds}

def refresh_feed(request, feed_id):
    user = get_user(request)
    feed = get_object_or_404(Feed, pk=feed_id)
    
    feed = feed.update(force=True, compute_scores=False)
    usersub = UserSubscription.objects.get(user=user, feed=feed)
    usersub.calculate_feed_scores(silent=False)

    return load_single_feed(request, feed_id)
    
@never_cache
@json.json_view
def load_single_feed(request, feed_id):
    start        = time.time()
    user         = get_user(request)
    offset       = int(request.REQUEST.get('offset', 0))
    limit        = int(request.REQUEST.get('limit', 6))
    page         = int(request.REQUEST.get('page', 1))
    order        = request.REQUEST.get('order', 'newest')
    read_filter  = request.REQUEST.get('read_filter', 'all')
    dupe_feed_id = None
    userstories_db = None
    user_profiles = {}
    now = localtime_for_timezone(datetime.datetime.now(), user.profile.timezone)
    if page: offset = limit * (page-1)
    if not feed_id: raise Http404

    feed_address = request.REQUEST.get('feed_address')
    feed = Feed.get_by_id(feed_id, feed_address=feed_address)
    if not feed:
        raise Http404
    
    try:
<<<<<<< HEAD
        usersub = UserSubscription.objects.get(user=user, feed=feed)
    except UserSubscription.DoesNotExist:
        usersub = None
    
    if usersub and (read_filter == 'unread' or order == 'oldest'):
        story_ids = usersub.get_stories(order=order, read_filter=read_filter, offset=offset, limit=limit)
        story_date_order = "%sstory_date" % ('' if order == 'oldest' else '-')
        mstories = MStory.objects(id__in=story_ids).order_by(story_date_order)
        stories = Feed.format_stories(mstories)
    else:
        stories = feed.get_stories(offset, limit)
=======
        feed = Feed.objects.get(id=feed_id)
    except Feed.DoesNotExist:
        feed_address = request.REQUEST.get('feed_address')
        dupe_feed = DuplicateFeed.objects.filter(duplicate_address=feed_address)
        if dupe_feed:
            feed = dupe_feed[0].feed
            dupe_feed_id = feed_id
        else:
            raise Http404
        
    stories = feed.get_stories(offset, limit)
    
    checkpoint1 = time.time()
    
>>>>>>> 87bd0781
    try:
        stories, user_profiles = MSharedStory.stories_with_comments_and_profiles(stories, user.pk)
    except redis.ConnectionError:
        logging.user(request, "~BR~FK~SBRedis is unavailable for shared stories.")

    checkpoint2 = time.time()
    
    # Get intelligence classifier for user
    
    classifier_feeds   = list(MClassifierFeed.objects(user_id=user.pk, feed_id=feed_id, social_user_id=0))
    classifier_authors = list(MClassifierAuthor.objects(user_id=user.pk, feed_id=feed_id))
    classifier_titles  = list(MClassifierTitle.objects(user_id=user.pk, feed_id=feed_id))
    classifier_tags    = list(MClassifierTag.objects(user_id=user.pk, feed_id=feed_id))
    classifiers = get_classifiers_for_user(user, feed_id=feed_id, 
                                           classifier_feeds=classifier_feeds, 
                                           classifier_authors=classifier_authors, 
                                           classifier_titles=classifier_titles,
                                           classifier_tags=classifier_tags)
    checkpoint3 = time.time()
    
    userstories = []
    if stories:
        story_ids = [story['id'] for story in stories]
        userstories_db = MUserStory.objects(user_id=user.pk,
                                            feed_id=feed.pk,
                                            story_id__in=story_ids
                                            ).only('story_id').hint([('user_id', 1), ('feed_id', 1), ('story_id', 1)])
        starred_stories = MStarredStory.objects(user_id=user.pk, 
                                                story_feed_id=feed.pk, 
                                                story_guid__in=story_ids).only('story_guid', 'starred_date')
        shared_stories = MSharedStory.objects(user_id=user.pk, 
                                              story_feed_id=feed_id, 
                                              story_guid__in=story_ids)\
                                     .only('story_guid', 'shared_date', 'comments')
        starred_stories = dict([(story.story_guid, story.starred_date) for story in starred_stories])
        shared_stories = dict([(story.story_guid, dict(shared_date=story.shared_date, comments=story.comments))
                               for story in shared_stories])
        userstories = set(us.story_id for us in userstories_db)
            
    checkpoint4 = time.time()
    
    for story in stories:
        story_date = localtime_for_timezone(story['story_date'], user.profile.timezone)
        story['short_parsed_date'] = format_story_link_date__short(story_date, now)
        story['long_parsed_date'] = format_story_link_date__long(story_date, now)
        if usersub:
            if story['id'] in userstories:
                story['read_status'] = 1
            elif not story.get('read_status') and story['story_date'] < usersub.mark_read_date:
                story['read_status'] = 1
            elif not story.get('read_status') and story['story_date'] > usersub.last_read_date:
                story['read_status'] = 0
            if story['id'] in starred_stories:
                story['starred'] = True
                starred_date = localtime_for_timezone(starred_stories[story['id']], user.profile.timezone)
                story['starred_date'] = format_story_link_date__long(starred_date, now)
            if story['id'] in shared_stories:
                story['shared'] = True
                shared_date = localtime_for_timezone(shared_stories[story['id']]['shared_date'], user.profile.timezone)
                story['shared_date'] = format_story_link_date__long(shared_date, now)
                story['shared_comments'] = strip_tags(shared_stories[story['id']]['comments'])
        else:
            story['read_status'] = 1
        story['intelligence'] = {
            'feed': apply_classifier_feeds(classifier_feeds, feed),
            'author': apply_classifier_authors(classifier_authors, story),
            'tags': apply_classifier_tags(classifier_tags, story),
            'title': apply_classifier_titles(classifier_titles, story),
        }
    
    # Intelligence
    feed_tags = json.decode(feed.data.popular_tags) if feed.data.popular_tags else []
    feed_authors = json.decode(feed.data.popular_authors) if feed.data.popular_authors else []
    
    if usersub:
        usersub.feed_opens += 1
        usersub.save()
    diff1 = checkpoint1-start
    diff2 = checkpoint2-start
    diff3 = checkpoint3-start
    diff4 = checkpoint4-start
    timediff = time.time()-start
    last_update = relative_timesince(feed.last_update)
    time_breakdown = ("~SN~FR(~SB%.4s/%.4s/%.4s/%.4s(%s)~SN)" % (
        diff1, diff2, diff3, diff4, userstories_db and userstories_db.count() or '~SN0~SB')
        if timediff > 0.50 else "")
    logging.user(request, "~FYLoading feed: ~SB%s%s %s" % (
        feed.feed_title[:22], ('~SN/p%s' % page) if page > 1 else '', time_breakdown))
    FeedLoadtime.objects.create(feed=feed, loadtime=timediff)
    
    data = dict(stories=stories, 
                user_profiles=user_profiles,
                feed_tags=feed_tags, 
                feed_authors=feed_authors, 
                classifiers=classifiers,
                last_update=last_update,
                feed_id=feed.pk,
                elapsed_time=round(float(timediff), 2))
    
    if dupe_feed_id: data['dupe_feed_id'] = dupe_feed_id
    if not usersub:
        data.update(feed.canonical())
        
    return data

def load_feed_page(request, feed_id):
    if not feed_id:
        raise Http404
        
    data = MFeedPage.get_data(feed_id=feed_id)

    if not data:
        data = "Fetching feed..."
    
    return HttpResponse(data, mimetype="text/html; charset=utf-8")
    
@json.json_view
def load_starred_stories(request):
    user   = get_user(request)
    offset = int(request.REQUEST.get('offset', 0))
    limit  = int(request.REQUEST.get('limit', 10))
    page   = int(request.REQUEST.get('page', 0))
    now    = localtime_for_timezone(datetime.datetime.now(), user.profile.timezone)
    if page: offset = limit * (page - 1)
        
    mstories       = MStarredStory.objects(user_id=user.pk).order_by('-starred_date')[offset:offset+limit]
    stories        = Feed.format_stories(mstories)
    story_feed_ids = list(set(s['story_feed_id'] for s in stories))
    usersub_ids    = UserSubscription.objects.filter(user__pk=user.pk, feed__pk__in=story_feed_ids).values('feed__pk')
    usersub_ids    = [us['feed__pk'] for us in usersub_ids]
    unsub_feed_ids = list(set(story_feed_ids).difference(set(usersub_ids)))
    unsub_feeds    = Feed.objects.filter(pk__in=unsub_feed_ids)
    unsub_feeds    = dict((feed.pk, feed.canonical(include_favicon=False)) for feed in unsub_feeds)

    for story in stories:
        story_date                 = localtime_for_timezone(story['story_date'], user.profile.timezone)
        story['short_parsed_date'] = format_story_link_date__short(story_date, now)
        story['long_parsed_date']  = format_story_link_date__long(story_date, now)
        starred_date               = localtime_for_timezone(story['starred_date'], user.profile.timezone)
        story['starred_date']      = format_story_link_date__long(starred_date, now)
        story['read_status']       = 1
        story['starred']           = True
        story['intelligence']      = {
            'feed':   0,
            'author': 0,
            'tags':   0,
            'title':  0,
        }
    
    logging.user(request, "~FCLoading starred stories: ~SB%s stories" % (len(stories)))
    
    return dict(stories=stories, feeds=unsub_feeds)

@json.json_view
def load_river_stories(request):
    limit             = 12
    start             = time.time()
    user              = get_user(request)
    feed_ids          = [int(feed_id) for feed_id in request.REQUEST.getlist('feeds') if feed_id]
    original_feed_ids = list(feed_ids)
    page              = int(request.REQUEST.get('page', 1))
    order             = request.REQUEST.get('order', 'newest')
    read_filter       = request.REQUEST.get('read_filter', 'unread')
    now               = localtime_for_timezone(datetime.datetime.now(), user.profile.timezone)

    if not feed_ids: 
        logging.user(request, "~FCLoading empty river stories: page %s" % (page))
        return dict(stories=[])
    
    offset = (page-1) * limit
    limit = page * limit - 1
    
    story_ids = UserSubscription.feed_stories(user.pk, feed_ids, offset=offset, limit=limit,
                                              order=order, read_filter=read_filter)
    story_date_order = "%sstory_date" % ('' if order == 'oldest' else '-')
    mstories = MStory.objects(id__in=story_ids).order_by(story_date_order)
    stories = Feed.format_stories(mstories)
    found_feed_ids = list(set([story['story_feed_id'] for story in stories]))
    
    # Find starred stories
    if found_feed_ids:
        starred_stories = MStarredStory.objects(
            user_id=user.pk,
            story_feed_id__in=found_feed_ids
        ).only('story_guid', 'starred_date')
        starred_stories = dict([(story.story_guid, story.starred_date) 
                                for story in starred_stories])
    else:
        starred_stories = {}
    
    # Intelligence classifiers for all feeds involved
    if found_feed_ids:
        classifier_feeds = list(MClassifierFeed.objects(user_id=user.pk,
                                                   feed_id__in=found_feed_ids))
        classifier_authors = list(MClassifierAuthor.objects(user_id=user.pk, 
                                                       feed_id__in=found_feed_ids))
        classifier_titles = list(MClassifierTitle.objects(user_id=user.pk, 
                                                     feed_id__in=found_feed_ids))
        classifier_tags = list(MClassifierTag.objects(user_id=user.pk, 
                                                 feed_id__in=found_feed_ids))
    else:
        classifier_feeds = []
        classifier_authors = []
        classifier_titles = []
        classifier_tags = []
    classifiers = sort_classifiers_by_feed(user=user, feed_ids=found_feed_ids,
                                           classifier_feeds=classifier_feeds,
                                           classifier_authors=classifier_authors,
                                           classifier_titles=classifier_titles,
                                           classifier_tags=classifier_tags)
    
    # Just need to format stories
    for story in stories:
        story['read_status'] = 0
        story_date = localtime_for_timezone(story['story_date'], user.profile.timezone)
        story['short_parsed_date'] = format_story_link_date__short(story_date, now)
        story['long_parsed_date']  = format_story_link_date__long(story_date, now)
        if story['id'] in starred_stories:
            story['starred'] = True
            starred_date = localtime_for_timezone(starred_stories[story['id']], user.profile.timezone)
            story['starred_date'] = format_story_link_date__long(starred_date, now)
        story['intelligence'] = {
            'feed':   apply_classifier_feeds(classifier_feeds, story['story_feed_id']),
            'author': apply_classifier_authors(classifier_authors, story),
            'tags':   apply_classifier_tags(classifier_tags, story),
            'title':  apply_classifier_titles(classifier_titles, story),
        }

    diff = time.time() - start
    timediff = round(float(diff), 2)
    logging.user(request, "~FYLoading ~FCriver stories~FY: ~SBp%s~SN (%s/%s "
                               "stories, ~SN%s/%s/%s feeds)" % 
                               (page, len(stories), len(mstories), len(found_feed_ids), 
                               len(feed_ids), len(original_feed_ids)))
    
    return dict(stories=stories, classifiers=classifiers, elapsed_time=timediff)
    
    
@ajax_login_required
@json.json_view
def mark_all_as_read(request):
    code = 1
    days = int(request.POST.get('days', 0))
    
    feeds = UserSubscription.objects.filter(user=request.user)
    for sub in feeds:
        if days == 0:
            sub.mark_feed_read()
        else:
            read_date = datetime.datetime.utcnow() - datetime.timedelta(days=days)
            if sub.mark_read_date < read_date:
                sub.needs_unread_recalc = True
                sub.mark_read_date = read_date
                sub.save()
    
    logging.user(request, "~FMMarking all as read: ~SB%s days" % (days,))
    return dict(code=code)
    
@ajax_login_required
@json.json_view
def mark_story_as_read(request):
    story_ids = request.REQUEST.getlist('story_id')
    feed_id = int(get_argument_or_404(request, 'feed_id'))
    
    try:
        usersub = UserSubscription.objects.select_related('feed').get(user=request.user, feed=feed_id)
    except Feed.DoesNotExist:
        duplicate_feed = DuplicateFeed.objects.filter(duplicate_feed_id=feed_id)
        if duplicate_feed:
            feed_id = duplicate_feed[0].feed_id
            try:
                usersub = UserSubscription.objects.get(user=request.user, 
                                                       feed=duplicate_feed[0].feed)
            except (Feed.DoesNotExist):
                return dict(code=-1, errors=["No feed exists for feed_id %d." % feed_id])
        else:
            return dict(code=-1, errors=["No feed exists for feed_id %d." % feed_id])
    except UserSubscription.DoesNotExist:
        usersub = None
        
    if usersub:
        data = usersub.mark_story_ids_as_read(story_ids, request=request)
    else:
        data = dict(code=-1, errors=["User is not subscribed to this feed."])

    return data
    
@ajax_login_required
@json.json_view
def mark_feed_stories_as_read(request):
    feeds_stories = request.REQUEST.get('feeds_stories', "{}")
    feeds_stories = json.decode(feeds_stories)
    for feed_id, story_ids in feeds_stories.items():
        feed_id = int(feed_id)
        try:
            usersub = UserSubscription.objects.select_related('feed').get(user=request.user, feed=feed_id)
            data = usersub.mark_story_ids_as_read(story_ids)
        except UserSubscription.DoesNotExist:
            return dict(code=-1, error="You are not subscribed to this feed_id: %d" % feed_id)
        except Feed.DoesNotExist:
            duplicate_feed = DuplicateFeed.objects.filter(duplicate_feed_id=feed_id)
            try:
                if not duplicate_feed: raise Feed.DoesNotExist
                usersub = UserSubscription.objects.get(user=request.user, 
                                                       feed=duplicate_feed[0].feed)
                data = usersub.mark_story_ids_as_read(story_ids)
            except (UserSubscription.DoesNotExist, Feed.DoesNotExist):
                return dict(code=-1, error="No feed exists for feed_id: %d" % feed_id)
    
    return data
    
@ajax_login_required
@json.json_view
def mark_social_stories_as_read(request):
    code = 1
    errors = []
    data = {}
    users_feeds_stories = request.REQUEST.get('users_feeds_stories', "{}")
    users_feeds_stories = json.decode(users_feeds_stories)

    for social_user_id, feeds in users_feeds_stories.items():
        for feed_id, story_ids in feeds.items():
            feed_id = int(feed_id)
            try:
                socialsub = MSocialSubscription.objects.get(user_id=request.user.pk, 
                                                            subscription_user_id=social_user_id)
                data = socialsub.mark_story_ids_as_read(story_ids, feed_id, request=request)
            except OperationError, e:
                code = -1
                errors.append("Already read story: %s" % e)
            except MSocialSubscription.DoesNotExist:
                code = -1
                errors.append("You are not subscribed to this social user_id: %s" % social_user_id)
            except Feed.DoesNotExist:
                duplicate_feed = DuplicateFeed.objects.filter(duplicate_feed_id=feed_id)
                if duplicate_feed:
                    try:
                        socialsub = MSocialSubscription.objects.get(user_id=request.user.pk,
                                                                    subscription_user_id=social_user_id)
                        data = socialsub.mark_story_ids_as_read(story_ids, duplicate_feed[0].feed.pk, request=request)
                    except (UserSubscription.DoesNotExist, Feed.DoesNotExist):
                        code = -1
                        errors.append("No feed exists for feed_id %d." % feed_id)
                else:
                    continue

    data.update(code=code, errors=errors)
    return data
    
@ajax_login_required
@json.json_view
def mark_story_as_unread(request):
    story_id = request.POST['story_id']
    feed_id = int(request.POST['feed_id'])
    
    try:
        usersub = UserSubscription.objects.select_related('feed').get(user=request.user, feed=feed_id)
        feed = usersub.feed
    except UserSubscription.DoesNotExist:
        usersub = None
        feed = Feed.objects.get(pk=feed_id)
        
    if usersub and not usersub.needs_unread_recalc:
        usersub.needs_unread_recalc = True
        usersub.save()
        
    data = dict(code=0, payload=dict(story_id=story_id))
    
    story = MStory.objects(story_feed_id=feed_id, story_guid=story_id)[0]
    
    if usersub and story.story_date < usersub.mark_read_date:
        # Story is outside the mark as read range, so invert all stories before.
        newer_stories = MStory.objects(story_feed_id=story.story_feed_id,
                                       story_date__gte=story.story_date,
                                       story_date__lte=usersub.mark_read_date
                                       ).only('story_guid')
        newer_stories = [s.story_guid for s in newer_stories]
        usersub.mark_read_date = story.story_date - datetime.timedelta(minutes=1)
        usersub.needs_unread_recalc = True
        usersub.save()
        
        # Mark stories as read only after the mark_read_date has been moved, otherwise
        # these would be ignored.
        data = usersub.mark_story_ids_as_read(newer_stories, request=request)
    
    social_subs = MSocialSubscription.mark_dirty_sharing_story(user_id=request.user.pk, 
                                                               story_feed_id=feed_id, 
                                                               story_guid_hash=story.guid_hash)
    dirty_count = social_subs and social_subs.count()
    dirty_count = ("(%s social_subs)" % dirty_count) if dirty_count else ""
    
    try:
        m = MUserStory.objects.get(user_id=request.user.pk, feed_id=feed_id, story_id=story_id)
        m.delete()
    except MUserStory.DoesNotExist:
        logging.user(request, "~BY~SB~FRCouldn't find read story to mark as unread.")
    
    logging.user(request, "~FY~SBUnread~SN story in feed: %s %s" % (feed, dirty_count))
    
    return data
    
@ajax_login_required
@json.json_view
def mark_feed_as_read(request):
    feed_ids = request.REQUEST.getlist('feed_id')
    multiple = len(feed_ids) > 1
    code = 1
    
    for feed_id in feed_ids:
        if 'social:' in feed_id:
            user_id = int(feed_id.replace('social:', ''))
            sub = MSocialSubscription.objects.get(user_id=request.user.pk, subscription_user_id=user_id)
            if not multiple:
                sub_user = User.objects.get(pk=sub.subscription_user_id)
                logging.user(request, "~FMMarking social feed as read: ~SB%s" % (sub_user.username,))
        else:
            try:
                feed = Feed.objects.get(id=feed_id)
                sub = UserSubscription.objects.get(feed=feed, user=request.user)
                if not multiple:
                    logging.user(request, "~FMMarking feed as read: ~SB%s" % (feed,))
            except (Feed.DoesNotExist, UserSubscription.DoesNotExist):
                continue

        if not sub:
            continue
        
        try:
            sub.mark_feed_read()
        except IntegrityError:
            code = -1
            
    if multiple:
        logging.user(request, "~FMMarking ~SB%s~SN feeds as read" % len(feed_ids))
        
    return dict(code=code)

def _parse_user_info(user):
    return {
        'user_info': {
            'is_anonymous': json.encode(user.is_anonymous()),
            'is_authenticated': json.encode(user.is_authenticated()),
            'username': json.encode(user.username if user.is_authenticated() else 'Anonymous')
        }
    }

@ajax_login_required
@json.json_view
def add_url(request):
    code = 0
    url = request.POST['url']
    auto_active = is_true(request.POST.get('auto_active', 1))
    
    if not url:
        code = -1
        message = 'Enter in the website address or the feed URL.'
    else:
        folder = request.POST.get('folder', '')
        code, message, _ = UserSubscription.add_subscription(user=request.user, feed_address=url, 
                                                             folder=folder, auto_active=auto_active)
    
    return dict(code=code, message=message)

@ajax_login_required
@json.json_view
def add_folder(request):
    folder = request.POST['folder']
    parent_folder = request.POST.get('parent_folder', '')

    logging.user(request, "~FRAdding Folder: ~SB%s (in %s)" % (folder, parent_folder))
    
    if folder:
        code = 1
        message = ""
        user_sub_folders_object, _ = UserSubscriptionFolders.objects.get_or_create(user=request.user)
        user_sub_folders_object.add_folder(parent_folder, folder)
    else:
        code = -1
        message = "Gotta write in a folder name."
        
    return dict(code=code, message=message)

@ajax_login_required
@json.json_view
def delete_feed(request):
    feed_id = int(request.POST['feed_id'])
    in_folder = request.POST.get('in_folder', '')
    if in_folder == ' ':
        in_folder = ""
    
    user_sub_folders = get_object_or_404(UserSubscriptionFolders, user=request.user)
    user_sub_folders.delete_feed(feed_id, in_folder)
    
    feed = Feed.objects.filter(pk=feed_id)
    if feed:
        feed[0].count_subscribers()
    
    return dict(code=1)

@ajax_login_required
@json.json_view
def delete_feed_by_url(request):
    message = ""
    code = 0
    url = request.POST['url']
    in_folder = request.POST.get('in_folder', '')
    if in_folder == ' ':
        in_folder = ""
    
    feed = Feed.get_feed_from_url(url, create=False)
    if feed:
        user_sub_folders = get_object_or_404(UserSubscriptionFolders, user=request.user)
        user_sub_folders.delete_feed(feed.pk, in_folder)
        code = 1
        feed = Feed.objects.filter(pk=feed.pk)
        if feed:
            feed[0].count_subscribers()
    else:
        code = -1
        message = "URL not found."
        
    return dict(code=code, message=message)
    
@ajax_login_required
@json.json_view
def delete_folder(request):
    folder_to_delete = request.POST.get('folder_name') or request.POST.get('folder_to_delete')
    in_folder = request.POST.get('in_folder', '')
    feed_ids_in_folder = [int(f) for f in request.REQUEST.getlist('feed_id') if f]
    
    # Works piss poor with duplicate folder titles, if they are both in the same folder.
    # Deletes all, but only in the same folder parent. But nobody should be doing that, right?
    user_sub_folders = get_object_or_404(UserSubscriptionFolders, user=request.user)
    user_sub_folders.delete_folder(folder_to_delete, in_folder, feed_ids_in_folder)

    return dict(code=1)
    
@ajax_login_required
@json.json_view
def rename_feed(request):
    feed = get_object_or_404(Feed, pk=int(request.POST['feed_id']))
    user_sub = UserSubscription.objects.get(user=request.user, feed=feed)
    feed_title = request.POST['feed_title']
    
    logging.user(request, "~FRRenaming feed '~SB%s~SN' to: ~SB%s" % (
                 feed.feed_title, feed_title))
                 
    user_sub.user_title = feed_title
    user_sub.save()
    
    return dict(code=1)
    
@ajax_login_required
@json.json_view
def rename_folder(request):
    folder_to_rename = request.POST.get('folder_name') or request.POST.get('folder_to_rename')
    new_folder_name = request.POST['new_folder_name']
    in_folder = request.POST.get('in_folder', '')
    code = 0
    
    # Works piss poor with duplicate folder titles, if they are both in the same folder.
    # renames all, but only in the same folder parent. But nobody should be doing that, right?
    if folder_to_rename and new_folder_name:
        user_sub_folders = get_object_or_404(UserSubscriptionFolders, user=request.user)
        user_sub_folders.rename_folder(folder_to_rename, new_folder_name, in_folder)
        code = 1
    else:
        code = -1
        
    return dict(code=code)
    
@ajax_login_required
@json.json_view
def move_feed_to_folder(request):
    feed_id = int(request.POST['feed_id'])
    in_folder = request.POST.get('in_folder', '')
    to_folder = request.POST.get('to_folder', '')

    user_sub_folders = get_object_or_404(UserSubscriptionFolders, user=request.user)
    user_sub_folders = user_sub_folders.move_feed_to_folder(feed_id, in_folder=in_folder, to_folder=to_folder)

    return dict(code=1, folders=json.decode(user_sub_folders.folders))
    
@ajax_login_required
@json.json_view
def move_folder_to_folder(request):
    folder_name = request.POST['folder_name']
    in_folder = request.POST.get('in_folder', '')
    to_folder = request.POST.get('to_folder', '')
    
    user_sub_folders = get_object_or_404(UserSubscriptionFolders, user=request.user)
    user_sub_folders = user_sub_folders.move_folder_to_folder(folder_name, in_folder=in_folder, to_folder=to_folder)

    return dict(code=1, folders=json.decode(user_sub_folders.folders))
    
@login_required
def add_feature(request):
    if not request.user.is_staff:
        return HttpResponseForbidden()

    code = -1    
    form = FeatureForm(request.POST)
    
    if form.is_valid():
        form.save()
        code = 1
        return HttpResponseRedirect(reverse('index'))
    
    return dict(code=code)
    
@json.json_view
def load_features(request):
    user = get_user(request)
    page = max(int(request.REQUEST.get('page', 0)), 0)
    logging.user(request, "~FBBrowse features: ~SBPage #%s" % (page+1))
    features = Feature.objects.all()[page*3:(page+1)*3+1].values()
    features = [{
        'description': f['description'], 
        'date': localtime_for_timezone(f['date'], user.profile.timezone).strftime("%b %d, %Y")
    } for f in features]
    return features

@ajax_login_required
@json.json_view
def save_feed_order(request):
    folders = request.POST.get('folders')
    if folders:
        # Test that folders can be JSON decoded
        folders_list = json.decode(folders)
        assert folders_list is not None
        logging.user(request, "~FBFeed re-ordering: ~SB%s folders/feeds" % (len(folders_list)))
        user_sub_folders = UserSubscriptionFolders.objects.get(user=request.user)
        user_sub_folders.folders = folders
        user_sub_folders.save()
    
    return {}

@json.json_view
def feeds_trainer(request):
    classifiers = []
    feed_id = request.REQUEST.get('feed_id')
    user = get_user(request)
    usersubs = UserSubscription.objects.filter(user=user, active=True)
    
    if feed_id:
        feed = get_object_or_404(Feed, pk=feed_id)
        usersubs = usersubs.filter(feed=feed)
    usersubs = usersubs.select_related('feed').order_by('-feed__stories_last_month')
                
    for us in usersubs:
        if (not us.is_trained and us.feed.stories_last_month > 0) or feed_id:
            classifier = dict()
            classifier['classifiers'] = get_classifiers_for_user(user, feed_id=us.feed.pk)
            classifier['feed_id'] = us.feed_id
            classifier['stories_last_month'] = us.feed.stories_last_month
            classifier['num_subscribers'] = us.feed.num_subscribers
            classifier['feed_tags'] = json.decode(us.feed.data.popular_tags) if us.feed.data.popular_tags else []
            classifier['feed_authors'] = json.decode(us.feed.data.popular_authors) if us.feed.data.popular_authors else []
            classifiers.append(classifier)
    
    user.profile.has_trained_intelligence = True
    user.profile.save()
    
    logging.user(user, "~FGLoading Trainer: ~SB%s feeds" % (len(classifiers)))
    
    return classifiers

@ajax_login_required
@json.json_view
def save_feed_chooser(request):
    approved_feeds = [int(feed_id) for feed_id in request.POST.getlist('approved_feeds') if feed_id][:64]
    activated = 0
    usersubs = UserSubscription.objects.filter(user=request.user)
    
    for sub in usersubs:
        try:
            if sub.feed_id in approved_feeds:
                activated += 1
                if not sub.active:
                    sub.active = True
                    sub.save()
                    sub.feed.count_subscribers()
            elif sub.active:
                sub.active = False
                sub.save()
        except Feed.DoesNotExist:
            pass
            
    
    logging.user(request, "~BB~FW~SBActivated standard account: ~FC%s~SN/~SB%s" % (
        activated, 
        usersubs.count()
    ))
    request.user.profile.queue_new_feeds()
    request.user.profile.refresh_stale_feeds(exclude_new=True)

    return {'activated': activated}

@ajax_login_required
def retrain_all_sites(request):
    for sub in UserSubscription.objects.filter(user=request.user):
        sub.is_trained = False
        sub.save()
        
    return feeds_trainer(request)
    
@login_required
def activate_premium_account(request):
    try:
        usersubs = UserSubscription.objects.select_related('feed').filter(user=request.user)
        for sub in usersubs:
            sub.active = True
            sub.save()
            if sub.feed.premium_subscribers <= 0:
                sub.feed.count_subscribers()
                sub.feed.schedule_feed_fetch_immediately()
    except Exception, e:
        subject = "Premium activation failed"
        message = "%s -- %s\n\n%s" % (request.user, usersubs, e)
        mail_admins(subject, message, fail_silently=True)
        
    request.user.profile.is_premium = True
    request.user.profile.save()
        
    return HttpResponseRedirect(reverse('index'))

@login_required
def login_as(request):
    if not request.user.is_staff:
        logging.user(request, "~SKNON-STAFF LOGGING IN AS ANOTHER USER!")
        assert False
        return HttpResponseForbidden()
    username = request.GET['user']
    user = get_object_or_404(User, username__iexact=username)
    user.backend = settings.AUTHENTICATION_BACKENDS[0]
    login_user(request, user)
    return HttpResponseRedirect(reverse('index'))
    
def iframe_buster(request):
    logging.user(request, "~FB~SBiFrame bust!")
    return HttpResponse(status=204)
    
@ajax_login_required
@json.json_view
def mark_story_as_starred(request):
    code     = 1
    feed_id  = int(request.POST['feed_id'])
    story_id = request.POST['story_id']
    
    story = MStory.objects(story_feed_id=feed_id, story_guid=story_id).limit(1)
    if story:
        story_db = dict([(k, v) for k, v in story[0]._data.items() 
                                if k is not None and v is not None])
        now = datetime.datetime.now()
        story_values = dict(user_id=request.user.pk, starred_date=now, **story_db)
        starred_story, created = MStarredStory.objects.get_or_create(
            story_guid=story_values.pop('story_guid'),
            user_id=story_values.pop('user_id'),
            defaults=story_values)
        if created:
            logging.user(request, "~FCStarring: ~SB%s" % (story[0].story_title[:50]))
            MActivity.new_starred_story(user_id=request.user.pk, 
                                        story_title=story[0].story_title, 
                                        story_feed_id=feed_id,
                                        story_id=starred_story.story_guid)
        else:
            logging.user(request, "~FC~BRAlready stared:~SN~FC ~SB%s" % (story[0].story_title[:50]))
    else:
        code = -1
    
    return {'code': code}
    
@ajax_login_required
@json.json_view
def mark_story_as_unstarred(request):
    code     = 1
    story_id = request.POST['story_id']

    starred_story = MStarredStory.objects(user_id=request.user.pk, story_guid=story_id)
    if starred_story:
        logging.user(request, "~FCUnstarring: ~SB%s" % (starred_story[0].story_title[:50]))
        starred_story.delete()
    else:
        code = -1
    
    return {'code': code}

@ajax_login_required
@json.json_view
def send_story_email(request):
    code       = 1
    message    = 'OK'
    story_id   = request.POST['story_id']
    feed_id    = request.POST['feed_id']
    to_addresses = request.POST.get('to', '').replace(',', ' ').replace('  ', ' ').split(' ')
    from_name  = request.POST['from_name']
    from_email = request.POST['from_email']
    comments   = request.POST['comments']
    comments   = comments[:2048] # Separated due to PyLint
    from_address = 'share@newsblur.com'

    if not to_addresses:
        code = -1
        message = 'Please provide at least one email address.'
    elif not all(email_re.match(to_address) for to_address in to_addresses):
        code = -1
        message = 'You need to send the email to a valid email address.'
    elif not email_re.match(from_email):
        code = -1
        message = 'You need to provide your email address.'
    elif not from_name:
        code = -1
        message = 'You need to provide your name.'
    else:
        story   = MStory.objects(story_feed_id=feed_id, story_guid=story_id)[0]
        story   = Feed.format_story(story, feed_id, text=True)
        feed    = Feed.objects.get(pk=story['story_feed_id'])
        text    = render_to_string('mail/email_story_text.xhtml', locals())
        html    = render_to_string('mail/email_story_html.xhtml', locals())
        subject = "%s is sharing a story with you: \"%s\"" % (from_name, story['story_title'])
        subject = subject.replace('\n', ' ')
        msg     = EmailMultiAlternatives(subject, text, 
                                         from_email='NewsBlur <%s>' % from_address,
                                         to=to_addresses, 
                                         cc=['%s <%s>' % (from_name, from_email)],
                                         headers={'Reply-To': '%s <%s>' % (from_name, from_email)})
        msg.attach_alternative(html, "text/html")
        try:
            msg.send()
        except boto.ses.connection.ResponseError, e:
            code = -1
            message = "Email error: %s" % str(e)
        logging.user(request, '~BMSharing story by email to %s recipient%s: ~FY~SB%s~SN~BM~FY/~SB%s' % 
                              (len(to_addresses), '' if len(to_addresses) == 1 else 's', 
                               story['story_title'][:50], feed.feed_title[:50]))
        
    return {'code': code, 'message': message}

@json.json_view
def load_tutorial(request):
    if request.REQUEST.get('finished'):
        logging.user(request, '~BY~FW~SBFinishing Tutorial')
        return {}
    else:
        newsblur_feed = Feed.objects.filter(feed_address__icontains='blog.newsblur.com').order_by('-pk')[0]
        logging.user(request, '~BY~FW~SBLoading Tutorial')
        return {
            'newsblur_feed': newsblur_feed.canonical()
        }<|MERGE_RESOLUTION|>--- conflicted
+++ resolved
@@ -410,7 +410,6 @@
         raise Http404
     
     try:
-<<<<<<< HEAD
         usersub = UserSubscription.objects.get(user=user, feed=feed)
     except UserSubscription.DoesNotExist:
         usersub = None
@@ -422,22 +421,9 @@
         stories = Feed.format_stories(mstories)
     else:
         stories = feed.get_stories(offset, limit)
-=======
-        feed = Feed.objects.get(id=feed_id)
-    except Feed.DoesNotExist:
-        feed_address = request.REQUEST.get('feed_address')
-        dupe_feed = DuplicateFeed.objects.filter(duplicate_address=feed_address)
-        if dupe_feed:
-            feed = dupe_feed[0].feed
-            dupe_feed_id = feed_id
-        else:
-            raise Http404
-        
-    stories = feed.get_stories(offset, limit)
     
     checkpoint1 = time.time()
     
->>>>>>> 87bd0781
     try:
         stories, user_profiles = MSharedStory.stories_with_comments_and_profiles(stories, user.pk)
     except redis.ConnectionError:
