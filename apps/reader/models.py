import datetime
import mongoengine as mongo
from utils import log as logging
from utils import json
from django.db import models
from django.conf import settings
from django.contrib.auth.models import User
from django.core.cache import cache
from apps.rss_feeds.models import Feed, Story, MStory
from apps.analyzer.models import MClassifierFeed, MClassifierAuthor, MClassifierTag, MClassifierTitle
from apps.analyzer.models import apply_classifier_titles, apply_classifier_feeds, apply_classifier_authors, apply_classifier_tags

class UserSubscription(models.Model):
    """
    A feed which a user has subscrubed to. Carries all of the cached information
    about the subscription, including unread counts of the three primary scores.
    
    Also has a dirty flag (needs_unread_recalc) which means that the unread counts
    are not accurate and need to be calculated with `self.calculate_feed_scores()`.
    """
    UNREAD_CUTOFF = datetime.datetime.utcnow() - datetime.timedelta(days=settings.DAYS_OF_UNREAD)
    user = models.ForeignKey(User, related_name='subscriptions')
    feed = models.ForeignKey(Feed, related_name='subscribers')
    active = models.BooleanField(default=False)
    last_read_date = models.DateTimeField(default=UNREAD_CUTOFF)
    mark_read_date = models.DateTimeField(default=UNREAD_CUTOFF)
    unread_count_neutral = models.IntegerField(default=0)
    unread_count_positive = models.IntegerField(default=0)
    unread_count_negative = models.IntegerField(default=0)
    unread_count_updated = models.DateTimeField(default=datetime.datetime.now)
    needs_unread_recalc = models.BooleanField(default=False)
    feed_opens = models.IntegerField(default=0)
    is_trained = models.BooleanField(default=False)

    def __unicode__(self):
        return '[' + self.feed.feed_title + '] '
        
    def mark_feed_read(self):
        now = datetime.datetime.utcnow()
        if MStory.objects(story_feed_id=self.feed.pk).first():
            latest_story_date = MStory.objects(story_feed_id=self.feed.pk).order_by('-story_date').only('story_date')[0]['story_date']\
                                + datetime.timedelta(minutes=1)
        else:
            latest_story_date = now
        self.last_read_date = latest_story_date
        self.mark_read_date = latest_story_date
        self.unread_count_negative = 0
        self.unread_count_positive = 0
        self.unread_count_neutral = 0
        self.unread_count_updated = latest_story_date
        self.needs_unread_recalc = False
        self.save()
    
    def calculate_feed_scores(self, silent=False, stories_db=None):
        UNREAD_CUTOFF = datetime.datetime.utcnow() - datetime.timedelta(days=settings.DAYS_OF_UNREAD)
        if self.user.profile.last_seen_on < UNREAD_CUTOFF:
            # if not silent:
            #     logging.info(' ---> [%s] SKIPPING Computing scores: %s (1 week+)' % (self.user, self.feed))
            return
        
        if not self.feed.fetched_once:
            if not silent:
                logging.info(' ---> [%s] NOT Computing scores: %s' % (self.user, self.feed))
            self.needs_unread_recalc = False
            self.save()
            return
<<<<<<< HEAD
=======
        now = datetime.datetime.utcnow()
>>>>>>> 6e3a1c1d
        if not silent:
            logging.info(' ---> [%s] Computing scores: %s' % (self.user, self.feed))
        feed_scores = dict(negative=0, neutral=0, positive=0)
        
        # Two weeks in age. If mark_read_date is older, mark old stories as read.
        date_delta = UNREAD_CUTOFF
        if date_delta < self.mark_read_date:
            date_delta = self.mark_read_date
        else:
            self.mark_read_date = date_delta
            
        read_stories = MUserStory.objects(user_id=self.user.pk,
                                          feed_id=self.feed.pk,
                                          read_date__gte=self.mark_read_date)
        # if not silent:
        #     logging.info(' ---> [%s]    Read stories: %s' % (self.user, datetime.datetime.now() - now))
        read_stories_ids = []
        for us in read_stories:
            if hasattr(us.story, 'story_guid') and isinstance(us.story.story_guid, unicode):
                read_stories_ids.append(us.story.story_guid)
            elif hasattr(us.story, 'id') and isinstance(us.story.id, unicode):
                read_stories_ids.append(us.story.id) # TODO: Remove me after migration from story.id->guid
        stories_db = stories_db or MStory.objects(story_feed_id=self.feed.pk,
                                                  story_date__gte=date_delta)
        # if not silent:
        #     logging.info(' ---> [%s]    MStory: %s' % (self.user, datetime.datetime.now() - now))
        unread_stories_db = []
        for story in stories_db:
            if story.story_date < date_delta:
                continue
            if hasattr(story, 'story_guid') and story.story_guid not in read_stories_ids:
                unread_stories_db.append(story)
            elif isinstance(story.id, unicode) and story.id not in read_stories_ids:
                unread_stories_db.append(story)
        stories = self.feed.format_stories(unread_stories_db)
        # if not silent:
        #     logging.info(' ---> [%s]    Format stories: %s' % (self.user, datetime.datetime.now() - now))
        
        classifier_feeds = MClassifierFeed.objects(user_id=self.user.pk, feed_id=self.feed.pk)
        classifier_authors = MClassifierAuthor.objects(user_id=self.user.pk, feed_id=self.feed.pk)
        classifier_titles = MClassifierTitle.objects(user_id=self.user.pk, feed_id=self.feed.pk)
        classifier_tags = MClassifierTag.objects(user_id=self.user.pk, feed_id=self.feed.pk)
        
        # if not silent:
        #     logging.info(' ---> [%s]    Classifiers: %s (%s)' % (self.user, datetime.datetime.now() - now, classifier_feeds.count() + classifier_authors.count() + classifier_tags.count() + classifier_titles.count()))
            
        scores = {
            'feed': apply_classifier_feeds(classifier_feeds, self.feed),
        }
        
        for story in stories:
            classifier_authors.rewind()
            classifier_tags.rewind()
            classifier_titles.rewind()
            scores.update({
                'author': apply_classifier_authors(classifier_authors, story),
                'tags': apply_classifier_tags(classifier_tags, story),
                'title': apply_classifier_titles(classifier_titles, story),
            })
            
            max_score = max(scores['feed'], scores['author'], scores['tags'], scores['title'])
            min_score = min(scores['feed'], scores['author'], scores['tags'], scores['title'])
            if max_score > 0:
                feed_scores['positive'] += 1
            if min_score < 0:
                feed_scores['negative'] += 1
            if max_score == 0 and min_score == 0:
                feed_scores['neutral'] += 1
        
        # if not silent:
        #     logging.info(' ---> [%s]    End classifiers: %s' % (self.user, datetime.datetime.now() - now))
            
        self.unread_count_positive = feed_scores['positive']
        self.unread_count_neutral = feed_scores['neutral']
        self.unread_count_negative = feed_scores['negative']
        self.needs_unread_recalc = False
        
        self.save()
        
        if (self.unread_count_positive == 0 and 
            self.unread_count_neutral == 0):
            self.mark_feed_read()
        
        cache.delete('usersub:%s' % self.user.id)
        
        return
        
    class Meta:
        unique_together = ("user", "feed")
        
        
class UserStory(models.Model):
    """
    Stories read by the user. These are deleted as the mark_read_date for the
    UserSubscription passes the UserStory date.
    """
    user = models.ForeignKey(User)
    feed = models.ForeignKey(Feed)
    story = models.ForeignKey(Story)
    read_date = models.DateTimeField(auto_now=True)
    opinion = models.IntegerField(default=0)
    
    def __unicode__(self):
        return ('[' + self.feed.feed_title + '] '
                + self.story.story_title)
        
    class Meta:
        verbose_name_plural = "user stories"
        verbose_name = "user story"
        unique_together = ("user", "feed", "story")
        
        
class MUserStory(mongo.Document):
    """
    Stories read by the user. These are deleted as the mark_read_date for the
    UserSubscription passes the UserStory date.
    """
    user_id = mongo.IntField()
    feed_id = mongo.IntField()
    read_date = mongo.DateTimeField()
    story = mongo.ReferenceField(MStory, unique_with=('user_id', 'feed_id'))
    
    meta = {
        'collection': 'userstories',
        'indexes': ['feed_id', ('user_id', 'feed_id')],
        'allow_inheritance': False,
    }
    
    @classmethod
    def delete_old_stories(cls, feed_id):
        UNREAD_CUTOFF = datetime.datetime.utcnow() - datetime.timedelta(days=settings.DAYS_OF_UNREAD)
        MUserStory.objects(feed_id=feed_id, read_date__lte=UNREAD_CUTOFF).delete()
    
        
class UserSubscriptionFolders(models.Model):
    """
    A JSON list of folders and feeds for while a user has subscribed. The list
    is a recursive descent of feeds and folders in folders. Used to layout
    the feeds and folders in the Reader's feed navigation pane.
    """
    user = models.ForeignKey(User)
    folders = models.TextField(default="[]")
    
    def __unicode__(self):
        return "[%s]: %s" % (self.user, len(self.folders),)
        
    class Meta:
        verbose_name_plural = "folders"
        verbose_name = "folder"
        
    def delete_feed(self, feed_id, in_folder):
        def _find_feed_in_folders(old_folders, folder_name='', multiples_found=False, deleted=False):
            new_folders = []
            for k, folder in enumerate(old_folders):
                if isinstance(folder, int):
                    if (folder == feed_id and (
                        (folder_name != in_folder) or
                        (folder_name == in_folder and deleted))):
                        multiples_found = True
                        logging.info(" ---> [%s] Deleting feed, and a multiple has been found in '%s'" % (self.user, folder_name))
                    if folder == feed_id and folder_name == in_folder and not deleted:
                        logging.info(" ---> [%s] Delete feed: %s'th item: %s folders/feeds" % (
                            self.user, k, len(old_folders)
                        ))
                        deleted = True
                    else:
                        new_folders.append(folder)
                elif isinstance(folder, dict):
                    for f_k, f_v in folder.items():
                        nf, multiples_found, deleted = _find_feed_in_folders(f_v, f_k, multiples_found, deleted)
                        new_folders.append({f_k: nf})
    
            return new_folders, multiples_found, deleted
        
        user_sub_folders = json.decode(self.folders)
        user_sub_folders, multiples_found, deleted = _find_feed_in_folders(user_sub_folders)
        self.folders = json.encode(user_sub_folders)
        self.save()

        if not multiples_found and deleted:
            user_sub = UserSubscription.objects.get(user=self.user, feed=feed_id)
            user_sub.delete()
            MUserStory.objects(user_id=self.user.pk, feed_id=feed_id).delete()

    def delete_folder(self, folder_to_delete, in_folder, feed_ids_in_folder):
        def _find_folder_in_folders(old_folders, folder_name, feeds_to_delete):
            new_folders = []
            for k, folder in enumerate(old_folders):
                if isinstance(folder, int):
                    new_folders.append(folder)
                    if folder in feeds_to_delete:
                        feeds_to_delete.remove(folder)
                elif isinstance(folder, dict):
                    for f_k, f_v in folder.items():
                        if f_k == folder_to_delete and folder_name == in_folder:
                            logging.info(" ---> [%s] Deleting folder '%s' in '%s': %s" % (self.user, f_k, folder_name, folder))
                        else:
                            nf, feeds_to_delete = _find_folder_in_folders(f_v, f_k, feeds_to_delete)
                            new_folders.append({f_k: nf})
    
            return new_folders, feeds_to_delete
            
        user_sub_folders = json.decode(self.folders)
        user_sub_folders, feeds_to_delete = _find_folder_in_folders(user_sub_folders, '', feed_ids_in_folder)
        self.folders = json.encode(user_sub_folders)
        self.save()
        
        UserSubscription.objects.filter(user=self.user, feed__in=feeds_to_delete).delete()

class Feature(models.Model):
    """
    Simple blog-like feature board shown to all users on the home page.
    """
    description = models.TextField(default="")
    date = models.DateTimeField(default=datetime.datetime.now)
    
    def __unicode__(self):
        return "[%s] %s" % (self.date, self.description[:50])
    
    class Meta:
        ordering = ["-date"]
        <|MERGE_RESOLUTION|>--- conflicted
+++ resolved
@@ -53,6 +53,8 @@
     
     def calculate_feed_scores(self, silent=False, stories_db=None):
         UNREAD_CUTOFF = datetime.datetime.utcnow() - datetime.timedelta(days=settings.DAYS_OF_UNREAD)
+        now = datetime.datetime.utcnow()
+
         if self.user.profile.last_seen_on < UNREAD_CUTOFF:
             # if not silent:
             #     logging.info(' ---> [%s] SKIPPING Computing scores: %s (1 week+)' % (self.user, self.feed))
@@ -64,10 +66,7 @@
             self.needs_unread_recalc = False
             self.save()
             return
-<<<<<<< HEAD
-=======
-        now = datetime.datetime.utcnow()
->>>>>>> 6e3a1c1d
+
         if not silent:
             logging.info(' ---> [%s] Computing scores: %s' % (self.user, self.feed))
         feed_scores = dict(negative=0, neutral=0, positive=0)
