--- conflicted
+++ resolved
@@ -179,14 +179,9 @@
         now = datetime.datetime.utcnow()
         
         # Use the latest story to get last read time.
-<<<<<<< HEAD
-        if MStory.objects(story_feed_id=self.feed_id).first():
-            latest_story_date = MStory.objects(story_feed_id=self.feed_id).order_by('-story_date').only('story_date')[0]['story_date']\
-=======
         latest_story = MStory.objects(story_feed_id=self.feed.pk).order_by('-story_date').only('story_date')
         if latest_story:
             latest_story_date = latest_story[0]['story_date']\
->>>>>>> c1b5aef9
                                 + datetime.timedelta(seconds=1)
         else:
             latest_story_date = now
