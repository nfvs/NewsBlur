import datetime
import time
import re
import redis
from utils import log as logging
from utils import json_functions as json
from django.db import models, IntegrityError
from django.db.models import Q
from django.conf import settings
from django.contrib.auth.models import User
from django.core.cache import cache
from mongoengine.queryset import OperationError
from apps.reader.managers import UserSubscriptionManager
from apps.rss_feeds.models import Feed, MStory, DuplicateFeed
from apps.analyzer.models import MClassifierFeed, MClassifierAuthor, MClassifierTag, MClassifierTitle
from apps.analyzer.models import apply_classifier_titles, apply_classifier_feeds, apply_classifier_authors, apply_classifier_tags
from utils.feed_functions import add_object_to_folder, chunks

class UserSubscription(models.Model):
    """
    A feed which a user has subscribed to. Carries all of the cached information
    about the subscription, including unread counts of the three primary scores.
    
    Also has a dirty flag (needs_unread_recalc) which means that the unread counts
    are not accurate and need to be calculated with `self.calculate_feed_scores()`.
    """
    UNREAD_CUTOFF = datetime.datetime.utcnow() - datetime.timedelta(days=settings.DAYS_OF_UNREAD)
    
    user = models.ForeignKey(User, related_name='subscriptions')
    feed = models.ForeignKey(Feed, related_name='subscribers')
    user_title = models.CharField(max_length=255, null=True, blank=True)
    active = models.BooleanField(default=False)
    last_read_date = models.DateTimeField(default=UNREAD_CUTOFF)
    mark_read_date = models.DateTimeField(default=UNREAD_CUTOFF)
    unread_count_neutral = models.IntegerField(default=0)
    unread_count_positive = models.IntegerField(default=0)
    unread_count_negative = models.IntegerField(default=0)
    unread_count_updated = models.DateTimeField(default=datetime.datetime.now)
    oldest_unread_story_date = models.DateTimeField(default=datetime.datetime.now)
    needs_unread_recalc = models.BooleanField(default=False)
    feed_opens = models.IntegerField(default=0)
    is_trained = models.BooleanField(default=False)
    
    objects = UserSubscriptionManager()

    def __unicode__(self):
        return '[%s (%s): %s (%s)] ' % (self.user.username, self.user.pk, 
                                        self.feed.feed_title, self.feed.pk)
        
    class Meta:
        unique_together = ("user", "feed")
    
    def canonical(self, full=False, include_favicon=True, classifiers=None):
        feed               = self.feed.canonical(full=full, include_favicon=include_favicon)
        feed['feed_title'] = self.user_title or feed['feed_title']
        feed['ps']         = self.unread_count_positive
        feed['nt']         = self.unread_count_neutral
        feed['ng']         = self.unread_count_negative
        feed['active']     = self.active
        feed['feed_opens'] = self.feed_opens
        feed['subscribed'] = True
        if classifiers:
            feed['classifiers'] = classifiers

        return feed
            
    def save(self, *args, **kwargs):
        user_title_max = self._meta.get_field('user_title').max_length
        if self.user_title and len(self.user_title) > user_title_max:
            self.user_title = self.user_title[:user_title_max]
        try:
            super(UserSubscription, self).save(*args, **kwargs)
        except IntegrityError:
            duplicate_feeds = DuplicateFeed.objects.filter(duplicate_feed_id=self.feed_id)
            for duplicate_feed in duplicate_feeds:
                already_subscribed = UserSubscription.objects.filter(user=self.user, feed=duplicate_feed.feed)
                if not already_subscribed:
                    self.feed = duplicate_feed.feed
                    super(UserSubscription, self).save(*args, **kwargs)
                    break
            else:
                self.delete()
    
    @classmethod
    def subs_for_feeds(cls, user_id, feed_ids=None, read_filter="unread"):
        usersubs = cls.objects
        if read_filter == "unread":
            usersubs = usersubs.filter(Q(unread_count_neutral__gt=0) |
                                       Q(unread_count_positive__gt=0))
        if not feed_ids:
            usersubs = usersubs.filter(user=user_id, 
                                       active=True).only('feed', 'mark_read_date', 'is_trained')
        else:
            usersubs = usersubs.filter(user=user_id, 
                                       active=True, 
                                       feed__in=feed_ids).only('feed', 'mark_read_date', 'is_trained')
        
        return usersubs
        
    @classmethod
    def story_hashes(cls, user_id, feed_ids=None, usersubs=None, read_filter="unread", order="newest", 
                     include_timestamps=False, group_by_feed=True, cutoff_date=None,
                     across_all_feeds=True):
        r = redis.Redis(connection_pool=settings.REDIS_STORY_HASH_POOL)
        pipeline = r.pipeline()
        story_hashes = {} if group_by_feed else []
        
        if not feed_ids and not across_all_feeds:
            return story_hashes
        
        if not usersubs:
            usersubs = cls.subs_for_feeds(user_id, feed_ids=feed_ids, read_filter=read_filter)
            feed_ids = [sub.feed_id for sub in usersubs]
            if not feed_ids:
                return story_hashes

        read_dates = dict((us.feed_id, int(us.mark_read_date.strftime('%s'))) for us in usersubs)
        current_time = int(time.time() + 60*60*24)
        if not cutoff_date:
            cutoff_date = datetime.datetime.now() - datetime.timedelta(days=settings.DAYS_OF_STORY_HASHES)
        unread_timestamp = int(time.mktime(cutoff_date.timetuple()))-1000
        feed_counter = 0

        for feed_id_group in chunks(feed_ids, 20):
            pipeline = r.pipeline()
            for feed_id in feed_id_group:
                stories_key               = 'F:%s' % feed_id
                sorted_stories_key        = 'zF:%s' % feed_id
                read_stories_key          = 'RS:%s:%s' % (user_id, feed_id)
                unread_stories_key        = 'U:%s:%s' % (user_id, feed_id)
                unread_ranked_stories_key = 'zU:%s:%s' % (user_id, feed_id)
                expire_unread_stories_key = False
            
                max_score = current_time
                if read_filter == 'unread':
                    # +1 for the intersection b/w zF and F, which carries an implicit score of 1.
                    min_score = read_dates[feed_id] + 1
                    pipeline.sdiffstore(unread_stories_key, stories_key, read_stories_key)
                    expire_unread_stories_key = True
                else:
                    min_score = unread_timestamp
                    unread_stories_key = stories_key

                if order == 'oldest':
                    byscorefunc = pipeline.zrangebyscore
                else:
                    byscorefunc = pipeline.zrevrangebyscore
                    min_score, max_score = max_score, min_score
            
                pipeline.zinterstore(unread_ranked_stories_key, [sorted_stories_key, unread_stories_key])
                byscorefunc(unread_ranked_stories_key, min_score, max_score, withscores=include_timestamps)
                pipeline.delete(unread_ranked_stories_key)
                if expire_unread_stories_key:
                    pipeline.delete(unread_stories_key)

        
            results = pipeline.execute()
        
            for hashes in results:
                if not isinstance(hashes, list): continue
                if group_by_feed:
                    story_hashes[feed_ids[feed_counter]] = hashes
                    feed_counter += 1
                else:
                    story_hashes.extend(hashes)
        
        return story_hashes
        
    def get_stories(self, offset=0, limit=6, order='newest', read_filter='all', withscores=False,
                    hashes_only=False, cutoff_date=None, default_cutoff_date=None):
        r = redis.Redis(connection_pool=settings.REDIS_STORY_HASH_POOL)
        rt = redis.Redis(connection_pool=settings.REDIS_STORY_HASH_TEMP_POOL)
        ignore_user_stories = False
        
        stories_key         = 'F:%s' % (self.feed_id)
        read_stories_key    = 'RS:%s:%s' % (self.user_id, self.feed_id)
        unread_stories_key  = 'U:%s:%s' % (self.user_id, self.feed_id)

        unread_ranked_stories_key  = 'z%sU:%s:%s' % ('h' if hashes_only else '', 
                                                     self.user_id, self.feed_id)
        if withscores or not offset or not rt.exists(unread_ranked_stories_key):
            rt.delete(unread_ranked_stories_key)
            if not r.exists(stories_key):
                # print " ---> No stories on feed: %s" % self
                return []
            elif read_filter == 'all' or not r.exists(read_stories_key):
                ignore_user_stories = True
                unread_stories_key = stories_key
            else:
                r.sdiffstore(unread_stories_key, stories_key, read_stories_key)
            sorted_stories_key          = 'zF:%s' % (self.feed_id)
            r.zinterstore(unread_ranked_stories_key, [sorted_stories_key, unread_stories_key])
            if not ignore_user_stories:
                r.delete(unread_stories_key)
            
            dump = r.dump(unread_ranked_stories_key)
            if dump:
                pipeline = rt.pipeline()
                pipeline.delete(unread_ranked_stories_key)
                pipeline.restore(unread_ranked_stories_key, 1*60*60*1000, dump)
                pipeline.execute()
                r.delete(unread_ranked_stories_key)
        
        current_time = int(time.time() + 60*60*24)
        if not cutoff_date:
            if read_filter == "unread":
                cutoff_date = self.mark_read_date
            elif default_cutoff_date:
                cutoff_date = default_cutoff_date
            else:
                cutoff_date = datetime.datetime.now() - datetime.timedelta(days=settings.DAYS_OF_UNREAD)

        if order == 'oldest':
            byscorefunc = rt.zrangebyscore
            if read_filter == 'unread':
                min_score = int(time.mktime(cutoff_date.timetuple())) + 1
            else:
                min_score = int(time.mktime(cutoff_date.timetuple())) - 1000
            max_score = current_time
        else:
            byscorefunc = rt.zrevrangebyscore
            min_score = current_time
            if read_filter == 'unread':
                # +1 for the intersection b/w zF and F, which carries an implicit score of 1.
                max_score = int(time.mktime(cutoff_date.timetuple())) + 1
            else:
                max_score = 0
                
        if settings.DEBUG and False:
            debug_stories = rt.zrevrange(unread_ranked_stories_key, 0, -1, withscores=True)
            print " ---> Unread all stories (%s - %s) %s stories: %s" % (
                min_score,
                max_score,
                len(debug_stories),
                debug_stories)
        story_ids = byscorefunc(unread_ranked_stories_key, min_score, 
                                  max_score, start=offset, num=500,
                                  withscores=withscores)[:limit]
        
        if withscores:
            story_ids = [(s[0], int(s[1])) for s in story_ids]

        if withscores or hashes_only:
            return story_ids
        elif story_ids:
            story_date_order = "%sstory_date" % ('' if order == 'oldest' else '-')
            mstories = MStory.objects(story_hash__in=story_ids).order_by(story_date_order)
            stories = Feed.format_stories(mstories)
            return stories
        else:
            return []
        
    @classmethod
    def feed_stories(cls, user_id, feed_ids=None, offset=0, limit=6, 
                     order='newest', read_filter='all', usersubs=None, cutoff_date=None,
                     all_feed_ids=None):
        rt = redis.Redis(connection_pool=settings.REDIS_STORY_HASH_TEMP_POOL)
        across_all_feeds = False
        
        if order == 'oldest':
            range_func = rt.zrange
        else:
            range_func = rt.zrevrange
        
        if feed_ids is None:
            across_all_feeds = True
            feed_ids = []
        if not all_feed_ids:
            all_feed_ids = [f for f in feed_ids]
        
        # feeds_string = ""
        feeds_string = ','.join(str(f) for f in sorted(all_feed_ids))[:30]
        ranked_stories_keys         = 'zU:%s:feeds:%s'  % (user_id, feeds_string)
        unread_ranked_stories_keys  = 'zhU:%s:feeds:%s' % (user_id, feeds_string)
        stories_cached = rt.exists(ranked_stories_keys)
        unreads_cached = True if read_filter == "unread" else rt.exists(unread_ranked_stories_keys)
        if offset and stories_cached and unreads_cached:
            story_hashes = range_func(ranked_stories_keys, offset, limit)
            if read_filter == "unread":
                unread_story_hashes = story_hashes
            else:
                unread_story_hashes = range_func(unread_ranked_stories_keys, 0, offset+limit)
            return story_hashes, unread_story_hashes
        else:
            rt.delete(ranked_stories_keys)
            rt.delete(unread_ranked_stories_keys)
        
        story_hashes = cls.story_hashes(user_id, feed_ids=feed_ids, 
                                        read_filter=read_filter, order=order, 
                                        include_timestamps=True,
                                        group_by_feed=False,
                                        usersubs=usersubs,
                                        cutoff_date=cutoff_date,
                                        across_all_feeds=across_all_feeds)
        if not story_hashes:
            return [], []
        
        pipeline = rt.pipeline()
        for story_hash_group in chunks(story_hashes, 100):
            pipeline.zadd(ranked_stories_keys, **dict(story_hash_group))
        pipeline.execute()
        story_hashes = range_func(ranked_stories_keys, offset, limit)

        if read_filter == "unread":
            unread_feed_story_hashes = story_hashes
            rt.zunionstore(unread_ranked_stories_keys, [ranked_stories_keys])
        else:
            unread_story_hashes = cls.story_hashes(user_id, feed_ids=feed_ids, 
                                                   read_filter="unread", order=order, 
                                                   include_timestamps=True,
                                                   group_by_feed=False,
                                                   cutoff_date=cutoff_date)
            if unread_story_hashes:
                for unread_story_hash_group in chunks(unread_story_hashes, 100):
                    rt.zadd(unread_ranked_stories_keys, **dict(unread_story_hash_group))
            unread_feed_story_hashes = range_func(unread_ranked_stories_keys, offset, limit)
        
        rt.expire(ranked_stories_keys, 60*60)
        rt.expire(unread_ranked_stories_keys, 60*60)
        
        return story_hashes, unread_feed_story_hashes
        
    @classmethod
    def add_subscription(cls, user, feed_address, folder=None, bookmarklet=False, auto_active=True,
                         skip_fetch=False):
        feed = None
        us = None
    
        logging.user(user, "~FRAdding URL: ~SB%s (in %s) %s" % (feed_address, folder, 
                                                                "~FCAUTO-ADD" if not auto_active else ""))
    
        feed = Feed.get_feed_from_url(feed_address)

        if not feed:    
            code = -1
            if bookmarklet:
                message = "This site does not have an RSS feed. Nothing is linked to from this page."
            else:
                message = "This address does not point to an RSS feed or a website with an RSS feed."
        else:
            us, subscription_created = cls.objects.get_or_create(
                feed=feed, 
                user=user,
                defaults={
                    'needs_unread_recalc': True,
                    'active': auto_active,
                }
            )
            code = 1
            message = ""
    
        if us:
            user_sub_folders_object, created = UserSubscriptionFolders.objects.get_or_create(
                user=user,
                defaults={'folders': '[]'}
            )
            if created:
                user_sub_folders = []
            else:
                user_sub_folders = json.decode(user_sub_folders_object.folders)
            user_sub_folders = add_object_to_folder(feed.pk, folder, user_sub_folders)
            user_sub_folders_object.folders = json.encode(user_sub_folders)
            user_sub_folders_object.save()
            
            if auto_active or user.profile.is_premium:
                us.active = True
                us.save()
        
            if not skip_fetch and feed.last_update < datetime.datetime.utcnow() - datetime.timedelta(days=1):
                feed = feed.update()
            
            from apps.social.models import MActivity
            MActivity.new_feed_subscription(user_id=user.pk, feed_id=feed.pk, feed_title=feed.title)
                
            feed.setup_feed_for_premium_subscribers()
        
        return code, message, us
    
    @classmethod
    def feeds_with_updated_counts(cls, user, feed_ids=None, check_fetch_status=False, force=False):
        feeds = {}
        
        # Get subscriptions for user
        user_subs = cls.objects.select_related('feed').filter(user=user, active=True)
        feed_ids = [f for f in feed_ids if f and not f.startswith('river')]
        if feed_ids:
            user_subs = user_subs.filter(feed__in=feed_ids)
        
        for i, sub in enumerate(user_subs):
            # Count unreads if subscription is stale.
            if (force or 
                sub.needs_unread_recalc or 
                sub.unread_count_updated < user.profile.unread_cutoff or 
                sub.oldest_unread_story_date < user.profile.unread_cutoff):
                sub = sub.calculate_feed_scores(silent=True, force=force)
            if not sub: continue # TODO: Figure out the correct sub and give it a new feed_id

            feed_id = sub.feed_id
            feeds[feed_id] = {
                'ps': sub.unread_count_positive,
                'nt': sub.unread_count_neutral,
                'ng': sub.unread_count_negative,
                'id': feed_id,
            }
            if not sub.feed.fetched_once or check_fetch_status:
                feeds[feed_id]['fetched_once'] = sub.feed.fetched_once
                feeds[feed_id]['not_yet_fetched'] = not sub.feed.fetched_once # Legacy. Dammit.
            if sub.feed.favicon_fetching:
                feeds[feed_id]['favicon_fetching'] = True
            if sub.feed.has_feed_exception or sub.feed.has_page_exception:
                feeds[feed_id]['has_exception'] = True
                feeds[feed_id]['exception_type'] = 'feed' if sub.feed.has_feed_exception else 'page'
                feeds[feed_id]['feed_address'] = sub.feed.feed_address
                feeds[feed_id]['exception_code'] = sub.feed.exception_code

        return feeds
    
    def trim_read_stories(self, r=None):
        if not r:
            r = redis.Redis(connection_pool=settings.REDIS_STORY_HASH_POOL)
        
        read_stories_key = "RS:%s:%s" % (self.user_id, self.feed_id)
        stale_story_hashes = r.sdiff(read_stories_key, "F:%s" % self.feed_id)
        if not stale_story_hashes:
            return
        
        logging.user(self.user, "~FBTrimming ~FR%s~FB read stories (~SB%s~SN)..." % (len(stale_story_hashes), self.feed_id))
        r.srem(read_stories_key, *stale_story_hashes)
        r.srem("RS:%s" % self.feed_id, *stale_story_hashes)
    
    @classmethod
    def trim_user_read_stories(self, user_id):
        user = User.objects.get(pk=user_id)
        r = redis.Redis(connection_pool=settings.REDIS_STORY_HASH_POOL)
        subs = UserSubscription.objects.filter(user_id=user_id).only('feed')
        if not subs: return

        key = "RS:%s" % user_id
        feeds = [f.feed_id for f in subs]
        old_rs = r.smembers(key)
        old_count = len(old_rs)
        if not old_count:
            logging.user(user, "~FBTrimming all read stories, ~SBnone found~SN.")
            return

        r.sunionstore("%s:backup" % key, key)
        r.expire("%s:backup" % key, 60*60*24)
        r.sunionstore(key, *["%s:%s" % (key, f) for f in feeds])
        new_rs = r.smembers(key)        
        
        missing_rs = []
        missing_count = 0
        feed_re = re.compile(r'(\d+):.*?')
        for i, rs in enumerate(old_rs):
            if i and i % 1000 == 0:
                if missing_rs:
                    r.sadd(key, *missing_rs)
                missing_count += len(missing_rs)
                missing_rs = []
            found = feed_re.search(rs)
            if not found:
                print " ---> Not found: %s" % rs
                continue
            rs_feed_id = found.groups()[0]
            if int(rs_feed_id) not in feeds:
                missing_rs.append(rs)
        
        if missing_rs:
            r.sadd(key, *missing_rs)
        missing_count += len(missing_rs)        
        new_count = len(new_rs)
        new_total = new_count + missing_count
        logging.user(user, "~FBTrimming ~FR%s~FB/%s (~SB%s sub'ed ~SN+ ~SB%s unsub'ed~SN saved)" %
                     (old_count - new_total, old_count, new_count, missing_count))
        
        
    def mark_feed_read(self, cutoff_date=None):
        if (self.unread_count_negative == 0
            and self.unread_count_neutral == 0
            and self.unread_count_positive == 0
            and not self.needs_unread_recalc):
            return
        
        recount = True
        # Use the latest story to get last read time.
        if cutoff_date:
            cutoff_date = cutoff_date + datetime.timedelta(seconds=1)
        else:
            latest_story = MStory.objects(story_feed_id=self.feed.pk)\
                           .order_by('-story_date').only('story_date').limit(1)
            if latest_story and len(latest_story) >= 1:
                cutoff_date = (latest_story[0]['story_date']
                               + datetime.timedelta(seconds=1))
            else:
                cutoff_date = datetime.datetime.utcnow()
                recount = False
        
        self.last_read_date = cutoff_date
        self.mark_read_date = cutoff_date
        self.oldest_unread_story_date = cutoff_date
        if not recount:
            self.unread_count_negative = 0
            self.unread_count_positive = 0
            self.unread_count_neutral = 0
            self.unread_count_updated = datetime.datetime.utcnow()
            self.needs_unread_recalc = False
        else:
            self.needs_unread_recalc = True
        
        self.save()
        
        return True
        
    def mark_newer_stories_read(self, cutoff_date):
        if (self.unread_count_negative == 0
            and self.unread_count_neutral == 0
            and self.unread_count_positive == 0
            and not self.needs_unread_recalc):
            return
        
        cutoff_date = cutoff_date - datetime.timedelta(seconds=1)
        story_hashes = self.get_stories(limit=500, order="newest", cutoff_date=cutoff_date,
                                        read_filter="unread", hashes_only=True)
        data = self.mark_story_ids_as_read(story_hashes)
        return data
        
        
    def mark_story_ids_as_read(self, story_hashes, request=None):
        data = dict(code=0, payload=story_hashes)
        
        if not request:
            request = self.user
    
        if not self.needs_unread_recalc:
            self.needs_unread_recalc = True
            self.save()
    
        if len(story_hashes) > 1:
            logging.user(request, "~FYRead %s stories in feed: %s" % (len(story_hashes), self.feed))
        else:
            logging.user(request, "~FYRead story in feed: %s" % (self.feed))
        
        for story_hash in set(story_hashes):
            RUserStory.mark_read(self.user_id, self.feed_id, story_hash)
            
        return data
    
    def invert_read_stories_after_unread_story(self, story, request=None):
        data = dict(code=1)
        if story.story_date > self.mark_read_date: 
            return data
            
        # Story is outside the mark as read range, so invert all stories before.
        newer_stories = MStory.objects(story_feed_id=story.story_feed_id,
                                       story_date__gte=story.story_date,
                                       story_date__lte=self.mark_read_date
                                       ).only('story_hash')
        newer_stories = [s.story_hash for s in newer_stories]
        self.mark_read_date = story.story_date - datetime.timedelta(minutes=1)
        self.needs_unread_recalc = True
        self.save()
        
        # Mark stories as read only after the mark_read_date has been moved, otherwise
        # these would be ignored.
        data = self.mark_story_ids_as_read(newer_stories, request=request)
        
        return data
        
    def calculate_feed_scores(self, silent=False, stories=None, force=False):
        # now = datetime.datetime.strptime("2009-07-06 22:30:03", "%Y-%m-%d %H:%M:%S")
        now = datetime.datetime.now()
        oldest_unread_story_date = now
        
        if self.user.profile.last_seen_on < self.user.profile.unread_cutoff and not force:
            # if not silent:
            #     logging.info(' ---> [%s] SKIPPING Computing scores: %s (1 week+)' % (self.user, self.feed))
            return self
        ong = self.unread_count_negative
        ont = self.unread_count_neutral
        ops = self.unread_count_positive
        
        # if not self.feed.fetched_once:
        #     if not silent:
        #         logging.info(' ---> [%s] NOT Computing scores: %s' % (self.user, self.feed))
        #     self.needs_unread_recalc = False
        #     self.save()
        #     return
            
        feed_scores = dict(negative=0, neutral=0, positive=0)
        
        # Two weeks in age. If mark_read_date is older, mark old stories as read.
        date_delta = self.user.profile.unread_cutoff
        if date_delta < self.mark_read_date:
            date_delta = self.mark_read_date
        else:
            self.mark_read_date = date_delta
        
        if self.is_trained:
            if not stories:
                stories = cache.get('S:%s' % self.feed_id)
            
            unread_story_hashes = self.story_hashes(user_id=self.user_id, feed_ids=[self.feed_id],
                                                    usersubs=[self],
                                                    read_filter='unread', group_by_feed=False,
                                                    cutoff_date=self.user.profile.unread_cutoff)
        
            if not stories:
                stories_db = MStory.objects(story_hash__in=unread_story_hashes)
                stories = Feed.format_stories(stories_db, self.feed_id)
        
            unread_stories = []
            for story in stories:
                if story['story_date'] < date_delta:
                    continue
                if story['story_hash'] in unread_story_hashes:
                    unread_stories.append(story)
                    if story['story_date'] < oldest_unread_story_date:
                        oldest_unread_story_date = story['story_date']

            # if not silent:
            #     logging.info(' ---> [%s]    Format stories: %s' % (self.user, datetime.datetime.now() - now))
        
            classifier_feeds   = list(MClassifierFeed.objects(user_id=self.user_id, feed_id=self.feed_id, social_user_id=0))
            classifier_authors = list(MClassifierAuthor.objects(user_id=self.user_id, feed_id=self.feed_id))
            classifier_titles  = list(MClassifierTitle.objects(user_id=self.user_id, feed_id=self.feed_id))
            classifier_tags    = list(MClassifierTag.objects(user_id=self.user_id, feed_id=self.feed_id))
            
            if (not len(classifier_feeds) and 
                not len(classifier_authors) and 
                not len(classifier_titles) and 
                not len(classifier_tags)):
                self.is_trained = False
            
            # if not silent:
            #     logging.info(' ---> [%s]    Classifiers: %s (%s)' % (self.user, datetime.datetime.now() - now, classifier_feeds.count() + classifier_authors.count() + classifier_tags.count() + classifier_titles.count()))
            
            scores = {
                'feed': apply_classifier_feeds(classifier_feeds, self.feed),
            }
        
            for story in unread_stories:
                scores.update({
                    'author' : apply_classifier_authors(classifier_authors, story),
                    'tags'   : apply_classifier_tags(classifier_tags, story),
                    'title'  : apply_classifier_titles(classifier_titles, story),
                })
            
                max_score = max(scores['author'], scores['tags'], scores['title'])
                min_score = min(scores['author'], scores['tags'], scores['title'])
                if max_score > 0:
                    feed_scores['positive'] += 1
                elif min_score < 0:
                    feed_scores['negative'] += 1
                else:
                    if scores['feed'] > 0:
                        feed_scores['positive'] += 1
                    elif scores['feed'] < 0:
                        feed_scores['negative'] += 1
                    else:
                        feed_scores['neutral'] += 1
        else:
            unread_story_hashes = self.story_hashes(user_id=self.user_id, feed_ids=[self.feed_id],
                                                    usersubs=[self],
                                                    read_filter='unread', group_by_feed=False,
                                                    include_timestamps=True,
                                                    cutoff_date=date_delta)

            feed_scores['neutral'] = len(unread_story_hashes)
            if feed_scores['neutral']:
                oldest_unread_story_date = datetime.datetime.fromtimestamp(unread_story_hashes[-1][1])
        
        if not silent or settings.DEBUG:
            logging.user(self.user, '~FBUnread count (~SB%s~SN%s): ~SN(~FC%s~FB/~FC%s~FB/~FC%s~FB) ~SBto~SN (~FC%s~FB/~FC%s~FB/~FC%s~FB)' % (self.feed_id, '/~FMtrained~FB' if self.is_trained else '', ong, ont, ops, feed_scores['negative'], feed_scores['neutral'], feed_scores['positive']))

        self.unread_count_positive = feed_scores['positive']
        self.unread_count_neutral = feed_scores['neutral']
        self.unread_count_negative = feed_scores['negative']
        self.unread_count_updated = datetime.datetime.now()
        self.oldest_unread_story_date = oldest_unread_story_date
        self.needs_unread_recalc = False
        
        self.save()

        if (self.unread_count_positive == 0 and 
            self.unread_count_neutral == 0):
            self.mark_feed_read()
        
        if not silent:
            logging.user(self.user, '~FC~SNComputing scores: %s (~SB%s~SN/~SB%s~SN/~SB%s~SN)' % (self.feed, feed_scores['negative'], feed_scores['neutral'], feed_scores['positive']))
        
        self.trim_read_stories()
        
        return self
    
    def switch_feed(self, new_feed, old_feed):
        # Rewrite feed in subscription folders
        try:
            user_sub_folders = UserSubscriptionFolders.objects.get(user=self.user)
        except Exception, e:
            logging.info(" *** ---> UserSubscriptionFolders error: %s" % e)
            return
    
        logging.info("      ===> %s " % self.user)

        # Switch read stories
        RUserStory.switch_feed(user_id=self.user_id, old_feed_id=old_feed.pk,
                               new_feed_id=new_feed.pk)

        def switch_feed_for_classifier(model):
            duplicates = model.objects(feed_id=old_feed.pk, user_id=self.user_id)
            if duplicates.count():
                logging.info(" ---> Switching %s %s" % (duplicates.count(), model))
            for duplicate in duplicates:
                duplicate.feed_id = new_feed.pk
                if duplicate.social_user_id is None:
                    duplicate.social_user_id = 0
                try:
                    duplicate.save()
                    pass
                except (IntegrityError, OperationError):
                    logging.info("      !!!!> %s already exists" % duplicate)
                    duplicate.delete()
        
        switch_feed_for_classifier(MClassifierTitle)
        switch_feed_for_classifier(MClassifierAuthor)
        switch_feed_for_classifier(MClassifierFeed)
        switch_feed_for_classifier(MClassifierTag)

        # Switch to original feed for the user subscription
        self.feed = new_feed
        self.needs_unread_recalc = True
        try:
            UserSubscription.objects.get(user=self.user, feed=new_feed)
        except UserSubscription.DoesNotExist:
            self.save()
            user_sub_folders.rewrite_feed(new_feed, old_feed)
        else:
            # except (IntegrityError, OperationError):
            logging.info("      !!!!> %s already subscribed" % self.user)
            self.delete()
            return
    
    @classmethod
    def collect_orphan_feeds(cls, user):
        us = cls.objects.filter(user=user)
        try:
            usf = UserSubscriptionFolders.objects.get(user=user)
        except UserSubscriptionFolders.DoesNotExist:
            return
        us_feed_ids = set([sub.feed_id for sub in us])
        folders = json.decode(usf.folders)
        
        def collect_ids(folders, found_ids):
            for item in folders:
                # print ' --> %s' % item
                if isinstance(item, int):
                    # print ' --> Adding feed: %s' % item
                    found_ids.add(item)
                elif isinstance(item, dict):
                    # print ' --> Descending folder dict: %s' % item.values()
                    found_ids.update(collect_ids(item.values(), found_ids))
                elif isinstance(item, list):
                    # print ' --> Descending folder list: %s' % len(item)
                    found_ids.update(collect_ids(item, found_ids))
            # print ' --> Returning: %s' % found_ids
            return found_ids
        found_ids = collect_ids(folders, set())
        diff = len(us_feed_ids) - len(found_ids)
        if diff > 0:
            logging.info(" ---> Collecting orphans on %s. %s feeds with %s orphans" % (user.username, len(us_feed_ids), diff))
            orphan_ids = us_feed_ids - found_ids
            folders.extend(list(orphan_ids))
            usf.folders = json.encode(folders)
            usf.save()
            

class RUserStory:
    
    @classmethod
    def mark_story_hashes_read(cls, user_id, story_hashes, r=None, s=None):
        if not r:
            r = redis.Redis(connection_pool=settings.REDIS_STORY_HASH_POOL)
        if not s:
            s = redis.Redis(connection_pool=settings.REDIS_POOL)
        # if not r2:
        #     r2 = redis.Redis(connection_pool=settings.REDIS_STORY_HASH_POOL2)
        
        p = r.pipeline()
        # p2 = r2.pipeline()
        feed_ids = set()
        friend_ids = set()
        
        if not isinstance(story_hashes, list):
            story_hashes = [story_hashes]
        
        for story_hash in story_hashes:
            feed_id, _ = MStory.split_story_hash(story_hash)
            feed_ids.add(feed_id)

            # Find other social feeds with this story to update their counts
            friend_key = "F:%s:F" % (user_id)
            share_key = "S:%s" % (story_hash)
            friends_with_shares = [int(f) for f in s.sinter(share_key, friend_key)]
            friend_ids.update(friends_with_shares)
            cls.mark_read(user_id, feed_id, story_hash, social_user_ids=friends_with_shares, r=p)
        
        p.execute()
        # p2.execute()
        
        return list(feed_ids), list(friend_ids)

    @classmethod
    def mark_story_hash_unread(cls, user_id, story_hash, r=None, s=None):
        if not r:
            r = redis.Redis(connection_pool=settings.REDIS_STORY_HASH_POOL)
        if not s:
            s = redis.Redis(connection_pool=settings.REDIS_POOL)
        # if not r2:
        #     r2 = redis.Redis(connection_pool=settings.REDIS_STORY_HASH_POOL2)
        
        friend_ids = set()
        feed_id, _ = MStory.split_story_hash(story_hash)

        # Find other social feeds with this story to update their counts
        friend_key = "F:%s:F" % (user_id)
        share_key = "S:%s" % (story_hash)
        friends_with_shares = [int(f) for f in s.sinter(share_key, friend_key)]
        friend_ids.update(friends_with_shares)
        cls.mark_unread(user_id, feed_id, story_hash, social_user_ids=friends_with_shares, r=r)
        
        return feed_id, list(friend_ids)
        
    @classmethod
    def mark_read(cls, user_id, story_feed_id, story_hash, social_user_ids=None, r=None):
        if not r:
            r = redis.Redis(connection_pool=settings.REDIS_STORY_HASH_POOL)
        # if not r2:
        #     r2 = redis.Redis(connection_pool=settings.REDIS_STORY_HASH_POOL2)
        
        story_hash = MStory.ensure_story_hash(story_hash, story_feed_id=story_feed_id)
        
        if not story_hash: return
        
        def redis_commands(key):
            r.sadd(key, story_hash)
            # r2.sadd(key, story_hash)
            r.expire(key, settings.DAYS_OF_STORY_HASHES*24*60*60)
            # r2.expire(key, settings.DAYS_OF_STORY_HASHES*24*60*60)

        all_read_stories_key = 'RS:%s' % (user_id)
        redis_commands(all_read_stories_key)
        
        read_story_key = 'RS:%s:%s' % (user_id, story_feed_id)
        redis_commands(read_story_key)
        
        if social_user_ids:
            for social_user_id in social_user_ids:
                social_read_story_key = 'RS:%s:B:%s' % (user_id, social_user_id)
                redis_commands(social_read_story_key)
        
        key = 'lRS:%s' % user_id
        r.lpush(key, story_hash)
        r.ltrim(key, 0, 100)
        r.expire(key, settings.DAYS_OF_STORY_HASHES*24*60*60)
    
    @staticmethod
    def story_can_be_marked_read_by_user(story, user):
        message = None
        if story.story_date < user.profile.unread_cutoff:
            if user.profile.is_premium:
                message = "Story is more than %s days old, cannot mark as unread." % (
                          settings.DAYS_OF_UNREAD)
            elif story.story_date > user.profile.unread_cutoff_premium:
                message = "Story is more than %s days old. Premiums can mark unread up to 30 days." % (
                          settings.DAYS_OF_UNREAD_FREE)
            else:
                message = "Story is more than %s days old, cannot mark as unread." % (
                          settings.DAYS_OF_UNREAD_FREE)
        return message
        
    @staticmethod
    def mark_unread(user_id, story_feed_id, story_hash, social_user_ids=None, r=None):
        if not r:
            r = redis.Redis(connection_pool=settings.REDIS_STORY_HASH_POOL)
            # r2 = redis.Redis(connection_pool=settings.REDIS_STORY_HASH_POOL2)

        story_hash = MStory.ensure_story_hash(story_hash, story_feed_id=story_feed_id)
        
        if not story_hash: return
        
        def redis_commands(key):
            r.srem(key, story_hash)
            # r2.srem(key, story_hash)
            r.expire(key, settings.DAYS_OF_STORY_HASHES*24*60*60)
            # r2.expire(key, settings.DAYS_OF_STORY_HASHES*24*60*60)

<<<<<<< HEAD
        if friends_with_shares:
            for social_user_id in friends_with_shares:
                h.srem('RS:%s:B:%s' % (user_id, social_user_id), story_hash)
                # h2.srem('RS:%s:B:%s' % (user_id, social_user_id), story_hash)
        
        key = 'lRS:%s' % user_id
        r.lrem(key, story_hash)
        
=======
        all_read_stories_key = 'RS:%s' % (user_id)
        redis_commands(all_read_stories_key)
        
        read_story_key = 'RS:%s:%s' % (user_id, story_feed_id)
        redis_commands(read_story_key)
        
        if social_user_ids:
            for social_user_id in social_user_ids:
                social_read_story_key = 'RS:%s:B:%s' % (user_id, social_user_id)
                redis_commands(social_read_story_key)
    
>>>>>>> 3cd47241
    @staticmethod
    def get_stories(user_id, feed_id, r=None):
        if not r:
            r = redis.Redis(connection_pool=settings.REDIS_STORY_HASH_POOL)
        story_hashes = r.smembers("RS:%s:%s" % (user_id, feed_id))
        return story_hashes
    
    @staticmethod
    def get_read_stories(user_id, offset=0, limit=12):
        r = redis.Redis(connection_pool=settings.REDIS_STORY_HASH_POOL)
        story_hashes = r.lrange("lRS:%s" % user_id, offset, offset+limit)
        return story_hashes
        
    @classmethod
    def switch_feed(cls, user_id, old_feed_id, new_feed_id):
        r = redis.Redis(connection_pool=settings.REDIS_STORY_HASH_POOL)
        # r2 = redis.Redis(connection_pool=settings.REDIS_STORY_HASH_POOL2)
        p = r.pipeline()
        # p2 = r2.pipeline()
        story_hashes = cls.get_stories(user_id, old_feed_id, r=r)
        
        for story_hash in story_hashes:
            _, hash_story = MStory.split_story_hash(story_hash)
            new_story_hash = "%s:%s" % (new_feed_id, hash_story)
            read_feed_key = "RS:%s:%s" % (user_id, new_feed_id)
            p.sadd(read_feed_key, new_story_hash)
            # p2.sadd(read_feed_key, new_story_hash)
            p.expire(read_feed_key, settings.DAYS_OF_STORY_HASHES*24*60*60)
            # p2.expire(read_feed_key, settings.DAYS_OF_STORY_HASHES*24*60*60)

            read_user_key = "RS:%s" % (user_id)
            p.sadd(read_user_key, new_story_hash)
            # p2.sadd(read_user_key, new_story_hash)
            p.expire(read_user_key, settings.DAYS_OF_STORY_HASHES*24*60*60)
            # p2.expire(read_user_key, settings.DAYS_OF_STORY_HASHES*24*60*60)
        
        p.execute()
        # p2.execute()
        
        if len(story_hashes) > 0:
            logging.info(" ---> %s read stories" % len(story_hashes))
        
    @classmethod
    def switch_hash(cls, feed_id, old_hash, new_hash):
        r = redis.Redis(connection_pool=settings.REDIS_STORY_HASH_POOL)
        # r2 = redis.Redis(connection_pool=settings.REDIS_STORY_HASH_POOL2)
        p = r.pipeline()
        # p2 = r2.pipeline()
        UNREAD_CUTOFF = datetime.datetime.now() - datetime.timedelta(days=settings.DAYS_OF_STORY_HASHES)
        
        usersubs = UserSubscription.objects.filter(feed_id=feed_id, last_read_date__gte=UNREAD_CUTOFF)
        logging.info(" ---> ~SB%s usersubs~SN to switch read story hashes..." % len(usersubs))
        for sub in usersubs:
            rs_key = "RS:%s:%s" % (sub.user.pk, feed_id)
            read = r.sismember(rs_key, old_hash)
            if read:
                p.sadd(rs_key, new_hash)
                # p2.sadd(rs_key, new_hash)
                p.expire(rs_key, settings.DAYS_OF_STORY_HASHES*24*60*60)
                # p2.expire(rs_key, settings.DAYS_OF_STORY_HASHES*24*60*60)
                
                read_user_key = "RS:%s" % sub.user.pk
                p.sadd(read_user_key, new_hash)
                # p2.sadd(read_user_key, new_hash)
                p.expire(read_user_key, settings.DAYS_OF_STORY_HASHES*24*60*60)
                # p2.expire(read_user_key, settings.DAYS_OF_STORY_HASHES*24*60*60)
        
        p.execute()
        # p2.execute()
    
    @classmethod
    def read_story_count(cls, user_id):
        r = redis.Redis(connection_pool=settings.REDIS_STORY_HASH_POOL)
        key = "RS:%s" % user_id
        count = r.scard(key)
        return count

class UserSubscriptionFolders(models.Model):
    """
    A JSON list of folders and feeds for while a user has subscribed. The list
    is a recursive descent of feeds and folders in folders. Used to layout
    the feeds and folders in the Reader's feed navigation pane.
    """
    user = models.ForeignKey(User, unique=True)
    folders = models.TextField(default="[]")
    
    def __unicode__(self):
        return "[%s]: %s" % (self.user, len(self.folders),)
        
    class Meta:
        verbose_name_plural = "folders"
        verbose_name = "folder"
    
    def compact(self):
        folders = json.decode(self.folders)
        
        def _compact(folder):
            new_folder = []
            for item in folder:
                if isinstance(item, int) and item not in new_folder:
                    new_folder.append(item)
                elif isinstance(item, dict):
                    for f_k, f_v in item.items():
                        new_folder.append({f_k: _compact(f_v)})
            return new_folder
        
        new_folders = _compact(folders)
        logging.info(" ---> Compacting from %s to %s" % (folders, new_folders))
        new_folders = json.encode(new_folders)
        logging.info(" ---> Compacting from %s to %s" % (len(self.folders), len(new_folders)))
        self.folders = new_folders
        self.save()
        
    def add_folder(self, parent_folder, folder):
        if self.folders:
            user_sub_folders = json.decode(self.folders)
        else:
            user_sub_folders = []
        obj = {folder: []}
        user_sub_folders = add_object_to_folder(obj, parent_folder, user_sub_folders)
        self.folders = json.encode(user_sub_folders)
        self.save()
    
    def arranged_folders(self):
        user_sub_folders = json.decode(self.folders)
        def _arrange_folder(folder):
            folder_feeds = []
            folder_folders = []
            for item in folder:
                if isinstance(item, int):
                    folder_feeds.append(item)
                elif isinstance(item, dict):
                    for f_k, f_v in item.items():
                        arranged_folder = _arrange_folder(f_v)
                        folder_folders.append({f_k: arranged_folder})

            arranged_folder = folder_feeds + folder_folders
            return arranged_folder
        
        return _arrange_folder(user_sub_folders)
    
    def flatten_folders(self, feeds=None):
        folders = json.decode(self.folders)
        flat_folders = {" ": []}
        
        def _flatten_folders(items, parent_folder="", depth=0):
            for item in items:
                if isinstance(item, int) and ((not feeds) or (feeds and item in feeds)):
                    if not parent_folder:
                        parent_folder = ' '
                    if parent_folder in flat_folders:
                        flat_folders[parent_folder].append(item)
                    else:
                        flat_folders[parent_folder] = [item]
                elif isinstance(item, dict):
                    for folder_name in item:
                        folder = item[folder_name]
                        flat_folder_name = "%s%s%s" % (
                            parent_folder if parent_folder and parent_folder != ' ' else "",
                            " - " if parent_folder and parent_folder != ' ' else "",
                            folder_name
                        )
                        flat_folders[flat_folder_name] = []
                        _flatten_folders(folder, flat_folder_name, depth+1)
        
        _flatten_folders(folders)
        
        return flat_folders

    def delete_feed(self, feed_id, in_folder, commit_delete=True):
        def _find_feed_in_folders(old_folders, folder_name='', multiples_found=False, deleted=False):
            new_folders = []
            for k, folder in enumerate(old_folders):
                if isinstance(folder, int):
                    if (folder == feed_id and in_folder is not None and (
                        (folder_name != in_folder) or
                        (folder_name == in_folder and deleted))):
                        multiples_found = True
                        logging.user(self.user, "~FB~SBDeleting feed, and a multiple has been found in '%s'" % (folder_name))
                    if (folder == feed_id and 
                        (folder_name == in_folder or in_folder is None) and 
                        not deleted):
                        logging.user(self.user, "~FBDelete feed: %s'th item: %s folders/feeds" % (
                            k, len(old_folders)
                        ))
                        deleted = True
                    else:
                        new_folders.append(folder)
                elif isinstance(folder, dict):
                    for f_k, f_v in folder.items():
                        nf, multiples_found, deleted = _find_feed_in_folders(f_v, f_k, multiples_found, deleted)
                        new_folders.append({f_k: nf})
    
            return new_folders, multiples_found, deleted

        user_sub_folders = self.arranged_folders()
        user_sub_folders, multiples_found, deleted = _find_feed_in_folders(user_sub_folders)
        self.folders = json.encode(user_sub_folders)
        self.save()

        if not multiples_found and deleted and commit_delete:
            try:
                user_sub = UserSubscription.objects.get(user=self.user, feed=feed_id)
            except Feed.DoesNotExist:
                duplicate_feed = DuplicateFeed.objects.filter(duplicate_feed_id=feed_id)
                if duplicate_feed:
                    try:
                        user_sub = UserSubscription.objects.get(user=self.user, 
                                                                feed=duplicate_feed[0].feed)
                    except Feed.DoesNotExist:
                        return
            if user_sub:
                user_sub.delete()

    def delete_folder(self, folder_to_delete, in_folder, feed_ids_in_folder, commit_delete=True):
        def _find_folder_in_folders(old_folders, folder_name, feeds_to_delete, deleted_folder=None):
            new_folders = []
            for k, folder in enumerate(old_folders):
                if isinstance(folder, int):
                    new_folders.append(folder)
                    if folder in feeds_to_delete:
                        feeds_to_delete.remove(folder)
                elif isinstance(folder, dict):
                    for f_k, f_v in folder.items():
                        if f_k == folder_to_delete and (folder_name == in_folder or in_folder is None):
                            logging.user(self.user, "~FBDeleting folder '~SB%s~SN' in '%s': %s" % (f_k, folder_name, folder))
                            deleted_folder = folder
                        else:
                            nf, feeds_to_delete, deleted_folder = _find_folder_in_folders(f_v, f_k, feeds_to_delete, deleted_folder)
                            new_folders.append({f_k: nf})
    
            return new_folders, feeds_to_delete, deleted_folder
            
        user_sub_folders = json.decode(self.folders)
        user_sub_folders, feeds_to_delete, deleted_folder = _find_folder_in_folders(user_sub_folders, '', feed_ids_in_folder)
        self.folders = json.encode(user_sub_folders)
        self.save()

        if commit_delete:
            UserSubscription.objects.filter(user=self.user, feed__in=feeds_to_delete).delete()
          
        return deleted_folder
        
    def rename_folder(self, folder_to_rename, new_folder_name, in_folder):
        def _find_folder_in_folders(old_folders, folder_name):
            new_folders = []
            for k, folder in enumerate(old_folders):
                if isinstance(folder, int):
                    new_folders.append(folder)
                elif isinstance(folder, dict):
                    for f_k, f_v in folder.items():
                        nf = _find_folder_in_folders(f_v, f_k)
                        if f_k == folder_to_rename and folder_name == in_folder:
                            logging.user(self.user, "~FBRenaming folder '~SB%s~SN' in '%s' to: ~SB%s" % (
                                         f_k, folder_name, new_folder_name))
                            f_k = new_folder_name
                        new_folders.append({f_k: nf})
    
            return new_folders
            
        user_sub_folders = json.decode(self.folders)
        user_sub_folders = _find_folder_in_folders(user_sub_folders, '')
        self.folders = json.encode(user_sub_folders)
        self.save()
        
    def move_feed_to_folder(self, feed_id, in_folder=None, to_folder=None):
        logging.user(self.user, "~FBMoving feed '~SB%s~SN' in '%s' to: ~SB%s" % (
                     feed_id, in_folder, to_folder))
        user_sub_folders = json.decode(self.folders)
        self.delete_feed(feed_id, in_folder, commit_delete=False)
        user_sub_folders = json.decode(self.folders)
        user_sub_folders = add_object_to_folder(int(feed_id), to_folder, user_sub_folders)
        self.folders = json.encode(user_sub_folders)
        self.save()
        
        return self

    def move_folder_to_folder(self, folder_name, in_folder=None, to_folder=None):
        logging.user(self.user, "~FBMoving folder '~SB%s~SN' in '%s' to: ~SB%s" % (
                     folder_name, in_folder, to_folder))
        user_sub_folders = json.decode(self.folders)
        deleted_folder = self.delete_folder(folder_name, in_folder, [], commit_delete=False)
        user_sub_folders = json.decode(self.folders)
        user_sub_folders = add_object_to_folder(deleted_folder, to_folder, user_sub_folders)
        self.folders = json.encode(user_sub_folders)
        self.save()
        
        return self
    
    def rewrite_feed(self, original_feed, duplicate_feed):
        def rewrite_folders(folders, original_feed, duplicate_feed):
            new_folders = []
    
            for k, folder in enumerate(folders):
                if isinstance(folder, int):
                    if folder == duplicate_feed.pk:
                        # logging.info("              ===> Rewrote %s'th item: %s" % (k+1, folders))
                        new_folders.append(original_feed.pk)
                    else:
                        new_folders.append(folder)
                elif isinstance(folder, dict):
                    for f_k, f_v in folder.items():
                        new_folders.append({f_k: rewrite_folders(f_v, original_feed, duplicate_feed)})

            return new_folders
            
        folders = json.decode(self.folders)
        folders = rewrite_folders(folders, original_feed, duplicate_feed)
        self.folders = json.encode(folders)
        self.save()
    
    def flat(self):
        folders = json.decode(self.folders)
        
        def _flat(folder, feeds=None):
            if not feeds:
                feeds = []
            for item in folder:
                if isinstance(item, int) and item not in feeds:
                    feeds.append(item)
                elif isinstance(item, dict):
                    for f_k, f_v in item.items():
                        feeds.extend(_flat(f_v))
            return feeds

        return _flat(folders)
    
    @classmethod
    def add_all_missing_feeds(cls):
        usf = cls.objects.all().order_by('pk')
        total = usf.count()
        
        for i, f in enumerate(usf):
            print "%s/%s: %s" % (i, total, f)
            f.add_missing_feeds()
        
    def add_missing_feeds(self):
        all_feeds = self.flat()
        subs = [us.feed_id for us in
                UserSubscription.objects.filter(user=self.user).only('feed')]
        
        missing_subs = set(all_feeds) - set(subs)
        if missing_subs:
            logging.debug(" ---> %s is missing %s subs. Adding %s..." % (
                          self.user, len(missing_subs), missing_subs))
            for feed_id in missing_subs:
                feed = Feed.get_by_id(feed_id)
                if feed:
                    us, _ = UserSubscription.objects.get_or_create(user=self.user, feed=feed, defaults={
                        'needs_unread_recalc': True
                    })
                    if not us.needs_unread_recalc:
                        us.needs_unread_recalc = True
                        us.save()

        missing_folder_feeds = set(subs) - set(all_feeds)
        if missing_folder_feeds:
            user_sub_folders = json.decode(self.folders)
            logging.debug(" ---> %s is missing %s folder feeds. Adding %s..." % (
                          self.user, len(missing_folder_feeds), missing_folder_feeds))
            for feed_id in missing_folder_feeds:
                feed = Feed.get_by_id(feed_id)
                if feed and feed.pk == feed_id:
                    user_sub_folders = add_object_to_folder(feed_id, "", user_sub_folders)
            self.folders = json.encode(user_sub_folders)
            self.save()
    
    def auto_activate(self):
        if self.user.profile.is_premium: return
            
        active_count = UserSubscription.objects.filter(user=self.user, active=True).count()
        if active_count: return
        
        all_feeds = self.flat()
        if not all_feeds: return
        
        for feed in all_feeds[:64]:
            try:
                sub = UserSubscription.objects.get(user=self.user, feed=feed)
            except UserSubscription.DoesNotExist:
                continue
            sub.active = True
            sub.save()
            if sub.feed.active_subscribers <= 0:
                sub.feed.count_subscribers()


class Feature(models.Model):
    """
    Simple blog-like feature board shown to all users on the home page.
    """
    description = models.TextField(default="")
    date = models.DateTimeField(default=datetime.datetime.now)
    
    def __unicode__(self):
        return "[%s] %s" % (self.date, self.description[:50])
    
    class Meta:
        ordering = ["-date"]<|MERGE_RESOLUTION|>--- conflicted
+++ resolved
@@ -894,28 +894,20 @@
             r.expire(key, settings.DAYS_OF_STORY_HASHES*24*60*60)
             # r2.expire(key, settings.DAYS_OF_STORY_HASHES*24*60*60)
 
-<<<<<<< HEAD
-        if friends_with_shares:
-            for social_user_id in friends_with_shares:
-                h.srem('RS:%s:B:%s' % (user_id, social_user_id), story_hash)
-                # h2.srem('RS:%s:B:%s' % (user_id, social_user_id), story_hash)
-        
-        key = 'lRS:%s' % user_id
-        r.lrem(key, story_hash)
-        
-=======
         all_read_stories_key = 'RS:%s' % (user_id)
         redis_commands(all_read_stories_key)
         
         read_story_key = 'RS:%s:%s' % (user_id, story_feed_id)
         redis_commands(read_story_key)
+        
+        read_stories_list_key = 'lRS:%s' % user_id
+        r.lrem(read_stories_list_key, story_hash)
         
         if social_user_ids:
             for social_user_id in social_user_ids:
                 social_read_story_key = 'RS:%s:B:%s' % (user_id, social_user_id)
                 redis_commands(social_read_story_key)
-    
->>>>>>> 3cd47241
+
     @staticmethod
     def get_stories(user_id, feed_id, r=None):
         if not r:
