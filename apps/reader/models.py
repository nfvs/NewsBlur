--- conflicted
+++ resolved
@@ -135,10 +135,6 @@
             cutoff_date = user.profile.unread_cutoff
         feed_counter = 0
         unread_ranked_stories_keys = []
-<<<<<<< HEAD
-        unread_cutoff_diff = (datetime.datetime.now() - user.profile.unread_cutoff)
-=======
->>>>>>> a37c8593
         
         read_dates = dict()
         needs_unread_recalc = dict()
@@ -174,21 +170,12 @@
                 
                 max_score = current_time
                 if read_filter == 'unread':
-<<<<<<< HEAD
                     min_score = read_dates[feed_id]
                     if needs_unread_recalc[feed_id]:
                         pipeline.sdiffstore(unread_stories_key, stories_key, read_stories_key)
                         # pipeline.expire(unread_stories_key, unread_cutoff_diff.days*24*60*60)
                         pipeline.expire(unread_stories_key, 24*60*60) # 24 hours
 
-=======
-                    # +1 for the intersection b/w zF and F, which carries an implicit score of 1.
-                    min_score = read_dates[feed_id] + 1
-                    # TODO: Remove above +1 and switch below to AGGREGATE='MAX', which may obviate the need 
-                    # for the U:%s keys and just work with the zF: & RS: directly into zU:
-                    pipeline.sdiffstore(unread_stories_key, stories_key, read_stories_key)
-                    pipeline.expire(unread_stories_key, 24*60*60) # 24 hours
->>>>>>> a37c8593
                 else:
                     min_score = 0
                     unread_stories_key = stories_key
@@ -198,7 +185,6 @@
                 else:
                     byscorefunc = pipeline.zrevrangebyscore
                     min_score, max_score = max_score, min_score
-<<<<<<< HEAD
 
                 if needs_unread_recalc[feed_id]:
                     pipeline.zinterstore(unread_ranked_stories_key, [sorted_stories_key, unread_stories_key], aggregate="MAX")
@@ -210,17 +196,6 @@
                     else:
                         pipeline.zremrangebyscore(unread_ranked_stories_key, 0, max_score-1)
                         pipeline.zremrangebyscore(unread_ranked_stories_key, min_score+1, 2*min_score)
-=======
-            
-                pipeline.zinterstore(unread_ranked_stories_key, [sorted_stories_key, unread_stories_key])
-                pipeline.expire(unread_ranked_stories_key, 24*60*60) # 24 hours
-                if order == 'oldest':
-                    pipeline.zremrangebyscore(unread_ranked_stories_key, 0, min_score-1)
-                    pipeline.zremrangebyscore(unread_ranked_stories_key, max_score+1, 2*max_score)
-                else:
-                    pipeline.zremrangebyscore(unread_ranked_stories_key, 0, max_score-1)
-                    pipeline.zremrangebyscore(unread_ranked_stories_key, min_score+1, 2*min_score)
->>>>>>> a37c8593
 
                 # If archive premium user has manually marked an older story as unread
                 if is_archive and feed_id in manual_unread_feed_oldest_date:
@@ -229,13 +204,8 @@
                     else:
                         max_score = manual_unread_feed_oldest_date[feed_id]
                         
-<<<<<<< HEAD
                     pipeline.zunionstore(unread_ranked_stories_key, [unread_ranked_stories_key, user_manual_unread_stories_feed_key], aggregate="MAX")
                 
-=======
-                    pipeline.zunionstore(unread_ranked_stories_key, [unread_ranked_stories_key, user_unread_stories_feed_key], aggregate="MAX")
-                    
->>>>>>> a37c8593
                 if settings.DEBUG and False:
                     debug_stories = r.zrevrange(unread_ranked_stories_key, 0, -1, withscores=True)
                     print((" ---> Story hashes (%s/%s - %s/%s) %s stories: %s" % (
