import datetime
from urlparse import urlparse
from utils import log as logging
from django.shortcuts import get_object_or_404, render_to_response
from django.views.decorators.http import condition
from django.http import HttpResponseForbidden, HttpResponseRedirect, HttpResponse, Http404
from django.conf import settings
from django.contrib.auth.decorators import login_required
from django.template import RequestContext
# from django.db import IntegrityError
from apps.rss_feeds.models import Feed, merge_feeds
from apps.rss_feeds.models import MFetchHistory
from apps.rss_feeds.models import MFeedIcon
from apps.analyzer.models import get_classifiers_for_user
from apps.reader.models import UserSubscription
from apps.rss_feeds.models import MStory
from utils.user_functions import ajax_login_required
from utils import json_functions as json, feedfinder
from utils.feed_functions import relative_timeuntil, relative_timesince
from utils.user_functions import get_user
from utils.view_functions import get_argument_or_404
from utils.view_functions import required_params


@json.json_view
def search_feed(request):
    address = request.REQUEST.get('address')
    offset = int(request.REQUEST.get('offset', 0))
    if not address:
        return dict(code=-1, message="Please provide a URL/address.")
        
    feed = Feed.get_feed_from_url(address, create=False, aggressive=True, offset=offset)
    if feed:
        return feed.canonical()
    else:
        return dict(code=-1, message="No feed found matching that XML or website address.")
    
@json.json_view
def load_single_feed(request, feed_id):
    user = get_user(request)
    feed = get_object_or_404(Feed, pk=feed_id)
    classifiers = get_classifiers_for_user(user, feed_id=feed.pk)

    payload = feed.canonical(full=True)
    payload['classifiers'] = classifiers

    return payload

def feed_favicon_etag(request, feed_id):
    try:
        feed_icon = MFeedIcon.objects.get(feed_id=feed_id)
    except MFeedIcon.DoesNotExist:
        return
    
    return feed_icon.color
    
@condition(etag_func=feed_favicon_etag)
def load_feed_favicon(request, feed_id):
    not_found = False
    try:
        feed_icon = MFeedIcon.objects.get(feed_id=feed_id)
    except MFeedIcon.DoesNotExist:
        not_found = True
        
    if not_found or not feed_icon.data:
        return HttpResponseRedirect(settings.MEDIA_URL + 'img/icons/circular/world.png')
        
    icon_data = feed_icon.data.decode('base64')
    return HttpResponse(icon_data, mimetype='image/png')

@json.json_view
def feed_autocomplete(request):
    query = request.GET.get('term') or request.GET.get('query')
    version = int(request.GET.get('v', 1))
    format = request.GET.get('format', 'autocomplete')
    
    # user = get_user(request)
    # if True or not user.profile.is_premium:
    #     return dict(code=-1, message="Overloaded, no autocomplete results.", feeds=[], term=query)
    
    if not query:
        return dict(code=-1, message="Specify a search 'term'.", feeds=[], term=query)
    
    if '.' in query:
        try:
            parts = urlparse(query)
            if not parts.hostname and not query.startswith('http'):
                parts = urlparse('http://%s' % query)
            if parts.hostname:
                query = parts.hostname
        except:
            logging.user(request, "~FGAdd search, could not parse url in ~FR%s" % query)
        
    feed_ids = Feed.autocomplete(query)
    feeds = [Feed.get_by_id(feed_id) for feed_id in feed_ids]
    if format == 'autocomplete':
        feeds = [{
            'id': feed.pk,
            'value': feed.feed_address,
            'label': feed.feed_title,
            'tagline': feed.data and feed.data.feed_tagline,
            'num_subscribers': feed.num_subscribers,
        } for feed in feeds]
    else:
        feeds = [feed.canonical(full=True) for feed in feeds]
    feeds = sorted(feeds, key=lambda f: -1 * f['num_subscribers'])
    
    feed_ids = [f['id'] for f in feeds]
    feed_icons = dict((icon.feed_id, icon) for icon in MFeedIcon.objects.filter(feed_id__in=feed_ids))
    
    for feed in feeds:
        if feed['id'] in feed_icons:
            feed_icon = feed_icons[feed['id']]
            if feed_icon.data:
                feed['favicon_color'] = feed_icon.color
                feed['favicon'] = feed_icon.data

    logging.user(request, "~FGAdd Search: ~SB%s ~SN(%s matches)" % (query, len(feeds),))
    
    if version > 1:
        return {
            'feeds': feeds,
            'term': query,
        }
    else:
        return feeds
    
@json.json_view
def load_feed_statistics(request, feed_id):
    user = get_user(request)
    stats = dict()
    feed = get_object_or_404(Feed, pk=feed_id)
    feed.count_subscribers()
    feed.set_next_scheduled_update(verbose=True, skip_scheduling=True)
    feed.save_feed_story_history_statistics()
    feed.save_classifier_counts()
    
    # Dates of last and next update
    stats['active'] = feed.active
    stats['last_update'] = relative_timesince(feed.last_update)
    stats['next_update'] = relative_timeuntil(feed.next_scheduled_update)
    stats['push'] = feed.is_push

    # Minutes between updates
<<<<<<< HEAD
    update_interval_minutes, _ = feed.get_next_scheduled_update(force=True, verbose=False)
    stats['update_interval_minutes'] = update_interval_minutes
=======
    update_interval_minutes = feed.get_next_scheduled_update(force=True, verbose=False)
    if feed.is_push:
        stats['update_interval_minutes'] = 0
    else:
        stats['update_interval_minutes'] = update_interval_minutes
>>>>>>> bd9f9922
    original_active_premium_subscribers = feed.active_premium_subscribers
    original_premium_subscribers = feed.premium_subscribers
    feed.active_premium_subscribers = max(feed.active_premium_subscribers+1, 1)
    feed.premium_subscribers += 1
    premium_update_interval_minutes = feed.get_next_scheduled_update(force=True, verbose=False)
    feed.active_premium_subscribers = original_active_premium_subscribers
    feed.premium_subscribers = original_premium_subscribers
    stats['premium_update_interval_minutes'] = premium_update_interval_minutes
    stats['errors_since_good'] = feed.errors_since_good
    
    # Stories per month - average and month-by-month breakout
    average_stories_per_month, story_count_history = feed.average_stories_per_month, feed.data.story_count_history
    stats['average_stories_per_month'] = average_stories_per_month
    stats['story_count_history'] = story_count_history and json.decode(story_count_history)
    
    # Subscribers
    stats['subscriber_count'] = feed.num_subscribers
    stats['stories_last_month'] = feed.stories_last_month
    stats['last_load_time'] = feed.last_load_time
    stats['premium_subscribers'] = feed.premium_subscribers
    stats['active_subscribers'] = feed.active_subscribers
    stats['active_premium_subscribers'] = feed.active_premium_subscribers
    
    # Classifier counts
    stats['classifier_counts'] = json.decode(feed.data.feed_classifier_counts)
    
    # Fetch histories
    timezone = user.profile.timezone
    fetch_history = MFetchHistory.feed(feed_id, timezone=timezone)
    stats['feed_fetch_history'] = fetch_history['feed_fetch_history']
    stats['page_fetch_history'] = fetch_history['page_fetch_history']
    stats['feed_push_history'] = fetch_history['push_history']
    
    logging.user(request, "~FBStatistics: ~SB%s ~FG(%s/%s/%s subs)" % (feed, feed.num_subscribers, feed.active_subscribers, feed.premium_subscribers,))

    return stats

@json.json_view
def load_feed_settings(request, feed_id):
    stats = dict()
    feed = get_object_or_404(Feed, pk=feed_id)
    user = get_user(request)
    timezone = user.profile.timezone

    fetch_history = MFetchHistory.feed(feed_id, timezone=timezone)
    stats['feed_fetch_history'] = fetch_history['feed_fetch_history']
    stats['page_fetch_history'] = fetch_history['page_fetch_history']
    stats['feed_push_history'] = fetch_history['push_history']
    stats['duplicate_addresses'] = feed.duplicate_addresses.all()
    
    return stats
    
@json.json_view
def exception_retry(request):
    user = get_user(request)
    feed_id = get_argument_or_404(request, 'feed_id')
    reset_fetch = json.decode(request.POST['reset_fetch'])
    feed = Feed.get_by_id(feed_id)
    original_feed = feed
    
    if not feed:
        raise Http404
    
    feed.schedule_feed_fetch_immediately()
    feed.has_page_exception = False
    feed.has_feed_exception = False
    feed.active = True
    if reset_fetch:
        logging.user(request, "~FRRefreshing exception feed: ~SB%s" % (feed))
        feed.fetched_once = False
    else:
        logging.user(request, "~FRForcing refreshing feed: ~SB%s" % (feed))
        feed.fetched_once = True
    feed.save()

    feed = feed.update(force=True, compute_scores=False, verbose=True)
    feed = Feed.get_by_id(feed.pk)

    try:
        usersub = UserSubscription.objects.get(user=user, feed=feed)
    except UserSubscription.DoesNotExist:
        usersubs = UserSubscription.objects.filter(user=user, feed=original_feed)
        if usersubs:
            usersub = usersubs[0]
            usersub.switch_feed(feed, original_feed)
        else:
            return {'code': -1}
    usersub.calculate_feed_scores(silent=False)
    
    feeds = {feed.pk: usersub and usersub.canonical(full=True), feed_id: usersub.canonical(full=True)}
    return {'code': 1, 'feeds': feeds}
    
    
@ajax_login_required
@json.json_view
def exception_change_feed_address(request):
    feed_id = request.POST['feed_id']
    feed = get_object_or_404(Feed, pk=feed_id)
    original_feed = feed
    feed_address = request.POST['feed_address']
    timezone = request.user.profile.timezone
    code = -1

    if feed.has_page_exception or feed.has_feed_exception:
        # Fix broken feed
        logging.user(request, "~FRFixing feed exception by address: ~SB%s~SN to ~SB%s" % (feed.feed_address, feed_address))
        feed.has_feed_exception = False
        feed.active = True
        feed.fetched_once = False
        feed.feed_address = feed_address
        duplicate_feed = feed.schedule_feed_fetch_immediately()
        code = 1
        if duplicate_feed:
            new_feed = Feed.objects.get(pk=duplicate_feed.pk)
            feed = new_feed
            new_feed.schedule_feed_fetch_immediately()
            new_feed.has_feed_exception = False
            new_feed.active = True
            new_feed.save()
            merge_feeds(new_feed.pk, feed.pk)
    else:
        # Branch good feed
        logging.user(request, "~FRBranching feed by address: ~SB%s~SN to ~SB%s" % (feed.feed_address, feed_address))
        feed, _ = Feed.objects.get_or_create(feed_address=feed_address, feed_link=feed.feed_link)
        code = 1
        if feed.pk != original_feed.pk:
            try:
                feed.branch_from_feed = original_feed.branch_from_feed or original_feed
            except Feed.DoesNotExist:
                feed.branch_from_feed = original_feed
            feed.feed_address_locked = True
            feed.save()

    feed = feed.update()
    feed = Feed.get_by_id(feed.pk)
    try:
        usersub = UserSubscription.objects.get(user=request.user, feed=feed)
    except UserSubscription.DoesNotExist:
        usersubs = UserSubscription.objects.filter(user=request.user, feed=original_feed)
        if usersubs:
            usersub = usersubs[0]
            usersub.switch_feed(feed, original_feed)
        else:
            fetch_history = MFetchHistory.feed(feed_id, timezone=timezone)
            return {
                'code': -1,
                'feed_fetch_history': fetch_history['feed_fetch_history'],
                'page_fetch_history': fetch_history['page_fetch_history'],
                'push_history': fetch_history['push_history'],
            }

    usersub.calculate_feed_scores(silent=False)
    
    feed.update_all_statistics()
    classifiers = get_classifiers_for_user(usersub.user, feed_id=usersub.feed_id)
    
    feeds = {
        original_feed.pk: usersub and usersub.canonical(full=True, classifiers=classifiers), 
    }
    
    if feed and feed.has_feed_exception:
        code = -1

    fetch_history = MFetchHistory.feed(feed_id, timezone=timezone)
    return {
        'code': code, 
        'feeds': feeds, 
        'new_feed_id': usersub.feed_id,
        'feed_fetch_history': fetch_history['feed_fetch_history'],
        'page_fetch_history': fetch_history['page_fetch_history'],
        'push_history': fetch_history['push_history'],
    }
    
@ajax_login_required
@json.json_view
def exception_change_feed_link(request):
    feed_id = request.POST['feed_id']
    feed = get_object_or_404(Feed, pk=feed_id)
    original_feed = feed
    feed_link = request.POST['feed_link']
    timezone = request.user.profile.timezone
    code = -1
    
    if feed.has_page_exception or feed.has_feed_exception:
        # Fix broken feed
        logging.user(request, "~FRFixing feed exception by link: ~SB%s~SN to ~SB%s" % (feed.feed_link, feed_link))
        feed_address = feedfinder.feed(feed_link)
        if feed_address:
            code = 1
            feed.has_page_exception = False
            feed.active = True
            feed.fetched_once = False
            feed.feed_link = feed_link
            feed.feed_address = feed_address
            duplicate_feed = feed.schedule_feed_fetch_immediately()
            if duplicate_feed:
                new_feed = Feed.objects.get(pk=duplicate_feed.pk)
                feed = new_feed
                new_feed.schedule_feed_fetch_immediately()
                new_feed.has_page_exception = False
                new_feed.active = True
                new_feed.save()
    else:
        # Branch good feed
        logging.user(request, "~FRBranching feed by link: ~SB%s~SN to ~SB%s" % (feed.feed_link, feed_link))
        feed, _ = Feed.objects.get_or_create(feed_address=feed.feed_address, feed_link=feed_link)
        code = 1
        if feed.pk != original_feed.pk:
            try:
                feed.branch_from_feed = original_feed.branch_from_feed or original_feed
            except Feed.DoesNotExist:
                feed.branch_from_feed = original_feed
            feed.feed_link_locked = True
            feed.save()

    feed = feed.update()
    feed = Feed.get_by_id(feed.pk)

    try:
        usersub = UserSubscription.objects.get(user=request.user, feed=feed)
    except UserSubscription.DoesNotExist:
        usersubs = UserSubscription.objects.filter(user=request.user, feed=original_feed)
        if usersubs:
            usersub = usersubs[0]
            usersub.switch_feed(feed, original_feed)
        else:
            fetch_history = MFetchHistory.feed(feed_id, timezone=timezone)
            return {
                'code': -1,
                'feed_fetch_history': fetch_history['feed_fetch_history'],
                'page_fetch_history': fetch_history['page_fetch_history'],
                'push_history': fetch_history['push_history'],
            }
        
    usersub.calculate_feed_scores(silent=False)
    
    feed.update_all_statistics()
    classifiers = get_classifiers_for_user(usersub.user, feed_id=usersub.feed_id)
    
    if feed and feed.has_feed_exception:
        code = -1
    
    feeds = {
        original_feed.pk: usersub.canonical(full=True, classifiers=classifiers), 
    }
    fetch_history = MFetchHistory.feed(feed_id, timezone=timezone)
    return {
        'code': code, 
        'feeds': feeds, 
        'new_feed_id': usersub.feed_id,
        'feed_fetch_history': fetch_history['feed_fetch_history'],
        'page_fetch_history': fetch_history['page_fetch_history'],
        'push_history': fetch_history['push_history'],
    }

@login_required
def status(request):
    if not request.user.is_staff:
        logging.user(request, "~SKNON-STAFF VIEWING RSS FEEDS STATUS!")
        assert False
        return HttpResponseForbidden()
    minutes  = int(request.GET.get('minutes', 10))
    now      = datetime.datetime.now()
    hour_ago = now - datetime.timedelta(minutes=minutes)
    feeds    = Feed.objects.filter(last_update__gte=hour_ago).order_by('-last_update')
    return render_to_response('rss_feeds/status.xhtml', {
        'feeds': feeds
    }, context_instance=RequestContext(request))

@required_params('story_id', feed_id=int)
@json.json_view
def original_text(request):
    story_id = request.GET['story_id']
    feed_id = request.GET['feed_id']
    force = request.GET.get('force', False)
    
    story, _ = MStory.find_story(story_id=story_id, story_feed_id=feed_id)

    if not story:
        logging.user(request, "~FYFetching ~FGoriginal~FY story text: ~FRstory not found")
        return {'code': -1, 'message': 'Story not found.'}
    
    original_text = story.fetch_original_text(force=force, request=request)

    return {
        'feed_id': feed_id,
        'story_id': story_id,
        'original_text': original_text,
    }<|MERGE_RESOLUTION|>--- conflicted
+++ resolved
@@ -142,16 +142,8 @@
     stats['push'] = feed.is_push
 
     # Minutes between updates
-<<<<<<< HEAD
-    update_interval_minutes, _ = feed.get_next_scheduled_update(force=True, verbose=False)
+    update_interval_minutes = feed.get_next_scheduled_update(force=True, verbose=False)
     stats['update_interval_minutes'] = update_interval_minutes
-=======
-    update_interval_minutes = feed.get_next_scheduled_update(force=True, verbose=False)
-    if feed.is_push:
-        stats['update_interval_minutes'] = 0
-    else:
-        stats['update_interval_minutes'] = update_interval_minutes
->>>>>>> bd9f9922
     original_active_premium_subscribers = feed.active_premium_subscribers
     original_premium_subscribers = feed.premium_subscribers
     feed.active_premium_subscribers = max(feed.active_premium_subscribers+1, 1)
