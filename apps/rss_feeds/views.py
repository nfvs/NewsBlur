--- conflicted
+++ resolved
@@ -91,11 +91,6 @@
                 'num_subscribers'
             ).select_related("data").order_by('-num_subscribers')[:5]
     
-<<<<<<< HEAD
-    logging.user(request, "~FGAdd Search: ~SB%s ~SN(%s matches)" % (query, len(feeds),))
-
-=======
->>>>>>> 87ea8030
     feeds = [{
         'id': feed.pk,
         'value': feed.feed_address,
@@ -113,8 +108,8 @@
             if feed_icon.data:
                 feed['favicon_color'] = feed_icon.color
                 feed['favicon'] = feed_icon.data
-    
-    logging.user(request, "~FRAdd Search: ~SB%s ~FG(%s matches)" % (query, len(feeds),))
+
+    logging.user(request, "~FGAdd Search: ~SB%s ~SN(%s matches)" % (query, len(feeds),))
     
     if version > 1:
         return {
