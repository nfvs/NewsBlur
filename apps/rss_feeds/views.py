import datetime
from urlparse import urlparse
from utils import log as logging
from django.shortcuts import get_object_or_404, render_to_response
from django.views.decorators.http import condition
from django.http import HttpResponseForbidden, HttpResponseRedirect, HttpResponse, Http404
from django.db.models import Q
from django.conf import settings
from django.contrib.auth.decorators import login_required
from django.template import RequestContext
# from django.db import IntegrityError
from apps.rss_feeds.models import Feed, merge_feeds
from apps.rss_feeds.models import MFeedFetchHistory, MPageFetchHistory, MFeedPushHistory
from apps.rss_feeds.models import MFeedIcon
from apps.analyzer.models import get_classifiers_for_user
from apps.reader.models import UserSubscription
from apps.rss_feeds.models import MStory
from utils.user_functions import ajax_login_required
from utils import json_functions as json, feedfinder
from utils.feed_functions import relative_timeuntil, relative_timesince
from utils.user_functions import get_user
from utils.view_functions import get_argument_or_404
from utils.view_functions import required_params


@json.json_view
def search_feed(request):
    address = request.REQUEST.get('address')
    offset = int(request.REQUEST.get('offset', 0))
    if not address:
        return dict(code=-1, message="Please provide a URL/address.")
        
    feed = Feed.get_feed_from_url(address, create=False, aggressive=True, offset=offset)
    if feed:
        return feed.canonical()
    else:
        return dict(code=-1, message="No feed found matching that XML or website address.")
    
@json.json_view
def load_single_feed(request, feed_id):
    user = get_user(request)
    feed = get_object_or_404(Feed, pk=feed_id)
    classifiers = get_classifiers_for_user(user, feed_id=feed.pk)

    payload = feed.canonical(full=True)
    payload['classifiers'] = classifiers

    return payload

def feed_favicon_etag(request, feed_id):
    try:
        feed_icon = MFeedIcon.objects.get(feed_id=feed_id)
    except MFeedIcon.DoesNotExist:
        return
    
    return feed_icon.color
    
@condition(etag_func=feed_favicon_etag)
def load_feed_favicon(request, feed_id):
    not_found = False
    try:
        feed_icon = MFeedIcon.objects.get(feed_id=feed_id)
    except MFeedIcon.DoesNotExist:
        not_found = True
        
    if not_found or not feed_icon.data:
        return HttpResponseRedirect(settings.MEDIA_URL + 'img/icons/circular/world.png')
        
    icon_data = feed_icon.data.decode('base64')
    return HttpResponse(icon_data, mimetype='image/png')

@json.json_view
def feed_autocomplete(request):
    user = get_user(request)
    query = request.GET.get('term') or request.GET.get('query')
    version = int(request.GET.get('v', 1))
    format = request.GET.get('format', 'autocomplete')
    
    # if True or not user.profile.is_premium:
    #     return dict(code=-1, message="Overloaded, no autocomplete results.", feeds=[], term=query)
    
    if not query:
        return dict(code=-1, message="Specify a search 'term'.", feeds=[], term=query)
    
<<<<<<< HEAD
    if format == 'autocomplete':
        feeds = [{
            'id': feed.pk,
            'value': feed.feed_address,
            'label': feed.feed_title,
            'tagline': feed.data and feed.data.feed_tagline,
            'num_subscribers': feed.num_subscribers,
        } for feed in feeds]
    else:
        feeds = [feed.canonical(full=True) for feed in feeds]
=======
    if '.' in query:
        try:
            parts = urlparse(query)
            if not parts.hostname and not query.startswith('http'):
                parts = urlparse('http://%s' % query)
            if parts.hostname:
                query = parts.hostname
        except:
            logging.user(request, "~FGAdd search, could not parse url in ~FR%s" % query)
        
    feed_ids = Feed.autocomplete(query)
    feeds = [Feed.get_by_id(feed_id) for feed_id in feed_ids]
    feeds = [{
        'id': feed.pk,
        'value': feed.feed_address,
        'label': feed.feed_title,
        'tagline': feed.data and feed.data.feed_tagline,
        'num_subscribers': feed.num_subscribers,
    } for feed in feeds]
    feeds = sorted(feeds, key=lambda f: -1 * f['num_subscribers'])
>>>>>>> 83c8443e
    
    feed_ids = [f['id'] for f in feeds]
    feed_icons = dict((icon.feed_id, icon) for icon in MFeedIcon.objects.filter(feed_id__in=feed_ids))
    
    for feed in feeds:
        if feed['id'] in feed_icons:
            feed_icon = feed_icons[feed['id']]
            if feed_icon.data:
                feed['favicon_color'] = feed_icon.color
                feed['favicon'] = feed_icon.data

    logging.user(request, "~FGAdd Search: ~SB%s ~SN(%s matches)" % (query, len(feeds),))
    
    if version > 1:
        return {
            'feeds': feeds,
            'term': query,
        }
    else:
        return feeds
    
@json.json_view
def load_feed_statistics(request, feed_id):
    user = get_user(request)
    stats = dict()
    feed = get_object_or_404(Feed, pk=feed_id)
    feed.count_subscribers()
    feed.set_next_scheduled_update(verbose=True, skip_scheduling=True)
    feed.save_feed_story_history_statistics()
    feed.save_classifier_counts()
    
    # Dates of last and next update
    stats['active'] = feed.active
    stats['last_update'] = relative_timesince(feed.last_update)
    stats['next_update'] = relative_timeuntil(feed.next_scheduled_update)
    stats['push'] = feed.is_push

    # Minutes between updates
    update_interval_minutes, _ = feed.get_next_scheduled_update(force=True, verbose=False)
    stats['update_interval_minutes'] = update_interval_minutes
    original_active_premium_subscribers = feed.active_premium_subscribers
    original_premium_subscribers = feed.premium_subscribers
    feed.active_premium_subscribers = max(feed.active_premium_subscribers+1, 1)
    feed.premium_subscribers += 1
    premium_update_interval_minutes, _ = feed.get_next_scheduled_update(force=True, verbose=False)
    feed.active_premium_subscribers = original_active_premium_subscribers
    feed.premium_subscribers = original_premium_subscribers
    stats['premium_update_interval_minutes'] = premium_update_interval_minutes
    
    # Stories per month - average and month-by-month breakout
    average_stories_per_month, story_count_history = feed.average_stories_per_month, feed.data.story_count_history
    stats['average_stories_per_month'] = average_stories_per_month
    stats['story_count_history'] = story_count_history and json.decode(story_count_history)
    
    # Subscribers
    stats['subscriber_count'] = feed.num_subscribers
    stats['stories_last_month'] = feed.stories_last_month
    stats['last_load_time'] = feed.last_load_time
    stats['premium_subscribers'] = feed.premium_subscribers
    stats['active_subscribers'] = feed.active_subscribers
    stats['active_premium_subscribers'] = feed.active_premium_subscribers
    
    # Classifier counts
    stats['classifier_counts'] = json.decode(feed.data.feed_classifier_counts)
    
    # Fetch histories
    timezone = user.profile.timezone
    stats['feed_fetch_history'] = MFeedFetchHistory.feed_history(feed_id, timezone=timezone)
    stats['page_fetch_history'] = MPageFetchHistory.feed_history(feed_id, timezone=timezone)
    stats['feed_push_history'] = MFeedPushHistory.feed_history(feed_id, timezone=timezone)
    
    logging.user(request, "~FBStatistics: ~SB%s ~FG(%s/%s/%s subs)" % (feed, feed.num_subscribers, feed.active_subscribers, feed.premium_subscribers,))

    return stats

@json.json_view
def load_feed_settings(request, feed_id):
    stats = dict()
    feed = get_object_or_404(Feed, pk=feed_id)
    user = get_user(request)
    timezone = user.profile.timezone
    
    stats['duplicate_addresses'] = feed.duplicate_addresses.all()
    stats['feed_fetch_history'] = MFeedFetchHistory.feed_history(feed_id, timezone=timezone)
    stats['page_fetch_history'] = MPageFetchHistory.feed_history(feed_id, timezone=timezone)
    
    return stats
    
@json.json_view
def exception_retry(request):
    user = get_user(request)
    feed_id = get_argument_or_404(request, 'feed_id')
    reset_fetch = json.decode(request.POST['reset_fetch'])
    feed = Feed.get_by_id(feed_id)
    original_feed = feed
    
    if not feed:
        raise Http404
    
    feed.schedule_feed_fetch_immediately()
    feed.has_page_exception = False
    feed.has_feed_exception = False
    feed.active = True
    if reset_fetch:
        logging.user(request, "~FRRefreshing exception feed: ~SB%s" % (feed))
        feed.fetched_once = False
    else:
        logging.user(request, "~FRForcing refreshing feed: ~SB%s" % (feed))
        feed.fetched_once = True
    feed.save()

    feed = feed.update(force=True, compute_scores=False, verbose=True)
    feed = Feed.get_by_id(feed.pk)

    try:
        usersub = UserSubscription.objects.get(user=user, feed=feed)
    except UserSubscription.DoesNotExist:
        usersubs = UserSubscription.objects.filter(user=user, feed=original_feed)
        if usersubs:
            usersub = usersubs[0]
            usersub.switch_feed(feed, original_feed)
        else:
            return {'code': -1}
    usersub.calculate_feed_scores(silent=False)
    
    feeds = {feed.pk: usersub and usersub.canonical(full=True), feed_id: usersub.canonical(full=True)}
    return {'code': 1, 'feeds': feeds}
    
    
@ajax_login_required
@json.json_view
def exception_change_feed_address(request):
    feed_id = request.POST['feed_id']
    feed = get_object_or_404(Feed, pk=feed_id)
    original_feed = feed
    feed_address = request.POST['feed_address']
    timezone = request.user.profile.timezone
    code = -1

    if feed.has_page_exception or feed.has_feed_exception:
        # Fix broken feed
        logging.user(request, "~FRFixing feed exception by address: ~SB%s~SN to ~SB%s" % (feed.feed_address, feed_address))
        feed.has_feed_exception = False
        feed.active = True
        feed.fetched_once = False
        feed.feed_address = feed_address
        duplicate_feed = feed.schedule_feed_fetch_immediately()
        code = 1
        if duplicate_feed:
            new_feed = Feed.objects.get(pk=duplicate_feed.pk)
            feed = new_feed
            new_feed.schedule_feed_fetch_immediately()
            new_feed.has_feed_exception = False
            new_feed.active = True
            new_feed.save()
            merge_feeds(new_feed.pk, feed.pk)
    else:
        # Branch good feed
        logging.user(request, "~FRBranching feed by address: ~SB%s~SN to ~SB%s" % (feed.feed_address, feed_address))
        feed, _ = Feed.objects.get_or_create(feed_address=feed_address, feed_link=feed.feed_link)
        code = 1
        if feed.pk != original_feed.pk:
            try:
                feed.branch_from_feed = original_feed.branch_from_feed or original_feed
            except Feed.DoesNotExist:
                feed.branch_from_feed = original_feed
            feed.feed_address_locked = True
            feed.save()

    feed = feed.update()
    feed = Feed.get_by_id(feed.pk)
    try:
        usersub = UserSubscription.objects.get(user=request.user, feed=feed)
    except UserSubscription.DoesNotExist:
        usersubs = UserSubscription.objects.filter(user=request.user, feed=original_feed)
        if usersubs:
            usersub = usersubs[0]
            usersub.switch_feed(feed, original_feed)
        else:
            return {
                'code': -1,
                'feed_fetch_history': MFeedFetchHistory.feed_history(feed_id, timezone=timezone),
                'page_fetch_history': MPageFetchHistory.feed_history(feed_id, timezone=timezone),
            }

    usersub.calculate_feed_scores(silent=False)
    
    feed.update_all_statistics()
    classifiers = get_classifiers_for_user(usersub.user, feed_id=usersub.feed_id)
    
    feeds = {
        original_feed.pk: usersub and usersub.canonical(full=True, classifiers=classifiers), 
    }
    
    if feed and feed.has_feed_exception:
        code = -1
        
    return {
        'code': code, 
        'feeds': feeds, 
        'new_feed_id': usersub.feed_id,
        'feed_fetch_history': MFeedFetchHistory.feed_history(feed_id, timezone=timezone),
        'page_fetch_history': MPageFetchHistory.feed_history(feed_id, timezone=timezone),
    }
    
@ajax_login_required
@json.json_view
def exception_change_feed_link(request):
    feed_id = request.POST['feed_id']
    feed = get_object_or_404(Feed, pk=feed_id)
    original_feed = feed
    feed_link = request.POST['feed_link']
    timezone = request.user.profile.timezone
    code = -1
    
    if feed.has_page_exception or feed.has_feed_exception:
        # Fix broken feed
        logging.user(request, "~FRFixing feed exception by link: ~SB%s~SN to ~SB%s" % (feed.feed_link, feed_link))
        feed_address = feedfinder.feed(feed_link)
        if feed_address:
            code = 1
            feed.has_page_exception = False
            feed.active = True
            feed.fetched_once = False
            feed.feed_link = feed_link
            feed.feed_address = feed_address
            duplicate_feed = feed.schedule_feed_fetch_immediately()
            if duplicate_feed:
                new_feed = Feed.objects.get(pk=duplicate_feed.pk)
                feed = new_feed
                new_feed.schedule_feed_fetch_immediately()
                new_feed.has_page_exception = False
                new_feed.active = True
                new_feed.save()
    else:
        # Branch good feed
        logging.user(request, "~FRBranching feed by link: ~SB%s~SN to ~SB%s" % (feed.feed_link, feed_link))
        feed, _ = Feed.objects.get_or_create(feed_address=feed.feed_address, feed_link=feed_link)
        code = 1
        if feed.pk != original_feed.pk:
            try:
                feed.branch_from_feed = original_feed.branch_from_feed or original_feed
            except Feed.DoesNotExist:
                feed.branch_from_feed = original_feed
            feed.feed_link_locked = True
            feed.save()

    feed = feed.update()
    feed = Feed.get_by_id(feed.pk)

    try:
        usersub = UserSubscription.objects.get(user=request.user, feed=feed)
    except UserSubscription.DoesNotExist:
        usersubs = UserSubscription.objects.filter(user=request.user, feed=original_feed)
        if usersubs:
            usersub = usersubs[0]
            usersub.switch_feed(feed, original_feed)
        else:
            return {
                'code': -1,
                'feed_fetch_history': MFeedFetchHistory.feed_history(feed_id, timezone=timezone),
                'page_fetch_history': MPageFetchHistory.feed_history(feed_id, timezone=timezone),
            }
        
    usersub.calculate_feed_scores(silent=False)
    
    feed.update_all_statistics()
    classifiers = get_classifiers_for_user(usersub.user, feed_id=usersub.feed_id)
    
    if feed and feed.has_feed_exception:
        code = -1
    
    feeds = {
        original_feed.pk: usersub.canonical(full=True, classifiers=classifiers), 
    }
    return {
        'code': code, 
        'feeds': feeds, 
        'new_feed_id': usersub.feed_id,
        'feed_fetch_history': MFeedFetchHistory.feed_history(feed_id, timezone=timezone),
        'page_fetch_history': MPageFetchHistory.feed_history(feed_id, timezone=timezone),
    }

@login_required
def status(request):
    if not request.user.is_staff:
        logging.user(request, "~SKNON-STAFF VIEWING RSS FEEDS STATUS!")
        assert False
        return HttpResponseForbidden()
    minutes  = int(request.GET.get('minutes', 10))
    now      = datetime.datetime.now()
    hour_ago = now - datetime.timedelta(minutes=minutes)
    feeds    = Feed.objects.filter(last_update__gte=hour_ago).order_by('-last_update')
    return render_to_response('rss_feeds/status.xhtml', {
        'feeds': feeds
    }, context_instance=RequestContext(request))

@required_params('story_id', feed_id=int)
@json.json_view
def original_text(request):
    story_id = request.GET['story_id']
    feed_id = request.GET['feed_id']
    force = request.GET.get('force', False)
    
    story, _ = MStory.find_story(story_id=story_id, story_feed_id=feed_id)

    if not story:
        logging.user(request, "~FYFetching ~FGoriginal~FY story text: ~FRstory not found")
        return {'code': -1, 'message': 'Story not found.'}
    
    original_text = story.fetch_original_text(force=force, request=request)

    return {
        'feed_id': feed_id,
        'story_id': story_id,
        'original_text': original_text,
    }<|MERGE_RESOLUTION|>--- conflicted
+++ resolved
@@ -82,18 +82,6 @@
     if not query:
         return dict(code=-1, message="Specify a search 'term'.", feeds=[], term=query)
     
-<<<<<<< HEAD
-    if format == 'autocomplete':
-        feeds = [{
-            'id': feed.pk,
-            'value': feed.feed_address,
-            'label': feed.feed_title,
-            'tagline': feed.data and feed.data.feed_tagline,
-            'num_subscribers': feed.num_subscribers,
-        } for feed in feeds]
-    else:
-        feeds = [feed.canonical(full=True) for feed in feeds]
-=======
     if '.' in query:
         try:
             parts = urlparse(query)
@@ -106,15 +94,17 @@
         
     feed_ids = Feed.autocomplete(query)
     feeds = [Feed.get_by_id(feed_id) for feed_id in feed_ids]
-    feeds = [{
-        'id': feed.pk,
-        'value': feed.feed_address,
-        'label': feed.feed_title,
-        'tagline': feed.data and feed.data.feed_tagline,
-        'num_subscribers': feed.num_subscribers,
-    } for feed in feeds]
+    if format == 'autocomplete':
+        feeds = [{
+            'id': feed.pk,
+            'value': feed.feed_address,
+            'label': feed.feed_title,
+            'tagline': feed.data and feed.data.feed_tagline,
+            'num_subscribers': feed.num_subscribers,
+        } for feed in feeds]
+    else:
+        feeds = [feed.canonical(full=True) for feed in feeds]
     feeds = sorted(feeds, key=lambda f: -1 * f['num_subscribers'])
->>>>>>> 83c8443e
     
     feed_ids = [f['id'] for f in feeds]
     feed_icons = dict((icon.feed_id, icon) for icon in MFeedIcon.objects.filter(feed_id__in=feed_ids))
