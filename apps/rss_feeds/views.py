import datetime
from urlparse import urlparse
from utils import log as logging
from django.shortcuts import get_object_or_404, render_to_response
from django.views.decorators.http import condition
from django.http import HttpResponseForbidden, HttpResponseRedirect, HttpResponse, Http404
from django.conf import settings
from django.contrib.auth.decorators import login_required
from django.template import RequestContext
# from django.db import IntegrityError
from apps.rss_feeds.models import Feed, merge_feeds
from apps.rss_feeds.models import MFetchHistory
from apps.rss_feeds.models import MFeedIcon
from apps.analyzer.models import get_classifiers_for_user
from apps.reader.models import UserSubscription
from apps.rss_feeds.models import MStory
from utils.user_functions import ajax_login_required
from utils import json_functions as json, feedfinder
from utils.feed_functions import relative_timeuntil, relative_timesince
from utils.user_functions import get_user
from utils.view_functions import get_argument_or_404
from utils.view_functions import required_params


@json.json_view
def search_feed(request):
    address = request.REQUEST.get('address')
    offset = int(request.REQUEST.get('offset', 0))
    if not address:
        return dict(code=-1, message="Please provide a URL/address.")
        
    feed = Feed.get_feed_from_url(address, create=False, aggressive=True, offset=offset)
    if feed:
        return feed.canonical()
    else:
        return dict(code=-1, message="No feed found matching that XML or website address.")
    
@json.json_view
def load_single_feed(request, feed_id):
    user = get_user(request)
    feed = get_object_or_404(Feed, pk=feed_id)
    classifiers = get_classifiers_for_user(user, feed_id=feed.pk)

    payload = feed.canonical(full=True)
    payload['classifiers'] = classifiers

    return payload

def feed_favicon_etag(request, feed_id):
    try:
        feed_icon = MFeedIcon.objects.get(feed_id=feed_id)
    except MFeedIcon.DoesNotExist:
        return
    
    return feed_icon.color
    
@condition(etag_func=feed_favicon_etag)
def load_feed_favicon(request, feed_id):
    not_found = False
    try:
        feed_icon = MFeedIcon.objects.get(feed_id=feed_id)
    except MFeedIcon.DoesNotExist:
        not_found = True
        
    if not_found or not feed_icon.data:
        return HttpResponseRedirect(settings.MEDIA_URL + 'img/icons/circular/world.png')
        
    icon_data = feed_icon.data.decode('base64')
    return HttpResponse(icon_data, mimetype='image/png')

@json.json_view
def feed_autocomplete(request):
    query = request.GET.get('term') or request.GET.get('query')
    version = int(request.GET.get('v', 1))
    format = request.GET.get('format', 'autocomplete')
    
    # user = get_user(request)
    # if True or not user.profile.is_premium:
    #     return dict(code=-1, message="Overloaded, no autocomplete results.", feeds=[], term=query)
    
    if not query:
        return dict(code=-1, message="Specify a search 'term'.", feeds=[], term=query)
    
    if '.' in query:
        try:
            parts = urlparse(query)
            if not parts.hostname and not query.startswith('http'):
                parts = urlparse('http://%s' % query)
            if parts.hostname:
                query = parts.hostname
        except:
            logging.user(request, "~FGAdd search, could not parse url in ~FR%s" % query)
        
    feed_ids = Feed.autocomplete(query)
    feeds = [Feed.get_by_id(feed_id) for feed_id in feed_ids]
<<<<<<< HEAD
    if format == 'autocomplete':
        feeds = [{
            'id': feed.pk,
            'value': feed.feed_address,
            'label': feed.feed_title,
            'tagline': feed.data and feed.data.feed_tagline,
            'num_subscribers': feed.num_subscribers,
        } for feed in feeds]
    else:
        feeds = [feed.canonical(full=True) for feed in feeds]
=======
    feeds = [{
        'id': feed.pk,
        'value': feed.feed_address,
        'label': feed.feed_title,
        'tagline': feed.data and feed.data.feed_tagline,
        'num_subscribers': feed.num_subscribers,
    } for feed in feeds if feed]
>>>>>>> 89c3b522
    feeds = sorted(feeds, key=lambda f: -1 * f['num_subscribers'])
    
    feed_ids = [f['id'] for f in feeds]
    feed_icons = dict((icon.feed_id, icon) for icon in MFeedIcon.objects.filter(feed_id__in=feed_ids))
    
    for feed in feeds:
        if feed['id'] in feed_icons:
            feed_icon = feed_icons[feed['id']]
            if feed_icon.data:
                feed['favicon_color'] = feed_icon.color
                feed['favicon'] = feed_icon.data

    logging.user(request, "~FGAdd Search: ~SB%s ~SN(%s matches)" % (query, len(feeds),))
    
    if version > 1:
        return {
            'feeds': feeds,
            'term': query,
        }
    else:
        return feeds
    
@json.json_view
def load_feed_statistics(request, feed_id):
    user = get_user(request)
    stats = dict()
    feed = get_object_or_404(Feed, pk=feed_id)
    feed.update_all_statistics()
    feed.set_next_scheduled_update(verbose=True, skip_scheduling=True)
    feed.save_feed_story_history_statistics()
    feed.save_classifier_counts()
    
    # Dates of last and next update
    stats['active'] = feed.active
    stats['last_update'] = relative_timesince(feed.last_update)
    stats['next_update'] = relative_timeuntil(feed.next_scheduled_update)
    stats['push'] = feed.is_push

    # Minutes between updates
    update_interval_minutes = feed.get_next_scheduled_update(force=True, verbose=False)
    stats['update_interval_minutes'] = update_interval_minutes
    original_active_premium_subscribers = feed.active_premium_subscribers
    original_premium_subscribers = feed.premium_subscribers
    feed.active_premium_subscribers = max(feed.active_premium_subscribers+1, 1)
    feed.premium_subscribers += 1
    premium_update_interval_minutes = feed.get_next_scheduled_update(force=True, verbose=False)
    feed.active_premium_subscribers = original_active_premium_subscribers
    feed.premium_subscribers = original_premium_subscribers
    stats['premium_update_interval_minutes'] = premium_update_interval_minutes
    stats['errors_since_good'] = feed.errors_since_good
    
    # Stories per month - average and month-by-month breakout
    average_stories_per_month, story_count_history = feed.average_stories_per_month, feed.data.story_count_history
    stats['average_stories_per_month'] = average_stories_per_month
    stats['story_count_history'] = story_count_history and json.decode(story_count_history)
    
    # Subscribers
    stats['subscriber_count'] = feed.num_subscribers
    stats['stories_last_month'] = feed.stories_last_month
    stats['last_load_time'] = feed.last_load_time
    stats['premium_subscribers'] = feed.premium_subscribers
    stats['active_subscribers'] = feed.active_subscribers
    stats['active_premium_subscribers'] = feed.active_premium_subscribers
    
    # Classifier counts
    stats['classifier_counts'] = json.decode(feed.data.feed_classifier_counts)
    
    # Fetch histories
    timezone = user.profile.timezone
    fetch_history = MFetchHistory.feed(feed_id, timezone=timezone)
    stats['feed_fetch_history'] = fetch_history['feed_fetch_history']
    stats['page_fetch_history'] = fetch_history['page_fetch_history']
    stats['feed_push_history'] = fetch_history['push_history']
    
    logging.user(request, "~FBStatistics: ~SB%s" % (feed))

    return stats

@json.json_view
def load_feed_settings(request, feed_id):
    stats = dict()
    feed = get_object_or_404(Feed, pk=feed_id)
    user = get_user(request)
    timezone = user.profile.timezone

    fetch_history = MFetchHistory.feed(feed_id, timezone=timezone)
    stats['feed_fetch_history'] = fetch_history['feed_fetch_history']
    stats['page_fetch_history'] = fetch_history['page_fetch_history']
    stats['feed_push_history'] = fetch_history['push_history']
    stats['duplicate_addresses'] = feed.duplicate_addresses.all()
    
    return stats
    
@json.json_view
def exception_retry(request):
    user = get_user(request)
    feed_id = get_argument_or_404(request, 'feed_id')
    reset_fetch = json.decode(request.POST['reset_fetch'])
    feed = Feed.get_by_id(feed_id)
    original_feed = feed
    
    if not feed:
        raise Http404
    
    feed.schedule_feed_fetch_immediately()
    feed.has_page_exception = False
    feed.has_feed_exception = False
    feed.active = True
    if reset_fetch:
        logging.user(request, "~FRRefreshing exception feed: ~SB%s" % (feed))
        feed.fetched_once = False
    else:
        logging.user(request, "~FRForcing refreshing feed: ~SB%s" % (feed))
        feed.fetched_once = True
    feed.save()

    feed = feed.update(force=True, compute_scores=False, verbose=True)
    feed = Feed.get_by_id(feed.pk)

    try:
        usersub = UserSubscription.objects.get(user=user, feed=feed)
    except UserSubscription.DoesNotExist:
        usersubs = UserSubscription.objects.filter(user=user, feed=original_feed)
        if usersubs:
            usersub = usersubs[0]
            usersub.switch_feed(feed, original_feed)
        else:
            return {'code': -1}
    usersub.calculate_feed_scores(silent=False)
    
    feeds = {feed.pk: usersub and usersub.canonical(full=True), feed_id: usersub.canonical(full=True)}
    return {'code': 1, 'feeds': feeds}
    
    
@ajax_login_required
@json.json_view
def exception_change_feed_address(request):
    feed_id = request.POST['feed_id']
    feed = get_object_or_404(Feed, pk=feed_id)
    original_feed = feed
    feed_address = request.POST['feed_address']
    timezone = request.user.profile.timezone
    code = -1

    if feed.has_page_exception or feed.has_feed_exception:
        # Fix broken feed
        logging.user(request, "~FRFixing feed exception by address: ~SB%s~SN to ~SB%s" % (feed.feed_address, feed_address))
        feed.has_feed_exception = False
        feed.active = True
        feed.fetched_once = False
        feed.feed_address = feed_address
        duplicate_feed = feed.schedule_feed_fetch_immediately()
        code = 1
        if duplicate_feed:
            new_feed = Feed.objects.get(pk=duplicate_feed.pk)
            feed = new_feed
            new_feed.schedule_feed_fetch_immediately()
            new_feed.has_feed_exception = False
            new_feed.active = True
            new_feed.save()
            merge_feeds(new_feed.pk, feed.pk)
    else:
        # Branch good feed
        logging.user(request, "~FRBranching feed by address: ~SB%s~SN to ~SB%s" % (feed.feed_address, feed_address))
        feed, _ = Feed.objects.get_or_create(feed_address=feed_address, feed_link=feed.feed_link)
        code = 1
        if feed.pk != original_feed.pk:
            try:
                feed.branch_from_feed = original_feed.branch_from_feed or original_feed
            except Feed.DoesNotExist:
                feed.branch_from_feed = original_feed
            feed.feed_address_locked = True
            feed.save()

    feed = feed.update()
    feed = Feed.get_by_id(feed.pk)
    try:
        usersub = UserSubscription.objects.get(user=request.user, feed=feed)
    except UserSubscription.DoesNotExist:
        usersubs = UserSubscription.objects.filter(user=request.user, feed=original_feed)
        if usersubs:
            usersub = usersubs[0]
            usersub.switch_feed(feed, original_feed)
        else:
            fetch_history = MFetchHistory.feed(feed_id, timezone=timezone)
            return {
                'code': -1,
                'feed_fetch_history': fetch_history['feed_fetch_history'],
                'page_fetch_history': fetch_history['page_fetch_history'],
                'push_history': fetch_history['push_history'],
            }

    usersub.calculate_feed_scores(silent=False)
    
    feed.update_all_statistics()
    classifiers = get_classifiers_for_user(usersub.user, feed_id=usersub.feed_id)
    
    feeds = {
        original_feed.pk: usersub and usersub.canonical(full=True, classifiers=classifiers), 
    }
    
    if feed and feed.has_feed_exception:
        code = -1

    fetch_history = MFetchHistory.feed(feed_id, timezone=timezone)
    return {
        'code': code, 
        'feeds': feeds, 
        'new_feed_id': usersub.feed_id,
        'feed_fetch_history': fetch_history['feed_fetch_history'],
        'page_fetch_history': fetch_history['page_fetch_history'],
        'push_history': fetch_history['push_history'],
    }
    
@ajax_login_required
@json.json_view
def exception_change_feed_link(request):
    feed_id = request.POST['feed_id']
    feed = get_object_or_404(Feed, pk=feed_id)
    original_feed = feed
    feed_link = request.POST['feed_link']
    timezone = request.user.profile.timezone
    code = -1
    
    if feed.has_page_exception or feed.has_feed_exception:
        # Fix broken feed
        logging.user(request, "~FRFixing feed exception by link: ~SB%s~SN to ~SB%s" % (feed.feed_link, feed_link))
        feed_address = feedfinder.feed(feed_link)
        if feed_address:
            code = 1
            feed.has_page_exception = False
            feed.active = True
            feed.fetched_once = False
            feed.feed_link = feed_link
            feed.feed_address = feed_address
            duplicate_feed = feed.schedule_feed_fetch_immediately()
            if duplicate_feed:
                new_feed = Feed.objects.get(pk=duplicate_feed.pk)
                feed = new_feed
                new_feed.schedule_feed_fetch_immediately()
                new_feed.has_page_exception = False
                new_feed.active = True
                new_feed.save()
    else:
        # Branch good feed
        logging.user(request, "~FRBranching feed by link: ~SB%s~SN to ~SB%s" % (feed.feed_link, feed_link))
        feed, _ = Feed.objects.get_or_create(feed_address=feed.feed_address, feed_link=feed_link)
        code = 1
        if feed.pk != original_feed.pk:
            try:
                feed.branch_from_feed = original_feed.branch_from_feed or original_feed
            except Feed.DoesNotExist:
                feed.branch_from_feed = original_feed
            feed.feed_link_locked = True
            feed.save()

    feed = feed.update()
    feed = Feed.get_by_id(feed.pk)

    try:
        usersub = UserSubscription.objects.get(user=request.user, feed=feed)
    except UserSubscription.DoesNotExist:
        usersubs = UserSubscription.objects.filter(user=request.user, feed=original_feed)
        if usersubs:
            usersub = usersubs[0]
            usersub.switch_feed(feed, original_feed)
        else:
            fetch_history = MFetchHistory.feed(feed_id, timezone=timezone)
            return {
                'code': -1,
                'feed_fetch_history': fetch_history['feed_fetch_history'],
                'page_fetch_history': fetch_history['page_fetch_history'],
                'push_history': fetch_history['push_history'],
            }
        
    usersub.calculate_feed_scores(silent=False)
    
    feed.update_all_statistics()
    classifiers = get_classifiers_for_user(usersub.user, feed_id=usersub.feed_id)
    
    if feed and feed.has_feed_exception:
        code = -1
    
    feeds = {
        original_feed.pk: usersub.canonical(full=True, classifiers=classifiers), 
    }
    fetch_history = MFetchHistory.feed(feed_id, timezone=timezone)
    return {
        'code': code, 
        'feeds': feeds, 
        'new_feed_id': usersub.feed_id,
        'feed_fetch_history': fetch_history['feed_fetch_history'],
        'page_fetch_history': fetch_history['page_fetch_history'],
        'push_history': fetch_history['push_history'],
    }

@login_required
def status(request):
    if not request.user.is_staff:
        logging.user(request, "~SKNON-STAFF VIEWING RSS FEEDS STATUS!")
        assert False
        return HttpResponseForbidden()
    minutes  = int(request.GET.get('minutes', 10))
    now      = datetime.datetime.now()
    hour_ago = now - datetime.timedelta(minutes=minutes)
    feeds    = Feed.objects.filter(last_update__gte=hour_ago).order_by('-last_update')
    return render_to_response('rss_feeds/status.xhtml', {
        'feeds': feeds
    }, context_instance=RequestContext(request))

@required_params('story_id', feed_id=int)
@json.json_view
def original_text(request):
    story_id = request.GET['story_id']
    feed_id = request.GET['feed_id']
    force = request.GET.get('force', False)
    
    story, _ = MStory.find_story(story_id=story_id, story_feed_id=feed_id)

    if not story:
        logging.user(request, "~FYFetching ~FGoriginal~FY story text: ~FRstory not found")
        return {'code': -1, 'message': 'Story not found.'}
    
    original_text = story.fetch_original_text(force=force, request=request)

    return {
        'feed_id': feed_id,
        'story_id': story_id,
        'original_text': original_text,
    }<|MERGE_RESOLUTION|>--- conflicted
+++ resolved
@@ -93,7 +93,6 @@
         
     feed_ids = Feed.autocomplete(query)
     feeds = [Feed.get_by_id(feed_id) for feed_id in feed_ids]
-<<<<<<< HEAD
     if format == 'autocomplete':
         feeds = [{
             'id': feed.pk,
@@ -101,18 +100,9 @@
             'label': feed.feed_title,
             'tagline': feed.data and feed.data.feed_tagline,
             'num_subscribers': feed.num_subscribers,
-        } for feed in feeds]
+        } for feed in feeds if feed]
     else:
         feeds = [feed.canonical(full=True) for feed in feeds]
-=======
-    feeds = [{
-        'id': feed.pk,
-        'value': feed.feed_address,
-        'label': feed.feed_title,
-        'tagline': feed.data and feed.data.feed_tagline,
-        'num_subscribers': feed.num_subscribers,
-    } for feed in feeds if feed]
->>>>>>> 89c3b522
     feeds = sorted(feeds, key=lambda f: -1 * f['num_subscribers'])
     
     feed_ids = [f['id'] for f in feeds]
