import datetime
import os
import shutil
import time
import redis
<<<<<<< HEAD
from celery import Task
=======
from newsblur.celeryapp import app
>>>>>>> d0e8e570
from celery.exceptions import SoftTimeLimitExceeded
from utils import log as logging
from utils import s3_utils as s3
from django.conf import settings
from apps.profile.middleware import DBProfilerMiddleware
from utils.mongo_raw_log_middleware import MongoDumpMiddleware
from utils.redis_raw_log_middleware import RedisDumpMiddleware
FEED_TASKING_MAX = 10000

@app.task(name='task-feeds')
def TaskFeeds():
    from apps.rss_feeds.models import Feed        
    settings.LOG_TO_STREAM = True
    now = datetime.datetime.utcnow()
    start = time.time()
    r = redis.Redis(connection_pool=settings.REDIS_FEED_UPDATE_POOL)
    tasked_feeds_size = r.zcard('tasked_feeds')
    
    hour_ago = now - datetime.timedelta(hours=1)
    r.zremrangebyscore('fetched_feeds_last_hour', 0, int(hour_ago.strftime('%s')))
    
    now_timestamp = int(now.strftime("%s"))
    queued_feeds = r.zrangebyscore('scheduled_updates', 0, now_timestamp)
    r.zremrangebyscore('scheduled_updates', 0, now_timestamp)
    if not queued_feeds:
        logging.debug(" ---> ~SN~FB~BMNo feeds to queue! Exiting...")
        return
        
    r.sadd('queued_feeds', *queued_feeds)
    logging.debug(" ---> ~SN~FBQueuing ~SB%s~SN stale feeds (~SB%s~SN/~FG%s~FB~SN/%s tasked/queued/scheduled)" % (
                    len(queued_feeds),
                    r.zcard('tasked_feeds'),
                    r.scard('queued_feeds'),
                    r.zcard('scheduled_updates')))
    
    # Regular feeds
    if tasked_feeds_size < FEED_TASKING_MAX:
        feeds = r.srandmember('queued_feeds', FEED_TASKING_MAX)
        Feed.task_feeds(feeds, verbose=True)
        active_count = len(feeds)
    else:
        logging.debug(" ---> ~SN~FBToo many tasked feeds. ~SB%s~SN tasked." % tasked_feeds_size)
        active_count = 0
    
    logging.debug(" ---> ~SN~FBTasking %s feeds took ~SB%s~SN seconds (~SB%s~SN/~FG%s~FB~SN/%s tasked/queued/scheduled)" % (
                    active_count,
                    int((time.time() - start)),
                    r.zcard('tasked_feeds'),
                    r.scard('queued_feeds'),
                    r.zcard('scheduled_updates')))

@app.task(name='task-broken-feeds')
def TaskBrokenFeeds():
    from apps.rss_feeds.models import Feed        
    settings.LOG_TO_STREAM = True
    now = datetime.datetime.utcnow()
    start = time.time()
    r = redis.Redis(connection_pool=settings.REDIS_FEED_UPDATE_POOL)
    
    logging.debug(" ---> ~SN~FBQueuing broken feeds...")
    
    # Force refresh feeds
    refresh_feeds = Feed.objects.filter(
        active=True,
        fetched_once=False,
        active_subscribers__gte=1
    ).order_by('?')[:100]
    refresh_count = refresh_feeds.count()
    cp1 = time.time()
    
    logging.debug(" ---> ~SN~FBFound %s active, unfetched broken feeds" % refresh_count)

    # Mistakenly inactive feeds
    hours_ago = (now - datetime.timedelta(minutes=10)).strftime('%s')
    old_tasked_feeds = r.zrangebyscore('tasked_feeds', 0, hours_ago)
    inactive_count = len(old_tasked_feeds)
    if inactive_count:
        r.zremrangebyscore('tasked_feeds', 0, hours_ago)
        # r.sadd('queued_feeds', *old_tasked_feeds)
        for feed_id in old_tasked_feeds:
            r.zincrby('error_feeds', 1, feed_id)
            feed = Feed.get_by_id(feed_id)
            feed.set_next_scheduled_update()
    logging.debug(" ---> ~SN~FBRe-queuing ~SB%s~SN dropped/broken feeds (~SB%s/%s~SN queued/tasked)" % (
                    inactive_count,
                    r.scard('queued_feeds'),
                    r.zcard('tasked_feeds')))
    cp2 = time.time()
    
    old = now - datetime.timedelta(days=1)
    old_feeds = Feed.objects.filter(
        next_scheduled_update__lte=old, 
        active_subscribers__gte=1
    ).order_by('?')[:500]
    old_count = old_feeds.count()
    cp3 = time.time()
    
    logging.debug(" ---> ~SN~FBTasking ~SBrefresh:~FC%s~FB inactive:~FC%s~FB old:~FC%s~SN~FB broken feeds... (%.4s/%.4s/%.4s)" % (
        refresh_count,
        inactive_count,
        old_count,
        cp1 - start,
        cp2 - cp1,
        cp3 - cp2,
    ))
    
    Feed.task_feeds(refresh_feeds, verbose=False)
    Feed.task_feeds(old_feeds, verbose=False)
    
    logging.debug(" ---> ~SN~FBTasking broken feeds took ~SB%s~SN seconds (~SB%s~SN/~FG%s~FB~SN/%s tasked/queued/scheduled)" % (
                    int((time.time() - start)),
                    r.zcard('tasked_feeds'),
                    r.scard('queued_feeds'),
                    r.zcard('scheduled_updates')))
        
@app.task(name='update-feeds', time_limit=10*60, soft_time_limit=9*60, ignore_result=True)
def UpdateFeeds(feed_pks):
    from apps.rss_feeds.models import Feed
    from apps.statistics.models import MStatistics
    r = redis.Redis(connection_pool=settings.REDIS_FEED_UPDATE_POOL)

    mongodb_replication_lag = int(MStatistics.get('mongodb_replication_lag', 0))
    compute_scores = bool(mongodb_replication_lag < 10)
    
    profiler = DBProfilerMiddleware()
    profiler_activated = profiler.process_celery()
    if profiler_activated:
        mongo_middleware = MongoDumpMiddleware()
        mongo_middleware.process_celery(profiler)
        redis_middleware = RedisDumpMiddleware()
        redis_middleware.process_celery(profiler)
    
    options = {
        'quick': float(MStatistics.get('quick_fetch', 0)),
        'updates_off': MStatistics.get('updates_off', False),
        'compute_scores': compute_scores,
        'mongodb_replication_lag': mongodb_replication_lag,
    }
    
    if not isinstance(feed_pks, list):
        feed_pks = [feed_pks]
        
    for feed_pk in feed_pks:
        feed = Feed.get_by_id(feed_pk)
        if not feed or feed.pk != int(feed_pk):
            logging.info(" ---> ~FRRemoving feed_id %s from tasked_feeds queue, points to %s..." % (feed_pk, feed and feed.pk))
            r.zrem('tasked_feeds', feed_pk)
        if not feed:
            continue
        try:
            feed.update(**options)
        except SoftTimeLimitExceeded as e:
            feed.save_feed_history(505, 'Timeout', e)
            logging.info(" ---> [%-30s] ~BR~FWTime limit hit!~SB~FR Moving on to next feed..." % feed)
        if profiler_activated: profiler.process_celery_finished()

@app.task(name='new-feeds', time_limit=10*60, soft_time_limit=9*60, ignore_result=True)
def NewFeeds(feed_pks):
    from apps.rss_feeds.models import Feed
    if not isinstance(feed_pks, list):
        feed_pks = [feed_pks]
    
    options = {}
    for feed_pk in feed_pks:
        feed = Feed.get_by_id(feed_pk)
        if not feed: continue
        feed.update(options=options)

@app.task(name='push-feeds', ignore_result=True)
def PushFeeds(feed_id, xml):
    from apps.rss_feeds.models import Feed
    from apps.statistics.models import MStatistics
    
    mongodb_replication_lag = int(MStatistics.get('mongodb_replication_lag', 0))
    compute_scores = bool(mongodb_replication_lag < 60)
    
    options = {
        'feed_xml': xml,
        'compute_scores': compute_scores,
        'mongodb_replication_lag': mongodb_replication_lag,
    }
    feed = Feed.get_by_id(feed_id)
    if feed:
        feed.update(options=options)

@app.task(name='backup-mongo', ignore_result=True)
def BackupMongo():
    COLLECTIONS = "classifier_tag classifier_author classifier_feed classifier_title userstories starred_stories shared_stories category category_site sent_emails social_profile social_subscription social_services statistics feedback"

    date = time.strftime('%Y-%m-%d-%H-%M')
    collections = COLLECTIONS.split(' ')
    db_name = 'newsblur'
    dir_name = 'backup_mongo_%s' % date
    filename = '%s.tgz' % dir_name

    os.mkdir(dir_name)

    for collection in collections:
        cmd = 'mongodump  --db %s --collection %s -o %s' % (db_name, collection, dir_name)
        logging.debug(' ---> ~FMDumping ~SB%s~SN: %s' % (collection, cmd))
        os.system(cmd)

    cmd = 'tar -jcf %s %s' % (filename, dir_name)
    os.system(cmd)

    logging.debug(' ---> ~FRUploading ~SB~FM%s~SN~FR to S3...' % filename)
    s3.save_file_in_s3(filename)
    shutil.rmtree(dir_name)
    os.remove(filename)
    logging.debug(' ---> ~FRFinished uploading ~SB~FM%s~SN~FR to S3.' % filename)


@app.task()
def ScheduleImmediateFetches(feed_ids, user_id=None):
    from apps.rss_feeds.models import Feed
    
    if not isinstance(feed_ids, list):
        feed_ids = [feed_ids]
    
    Feed.schedule_feed_fetches_immediately(feed_ids, user_id=user_id)


@app.task()
def SchedulePremiumSetup(feed_ids):
    from apps.rss_feeds.models import Feed
    
    if not isinstance(feed_ids, list):
        feed_ids = [feed_ids]
    
    Feed.setup_feeds_for_premium_subscribers(feed_ids)
    
@app.task()
def ScheduleCountTagsForUser(user_id):
    from apps.rss_feeds.models import MStarredStoryCounts
    
    MStarredStoryCounts.count_for_user(user_id)<|MERGE_RESOLUTION|>--- conflicted
+++ resolved
@@ -3,11 +3,7 @@
 import shutil
 import time
 import redis
-<<<<<<< HEAD
-from celery import Task
-=======
 from newsblur.celeryapp import app
->>>>>>> d0e8e570
 from celery.exceptions import SoftTimeLimitExceeded
 from utils import log as logging
 from utils import s3_utils as s3
