import difflib
import datetime
import time
import random
import re
import math
import mongoengine as mongo
import zlib
import hashlib
import redis
import bson
import pytz
from collections import defaultdict
from operator import itemgetter
from vendor.dynamodb_mapper.model import DynamoDBModel, ConnectionBorg
# from nltk.collocations import TrigramCollocationFinder, BigramCollocationFinder, TrigramAssocMeasures, BigramAssocMeasures
from django.db import models
from django.db import IntegrityError
from django.conf import settings
from django.db.models.query import QuerySet
from django.core.urlresolvers import reverse
from django.contrib.sites.models import Site
from mongoengine.queryset import OperationError
from mongoengine.base import ValidationError
from apps.rss_feeds.tasks import UpdateFeeds, PushFeeds
from utils import json_functions as json
from utils import feedfinder, feedparser
from utils import urlnorm
from utils import log as logging
from utils.fields import AutoOneToOneField
from utils.feed_functions import levenshtein_distance
from utils.feed_functions import timelimit, TimeoutError
from utils.feed_functions import relative_timesince
from utils.feed_functions import seconds_timesince
from utils.story_functions import strip_tags, htmldiff, strip_comments

ENTRY_NEW, ENTRY_UPDATED, ENTRY_SAME, ENTRY_ERR = range(4)


class Feed(models.Model):
    feed_address = models.URLField(max_length=255, db_index=True)
    feed_address_locked = models.NullBooleanField(default=False, blank=True, null=True)
    feed_link = models.URLField(max_length=1000, default="", blank=True, null=True)
    feed_link_locked = models.BooleanField(default=False)
    hash_address_and_link = models.CharField(max_length=64, unique=True, db_index=True)
    feed_title = models.CharField(max_length=255, default="[Untitled]", blank=True, null=True)
    is_push = models.NullBooleanField(default=False, blank=True, null=True)
    active = models.BooleanField(default=True, db_index=True)
    num_subscribers = models.IntegerField(default=-1)
    active_subscribers = models.IntegerField(default=-1, db_index=True)
    premium_subscribers = models.IntegerField(default=-1)
    active_premium_subscribers = models.IntegerField(default=-1, db_index=True)
    branch_from_feed = models.ForeignKey('Feed', blank=True, null=True, db_index=True)
    last_update = models.DateTimeField(db_index=True)
    fetched_once = models.BooleanField(default=False)
    known_good = models.BooleanField(default=False, db_index=True)
    has_feed_exception = models.BooleanField(default=False, db_index=True)
    has_page_exception = models.BooleanField(default=False, db_index=True)
    has_page = models.BooleanField(default=True)
    exception_code = models.IntegerField(default=0)
    errors_since_good = models.IntegerField(default=0)
    min_to_decay = models.IntegerField(default=0)
    days_to_trim = models.IntegerField(default=90)
    creation = models.DateField(auto_now_add=True)
    etag = models.CharField(max_length=255, blank=True, null=True)
    last_modified = models.DateTimeField(null=True, blank=True)
    stories_last_month = models.IntegerField(default=0)
    average_stories_per_month = models.IntegerField(default=0)
    next_scheduled_update = models.DateTimeField(db_index=True)
    queued_date = models.DateTimeField(db_index=True)
    last_load_time = models.IntegerField(default=0)
    favicon_color = models.CharField(max_length=6, null=True, blank=True)
    favicon_not_found = models.BooleanField(default=False)
    s3_page = models.NullBooleanField(default=False, blank=True, null=True)
    s3_icon = models.NullBooleanField(default=False, blank=True, null=True)
    backed_by_dynamodb = models.NullBooleanField(default=False, blank=True, null=True)

    class Meta:
        db_table="feeds"
        ordering=["feed_title"]
        # unique_together=[('feed_address', 'feed_link')]
    
    def __unicode__(self):
        if not self.feed_title:
            self.feed_title = "[Untitled]"
            self.save()
        return "%s (%s)" % (self.feed_title, self.pk)
    
    @property
    def title(self):
        return self.feed_title or "[Untitled]"
        
    @property
    def favicon_url(self):
        if settings.BACKED_BY_AWS['icons_on_s3'] and self.s3_icon:
            return "http://%s/%s.png" % (settings.S3_ICONS_BUCKET_NAME, self.pk)
        return reverse('feed-favicon', kwargs={'feed_id': self.pk})
    
    @property
    def favicon_url_fqdn(self):
        if settings.BACKED_BY_AWS['icons_on_s3'] and self.s3_icon:
            return self.favicon_url
        return "http://%s%s" % (
            Site.objects.get_current().domain,
            self.favicon_url
        )
    
    @property
    def s3_pages_key(self):
        return "%s.gz.html" % self.pk
        
    @property
    def s3_icons_key(self):
        return "%s.png" % self.pk
        
    def canonical(self, full=False, include_favicon=True):
        feed = {
            'id': self.pk,
            'feed_title': self.feed_title,
            'feed_address': self.feed_address,
            'feed_link': self.feed_link,
            'num_subscribers': self.num_subscribers,
            'updated': relative_timesince(self.last_update),
            'updated_seconds_ago': seconds_timesince(self.last_update),
            'subs': self.num_subscribers,
            'is_push': self.is_push,
            'fetched_once': self.fetched_once,
            'not_yet_fetched': not self.fetched_once, # Legacy. Doh.
            'favicon_color': self.favicon_color,
            'favicon_fade': self.favicon_fade(),
            'favicon_border': self.favicon_border(),
            'favicon_text_color': self.favicon_text_color(),
            'favicon_fetching': self.favicon_fetching,
            'favicon_url': self.favicon_url,
            's3_page': self.s3_page,
            's3_icon': self.s3_icon,
        }
        
        if include_favicon:
            try:
                feed_icon = MFeedIcon.objects.get(feed_id=self.pk)
                feed['favicon'] = feed_icon.data
            except MFeedIcon.DoesNotExist:
                pass
        if self.has_page_exception or self.has_feed_exception:
            feed['has_exception'] = True
            feed['exception_type'] = 'feed' if self.has_feed_exception else 'page'
            feed['exception_code'] = self.exception_code
        elif full:
            feed['has_exception'] = False
            feed['exception_type'] = None
            feed['exception_code'] = self.exception_code
        
        if not self.has_page:
            feed['disabled_page'] = True
        if full:
            feed['feed_tags'] = json.decode(self.data.popular_tags) if self.data.popular_tags else []
            feed['feed_authors'] = json.decode(self.data.popular_authors) if self.data.popular_authors else []

            
        return feed
    
    def save(self, *args, **kwargs):
        if not self.last_update:
            self.last_update = datetime.datetime.utcnow()
        if not self.next_scheduled_update:
            self.next_scheduled_update = datetime.datetime.utcnow()
        if not self.queued_date:
            self.queued_date = datetime.datetime.utcnow()
        feed_address = self.feed_address or ""
        feed_link = self.feed_link or ""
        self.hash_address_and_link = hashlib.sha1(feed_address+feed_link).hexdigest()
            
        max_feed_title = Feed._meta.get_field('feed_title').max_length
        if len(self.feed_title) > max_feed_title:
            self.feed_title = self.feed_title[:max_feed_title]
        max_feed_address = Feed._meta.get_field('feed_address').max_length
        if len(feed_address) > max_feed_address:
            self.feed_address = feed_address[:max_feed_address]
        max_feed_link = Feed._meta.get_field('feed_link').max_length
        if len(feed_link) > max_feed_link:
            self.feed_link = feed_link[:max_feed_link]
        
        try:
            super(Feed, self).save(*args, **kwargs)
            return self
        except IntegrityError:
            duplicate_feed = Feed.objects.filter(feed_address=self.feed_address, feed_link=self.feed_link)
            if duplicate_feed:
                if self.pk != duplicate_feed[0].pk:
                    merge_feeds(self.pk, duplicate_feed[0].pk, force=True)
                return duplicate_feed[0]

            # Feed has been deleted. Just ignore it.
            logging.debug("%s: %s" % (self.feed_address, duplicate_feed))
            logging.debug(' ***> [%-30s] Feed deleted (%s).' % (unicode(self)[:30], self.pk))
            return
    
    def sync_redis(self):
        return MStory.sync_all_redis(self.pk)
        
    @classmethod
    def find_or_create(cls, feed_address, feed_link, *args, **kwargs):
        feeds = cls.objects.filter(feed_address=feed_address, feed_link=feed_link)
        if feeds:
            return feeds[0], False

        if feed_link and feed_link.endswith('/'):
            feeds = cls.objects.filter(feed_address=feed_address, feed_link=feed_link[:-1])
            if feeds:
                return feeds[0], False
        
        return cls.objects.get_or_create(feed_address=feed_address, feed_link=feed_link, *args, **kwargs)
        
    @classmethod
    def merge_feeds(cls, *args, **kwargs):
        merge_feeds(*args, **kwargs)
        
    @property
    def favicon_fetching(self):
        return bool(not (self.favicon_not_found or self.favicon_color))
        
    @classmethod
    def get_feed_from_url(cls, url, create=True, aggressive=False, fetch=True, offset=0):
        feed = None
        
        def criteria(key, value):
            if aggressive:
                return {'%s__icontains' % key: value}
            else:
                return {'%s' % key: value}
            
        def by_url(address):
            feed = cls.objects.filter(**criteria('feed_address', address)).order_by('-num_subscribers')
            if not feed:
                duplicate_feed = DuplicateFeed.objects.filter(**criteria('duplicate_address', address))
                if duplicate_feed and len(duplicate_feed) > offset:
                    feed = [duplicate_feed[offset].feed]
            if not feed and aggressive:
                feed = cls.objects.filter(**criteria('feed_link', address)).order_by('-num_subscribers')
                
            return feed
        
        # Normalize and check for feed_address, dupes, and feed_link
        url = urlnorm.normalize(url)
        feed = by_url(url)
        
        # Create if it looks good
        if feed and len(feed) > offset:
            feed = feed[offset]
        elif create:
            create_okay = False
            if feedfinder.isFeed(url):
                create_okay = True
            elif aggressive:
                # Could still be a feed. Just check if there are entries
                fp = feedparser.parse(url)
                if len(fp.entries):
                    create_okay = True
            if create_okay:
                feed = cls.objects.create(feed_address=url)
                feed = feed.update()
        
        # Still nothing? Maybe the URL has some clues.
        if not feed and fetch:
            feed_finder_url = feedfinder.feed(url)
            if feed_finder_url:
                feed = by_url(feed_finder_url)
                if not feed and create:
                    feed = cls.objects.create(feed_address=feed_finder_url)
                    feed = feed.update()
                elif feed and len(feed) > offset:
                    feed = feed[offset]
        
        # Not created and not within bounds, so toss results.
        if isinstance(feed, QuerySet):
            return
        
        return feed
        
    @classmethod
    def task_feeds(cls, feeds, queue_size=12):
        if isinstance(feeds, Feed):
            logging.debug(" ---> Tasking feed: %s" % feeds)
            feeds = [feeds]
        else:
            logging.debug(" ---> Tasking %s feeds..." % len(feeds))
        
        feed_queue = []
        for f in feeds:
            f.queued_date = datetime.datetime.utcnow()
            f.set_next_scheduled_update()

        for feed_queue in (feeds[pos:pos + queue_size] for pos in xrange(0, len(feeds), queue_size)):
            feed_ids = [feed.pk for feed in feed_queue]
            UpdateFeeds.apply_async(args=(feed_ids,), queue='update_feeds')

    def update_all_statistics(self, full=True, force=False):
        self.count_subscribers()
        count_extra = False
        if random.random() > .98 or not self.data.popular_tags or not self.data.popular_authors:
            count_extra = True
        if force or (full and count_extra):
            self.count_stories()
            self.save_popular_authors()
            self.save_popular_tags()
    
    def setup_feed_for_premium_subscribers(self):
        self.count_subscribers()
        self.set_next_scheduled_update()
    
    def convert_to_dynamodb(self):
        stories = MStory.objects.filter(story_feed_id=self.pk)
        batch_stories = []
        logging.debug('   ---> [%-30s] Converting %s stories to DynamoDB...' % (unicode(self)[:30],
                                                                                stories.count()))
        for story in stories:
            item = story.save_to_dynamodb(batch=True)
            batch_stories.append(item._to_db_dict())
            # story.delete()

        DStory.batch_write(batch_stories)

        self.backed_by_dynamodb = True
        self.save()
        
    def check_feed_link_for_feed_address(self):
        @timelimit(10)
        def _1():
            feed_address = None
            try:
                is_feed = feedfinder.isFeed(self.feed_address)
            except KeyError:
                is_feed = False
            if not is_feed:
                feed_address = feedfinder.feed(self.feed_address)
                if not feed_address and self.feed_link:
                    feed_address = feedfinder.feed(self.feed_link)
            else:
                feed_address_from_link = feedfinder.feed(self.feed_link)
                if feed_address_from_link != self.feed_address:
                    feed_address = feed_address_from_link
        
            if feed_address:
                if feed_address.endswith('feedburner.com/atom.xml'):
                    # message = """
                    # %s - %s - %s
                    # """ % (feed_address, self.__dict__, pprint(self.__dict__))
                    # mail_admins('Wierdo alert', message, fail_silently=True)
                    logging.debug("  ---> Feed points to 'Wierdo', ignoring.")
                    return False
                try:
                    self.feed_address = feed_address
                    self.next_scheduled_update = datetime.datetime.utcnow()
                    self.has_feed_exception = False
                    self.active = True
                    self.save()
                except IntegrityError:
                    original_feed = Feed.objects.get(feed_address=feed_address, feed_link=self.feed_link)
                    original_feed.has_feed_exception = False
                    original_feed.active = True
                    original_feed.save()
                    merge_feeds(original_feed.pk, self.pk)
            return feed_address
        
        if self.feed_address_locked:
            return
            
        try:
            feed_address = _1()
        except TimeoutError:
            logging.debug('   ---> [%-30s] Feed address check timed out...' % (unicode(self)[:30]))
            self.save_feed_history(505, 'Timeout', '')
            feed_address = None
        
        if feed_address:
            self.has_feed_exception = True
            self.schedule_feed_fetch_immediately()
        
        return not not feed_address

    def save_feed_history(self, status_code, message, exception=None):
        MFeedFetchHistory(feed_id=self.pk, 
                          status_code=int(status_code),
                          message=message,
                          exception=exception,
                          fetch_date=datetime.datetime.utcnow()).save()
        # day_ago = datetime.datetime.now() - datetime.timedelta(hours=24)
        # new_fetch_histories = MFeedFetchHistory.objects(feed_id=self.pk, fetch_date__gte=day_ago)
        # if new_fetch_histories.count() < 5 or True:
        #     old_fetch_histories = MFeedFetchHistory.objects(feed_id=self.pk)[5:]
        # else:
        #     old_fetch_histories = MFeedFetchHistory.objects(feed_id=self.pk, fetch_date__lte=day_ago)
        # for history in old_fetch_histories:
        #     history.delete()
        if status_code not in (200, 304):
            self.errors_since_good += 1
            self.count_errors_in_history('feed', status_code)
            self.set_next_scheduled_update()
        elif self.has_feed_exception or self.errors_since_good:
            self.errors_since_good = 0
            self.has_feed_exception = False
            self.active = True
            self.save()
        
    def save_page_history(self, status_code, message, exception=None):
        MPageFetchHistory(feed_id=self.pk, 
                          status_code=int(status_code),
                          message=message,
                          exception=exception,
                          fetch_date=datetime.datetime.utcnow()).save()
        # old_fetch_histories = MPageFetchHistory.objects(feed_id=self.pk).order_by('-fetch_date')[5:]
        # for history in old_fetch_histories:
        #     history.delete()
            
        if status_code not in (200, 304):
            self.count_errors_in_history('page', status_code)
        elif self.has_page_exception:
            self.has_page_exception = False
            self.has_page = True
            self.active = True
            self.save()
        
    def count_errors_in_history(self, exception_type='feed', status_code=None):
        logging.debug('   ---> [%-30s] Counting errors in history...' % (unicode(self)[:30]))
        history_class = MFeedFetchHistory if exception_type == 'feed' else MPageFetchHistory
        fetch_history = map(lambda h: h.status_code, 
                            history_class.objects(feed_id=self.pk)[:50])
        non_errors = [h for h in fetch_history if int(h)     in (200, 304)]
        errors     = [h for h in fetch_history if int(h) not in (200, 304)]
        
        if len(non_errors) == 0 and len(errors) > 1:
            self.active = True
            if exception_type == 'feed':
                self.has_feed_exception = True
                # self.active = False # No longer, just geometrically fetch
            elif exception_type == 'page':
                self.has_page_exception = True
            self.exception_code = status_code or int(errors[0])
            self.save()
        elif self.exception_code > 0:
            self.active = True
            self.exception_code = 0
            if exception_type == 'feed':
                self.has_feed_exception = False
            elif exception_type == 'page':
                self.has_page_exception = False
            self.save()
        
        return errors, non_errors
    
    def count_subscribers(self, verbose=False):
        SUBSCRIBER_EXPIRE = datetime.datetime.now() - datetime.timedelta(days=settings.SUBSCRIBER_EXPIRE)
        from apps.reader.models import UserSubscription
        
        if self.branch_from_feed:
            original_feed_id = self.branch_from_feed.pk
        else:
            original_feed_id = self.pk
        feed_ids = [f['id'] for f in Feed.objects.filter(branch_from_feed=original_feed_id).values('id')]
        feed_ids.append(original_feed_id)
        feed_ids = list(set(feed_ids))

        subs = UserSubscription.objects.filter(feed__in=feed_ids)
        self.num_subscribers = subs.count()
        
        active_subs = UserSubscription.objects.filter(
            feed__in=feed_ids, 
            active=True,
            user__profile__last_seen_on__gte=SUBSCRIBER_EXPIRE
        )
        self.active_subscribers = active_subs.count()
        
        premium_subs = UserSubscription.objects.filter(
            feed__in=feed_ids, 
            active=True,
            user__profile__is_premium=True
        )
        self.premium_subscribers = premium_subs.count()
        
        active_premium_subscribers = UserSubscription.objects.filter(
            feed__in=feed_ids, 
            active=True,
            user__profile__is_premium=True,
            user__profile__last_seen_on__gte=SUBSCRIBER_EXPIRE
        )
        self.active_premium_subscribers = active_premium_subscribers.count()
        
        self.save()
        
        if verbose:
            if self.num_subscribers <= 1:
                print '.',
            else:
                print "\n %s> %s subscriber%s: %s" % (
                    '-' * min(self.num_subscribers, 20),
                    self.num_subscribers,
                    '' if self.num_subscribers == 1 else 's',
                    self.feed_title,
                ),

    def count_stories(self, verbose=False):
        self.save_feed_stories_last_month(verbose)
        # self.save_feed_story_history_statistics()
    
    def _split_favicon_color(self):
        color = self.favicon_color
        if color:
            splitter = lambda s, p: [s[i:i+p] for i in range(0, len(s), p)]
            red, green, blue = splitter(color[:6], 2)
            return red, green, blue
        return None, None, None
        
    def favicon_fade(self):
        red, green, blue = self._split_favicon_color()
        if red and green and blue:
            fade_red = hex(min(int(red, 16) + 35, 255))[2:].zfill(2)
            fade_green = hex(min(int(green, 16) + 35, 255))[2:].zfill(2)
            fade_blue = hex(min(int(blue, 16) + 35, 255))[2:].zfill(2)
            return "%s%s%s" % (fade_red, fade_green, fade_blue)

    def favicon_border(self):
        red, green, blue = self._split_favicon_color()
        if red and green and blue:
            fade_red = hex(min(int(int(red, 16) * .75), 255))[2:].zfill(2)
            fade_green = hex(min(int(int(green, 16) * .75), 255))[2:].zfill(2)
            fade_blue = hex(min(int(int(blue, 16) * .75), 255))[2:].zfill(2)
            return "%s%s%s" % (fade_red, fade_green, fade_blue)
            
    def favicon_text_color(self):
        # Color format: {r: 1, g: .5, b: 0}
        def contrast(color1, color2):
            lum1 = luminosity(color1)
            lum2 = luminosity(color2)
            if lum1 > lum2:
                return (lum1 + 0.05) / (lum2 + 0.05)
            else:
                return (lum2 + 0.05) / (lum1 + 0.05)

        def luminosity(color):
            r = color['red']
            g = color['green']
            b = color['blue']
            val = lambda c: c/12.92 if c <= 0.02928 else math.pow(((c + 0.055)/1.055), 2.4)
            red = val(r)
            green = val(g)
            blue = val(b)
            return 0.2126 * red + 0.7152 * green + 0.0722 * blue

        red, green, blue = self._split_favicon_color()
        if red and green and blue:
            color = {
                'red': int(red, 16) / 256.0,
                'green': int(green, 16) / 256.0,
                'blue': int(blue, 16) / 256.0,
            }
            white = {
                'red': 1,
                'green': 1,
                'blue': 1,
            }
            grey = {
                'red': 0.5,
                'green': 0.5,
                'blue': 0.5,
            }
            
            if contrast(color, white) > contrast(color, grey):
                return 'white'
            else:
                return 'black'
    
    def save_feed_stories_last_month(self, verbose=False):
        month_ago = datetime.datetime.utcnow() - datetime.timedelta(days=30)
        stories_last_month = MStory.objects(story_feed_id=self.pk, 
                                            story_date__gte=month_ago).count()
        self.stories_last_month = stories_last_month
        
        self.save()
            
        if verbose:
            print "  ---> %s [%s]: %s stories last month" % (self.feed_title, self.pk,
                                                             self.stories_last_month)
    
    def save_feed_story_history_statistics(self, current_counts=None):
        """
        Fills in missing months between earlier occurances and now.
        
        Save format: [('YYYY-MM, #), ...]
        Example output: [(2010-12, 123), (2011-01, 146)]
        """
        now = datetime.datetime.utcnow()
        min_year = now.year
        total = 0
        month_count = 0
        if not current_counts:
            current_counts = self.data.story_count_history and json.decode(self.data.story_count_history)
        
        if not current_counts:
            current_counts = []

        # Count stories, aggregate by year and month. Map Reduce!
        map_f = """
            function() {
                var date = (this.story_date.getFullYear()) + "-" + (this.story_date.getMonth()+1);
                emit(date, 1);
            }
        """
        reduce_f = """
            function(key, values) {
                var total = 0;
                for (var i=0; i < values.length; i++) {
                    total += values[i];
                }
                return total;
            }
        """
        dates = {}
        res = MStory.objects(story_feed_id=self.pk).map_reduce(map_f, reduce_f, output='inline')
        for r in res:
            dates[r.key] = r.value
            year = int(re.findall(r"(\d{4})-\d{1,2}", r.key)[0])
            if year < min_year and year > 2000:
                min_year = year
                
        # Add on to existing months, always amending up, never down. (Current month
        # is guaranteed to be accurate, since trim_feeds won't delete it until after
        # a month. Hacker News can have 1,000+ and still be counted.)
        for current_month, current_count in current_counts:
            year = int(re.findall(r"(\d{4})-\d{1,2}", current_month)[0])
            if current_month not in dates or dates[current_month] < current_count:
                dates[current_month] = current_count
            if year < min_year and year > 2000:
                min_year = year
        
        # Assemble a list with 0's filled in for missing months, 
        # trimming left and right 0's.
        months = []
        start = False
        for year in range(min_year, now.year+1):
            for month in range(1, 12+1):
                if datetime.datetime(year, month, 1) < now:
                    key = u'%s-%s' % (year, month)
                    if dates.get(key) or start:
                        start = True
                        months.append((key, dates.get(key, 0)))
                        total += dates.get(key, 0)
                        month_count += 1
        self.data.story_count_history = json.encode(months)
        self.data.save()
        if not total:
            self.average_stories_per_month = 0
        else:
            self.average_stories_per_month = total / month_count
        self.save()
        
        
    def save_classifier_counts(self):
        from apps.analyzer.models import MClassifierTitle, MClassifierAuthor, MClassifierFeed, MClassifierTag
        
        def calculate_scores(cls, facet):
            map_f = """
                function() {
                    emit(this["%s"], {
                        pos: this.score>0 ? this.score : 0, 
                        neg: this.score<0 ? Math.abs(this.score) : 0
                    });
                }
            """ % (facet)
            reduce_f = """
                function(key, values) {
                    var result = {pos: 0, neg: 0};
                    values.forEach(function(value) {
                        result.pos += value.pos;
                        result.neg += value.neg;
                    });
                    return result;
                }
            """
            scores = []
            res = cls.objects(feed_id=self.pk).map_reduce(map_f, reduce_f, output='inline')
            for r in res:
                facet_values = dict([(k, int(v)) for k,v in r.value.iteritems()])
                facet_values[facet] = r.key
                scores.append(facet_values)
            scores = sorted(scores, key=lambda v: v['neg'] - v['pos'])

            return scores
        
        scores = {}
        for cls, facet in [(MClassifierTitle, 'title'), 
                           (MClassifierAuthor, 'author'), 
                           (MClassifierTag, 'tag'), 
                           (MClassifierFeed, 'feed_id')]:
            scores[facet] = calculate_scores(cls, facet)
            if facet == 'feed_id' and scores[facet]:
                scores['feed'] = scores[facet]
                del scores['feed_id']
            elif not scores[facet]:
                del scores[facet]
                
        if scores:
            self.data.feed_classifier_counts = json.encode(scores)
            self.data.save()
        
    def update(self, **kwargs):
        from utils import feed_fetcher
        if getattr(settings, 'TEST_DEBUG', False):
            self.feed_address = self.feed_address % {'NEWSBLUR_DIR': settings.NEWSBLUR_DIR}
            self.feed_link = self.feed_link % {'NEWSBLUR_DIR': settings.NEWSBLUR_DIR}
            self.save()
        
        options = {
            'verbose': kwargs.get('verbose'),
            'timeout': 10,
            'single_threaded': kwargs.get('single_threaded', True),
            'force': kwargs.get('force'),
            'compute_scores': kwargs.get('compute_scores', True),
            'mongodb_replication_lag': kwargs.get('mongodb_replication_lag', None),
            'fake': kwargs.get('fake'),
            'quick': kwargs.get('quick'),
            'debug': kwargs.get('debug'),
            'fpf': kwargs.get('fpf'),
            'feed_xml': kwargs.get('feed_xml'),
        }
        disp = feed_fetcher.Dispatcher(options, 1)        
        disp.add_jobs([[self.pk]])
        feed = disp.run_jobs()
        
        feed = Feed.get_by_id(feed.pk)
        feed.last_update = datetime.datetime.utcnow()
        feed.set_next_scheduled_update()
        
        if options['force']:
            feed.sync_redis()
            
        return feed

    @classmethod
    def get_by_id(cls, feed_id, feed_address=None):
        try:
            feed = Feed.objects.get(pk=feed_id)
            return feed
        except Feed.DoesNotExist:
            # Feed has been merged after updating. Find the right feed.
            duplicate_feeds = DuplicateFeed.objects.filter(duplicate_feed_id=feed_id)
            if duplicate_feeds:
                return duplicate_feeds[0].feed
            if feed_address:
                duplicate_feeds = DuplicateFeed.objects.filter(duplicate_address=feed_address)
                if duplicate_feeds:
                    return duplicate_feeds[0].feed
                
    def add_update_stories(self, stories, existing_stories, verbose=False):
<<<<<<< HEAD
        ret_values = dict(new=0, updated=0, same=0, error=0)

=======
        ret_values = {
            ENTRY_NEW:0,
            ENTRY_UPDATED:0,
            ENTRY_SAME:0,
            ENTRY_ERR:0
        }
        
>>>>>>> 61857052
        for story in stories:
            if not story.get('title'):
                continue
                
            story_content = story.get('story_content')
            story_content = strip_comments(story_content)
            story_tags = self.get_tags(story)
            story_link = self.get_permalink(story)
                
            existing_story, story_has_changed = self._exists_story(story, story_content, existing_stories)
            if existing_story is None:
                s = MStory(story_feed_id = self.pk,
                       story_date = story.get('published'),
                       story_title = story.get('title'),
                       story_content = story_content,
                       story_author_name = story.get('author'),
                       story_permalink = story_link,
                       story_guid = story.get('guid'),
                       story_tags = story_tags
                )
                try:
                    s.save()
                    ret_values['new'] += 1
                except (IntegrityError, OperationError):
                    ret_values['error'] += 1
                    if verbose:
                        logging.info('   ---> [%-30s] ~SN~FRIntegrityError on new story: %s' % (self.feed_title[:30], story.get('title')[:30]))
            elif existing_story and story_has_changed:
                # update story
                # logging.debug('- Updated story in feed (%s - %s): %s / %s' % (self.feed_title, story.get('title'), len(existing_story.story_content), len(story_content)))
                
                original_content = None
                try:
                    if existing_story and existing_story.id:
                        try:
                            existing_story = MStory.objects.get(id=existing_story.id)
                        except ValidationError:
                            existing_story = MStory.objects.get(story_feed_id=existing_story.story_feed_id, 
                                                                story_guid=existing_story.id)
                    elif existing_story and existing_story.story_guid:
                        existing_story = MStory.objects.get(story_feed_id=existing_story.story_feed_id,
                                                            story_guid=existing_story.story_guid)
                    else:
                        raise MStory.DoesNotExist
                except (MStory.DoesNotExist, OperationError):
                    ret_values['error'] += 1
                    if verbose:
                        logging.info('   ---> [%-30s] ~SN~FROperation on existing story: %s' % (self.feed_title[:30], story.get('title')[:30]))
                    continue
                if existing_story.story_original_content_z:
                    original_content = zlib.decompress(existing_story.story_original_content_z)
                elif existing_story.story_content_z:
                    original_content = zlib.decompress(existing_story.story_content_z)
                # print 'Type: %s %s' % (type(original_content), type(story_content))
                if story_content and len(story_content) > 10:
                    story_content_diff = htmldiff(unicode(original_content), unicode(story_content))
                else:
                    story_content_diff = original_content
                # logging.debug("\t\tDiff: %s %s %s" % diff.getStats())
                # logging.debug("\t\tDiff content: %s" % diff.getDiff())
                # if existing_story.story_title != story.get('title'):
                #    logging.debug('\tExisting title / New: : \n\t\t- %s\n\t\t- %s' % (existing_story.story_title, story.get('title')))
                if existing_story.story_guid != story.get('guid'):
                    self.update_read_stories_with_new_guid(existing_story.story_guid, story.get('guid'))
                
                existing_story.story_feed = self.pk
                # Do not allow publishers to change the story date once a story is published.
                # Leads to incorrect unread story counts.
                # existing_story.story_date = story.get('published')
                existing_story.story_title = story.get('title')
                existing_story.story_content = story_content_diff
                existing_story.story_latest_content = story_content
                existing_story.story_original_content = original_content
                existing_story.story_author_name = story.get('author')
                existing_story.story_permalink = story_link
                existing_story.story_guid = story.get('guid')
                existing_story.story_tags = story_tags
                try:
                    existing_story.save()
                    ret_values['updated'] += 1
                except (IntegrityError, OperationError):
                    ret_values['error'] += 1
                    if verbose:
                        logging.info('   ---> [%-30s] ~SN~FRIntegrityError on updated story: %s' % (self.feed_title[:30], story.get('title')[:30]))
                except ValidationError:
                    ret_values['error'] += 1
                    if verbose:
                        logging.info('   ---> [%-30s] ~SN~FRValidationError on updated story: %s' % (self.feed_title[:30], story.get('title')[:30]))
            else:
                ret_values['same'] += 1
                # logging.debug("Unchanged story: %s " % story.get('title'))
        
        return ret_values
    
    def update_read_stories_with_new_guid(self, old_story_guid, new_story_guid):
        from apps.reader.models import MUserStory
        from apps.social.models import MSharedStory
        read_stories = MUserStory.objects.filter(feed_id=self.pk, story_id=old_story_guid)
        for story in read_stories:
            story.story_id = new_story_guid
            try:
                story.save()
            except OperationError:
                # User read both new and old. Just toss.
                pass
        shared_stories = MSharedStory.objects.filter(story_feed_id=self.pk,
                                                     story_guid=old_story_guid)
        for story in shared_stories:
            story.story_guid = new_story_guid
            story.save()
                
    def save_popular_tags(self, feed_tags=None, verbose=False):
        if not feed_tags:
            all_tags = MStory.objects(story_feed_id=self.pk, story_tags__exists=True).item_frequencies('story_tags')
            feed_tags = sorted([(k, v) for k, v in all_tags.items() if int(v) > 0], 
                               key=itemgetter(1), 
                               reverse=True)[:25]
        popular_tags = json.encode(feed_tags)
        if verbose:
            print "Found %s tags: %s" % (len(feed_tags), popular_tags)
        
        # TODO: This len() bullshit will be gone when feeds move to mongo
        #       On second thought, it might stay, because we don't want
        #       popular tags the size of a small planet. I'm looking at you
        #       Tumblr writers.
        if len(popular_tags) < 1024:
            self.data.popular_tags = popular_tags
            self.data.save()
            return

        tags_list = []
        if feed_tags and isinstance(feed_tags, unicode):
            tags_list = json.decode(feed_tags)
        if len(tags_list) >= 1:
            self.save_popular_tags(tags_list[:-1])
    
    def save_popular_authors(self, feed_authors=None):
        if not feed_authors:
            authors = defaultdict(int)
            for story in MStory.objects(story_feed_id=self.pk).only('story_author_name'):
                authors[story.story_author_name] += 1
            feed_authors = sorted([(k, v) for k, v in authors.items() if k], 
                               key=itemgetter(1),
                               reverse=True)[:20]

        popular_authors = json.encode(feed_authors)
        if len(popular_authors) < 1023:
            self.data.popular_authors = popular_authors
            self.data.save()
            return

        if len(feed_authors) > 1:
            self.save_popular_authors(feed_authors=feed_authors[:-1])
            
    def trim_feed(self, verbose=False):
        trim_cutoff = 500
        if self.active_subscribers <= 1 and self.premium_subscribers < 1:
            trim_cutoff = 100
        elif self.active_subscribers <= 3  and self.premium_subscribers < 2:
            trim_cutoff = 200
        elif self.active_subscribers <= 5  and self.premium_subscribers < 3:
            trim_cutoff = 300
        elif self.active_subscribers <= 10 and self.premium_subscribers < 4:
            trim_cutoff = 350
        elif self.active_subscribers <= 20 and self.premium_subscribers < 5:
            trim_cutoff = 400
        elif self.active_subscribers <= 25 and self.premium_subscribers < 5:
            trim_cutoff = 450
            
        stories = MStory.objects(
            story_feed_id=self.pk,
        ).order_by('-story_date')
        
        if stories.count() > trim_cutoff:
            logging.debug('   ---> [%-30s] ~FBFound %s stories. Trimming to ~SB%s~SN...' %
                          (unicode(self)[:30], stories.count(), trim_cutoff))
            try:
                story_trim_date = stories[trim_cutoff].story_date
            except IndexError, e:
                logging.debug(' ***> [%-30s] ~BRError trimming feed: %s' % (unicode(self)[:30], e))
                return
                
            extra_stories = MStory.objects(story_feed_id=self.pk, 
                                           story_date__lte=story_trim_date)
            extra_stories_count = extra_stories.count()
            for story in extra_stories:
                story.delete()
            if verbose:
                existing_story_count = MStory.objects(story_feed_id=self.pk).count()
                print "Deleted %s stories, %s left." % (extra_stories_count,
                                                        existing_story_count)

    @staticmethod
    def clean_invalid_ids():
        history = MFeedFetchHistory.objects(status_code=500, exception__contains='InvalidId:')
        urls = set()
        for h in history:
            u = re.split('InvalidId: (.*?) is not a valid ObjectId\\n$', h.exception)[1]
            urls.add((h.feed_id, u))
        
        for f, u in urls:
            print "db.stories.remove({\"story_feed_id\": %s, \"_id\": \"%s\"})" % (f, u)

        
    def get_stories(self, offset=0, limit=25, force=False):
        stories_db = MStory.objects(story_feed_id=self.pk)[offset:offset+limit]
        stories = self.format_stories(stories_db, self.pk)
        
        return stories
    
    @classmethod
    def format_stories(cls, stories_db, feed_id=None):
        stories = []

        for story_db in stories_db:
            story = cls.format_story(story_db, feed_id)
            stories.append(story)
            
        return stories
    
    @classmethod
    def format_story(cls, story_db, feed_id=None, text=False):
        if isinstance(story_db.story_content_z, unicode):
            story_db.story_content_z = story_db.story_content_z.decode('base64')
            
        story_content = story_db.story_content_z and zlib.decompress(story_db.story_content_z) or ''
        story                     = {}
        story['story_tags']       = story_db.story_tags or []
        story['story_date']       = story_db.story_date.replace(tzinfo=None)
        story['story_authors']    = story_db.story_author_name
        story['story_title']      = story_db.story_title
        story['story_content']    = story_content
        story['story_permalink']  = story_db.story_permalink
        story['story_feed_id']    = feed_id or story_db.story_feed_id
        story['comment_count']    = story_db.comment_count if hasattr(story_db, 'comment_count') else 0
        story['comment_user_ids'] = story_db.comment_user_ids if hasattr(story_db, 'comment_user_ids') else []
        story['share_count']      = story_db.share_count if hasattr(story_db, 'share_count') else 0
        story['share_user_ids']   = story_db.share_user_ids if hasattr(story_db, 'share_user_ids') else []
        story['guid_hash']        = story_db.guid_hash if hasattr(story_db, 'guid_hash') else None
        if hasattr(story_db, 'source_user_id'):
            story['source_user_id']   = story_db.source_user_id
        story['id']               = story_db.story_guid or story_db.story_date
        if hasattr(story_db, 'starred_date'):
            story['starred_date'] = story_db.starred_date
        if hasattr(story_db, 'shared_date'):
            story['shared_date'] = story_db.shared_date
        if hasattr(story_db, 'blurblog_permalink'):
            story['blurblog_permalink'] = story_db.blurblog_permalink()
        if text:
            from BeautifulSoup import BeautifulSoup
            soup = BeautifulSoup(story['story_content'])
            text = ''.join(soup.findAll(text=True))
            text = re.sub(r'\n+', '\n\n', text)
            text = re.sub(r'\t+', '\t', text)
            story['text'] = text
        if '<ins' in story['story_content'] or '<del' in story['story_content']:
            story['has_modifications'] = True
        
        return story
    
    def get_tags(self, entry):
        fcat = []
        if entry.has_key('tags'):
            for tcat in entry.tags:
                term = None
                if hasattr(tcat, 'label') and tcat.label:
                    term = tcat.label
                elif hasattr(tcat, 'term') and tcat.term:
                    term = tcat.term
                if not term:
                    continue
                qcat = term.strip()
                if ',' in qcat or '/' in qcat:
                    qcat = qcat.replace(',', '/').split('/')
                else:
                    qcat = [qcat]
                for zcat in qcat:
                    tagname = zcat.lower()
                    while '  ' in tagname:
                        tagname = tagname.replace('  ', ' ')
                    tagname = tagname.strip()
                    if not tagname or tagname == ' ':
                        continue
                    fcat.append(tagname)
        fcat = [strip_tags(t)[:250] for t in fcat[:12]]
        return fcat
    
    def get_permalink(self, entry):
        link = entry.get('link')
        if not link:
            links = entry.get('links')
            if links:
                link = links[0].get('href')
        if not link:
            link = entry.get('id')
        return link
    
    def _exists_story(self, story=None, story_content=None, existing_stories=None):
        story_in_system = None
        story_has_changed = False
        story_pub_date = story.get('published')
        story_published_now = story.get('published_now', False)
        story_link = self.get_permalink(story)
        start_date = story_pub_date - datetime.timedelta(hours=8)
        end_date = story_pub_date + datetime.timedelta(hours=8)

        for existing_story in existing_stories:
            content_ratio = 0
            existing_story_pub_date = existing_story.story_date
            # print 'Story pub date: %s %s' % (story_published_now, story_pub_date)
            if (story_published_now or
                (existing_story_pub_date > start_date and existing_story_pub_date < end_date)):
                
                if 'story_latest_content_z' in existing_story:
                    existing_story_content = unicode(zlib.decompress(existing_story.story_latest_content_z))
                elif 'story_latest_content' in existing_story:
                    existing_story_content = existing_story.story_latest_content
                elif 'story_content_z' in existing_story:
                    existing_story_content = unicode(zlib.decompress(existing_story.story_content_z))
                elif 'story_content' in existing_story:
                    existing_story_content = existing_story.story_content
                else:
                    existing_story_content = u''
                    
                if isinstance(existing_story.id, unicode):
                    existing_story.story_guid = existing_story.id
                if story.get('guid') and story.get('guid') == existing_story.story_guid:
                    story_in_system = existing_story
                
                # Title distance + content distance, checking if story changed
                story_title_difference = abs(levenshtein_distance(story.get('title'),
                                                                  existing_story.story_title))
                
                seq = difflib.SequenceMatcher(None, story_content, existing_story_content)
                
                if (seq
                    and story_content
                    and existing_story_content
                    and seq.real_quick_ratio() > .9 
                    and seq.quick_ratio() > .95):
                    content_ratio = seq.ratio()
                    
                if story_title_difference > 0 and content_ratio > .98:
                    story_in_system = existing_story
                    if story_title_difference > 0 or content_ratio < 1.0:
                        # print "Title difference - %s/%s (%s): %s" % (story.get('title'), existing_story.story_title, story_title_difference, content_ratio)
                        story_has_changed = True
                        break
                
                # More restrictive content distance, still no story match
                if not story_in_system and content_ratio > .98:
                    # print "Content difference - %s/%s (%s): %s" % (story.get('title'), existing_story.story_title, story_title_difference, content_ratio)
                    story_in_system = existing_story
                    story_has_changed = True
                    break
                    
                if story_in_system and not story_has_changed:
                    if story_content != existing_story_content:
                        story_has_changed = True
                    if story_link != existing_story.story_permalink:
                        story_has_changed = True
                    break
                
        
        # if story_has_changed or not story_in_system:
        #     print 'New/updated story: %s' % (story), 
        return story_in_system, story_has_changed
        
    def get_next_scheduled_update(self, force=False, verbose=True):
        if self.min_to_decay and not force:
            random_factor = random.randint(0, self.min_to_decay) / 4
            return self.min_to_decay, random_factor
            
        # Use stories per month to calculate next feed update
        updates_per_month = self.stories_last_month
        # if updates_per_day < 1 and self.num_subscribers > 2:
        #     updates_per_day = 1
        # 0 updates per day = 24 hours
        # 1 subscriber:
        #   0 updates per month = 4 hours
        #   1 update = 2 hours
        #   2 updates = 1.5 hours
        #   4 updates = 1 hours
        #   10 updates = .5 hour
        # 2 subscribers:
        #   1 update per day = 1 hours
        #   10 updates = 20 minutes
        updates_per_day_delay = 3 * 60 / max(.25, ((max(0, self.active_subscribers)**.2)
                                                    * (updates_per_month**0.35)))
        if self.premium_subscribers > 0:
            updates_per_day_delay /= min(self.active_subscribers+self.premium_subscribers, 5)
        # Lots of subscribers = lots of updates
        # 24 hours for 0 subscribers.
        # 4 hours for 1 subscriber.
        # .5 hours for 2 subscribers.
        # .25 hours for 3 subscribers.
        # 1 min for 10 subscribers.
        subscriber_bonus = 6 * 60 / max(.167, max(0, self.active_subscribers)**3)
        if self.premium_subscribers > 0:
            subscriber_bonus /= min(self.active_subscribers+self.premium_subscribers, 5)
        
        slow_punishment = 0
        if self.num_subscribers <= 1:
            if 30 <= self.last_load_time < 60:
                slow_punishment = self.last_load_time
            elif 60 <= self.last_load_time < 200:
                slow_punishment = 2 * self.last_load_time
            elif self.last_load_time >= 200:
                slow_punishment = 6 * self.last_load_time
        total = max(4, int(updates_per_day_delay + subscriber_bonus + slow_punishment))
        
        if self.active_premium_subscribers > 0:
            total = min(total, 60) # 1 hour minimum for premiums
        if self.is_push:
            total = total * 20
        if verbose:
            print "[%s] %s (%s/%s/%s/%s), %s, %s: %s" % (self, updates_per_day_delay, 
                                                self.num_subscribers, self.active_subscribers,
                                                self.premium_subscribers, self.active_premium_subscribers,
                                                subscriber_bonus, slow_punishment, total)
        random_factor = random.randint(0, total) / 4
        
        return total, random_factor*2
        
    def set_next_scheduled_update(self):
        total, random_factor = self.get_next_scheduled_update(force=True, verbose=False)
        
        if self.errors_since_good:
            total = total * self.errors_since_good
            logging.debug('   ---> [%-30s] ~FBScheduling feed fetch geometrically: ~SB%s errors. Time: %s min' % (unicode(self)[:30], self.errors_since_good, total))
            
        next_scheduled_update = datetime.datetime.utcnow() + datetime.timedelta(
                                minutes = total + random_factor)
            
        self.min_to_decay = total
        self.next_scheduled_update = next_scheduled_update

        self.save()

    def schedule_feed_fetch_immediately(self):
        logging.debug('   ---> [%-30s] Scheduling feed fetch immediately...' % (unicode(self)[:30]))
        self.next_scheduled_update = datetime.datetime.utcnow()

        return self.save()
        
    def setup_push(self):
        from apps.push.models import PushSubscription
        try:
            push = self.push
        except PushSubscription.DoesNotExist:
            self.is_push = False
        else:
            self.is_push = push.verified
        self.save()
    
    def queue_pushed_feed_xml(self, xml):
        logging.debug('   ---> [%-30s] [%s] ~FBQueuing pushed stories...' % (unicode(self)[:30], self.pk))
        
        self.queued_date = datetime.datetime.utcnow()
        self.set_next_scheduled_update()

        PushFeeds.apply_async(args=(self.pk, xml), queue='push_feeds')
        
    # def calculate_collocations_story_content(self,
    #                                          collocation_measures=TrigramAssocMeasures,
    #                                          collocation_finder=TrigramCollocationFinder):
    #     stories = MStory.objects.filter(story_feed_id=self.pk)
    #     story_content = ' '.join([s.story_content for s in stories if s.story_content])
    #     return self.calculate_collocations(story_content, collocation_measures, collocation_finder)
    #     
    # def calculate_collocations_story_title(self,
    #                                        collocation_measures=BigramAssocMeasures,
    #                                        collocation_finder=BigramCollocationFinder):
    #     stories = MStory.objects.filter(story_feed_id=self.pk)
    #     story_titles = ' '.join([s.story_title for s in stories if s.story_title])
    #     return self.calculate_collocations(story_titles, collocation_measures, collocation_finder)
    # 
    # def calculate_collocations(self, content,
    #                            collocation_measures=TrigramAssocMeasures,
    #                            collocation_finder=TrigramCollocationFinder):
    #     content = re.sub(r'&#8217;', '\'', content)
    #     content = re.sub(r'&amp;', '&', content)
    #     try:
    #         content = unicode(BeautifulStoneSoup(content,
    #                           convertEntities=BeautifulStoneSoup.HTML_ENTITIES))
    #     except ValueError, e:
    #         print "ValueError, ignoring: %s" % e
    #     content = re.sub(r'</?\w+\s+[^>]*>', '', content)
    #     content = re.split(r"[^A-Za-z-'&]+", content)
    # 
    #     finder = collocation_finder.from_words(content)
    #     finder.apply_freq_filter(3)
    #     best = finder.nbest(collocation_measures.pmi, 10)
    #     phrases = [' '.join(phrase) for phrase in best]
    #     
    #     return phrases

# class FeedCollocations(models.Model):
#     feed = models.ForeignKey(Feed)
#     phrase = models.CharField(max_length=500)
        
class FeedData(models.Model):
    feed = AutoOneToOneField(Feed, related_name='data')
    feed_tagline = models.CharField(max_length=1024, blank=True, null=True)
    story_count_history = models.TextField(blank=True, null=True)
    feed_classifier_counts = models.TextField(blank=True, null=True)
    popular_tags = models.CharField(max_length=1024, blank=True, null=True)
    popular_authors = models.CharField(max_length=2048, blank=True, null=True)
    
    def save(self, *args, **kwargs):
        if self.feed_tagline and len(self.feed_tagline) >= 1000:
            self.feed_tagline = self.feed_tagline[:1000]
        
        try:    
            super(FeedData, self).save(*args, **kwargs)
        except (IntegrityError, OperationError):
            if hasattr(self, 'id') and self.id: self.delete()


class MFeedIcon(mongo.Document):
    feed_id       = mongo.IntField(primary_key=True)
    color         = mongo.StringField(max_length=6)
    data          = mongo.StringField()
    icon_url      = mongo.StringField()
    not_found     = mongo.BooleanField(default=False)
    
    meta = {
        'collection'        : 'feed_icons',
        'allow_inheritance' : False,
    }
    
    def save(self, *args, **kwargs):
        if self.icon_url:
            self.icon_url = unicode(self.icon_url)
        try:    
            super(MFeedIcon, self).save(*args, **kwargs)
        except (IntegrityError, OperationError):
            # print "Error on Icon: %s" % e
            if hasattr(self, '_id'): self.delete()


class MFeedPage(mongo.Document):
    feed_id = mongo.IntField(primary_key=True)
    page_data = mongo.BinaryField()
    
    meta = {
        'collection': 'feed_pages',
        'allow_inheritance': False,
    }
    
    def save(self, *args, **kwargs):
        if self.page_data:
            self.page_data = zlib.compress(self.page_data)
        super(MFeedPage, self).save(*args, **kwargs)
    
    @classmethod
    def get_data(cls, feed_id):
        data = None
        feed_page = cls.objects(feed_id=feed_id)
        if feed_page:
            page_data_z = feed_page[0].page_data
            if page_data_z:
                data = zlib.decompress(page_data_z)
        
        if not data:
            dupe_feed = DuplicateFeed.objects.filter(duplicate_feed_id=feed_id)
            if dupe_feed:
                feed = dupe_feed[0].feed
                feed_page = MFeedPage.objects.filter(feed_id=feed.pk)
                if feed_page:
                    page_data_z = feed_page[0].page_data
                    if page_data_z:
                        data = zlib.decompress(feed_page[0].page_data)

        return data

class MStory(mongo.Document):
    '''A feed item'''
    story_feed_id            = mongo.IntField(unique_with='story_guid')
    story_date               = mongo.DateTimeField()
    story_title              = mongo.StringField(max_length=1024)
    story_content            = mongo.StringField()
    story_content_z          = mongo.BinaryField()
    story_original_content   = mongo.StringField()
    story_original_content_z = mongo.BinaryField()
    story_latest_content     = mongo.StringField()
    story_latest_content_z   = mongo.BinaryField()
    story_content_type       = mongo.StringField(max_length=255)
    story_author_name        = mongo.StringField()
    story_permalink          = mongo.StringField()
    story_guid               = mongo.StringField()
    story_tags               = mongo.ListField(mongo.StringField(max_length=250))
    comment_count            = mongo.IntField()
    comment_user_ids         = mongo.ListField(mongo.IntField())
    share_count              = mongo.IntField()
    share_user_ids           = mongo.ListField(mongo.IntField())

    meta = {
        'collection': 'stories',
        'indexes': [('story_feed_id', '-story_date')],
        'index_drop_dups': True,
        'ordering': ['-story_date'],
        'allow_inheritance': False,
        'cascade': False,
    }
    
    @property
    def guid_hash(self):
        return hashlib.sha1(self.story_guid).hexdigest()[:6]
    
    def save(self, *args, **kwargs):
        story_title_max = MStory._fields['story_title'].max_length
        story_content_type_max = MStory._fields['story_content_type'].max_length
        if self.story_content:
            self.story_content_z = zlib.compress(self.story_content)
            self.story_content = None
        if self.story_original_content:
            self.story_original_content_z = zlib.compress(self.story_original_content)
            self.story_original_content = None
        if self.story_latest_content:
            self.story_latest_content_z = zlib.compress(self.story_latest_content)
            self.story_latest_content = None
        if self.story_title and len(self.story_title) > story_title_max:
            self.story_title = self.story_title[:story_title_max]
        if self.story_content_type and len(self.story_content_type) > story_content_type_max:
            self.story_content_type = self.story_content_type[:story_content_type_max]
        super(MStory, self).save(*args, **kwargs)
        
        self.sync_redis()
    
    def delete(self, *args, **kwargs):
        self.remove_from_redis()
        
        super(MStory, self).delete(*args, **kwargs)
    
    @classmethod
    def find_story(cls, story_feed_id, story_id):
        from apps.social.models import MSharedStory
        original_found = True

        story = cls.objects(story_feed_id=story_feed_id,
                            story_guid=story_id).limit(1).first()
        if not story:
            original_found = False
            story = MSharedStory.objects.filter(story_feed_id=story_feed_id, 
                                                story_guid=story_id).limit(1).first()
        if not story:
            story = MStarredStory.objects.filter(story_feed_id=story_feed_id, 
                                                 story_guid=story_id).limit(1).first()
        
        return story, original_found
        
    def sync_redis(self, r=None):
        if not r:
            r = redis.Redis(connection_pool=settings.REDIS_STORY_POOL)
        DAYS_OF_UNREAD = datetime.datetime.now() - datetime.timedelta(days=settings.DAYS_OF_UNREAD)

        if self.id and self.story_date > DAYS_OF_UNREAD:
            r.sadd('F:%s' % self.story_feed_id, self.id)
            r.zadd('zF:%s' % self.story_feed_id, self.id, time.mktime(self.story_date.timetuple()))
    
    def remove_from_redis(self, r=None):
        if not r:
            r = redis.Redis(connection_pool=settings.REDIS_STORY_POOL)
        if self.id:
            r.srem('F:%s' % self.story_feed_id, self.id)
            r.zrem('zF:%s' % self.story_feed_id, self.id)

    @classmethod
    def sync_all_redis(cls, story_feed_id=None):
        r = redis.Redis(connection_pool=settings.REDIS_STORY_POOL)
        DAYS_OF_UNREAD = datetime.datetime.now() - datetime.timedelta(days=settings.DAYS_OF_UNREAD)
        feed = None
        if story_feed_id:
            feed = Feed.get_by_id(story_feed_id)
        stories = cls.objects.filter(story_date__gte=DAYS_OF_UNREAD)
        if story_feed_id:
            stories = stories.filter(story_feed_id=story_feed_id)
            r.delete('F:%s' % story_feed_id)
            r.delete('zF:%s' % story_feed_id)

        logging.info(" ---> [%-30s] ~FMSyncing ~SB%s~SN stories to redis" % (feed and feed.title[:30] or story_feed_id, stories.count()))
        for story in stories:
            story.sync_redis(r)
        
    def count_comments(self):
        from apps.social.models import MSharedStory
        params = {
            'story_guid': self.story_guid,
            'story_feed_id': self.story_feed_id,
        }
        comments = MSharedStory.objects.filter(has_comments=True, **params).only('user_id')
        shares = MSharedStory.objects.filter(**params).only('user_id')
        self.comment_count = comments.count()
        self.comment_user_ids = [c['user_id'] for c in comments]
        self.share_count = shares.count()
        self.share_user_ids = [s['user_id'] for s in shares]
        self.save()
    
    def save_to_dynamodb(self, batch=False):
        mongo_dict = self._data
        ddb_dict = dict(mongo_id=unicode(self.id))
        allowed_keys = DStory.__schema__.keys()

        for story_key, story_value in mongo_dict.items():
            if story_key not in allowed_keys:
                continue
            elif isinstance(story_value, bson.binary.Binary):
                ddb_dict[story_key] = unicode(story_value.encode('base64'))
            elif isinstance(story_value, list):
                ddb_dict[story_key] = set(story_value)
            elif isinstance(story_value, str):
                ddb_dict[story_key] = unicode(story_value)
            elif isinstance(story_value, datetime.datetime):
                ddb_dict[story_key] = story_value.replace(tzinfo=pytz.UTC)
            else:
                ddb_dict[story_key] = story_value
        
        dstory = DStory(**ddb_dict)
        if batch:
            return dstory
        else:
            dstory.save()
        
class DStory(DynamoDBModel):
    '''Story backed by Amazon's DynamoDB'''
    __table__ = "stories"
    __hash_key__ = "mongo_id"
    __schema__ = {
        "mongo_id": unicode,
        "story_feed_id": int,
        "story_date": datetime.datetime,
        "story_title": unicode,
        "story_content_z": unicode,
        "story_original_content_z": unicode,
        "story_latest_content_z": unicode,
        "story_content_type": unicode,
        "story_author_name": unicode,
        "story_permalink": unicode,
        "story_guid": unicode,
        "story_tags": set,
        "comment_count": int,
        "comment_user_ids": set,
        "share_count": int,
        "share_user_ids": set,
    }
    
    @classmethod
    def create_table(cls):
        conn = ConnectionBorg()
        conn.create_table(cls, 1000, 1000, wait_for_active=True)

class MStarredStory(mongo.Document):
    """Like MStory, but not inherited due to large overhead of _cls and _type in
       mongoengine's inheritance model on every single row."""
    user_id                  = mongo.IntField(unique_with=('story_guid',))
    starred_date             = mongo.DateTimeField()
    story_feed_id            = mongo.IntField()
    story_date               = mongo.DateTimeField()
    story_title              = mongo.StringField(max_length=1024)
    story_content            = mongo.StringField()
    story_content_z          = mongo.BinaryField()
    story_original_content   = mongo.StringField()
    story_original_content_z = mongo.BinaryField()
    story_content_type       = mongo.StringField(max_length=255)
    story_author_name        = mongo.StringField()
    story_permalink          = mongo.StringField()
    story_guid               = mongo.StringField()
    story_tags               = mongo.ListField(mongo.StringField(max_length=250))

    meta = {
        'collection': 'starred_stories',
        'indexes': [('user_id', '-starred_date'), ('user_id', 'story_feed_id'), 'story_feed_id'],
        'index_drop_dups': True,
        'ordering': ['-starred_date'],
        'allow_inheritance': False,
    }
    
    def save(self, *args, **kwargs):
        if self.story_content:
            self.story_content_z = zlib.compress(self.story_content)
            self.story_content = None
        if self.story_original_content:
            self.story_original_content_z = zlib.compress(self.story_original_content)
            self.story_original_content = None
        super(MStarredStory, self).save(*args, **kwargs)
    
    @property
    def guid_hash(self):
        return hashlib.sha1(self.story_guid).hexdigest()[:6]
    

class MFeedFetchHistory(mongo.Document):
    feed_id = mongo.IntField()
    status_code = mongo.IntField()
    message = mongo.StringField()
    exception = mongo.StringField()
    fetch_date = mongo.DateTimeField()
    
    meta = {
        'collection': 'feed_fetch_history',
        'allow_inheritance': False,
        'ordering': ['-fetch_date'],
        'indexes': ['-fetch_date', ('fetch_date', 'status_code'), ('feed_id', 'status_code')],
    }
    
    def save(self, *args, **kwargs):
        if not isinstance(self.exception, basestring):
            self.exception = unicode(self.exception)
        super(MFeedFetchHistory, self).save(*args, **kwargs)
        
    @classmethod
    def feed_history(cls, feed_id):
        fetches = cls.objects(feed_id=feed_id).order_by('-fetch_date')[:5]
        fetch_history = []
        for fetch in fetches:
            history                = {}
            history['message']     = fetch.message
            history['fetch_date']  = fetch.fetch_date.strftime("%Y-%m-%d %H:%M:%S")
            history['status_code'] = fetch.status_code
            history['exception']   = fetch.exception
            fetch_history.append(history)
        return fetch_history
        
        
class MPageFetchHistory(mongo.Document):
    feed_id = mongo.IntField()
    status_code = mongo.IntField()
    message = mongo.StringField()
    exception = mongo.StringField()
    fetch_date = mongo.DateTimeField()
    
    meta = {
        'collection': 'page_fetch_history',
        'allow_inheritance': False,
        'ordering': ['-fetch_date'],
        'indexes': [('fetch_date', 'status_code'), ('feed_id', 'status_code'), ('feed_id', 'fetch_date')],
    }
    
    def save(self, *args, **kwargs):
        if not isinstance(self.exception, basestring):
            self.exception = unicode(self.exception)
        super(MPageFetchHistory, self).save(*args, **kwargs)

    @classmethod
    def feed_history(cls, feed_id):
        fetches = cls.objects(feed_id=feed_id).order_by('-fetch_date')[:5]
        fetch_history = []
        for fetch in fetches:
            history                = {}
            history['message']     = fetch.message
            history['fetch_date']  = fetch.fetch_date.strftime("%Y-%m-%d %H:%M:%S")
            history['status_code'] = fetch.status_code
            history['exception']   = fetch.exception
            fetch_history.append(history)
        return fetch_history
        
        
class MFeedPushHistory(mongo.Document):
    feed_id = mongo.IntField()
    push_date = mongo.DateTimeField(default=datetime.datetime.now)
    
    meta = {
        'collection': 'feed_push_history',
        'allow_inheritance': False,
        'ordering': ['-push_date'],
        'indexes': ['feed_id', '-push_date'],
    }
    
    @classmethod
    def feed_history(cls, feed_id):
        pushes = cls.objects(feed_id=feed_id).order_by('-push_date')[:5]
        push_history = []
        for push in pushes:
            history = {}
            history['push_date']  = push.push_date.strftime("%Y-%m-%d %H:%M:%S")
            push_history.append(history)
        return push_history
        
        
class DuplicateFeed(models.Model):
    duplicate_address = models.CharField(max_length=255, db_index=True)
    duplicate_link = models.CharField(max_length=255, null=True, db_index=True)
    duplicate_feed_id = models.CharField(max_length=255, null=True, db_index=True)
    feed = models.ForeignKey(Feed, related_name='duplicate_addresses')
   
    def __unicode__(self):
        return "%s: %s / %s" % (self.feed, self.duplicate_address, self.duplicate_link)
        
    def to_json(self):
        return {
            'duplicate_address': self.duplicate_address,
            'duplicate_link': self.duplicate_link,
            'duplicate_feed_id': self.duplicate_feed_id,
            'feed_id': self.feed_id
        }

def merge_feeds(original_feed_id, duplicate_feed_id, force=False):
    from apps.reader.models import UserSubscription
    from apps.social.models import MSharedStory
    
    if original_feed_id == duplicate_feed_id:
        logging.info(" ***> Merging the same feed. Ignoring...")
        return
    if original_feed_id > duplicate_feed_id and not force:
        original_feed_id, duplicate_feed_id = duplicate_feed_id, original_feed_id
    try:
        original_feed = Feed.objects.get(pk=original_feed_id)
        duplicate_feed = Feed.objects.get(pk=duplicate_feed_id)
    except Feed.DoesNotExist:
        logging.info(" ***> Already deleted feed: %s" % duplicate_feed_id)
        return
        
    logging.info(" ---> Feed: [%s - %s] %s - %s" % (original_feed_id, duplicate_feed_id,
                                                    original_feed, original_feed.feed_link))
    logging.info("            ++> %s: %s / %s" % (original_feed.pk, 
                                                  original_feed.feed_address,
                                                  original_feed.feed_link))
    logging.info("            --> %s: %s / %s" % (duplicate_feed.pk,
                                                  duplicate_feed.feed_address,
                                                  duplicate_feed.feed_link))

    user_subs = UserSubscription.objects.filter(feed=duplicate_feed)
    for user_sub in user_subs:
        user_sub.switch_feed(original_feed, duplicate_feed)

    def delete_story_feed(model, feed_field='feed_id'):
        duplicate_stories = model.objects(**{feed_field: duplicate_feed.pk})
        # if duplicate_stories.count():
        #     logging.info(" ---> Deleting %s %s" % (duplicate_stories.count(), model))
        duplicate_stories.delete()
        
    delete_story_feed(MStory, 'story_feed_id')
    delete_story_feed(MFeedPage, 'feed_id')

    try:
        DuplicateFeed.objects.create(
            duplicate_address=duplicate_feed.feed_address,
            duplicate_link=duplicate_feed.feed_link,
            duplicate_feed_id=duplicate_feed.pk,
            feed=original_feed
        )
    except (IntegrityError, OperationError), e:
        logging.info(" ***> Could not save DuplicateFeed: %s" % e)
    
    # Switch this dupe feed's dupe feeds over to the new original.
    duplicate_feeds_duplicate_feeds = DuplicateFeed.objects.filter(feed=duplicate_feed)
    for dupe_feed in duplicate_feeds_duplicate_feeds:
        dupe_feed.feed = original_feed
        dupe_feed.duplicate_feed_id = duplicate_feed.pk
        dupe_feed.save()
    
    logging.debug(' ---> Dupe subscribers: %s, Original subscribers: %s' %
                  (duplicate_feed.num_subscribers, original_feed.num_subscribers))
    duplicate_feed.delete()
    original_feed.count_subscribers()
    logging.debug(' ---> Now original subscribers: %s' %
                  (original_feed.num_subscribers))
    
    MSharedStory.switch_feed(original_feed_id, duplicate_feed_id)
    
def rewrite_folders(folders, original_feed, duplicate_feed):
    new_folders = []
    
    for k, folder in enumerate(folders):
        if isinstance(folder, int):
            if folder == duplicate_feed.pk:
                # logging.info("              ===> Rewrote %s'th item: %s" % (k+1, folders))
                new_folders.append(original_feed.pk)
            else:
                new_folders.append(folder)
        elif isinstance(folder, dict):
            for f_k, f_v in folder.items():
                new_folders.append({f_k: rewrite_folders(f_v, original_feed, duplicate_feed)})

    return new_folders<|MERGE_RESOLUTION|>--- conflicted
+++ resolved
@@ -752,18 +752,8 @@
                     return duplicate_feeds[0].feed
                 
     def add_update_stories(self, stories, existing_stories, verbose=False):
-<<<<<<< HEAD
         ret_values = dict(new=0, updated=0, same=0, error=0)
 
-=======
-        ret_values = {
-            ENTRY_NEW:0,
-            ENTRY_UPDATED:0,
-            ENTRY_SAME:0,
-            ENTRY_ERR:0
-        }
-        
->>>>>>> 61857052
         for story in stories:
             if not story.get('title'):
                 continue
