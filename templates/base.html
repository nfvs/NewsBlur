--- conflicted
+++ resolved
@@ -67,21 +67,6 @@
   </script>
   
   {% include_stylesheets "common" %}
-<<<<<<< HEAD
-  {% block head_js %}
-    {% include_javascripts "common" %}
-  {% endblock head_js %}
-  {% block extra_head_js %}
-  {% endblock extra_head_js %}
-  {% block head %}{% endblock %}
-  
-  <script type="text/javascript" charset="utf-8">
-    $.extend(NEWSBLUR.Preferences, {% if user_profile.preferences %}{{ user_profile.preferences|safe }}{% else %}{}{% endif %});
-    $.extend(NEWSBLUR.Preferences['view_settings'], {% if user_profile.view_settings %}{{ user_profile.view_settings|safe }}{% else %}{}{% endif %});
-    $.extend(NEWSBLUR.Preferences['collapsed_folders'], {% if user_profile.collapsed_folders %}{{ user_profile.collapsed_folders|safe }}{% else %}[]{% endif %});
-  </script>
-=======
->>>>>>> c649f849
     
   {% if not debug %}
   <script type="text/javascript">
