{% load utils_tags %}
<!DOCTYPE html>
<html>
<head>
  <title>{% block title %}NewsBlur{% endblock %}</title>
  <meta http-equiv="Content-type" content="text/html; charset=utf-8">
  <link rel="shortcut icon" HREF="/media/img/favicon.png">

  <script type="text/javascript" charset="utf-8">
    window.NEWSBLUR = {};
    NEWSBLUR.Globals = {
      'is_authenticated'        : {{ user.is_authenticated|yesno:"true,false" }},
      'is_anonymous'            : {{ user.is_anonymous|yesno:"true,false" }},
      'is_premium'              : {{ user.profile.is_premium|yesno:"true,false" }},
      'is_admin'                : {{ user.is_staff|yesno:"true,false" }},
      'is_staff'                : {{ user.is_staff|yesno:"true,false" }},
      'secret_token'            : "{{ user.profile.secret_token }}",
      'username'                : "{{ user.username|safe }}",
      'email'                   : "{{ user.email|safe }}",
      'google_favicon_url'      : 'http://www.google.com/s2/favicons?domain_url=',
<<<<<<< HEAD
      'debug'                   : {{ debug|yesno:"true,false" }},
      'MEDIA_URL'               : "{{ MEDIA_URL }}"
=======
      'MEDIA_URL'               : "{{ MEDIA_URL }}",
      'debug'                   : {{ debug|yesno:"true,false" }}
>>>>>>> 2ab37d20
    };
    NEWSBLUR.Flags = {
      'start_import_from_google_reader': {{ start_import_from_google_reader|yesno:"true,false" }}
    };
    NEWSBLUR.Preferences = {
      'unread_view'             : 0,
      'lock_mouse_indicator'    : 0,
      'feed_pane_size'          : {% firstof user_profile.feed_pane_size 240 %},
      'hide_getting_started'    : {{ user_profile.hide_getting_started|yesno:"true,false" }},
      'has_setup_feeds'         : {{ user_profile.has_setup_feeds|yesno:"true,false" }},
      'has_found_friends'       : {{ user_profile.has_found_friends|yesno:"true,false" }},
      'has_trained_intelligence': {{ user_profile.has_trained_intelligence|yesno:"true,false" }},
      'hide_mobile'             : {{ user_profile.hide_mobile|yesno:"true,false" }},
      'story_titles_pane_size'  : 168,
      'story_pane_anchor'       : 'south',
      'new_window'              : 1,
      'default_view'            : 'page',
      'hide_read_feeds'         : 0,
      'show_tooltips'           : 1,
      'feed_order'              : 'ALPHABETICAL',
      'ssl'                     : 0,
      'open_feed_action'        : 0,
      'hide_story_changes'      : 1,
      'feed_view_single_story'  : 0,
      'animations'              : true,
      'folder_counts'           : false,
      'send_emails'             : {{ user_profile.send_emails|yesno:"true,false" }},
      'view_settings'           : {},
      'collapsed_folders'       : [],
      'story_styling'           : 'sans-serif',
      'timezone'                : "{{ user_profile.timezone }}",
      'story_share_twitter'     : true,
      'story_share_facebook'    : true,
      'story_share_readitlater' : false,
      'story_share_instapaper'  : true,
      'story_share_readability' : false,
      'story_share_email'       : true
    };
    NEWSBLUR.URLs = {
      'google-reader-authorize' : "{% url google-reader-authorize %}",
      'opml-upload'             : "{% url opml-upload %}",
      'opml-export'             : "{% url opml-export %}",
      'domain'                  : "{% current_domain %}",
      'favicon'                 : "/rss_feeds/icon/{id}"
    };
    NEWSBLUR.Models = {};
    NEWSBLUR.Collections = {};
    NEWSBLUR.Views = {};
  </script>
  
  {% include_stylesheets "common" %}
    
  {% if not debug %}
  <script type="text/javascript">

    var _gaq = _gaq || [];
    _gaq.push(['_setAccount', 'UA-8371683-2']);
    _gaq.push(['_trackPageview']);

    (function() {
      var ga = document.createElement('script'); ga.type = 'text/javascript'; ga.async = true;
      ga.src = ('https:' == document.location.protocol ? 'https://ssl' : 'http://www') + '.google-analytics.com/ga.js';
      var s = document.getElementsByTagName('script')[0]; s.parentNode.insertBefore(ga, s);
    })();

  </script>
  {% endif %}
</head>

<body class="{% block bodyclass %}{% endblock %}">

  {% block header %}{% endblock %}
  
  
  <div class="NB-splash-info NB-splash-top">
    <a href="{% url index %}"><img class="NB-splash-title" src="{{ MEDIA_URL }}/img/logo_newsblur_blur.png" /></a>
    <ul class="NB-splash-links">
      <li class="NB-splash-link NB-first NB-splash-link-twitter"><a href="http://twitter.com/samuelclay">@samuelclay</a></li>
      <li class="NB-splash-link NB-first NB-splash-link-twitter"><a href="http://twitter.com/newsblur">@newsblur</a></li>
      <li class="NB-splash-link NB-splash-link-blog"><a href="http://blog.newsblur.com">The Blog</a></li>
    </ul>
  </div>
      
  <div class="NB-splash-info NB-splash-bottom">
    <a href="{% url index %}"><img class="NB-splash-title" src="{{ MEDIA_URL }}/img/logo_newsblur.png" /></a>
    <ul class="NB-splash-links">
      <li class="NB-splash-link"><a href="{% url faq %}">FAQ</a></li>
      <li class="NB-splash-link"><a href="{% url about %}">About</a></li>
      <li class="NB-splash-link NB-first NB-splash-link-github"><a href="http://github.com/samuelclay">GitHub</a></li>
    </ul>
    <ul class="NB-splash-links NB-splash-links-2">
      <li class="NB-splash-link"><a href="{% url api %}">API</a></li>
      <li class="NB-splash-link"><a href="{% url press %}">Press</a></li>
      <li class="NB-splash-link NB-splash-link-getsatisfaction"><a href="https://getsatisfaction.com/newsblur">Feedback</a></li>
    </ul>
  </div>
  
  {% block content %}{% endblock %}

  {% block head_js %}
    {% include_javascripts "common" %}
  {% endblock head_js %}
  {% block extra_head_js %}
  {% endblock extra_head_js %}
  
  <script type="text/javascript" charset="utf-8">
    $.extend(NEWSBLUR.Preferences, {% if user_profile.preferences %}{{ user_profile.preferences|safe }}{% else %}{}{% endif %});
    $.extend(NEWSBLUR.Preferences['view_settings'], {% if user_profile.view_settings %}{{ user_profile.view_settings|safe }}{% else %}{}{% endif %});
    $.extend(NEWSBLUR.Preferences['collapsed_folders'], {% if user_profile.collapsed_folders %}{{ user_profile.collapsed_folders|safe }}{% else %}[]{% endif %});
  </script>
</body>
</html><|MERGE_RESOLUTION|>--- conflicted
+++ resolved
@@ -18,13 +18,8 @@
       'username'                : "{{ user.username|safe }}",
       'email'                   : "{{ user.email|safe }}",
       'google_favicon_url'      : 'http://www.google.com/s2/favicons?domain_url=',
-<<<<<<< HEAD
-      'debug'                   : {{ debug|yesno:"true,false" }},
-      'MEDIA_URL'               : "{{ MEDIA_URL }}"
-=======
       'MEDIA_URL'               : "{{ MEDIA_URL }}",
       'debug'                   : {{ debug|yesno:"true,false" }}
->>>>>>> 2ab37d20
     };
     NEWSBLUR.Flags = {
       'start_import_from_google_reader': {{ start_import_from_google_reader|yesno:"true,false" }}
