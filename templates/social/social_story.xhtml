{% load utils_tags social_tags %}

<div class="NB-mark">
    <div class="NB-divider"></div>
    
    <div class="NB-story-wrapper" style="border-color: #{{ story.feed.favicon_color }};">
        <div class="NB-story-header-wrapper">
            <div class="NB-story-header">
                <!--<div class="NB-story-date">
                    {% if story.has_modifications %}
                        <div class="NB-story-modifications-button" title="Show story changes"></div>
                    {% endif %}

                    {{ story.shared_date|date:"D F j<\s\u\p>S</\s\u\p>, Y"|safe }} 
                    <span class="NB-story-date-break"></span>
                    <small>at</small>
                    {{ story.shared_date|date:"g:i A"|safe }} 
                </div>-->
                <h2 class="NB-story-title">
                    <a href="{{ story.story_permalink }}">{{ story.story_title }}</a> 
                    {% if story.story_authors %}
                        <span class="NB-story-author">{{ story.story_authors }}</span>
                    {% endif %}
                </h2>

                <!--{% if story.story_tags %}
                    <div class="NB-story-tags">
                        {% for story_tag in story.story_tags %}
                            <div class="NB-story-tag">{{ story_tag }}</div>
                        {% endfor %}
                    </div>
                {% endif %}-->
            </div>
        
        </div>
    
        <div class="NB-feed NB-feed-{{ story.feed.favicon_text_color }}" >
            {% if story.feed %}
                <div class="NB-feed-favicon">
                    <img src="{{ story.feed.favicon_url }}" />
                </div>
                <div class="NB-feed-title">
                    <a href="/site/{{ story.feed.id }}/">{{ story.feed.feed_title }}</a>
                </div>
            {% endif %}
        </div>
        <div class="NB-story {% if story.saved %}NB-story-saved{% endif %} {% if story.shared_by_user %}NB-story-shared{% endif %}" data-feed-id="{{ story.story_feed_id }}" data-story-id="{{ story.id }}" data-guid="{{ story.guid_hash }}" {% if story.user_comments %}data-user-comments="{{ story.user_comments }}"{% endif %}>
                
            <div class="NB-story-content-wrapper">
                <div class="NB-story-content">
                    {{ story.story_content|safe }}
                </div>
                <div class="NB-story-content-expander">
                    <div class="NB-story-content-expander-text">Read the whole story</div>
                    <div class="NB-story-content-expander-pages"></div>
                </div>
            </div>
            <div class="NB-story-shares-container">
                {% if story.share_count %}
                    {% render_story_share story %}
                {% endif %}
            </div>
        </div>
<<<<<<< HEAD
    </div><!-- end NB-story-wrapper -->
    <div class="NB-story-comments-container">
        {% if story.comment_count %}
=======
        
        <div class="NB-story-comments-container">
        {% if story.comment_count or not story.shared_by_user %}
>>>>>>> 0fb8c845
            {% render_story_comments story %}
        {% endif %}
    </div>
    <div class="NB-feed-story-sideoptions-container">
        {% if not user.is_authenticated %}
            <div class="NB-sideoption NB-feed-story-login">
                <div class="NB-sideoption-icon">&nbsp;</div>
                <div class="NB-sideoption-title">Login to share</div>
            </div>
        {% endif %}
    </div>
</div><|MERGE_RESOLUTION|>--- conflicted
+++ resolved
@@ -59,20 +59,16 @@
                 {% if story.share_count %}
                     {% render_story_share story %}
                 {% endif %}
-            </div>
+            </div>    
         </div>
-<<<<<<< HEAD
     </div><!-- end NB-story-wrapper -->
     <div class="NB-story-comments-container">
-        {% if story.comment_count %}
-=======
-        
-        <div class="NB-story-comments-container">
         {% if story.comment_count or not story.shared_by_user %}
->>>>>>> 0fb8c845
             {% render_story_comments story %}
         {% endif %}
     </div>
+    
+    <!--    
     <div class="NB-feed-story-sideoptions-container">
         {% if not user.is_authenticated %}
             <div class="NB-sideoption NB-feed-story-login">
@@ -81,4 +77,6 @@
             </div>
         {% endif %}
     </div>
+    -->
+
 </div>