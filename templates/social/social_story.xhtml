--- conflicted
+++ resolved
@@ -61,15 +61,9 @@
                 {% endif %}
             </div>
         </div>
-<<<<<<< HEAD
     </div><!-- end NB-story-wrapper -->
     <div class="NB-story-comments-container">
-        {% if story.comment_count %}
-=======
-        
-        <div class="NB-story-comments-container">
         {% if story.comment_count or not story.shared_by_user %}
->>>>>>> 182e3d81
             {% render_story_comments story %}
         {% endif %}
     </div>
