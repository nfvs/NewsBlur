--- conflicted
+++ resolved
@@ -40,7 +40,6 @@
                 {% if story.share_count %}
                     {% render_story_share story %}
                 {% endif %}
-<<<<<<< HEAD
             </div>    
 
             <div class="NB-feed NB-feed-{{ story.feed.favicon_text_color }}" >
@@ -52,11 +51,8 @@
                         <a href="/site/{{ story.feed.id }}/">{{ story.feed.feed_title }}</a>
                     </div>
                 {% endif %}
-=======
-                
                 
                 <a href="{{ story.blurblog_permalink }}" class="NB-story-permalink">{{ story.shared_date|date:"D F j<\s\u\p>S</\s\u\p>, Y"|safe }}</a>
->>>>>>> 439bb338
             </div>
 
             <div class="NB-story-content-wrapper">
