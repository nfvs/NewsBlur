--- conflicted
+++ resolved
@@ -85,11 +85,7 @@
                         <img src="/media/img/logo_512.png" class="logo">
                         <h1>NewsBlur is in <span class="error404">maintenance mode</span></h1>
                         <div class="description">
-<<<<<<< HEAD
-                            <p>If you're seeing this know that I'm not actually taking the beta site down, I'm just testing the maintenance page. I'll turn this off in a minute I think.</p>
-=======
                             <p>9:54p ET: Holy moly, when I switched to a new Mongo DB server, a hacker deleted all of NewsBlur’s mongo data and is now holding NewsBlur’s data hostage. I’m dipping into a backup from a few hours ago and will keep you all updated.</p>
->>>>>>> 01b13e45
                             <p>To pass the time, <a href="http://mltshp.com/popular">check out what's popular on MLTSHP</a>.</p>
                         </div>
                     </div>
