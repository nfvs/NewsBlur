--- conflicted
+++ resolved
@@ -7,9 +7,4 @@
 
 bind = "127.0.0.1:8000"
 pidfile = "/tmp/gunicorn_newsblur.pid"
-<<<<<<< HEAD
-workers = numCPUs() * 2 + 1
-workers = 1
-=======
-workers = numCPUs() # * 2 + 1
->>>>>>> 371f456b
+workers = numCPUs() * 2 + 1