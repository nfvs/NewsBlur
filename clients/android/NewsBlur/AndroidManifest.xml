<?xml version="1.0" encoding="utf-8"?>
<manifest xmlns:android="http://schemas.android.com/apk/res/android"
    package="com.newsblur"
<<<<<<< HEAD
    android:versionCode="90"
    android:versionName="4.2.4b6" >
=======
    android:versionCode="91"
    android:versionName="4.2.3" >
>>>>>>> 5eb46a27

    <uses-sdk
        android:minSdkVersion="11"
        android:targetSdkVersion="21" />

    <uses-permission android:name="android.permission.INTERNET" />
    <uses-permission android:name="android.permission.ACCESS_NETWORK_STATE" />
    <uses-permission android:name="android.permission.WRITE_EXTERNAL_STORAGE" />
    <uses-permission android:name="android.permission.RECEIVE_BOOT_COMPLETED" />
    <uses-permission android:name="android.permission.WAKE_LOCK" />

    <application
        android:icon="@drawable/logo"
        android:label="@string/newsblur"
        android:theme="@style/NewsBlurTheme"
        android:name=".activity.NewsBlurApplication" >
        
        <activity
            android:name=".activity.Login"
            android:label="@string/newsblur"
            android:noHistory="true"
            android:windowSoftInputMode="adjustResize">
            <intent-filter>
                <category android:name="android.intent.category.LAUNCHER" />
                <action android:name="android.intent.action.MAIN" />
            </intent-filter>
        </activity>
        
        <activity
            android:name=".activity.LoginProgress"
            android:noHistory="true"
            android:label="@string/newsblur" />
       	
		<activity
            android:name=".activity.RegisterProgress"
            android:noHistory="true"
            android:label="@string/get_started" />
		
		<activity
            android:name=".activity.AddTwitter"
            android:label="@string/add_twitter" />
		
			<activity
            android:name=".activity.AddFacebook"
            android:label="@string/add_facebook" />
		
		<activity
            android:name=".activity.AddSocial"
            android:label="@string/add_friends" />
        
        <activity
            android:name=".activity.Main"
            android:label="@string/newsblur"
            android:launchMode="singleTask"
            android:alwaysRetainTaskState="true" />
        
        <activity
            android:name=".activity.Profile"
            android:label="@string/profile"/>
        
        <activity
            android:name=".activity.Settings"
            android:label="@string/settings"/>
        
        <activity
            android:name=".activity.FeedItemsList" />
        
        <activity
            android:name=".activity.AllStoriesItemsList" />

        <activity
            android:name=".activity.ReadStoriesItemsList" />

        <activity
            android:name=".activity.SavedStoriesItemsList" />
         
        <activity
            android:name=".activity.AllSharedStoriesItemsList" />

        <activity
            android:name=".activity.GlobalSharedStoriesItemsList" />
        
        <activity
            android:name=".activity.FolderItemsList" />
        
        <activity
            android:name=".activity.SocialFeedItemsList" />
        
        <activity
            android:name=".activity.FeedReading"/>
        
        <activity
            android:name=".activity.AllStoriesReading"/>

        <activity
            android:name=".activity.ReadStoriesReading"/>

        <activity
            android:name=".activity.SavedStoriesReading"/>
        
        <activity
            android:name=".activity.AllSharedStoriesReading"/>

        <activity
            android:name=".activity.GlobalSharedStoriesReading"/>
        
        <activity
            android:name=".activity.FolderReading"/>
        
        <activity 
            android:name=".activity.SearchForFeeds" android:launchMode="singleTop" >
        	<intent-filter>
            	<action android:name="android.intent.action.SEARCH" />
        	</intent-filter>
        	<meta-data android:name="android.app.searchable" android:resource="@xml/searchable"/>    
    	</activity>
        
        <activity
            android:name=".activity.SocialFeedReading"/>

        <service android:name=".service.NBSyncService" />

        <receiver android:name=".service.BootReceiver">
            <intent-filter>
                <action android:name="android.intent.action.BOOT_COMPLETED" />
            </intent-filter>
        </receiver>

        <receiver android:name=".service.ServiceScheduleReceiver" />

        <receiver android:name=".service.NetStateReceiver">
            <intent-filter>
                <action android:name="android.net.conn.CONNECTIVITY_CHANGE" />
            </intent-filter>
        </receiver>

    </application>

</manifest><|MERGE_RESOLUTION|>--- conflicted
+++ resolved
@@ -1,13 +1,8 @@
 <?xml version="1.0" encoding="utf-8"?>
 <manifest xmlns:android="http://schemas.android.com/apk/res/android"
     package="com.newsblur"
-<<<<<<< HEAD
-    android:versionCode="90"
-    android:versionName="4.2.4b6" >
-=======
     android:versionCode="91"
-    android:versionName="4.2.3" >
->>>>>>> 5eb46a27
+    android:versionName="4.2.4b1" >
 
     <uses-sdk
         android:minSdkVersion="11"
