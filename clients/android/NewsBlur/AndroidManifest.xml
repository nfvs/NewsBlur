<?xml version="1.0" encoding="utf-8"?>
<manifest xmlns:android="http://schemas.android.com/apk/res/android"
    package="com.newsblur"
<<<<<<< HEAD
    android:versionCode="75"
    android:versionName="4.0.0.b5" >
=======
    android:versionCode="77"
    android:versionName="4.0.0.b7" >
>>>>>>> 03126ad9

    <uses-sdk
        android:minSdkVersion="11"
        android:targetSdkVersion="19" />

    <uses-permission android:name="android.permission.INTERNET" />
    <uses-permission android:name="android.permission.ACCESS_NETWORK_STATE" />
    <uses-permission android:name="android.permission.WRITE_EXTERNAL_STORAGE" />
    <uses-permission android:name="android.permission.RECEIVE_BOOT_COMPLETED" />
    <uses-permission android:name="android.permission.WAKE_LOCK" />

    <application
        android:icon="@drawable/logo"
        android:label="@string/newsblur"
        android:theme="@style/NewsBlurTheme"
        android:name=".activity.NewsBlurApplication" >
        
        <activity
            android:name=".activity.Login"
            android:label="@string/newsblur"
            android:noHistory="true"
            android:windowSoftInputMode="adjustResize">
            <intent-filter>
                <category android:name="android.intent.category.LAUNCHER" />
                <action android:name="android.intent.action.MAIN" />
            </intent-filter>
        </activity>
        
        <activity
            android:name=".activity.LoginProgress"
            android:noHistory="true"
            android:label="@string/newsblur" />
       	
		<activity
            android:name=".activity.RegisterProgress"
            android:noHistory="true"
            android:label="@string/get_started" />
		
		<activity
            android:name=".activity.AddTwitter"
            android:label="@string/add_twitter" />
		
			<activity
            android:name=".activity.AddFacebook"
            android:label="@string/add_facebook" />
		
		<activity
            android:name=".activity.AddSocial"
            android:label="@string/add_friends" />
        
        <activity
            android:name=".activity.Main"
            android:label="@string/newsblur" />
       	
        
        <activity
            android:name=".activity.Profile"
            android:label="@string/profile"/>
        
        <activity
            android:name=".activity.Settings"
            android:label="@string/settings"/>
        
        <activity
            android:name=".activity.FeedItemsList" />
        
        <activity
            android:name=".activity.AllStoriesItemsList" />

        <activity
            android:name=".activity.SavedStoriesItemsList" />
         
        <activity
            android:name=".activity.AllSharedStoriesItemsList" />
        
        <activity
            android:name=".activity.FolderItemsList" />
        
        <activity
            android:name=".activity.SocialFeedItemsList" />
        
        <activity
            android:name=".activity.FeedReading"/>
        
        <activity
            android:name=".activity.AllStoriesReading"/>

        <activity
            android:name=".activity.SavedStoriesReading"/>
        
        <activity
            android:name=".activity.AllSharedStoriesReading"/>
        
        <activity
            android:name=".activity.FolderReading"/>
        
        <activity 
            android:name=".activity.SearchForFeeds" android:launchMode="singleTop" >
        	<intent-filter>
            	<action android:name="android.intent.action.SEARCH" />
        	</intent-filter>
        	<meta-data android:name="android.app.searchable" android:resource="@xml/searchable"/>    
    	</activity>
        
        <activity
            android:name=".activity.SocialFeedReading"/>

        <service android:name=".service.NBSyncService" />

        <receiver android:name=".service.BootReceiver">
            <intent-filter>
                <action android:name="android.intent.action.BOOT_COMPLETED" />
            </intent-filter>
        </receiver>

        <receiver android:name=".service.ServiceScheduleReceiver" />

        <provider
            android:name=".database.FeedProvider"
            android:authorities="com.newsblur"
            android:exported="true"
            android:multiprocess="true" />

    </application>

</manifest><|MERGE_RESOLUTION|>--- conflicted
+++ resolved
@@ -1,13 +1,8 @@
 <?xml version="1.0" encoding="utf-8"?>
 <manifest xmlns:android="http://schemas.android.com/apk/res/android"
     package="com.newsblur"
-<<<<<<< HEAD
-    android:versionCode="75"
-    android:versionName="4.0.0.b5" >
-=======
     android:versionCode="77"
     android:versionName="4.0.0.b7" >
->>>>>>> 03126ad9
 
     <uses-sdk
         android:minSdkVersion="11"
