<?xml version="1.0" encoding="utf-8"?>
<manifest xmlns:android="http://schemas.android.com/apk/res/android"
    package="com.newsblur"
<<<<<<< HEAD
    android:versionCode="83"
    android:versionName="4.1.0b3" >
=======
    android:versionCode="85"
    android:versionName="4.2.0b1" >
>>>>>>> b400cc07

    <uses-sdk
        android:minSdkVersion="11"
        android:targetSdkVersion="19" />

    <uses-permission android:name="android.permission.INTERNET" />
    <uses-permission android:name="android.permission.ACCESS_NETWORK_STATE" />
    <uses-permission android:name="android.permission.WRITE_EXTERNAL_STORAGE" />
    <uses-permission android:name="android.permission.RECEIVE_BOOT_COMPLETED" />
    <uses-permission android:name="android.permission.WAKE_LOCK" />

    <application
        android:icon="@drawable/logo"
        android:label="@string/newsblur"
        android:theme="@style/NewsBlurTheme"
        android:name=".activity.NewsBlurApplication" >
        
        <activity
            android:name=".activity.Login"
            android:label="@string/newsblur"
            android:noHistory="true"
            android:windowSoftInputMode="adjustResize">
            <intent-filter>
                <category android:name="android.intent.category.LAUNCHER" />
                <action android:name="android.intent.action.MAIN" />
            </intent-filter>
        </activity>
        
        <activity
            android:name=".activity.LoginProgress"
            android:noHistory="true"
            android:label="@string/newsblur" />
       	
		<activity
            android:name=".activity.RegisterProgress"
            android:noHistory="true"
            android:label="@string/get_started" />
		
		<activity
            android:name=".activity.AddTwitter"
            android:label="@string/add_twitter" />
		
			<activity
            android:name=".activity.AddFacebook"
            android:label="@string/add_facebook" />
		
		<activity
            android:name=".activity.AddSocial"
            android:label="@string/add_friends" />
        
        <activity
            android:name=".activity.Main"
            android:label="@string/newsblur"
            android:launchMode="singleTask"
            android:alwaysRetainTaskState="true" />
        
        <activity
            android:name=".activity.Profile"
            android:label="@string/profile"/>
        
        <activity
            android:name=".activity.Settings"
            android:label="@string/settings"/>
        
        <activity
            android:name=".activity.FeedItemsList" />
        
        <activity
            android:name=".activity.AllStoriesItemsList" />

        <activity
            android:name=".activity.SavedStoriesItemsList" />
         
        <activity
            android:name=".activity.AllSharedStoriesItemsList" />

        <activity
            android:name=".activity.GlobalSharedStoriesItemsList" />
        
        <activity
            android:name=".activity.FolderItemsList" />
        
        <activity
            android:name=".activity.SocialFeedItemsList" />
        
        <activity
            android:name=".activity.FeedReading"/>
        
        <activity
            android:name=".activity.AllStoriesReading"/>

        <activity
            android:name=".activity.SavedStoriesReading"/>
        
        <activity
            android:name=".activity.AllSharedStoriesReading"/>

        <activity
            android:name=".activity.GlobalSharedStoriesReading"/>
        
        <activity
            android:name=".activity.FolderReading"/>
        
        <activity 
            android:name=".activity.SearchForFeeds" android:launchMode="singleTop" >
        	<intent-filter>
            	<action android:name="android.intent.action.SEARCH" />
        	</intent-filter>
        	<meta-data android:name="android.app.searchable" android:resource="@xml/searchable"/>    
    	</activity>
        
        <activity
            android:name=".activity.SocialFeedReading"/>

        <service android:name=".service.NBSyncService" />

        <receiver android:name=".service.BootReceiver">
            <intent-filter>
                <action android:name="android.intent.action.BOOT_COMPLETED" />
            </intent-filter>
        </receiver>

        <receiver android:name=".service.ServiceScheduleReceiver" />

    </application>

</manifest><|MERGE_RESOLUTION|>--- conflicted
+++ resolved
@@ -1,13 +1,8 @@
 <?xml version="1.0" encoding="utf-8"?>
 <manifest xmlns:android="http://schemas.android.com/apk/res/android"
     package="com.newsblur"
-<<<<<<< HEAD
-    android:versionCode="83"
-    android:versionName="4.1.0b3" >
-=======
     android:versionCode="85"
-    android:versionName="4.2.0b1" >
->>>>>>> b400cc07
+    android:versionName="4.2.0b3" >
 
     <uses-sdk
         android:minSdkVersion="11"
