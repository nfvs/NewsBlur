<?xml version="1.0" encoding="utf-8"?>
<manifest xmlns:android="http://schemas.android.com/apk/res/android"
    package="com.newsblur"
<<<<<<< HEAD
    android:versionCode="72"
    android:versionName="4.2" >
=======
    android:versionCode="70"
    android:versionName="4.0.0b1" >
>>>>>>> efc793b1

    <uses-sdk
        android:minSdkVersion="11"
        android:targetSdkVersion="19" />

    <uses-permission android:name="android.permission.INTERNET" />
    <uses-permission android:name="android.permission.ACCESS_NETWORK_STATE" />
    <uses-permission android:name="android.permission.WRITE_EXTERNAL_STORAGE" />
    <uses-permission android:name="android.permission.RECEIVE_BOOT_COMPLETED" />
    <uses-permission android:name="android.permission.WAKE_LOCK" />

    <application
        android:icon="@drawable/logo"
        android:label="@string/newsblur"
        android:theme="@style/NewsBlurTheme"
        android:name=".activity.NewsBlurApplication" >
        
        <activity
            android:name=".activity.Login"
            android:label="@string/newsblur"
            android:noHistory="true"
            android:windowSoftInputMode="adjustResize">
            <intent-filter>
                <category android:name="android.intent.category.LAUNCHER" />
                <action android:name="android.intent.action.MAIN" />
            </intent-filter>
        </activity>
        
        <activity
            android:name=".activity.LoginProgress"
            android:noHistory="true"
            android:label="@string/newsblur" />
       	
		<activity
            android:name=".activity.RegisterProgress"
            android:noHistory="true"
            android:label="@string/get_started" />
		
		<activity
            android:name=".activity.AddTwitter"
            android:label="@string/add_twitter" />
		
			<activity
            android:name=".activity.AddFacebook"
            android:label="@string/add_facebook" />
		
		<activity
            android:name=".activity.AddSocial"
            android:label="@string/add_friends" />
        
        <activity
            android:name=".activity.Main"
            android:label="@string/newsblur" />
       	
        
        <activity
            android:name=".activity.Profile"
            android:label="@string/profile"/>
        
        <activity
            android:name=".activity.Settings"
            android:label="@string/settings"/>
        
        <activity
            android:name=".activity.FeedItemsList" />
        
        <activity
            android:name=".activity.AllStoriesItemsList" />

        <activity
            android:name=".activity.SavedStoriesItemsList" />
         
        <activity
            android:name=".activity.AllSharedStoriesItemsList" />
        
        <activity
            android:name=".activity.FolderItemsList" />
        
        <activity
            android:name=".activity.SocialFeedItemsList" />
        
        <activity
            android:name=".activity.FeedReading"/>
        
        <activity
            android:name=".activity.AllStoriesReading"/>

        <activity
            android:name=".activity.SavedStoriesReading"/>
        
        <activity
            android:name=".activity.AllSharedStoriesReading"/>
        
        <activity
            android:name=".activity.FolderReading"/>
        
        <activity 
            android:name=".activity.SearchForFeeds" android:launchMode="singleTop" >
        	<intent-filter>
            	<action android:name="android.intent.action.SEARCH" />
        	</intent-filter>
        	<meta-data android:name="android.app.searchable" android:resource="@xml/searchable"/>    
    	</activity>
        
        <activity
            android:name=".activity.SocialFeedReading"/>

        <service android:name=".service.NBSyncService" />

        <receiver android:name=".service.BootReceiver">
            <intent-filter>
                <action android:name="android.intent.action.BOOT_COMPLETED" />
            </intent-filter>
        </receiver>

        <receiver android:name=".service.ServiceScheduleReceiver" />

        <provider
            android:name=".database.FeedProvider"
            android:authorities="com.newsblur"
            android:exported="true"
            android:multiprocess="true" />

    </application>

</manifest><|MERGE_RESOLUTION|>--- conflicted
+++ resolved
@@ -1,13 +1,8 @@
 <?xml version="1.0" encoding="utf-8"?>
 <manifest xmlns:android="http://schemas.android.com/apk/res/android"
     package="com.newsblur"
-<<<<<<< HEAD
-    android:versionCode="72"
-    android:versionName="4.2" >
-=======
-    android:versionCode="70"
-    android:versionName="4.0.0b1" >
->>>>>>> efc793b1
+    android:versionCode="73"
+    android:versionName="4.3" >
 
     <uses-sdk
         android:minSdkVersion="11"
