--- conflicted
+++ resolved
@@ -1,13 +1,8 @@
 <?xml version="1.0" encoding="utf-8"?>
 <manifest xmlns:android="http://schemas.android.com/apk/res/android"
     package="com.newsblur"
-<<<<<<< HEAD
-    android:versionCode="63"
-    android:versionName="3.6.5" >
-=======
     android:versionCode="64"
     android:versionName="3.7.0" >
->>>>>>> 52fc2f71
 
     <uses-sdk
         android:minSdkVersion="11"
