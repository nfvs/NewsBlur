buildscript {
    ext.kotlin_version = '1.5.30'
    repositories {
        mavenCentral()
        maven {
            url 'https://maven.google.com'
        }
        jcenter()
        google()
    }
    dependencies {
        classpath 'com.android.tools.build:gradle:7.0.0'
        classpath "org.jetbrains.kotlin:kotlin-gradle-plugin:$kotlin_version"
    }
}

repositories {
    mavenCentral()
    maven {
        url 'https://maven.google.com'
    }
    jcenter()
    google()
}

apply plugin: 'com.android.application'
apply plugin: 'kotlin-android'

dependencies {
    implementation "org.jetbrains.kotlin:kotlin-stdlib-jdk7:$kotlin_version"
    implementation 'androidx.fragment:fragment-ktx:1.3.6'
    implementation 'androidx.recyclerview:recyclerview:1.2.1'
    implementation 'androidx.swiperefreshlayout:swiperefreshlayout:1.1.0'
    implementation 'com.squareup.okhttp3:okhttp:4.9.2'
    implementation 'com.google.code.gson:gson:2.8.6'
    implementation 'com.android.billingclient:billing:3.0.3'
    implementation 'nl.dionsegijn:konfetti:1.2.2'
    implementation 'com.google.android.play:core:1.10.0'
    implementation "com.google.android.material:material:1.3.0"
    implementation "androidx.preference:preference-ktx:1.1.1"
    implementation "androidx.browser:browser:1.3.0"
    implementation "androidx.lifecycle:lifecycle-runtime-ktx:2.4.0"
    implementation 'androidx.lifecycle:lifecycle-process:2.4.0'
    implementation 'androidx.core:core-splashscreen:1.0.0-alpha02'
}

android {
    compileSdkVersion 31
    defaultConfig {
        applicationId "com.newsblur"
        minSdkVersion 21
<<<<<<< HEAD
        targetSdkVersion 31
        versionCode 195
=======
        targetSdkVersion 30
        versionCode 197
>>>>>>> 6950e5a2
        versionName "11.1"
    }
    compileOptions.with {
        sourceCompatibility = JavaVersion.VERSION_1_8
        targetCompatibility = JavaVersion.VERSION_1_8
    }
    android.buildFeatures.viewBinding = true

    sourceSets {
        main {
            manifest.srcFile 'AndroidManifest.xml'
            java.srcDirs = ['src']
            res.srcDirs = ['res']
            assets.srcDirs = ['assets']
        }
    }

    lintOptions {
        abortOnError false
    }

    buildTypes {
        debug {
            minifyEnabled false
            shrinkResources false
        }
        release {
            minifyEnabled true
            shrinkResources true
            proguardFiles getDefaultProguardFile('proguard-android.txt'), 'proguard-project.txt'
        }
    }
}
<|MERGE_RESOLUTION|>--- conflicted
+++ resolved
@@ -49,13 +49,8 @@
     defaultConfig {
         applicationId "com.newsblur"
         minSdkVersion 21
-<<<<<<< HEAD
         targetSdkVersion 31
-        versionCode 195
-=======
-        targetSdkVersion 30
         versionCode 197
->>>>>>> 6950e5a2
         versionName "11.1"
     }
     compileOptions.with {
