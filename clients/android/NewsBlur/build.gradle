buildscript {
    ext.kotlin_version = '1.4.10'
    repositories {
        mavenCentral()
        maven {
            url 'https://maven.google.com'
        }
        jcenter()
        google()
    }
    dependencies {
        classpath 'com.android.tools.build:gradle:4.0.2'
        classpath "org.jetbrains.kotlin:kotlin-gradle-plugin:$kotlin_version"
    }
}

repositories {
    mavenCentral()
    maven {
        url 'https://maven.google.com'
    }
    jcenter()
    google()
}

apply plugin: 'com.android.application'
apply plugin: 'kotlin-android'
apply plugin: 'checkstyle'

dependencies {
    implementation "org.jetbrains.kotlin:kotlin-stdlib-jdk7:$kotlin_version"
    implementation 'androidx.fragment:fragment:1.2.5'
    implementation 'androidx.recyclerview:recyclerview:1.1.0'
    implementation 'androidx.swiperefreshlayout:swiperefreshlayout:1.1.0'
    implementation 'com.squareup.okhttp3:okhttp:3.12.12'
    implementation 'com.google.code.gson:gson:2.8.6'
    implementation 'com.android.billingclient:billing:3.0.0'
    implementation 'nl.dionsegijn:konfetti:1.2.2'
    implementation 'com.github.jinatonic.confetti:confetti:1.1.2'
    implementation 'com.google.android.play:core:1.8.2'
}

android {
    compileSdkVersion 29
    defaultConfig {
        applicationId "com.newsblur"
        minSdkVersion 21
<<<<<<< HEAD
        targetSdkVersion 28
        versionCode 172
        versionName "10.1b4"
=======
        targetSdkVersion 29
        versionCode 175
        versionName "10.1b7"
>>>>>>> 73dc58cc
    }
    compileOptions.with {
        sourceCompatibility = JavaVersion.VERSION_1_8
        targetCompatibility = JavaVersion.VERSION_1_8
    }
    android.buildFeatures.viewBinding = true

    sourceSets {
        main {
            manifest.srcFile 'AndroidManifest.xml'
            java.srcDirs = ['src']
            res.srcDirs = ['res']
            assets.srcDirs = ['assets']
        }
    }

    lintOptions {
        abortOnError false
    }

    buildTypes {
        debug {
            minifyEnabled false
            shrinkResources false
        }
        release {
            minifyEnabled true
            shrinkResources true
            proguardFiles getDefaultProguardFile('proguard-android.txt'), 'proguard-project.txt'
        }
    }
}
<|MERGE_RESOLUTION|>--- conflicted
+++ resolved
@@ -45,15 +45,9 @@
     defaultConfig {
         applicationId "com.newsblur"
         minSdkVersion 21
-<<<<<<< HEAD
-        targetSdkVersion 28
-        versionCode 172
-        versionName "10.1b4"
-=======
         targetSdkVersion 29
         versionCode 175
         versionName "10.1b7"
->>>>>>> 73dc58cc
     }
     compileOptions.with {
         sourceCompatibility = JavaVersion.VERSION_1_8
