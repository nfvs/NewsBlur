--- conflicted
+++ resolved
@@ -48,11 +48,7 @@
         applicationId "com.newsblur"
         minSdkVersion 21
         targetSdkVersion 29
-<<<<<<< HEAD
-        versionCode 175
-=======
         versionCode 177
->>>>>>> d9f040cf
         versionName "10.1.1"
     }
     compileOptions.with {
