--- conflicted
+++ resolved
@@ -49,12 +49,9 @@
 	@Override
     protected void onCreate(Bundle bundle) {
 		super.onCreate(bundle);
-<<<<<<< HEAD
-=======
 
         overridePendingTransition(R.anim.slide_in_from_right, R.anim.slide_out_to_left);
 
->>>>>>> 03126ad9
         // our intel state is entirely determined by the state of the Main view
 		currentState = (StateFilter) getIntent().getSerializableExtra(EXTRA_STATE);
         this.fs = createFeedSet();
