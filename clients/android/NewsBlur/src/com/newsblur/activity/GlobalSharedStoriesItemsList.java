package com.newsblur.activity;

import android.app.FragmentTransaction;
import android.os.Bundle;
import android.view.Menu;
import android.view.MenuInflater;

import com.newsblur.R;
import com.newsblur.fragment.GlobalSharedStoriesItemListFragment;
import com.newsblur.util.DefaultFeedView;
import com.newsblur.util.PrefConstants;
import com.newsblur.util.PrefsUtils;
import com.newsblur.util.ReadFilter;
import com.newsblur.util.UIUtils;

public class GlobalSharedStoriesItemsList extends ItemsList {

	@Override
	protected void onCreate(Bundle bundle) {
		super.onCreate(bundle);

        UIUtils.setCustomActionBar(this, R.drawable.ak_icon_global, getResources().getString(R.string.global_shared_stories));

		itemListFragment = (GlobalSharedStoriesItemListFragment) fragmentManager.findFragmentByTag(GlobalSharedStoriesItemListFragment.class.getName());
		if (itemListFragment == null) {
			itemListFragment = GlobalSharedStoriesItemListFragment.newInstance();
			itemListFragment.setRetainInstance(true);
			FragmentTransaction listTransaction = fragmentManager.beginTransaction();
			listTransaction.add(R.id.activity_itemlist_container, itemListFragment, GlobalSharedStoriesItemListFragment.class.getName());
			listTransaction.commit();
		}
	}

<<<<<<< HEAD
	@Override
	public void markItemListAsRead() {
        ; // This activity has no mark-as-read action
	}

=======
>>>>>>> db7b4a1b
	@Override
	public boolean onCreateOptionsMenu(Menu menu) {
        MenuInflater inflater = getMenuInflater();
        inflater.inflate(R.menu.allsocialstories_itemslist, menu);
        return true;
	}

    @Override
    public void defaultFeedViewChanged(DefaultFeedView value) {
        PrefsUtils.setDefaultFeedViewForFolder(this, PrefConstants.GLOBAL_SHARED_STORIES_FOLDER_NAME, value);
        if (itemListFragment != null) {
            itemListFragment.setDefaultFeedView(value);
        }
    }

    @Override
    protected void updateReadFilterPreference(ReadFilter newValue) {
        // Not supported for global shared stories
    }
    
    @Override
    protected ReadFilter getReadFilter() {
        return ReadFilter.UNREAD;
    }

}<|MERGE_RESOLUTION|>--- conflicted
+++ resolved
@@ -31,14 +31,6 @@
 		}
 	}
 
-<<<<<<< HEAD
-	@Override
-	public void markItemListAsRead() {
-        ; // This activity has no mark-as-read action
-	}
-
-=======
->>>>>>> db7b4a1b
 	@Override
 	public boolean onCreateOptionsMenu(Menu menu) {
         MenuInflater inflater = getMenuInflater();
