--- conflicted
+++ resolved
@@ -15,11 +15,8 @@
         super.onCreate(savedInstanceBundle);
 
         Feed feed = FeedUtils.dbHelper.getFeed(fs.getSingleFeed());
-<<<<<<< HEAD
-=======
         if (feed == null) finish(); // don't open fatally stale intents
 
->>>>>>> b6a54ad2
         Classifier classifier = FeedUtils.dbHelper.getClassifierForFeed(feed.feedId);
 
         UIUtils.setCustomActionBar(this, feed.faviconUrl, feed.title);
