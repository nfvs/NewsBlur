--- conflicted
+++ resolved
@@ -19,10 +19,7 @@
         super.onCreate(savedInstanceBundle);
         ignoreFilters = getIntent().hasExtra(EXTRA_IGNORE_FILTERS);
         SocialFeed socialFeed = FeedUtils.dbHelper.getSocialFeed(fs.getSingleSocialFeed().getKey());
-<<<<<<< HEAD
-=======
         if (socialFeed == null) finish(); // don't open fatally stale intents
->>>>>>> b6a54ad2
         UIUtils.setCustomActionBar(this, socialFeed.photoUrl, socialFeed.feedTitle);
         readingAdapter = new MixedFeedsReadingAdapter(getFragmentManager(), defaultFeedView, socialFeed.userId);
         getLoaderManager().initLoader(0, null, this);
