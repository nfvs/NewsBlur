--- conflicted
+++ resolved
@@ -340,11 +340,7 @@
                 break;
 
             case REPLY:
-<<<<<<< HEAD
-                dbHelper.replyToComment(storyId, feedId, commentUserId, commentReplyText);
-=======
                 dbHelper.replyToComment(storyId, feedId, commentUserId, commentReplyText, time);
->>>>>>> b6a54ad2
                 impact |= NbActivity.UPDATE_SOCIAL;
                 break;
 
