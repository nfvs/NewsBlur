--- conflicted
+++ resolved
@@ -180,17 +180,13 @@
                         ra = ReadingAction.markFeedRead(fs, olderThan, newerThan);
                     }
                 }
-<<<<<<< HEAD
 
                 if (ra != null) {
                     dbHelper.enqueueAction(ra);
-                }
-
-=======
-                dbHelper.enqueueAction(ra);
-                ra.doLocal(dbHelper);
+                    ra.doLocal(dbHelper);
+                }
+
                 NbActivity.updateAllActivities(NbActivity.UPDATE_METADATA | NbActivity.UPDATE_STORY);
->>>>>>> 33058a3c
                 triggerSync(context);
                 return null;
             }
