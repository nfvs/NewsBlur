--- conflicted
+++ resolved
@@ -32,17 +32,12 @@
     public static ImageLoader imageLoader;
 
     public static void offerInitContext(Context context) {
-<<<<<<< HEAD
-        dbHelper = new BlurDatabaseHelper(context);
-        imageLoader = new ImageLoader(context);
-=======
         if (dbHelper == null) {
             dbHelper = new BlurDatabaseHelper(context.getApplicationContext());
         }
         if (imageLoader == null) {
             imageLoader = new ImageLoader(context.getApplicationContext());
         }
->>>>>>> b6a54ad2
     }
 
     private static void triggerSync(Context c) {
@@ -216,11 +211,6 @@
         Intent intent = new Intent(android.content.Intent.ACTION_SEND);
         intent.setType("text/plain");
         intent.addFlags(Intent.FLAG_ACTIVITY_CLEAR_WHEN_TASK_RESET);
-<<<<<<< HEAD
-        intent.putExtra(Intent.EXTRA_SUBJECT, Html.fromHtml(story.title));
-        final String shareString = context.getResources().getString(R.string.share);
-        intent.putExtra(Intent.EXTRA_TEXT, String.format(shareString, new Object[]{Html.fromHtml(story.title), story.permalink}));
-=======
         intent.putExtra(Intent.EXTRA_TEXT, String.format(context.getResources().getString(R.string.send_brief), new Object[]{Html.fromHtml(story.title), story.permalink}));
         context.startActivity(Intent.createChooser(intent, "Send using"));
     }
@@ -233,7 +223,6 @@
         intent.addFlags(Intent.FLAG_ACTIVITY_CLEAR_WHEN_TASK_RESET);
         intent.putExtra(Intent.EXTRA_SUBJECT, Html.fromHtml(story.title).toString());
         intent.putExtra(Intent.EXTRA_TEXT, String.format(context.getResources().getString(R.string.send_full), new Object[]{story.permalink, Html.fromHtml(story.title), Html.fromHtml(body)}));
->>>>>>> b6a54ad2
         context.startActivity(Intent.createChooser(intent, "Send using"));
     }
 
