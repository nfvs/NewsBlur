--- conflicted
+++ resolved
@@ -146,10 +146,6 @@
                     FeedSet newFeedSet = FeedSet.folder("all", dbHelper.getAllFeeds());
                     ra = ReadingAction.markFeedRead(newFeedSet, olderThan, newerThan);
                 }
-<<<<<<< HEAD
-                dbHelper.enqueueAction(ra);
-=======
->>>>>>> 03126ad9
                 dbHelper.markStoriesRead(fs, olderThan, newerThan);
                 NbActivity.updateAllActivities();
                 dbHelper.enqueueAction(ra);
