--- conflicted
+++ resolved
@@ -85,11 +85,8 @@
     private DefaultFeedView selectedFeedView;
     private String originalText;
     private HashMap<String,String> imageAltTexts;
-<<<<<<< HEAD
     private HashMap<String,String> imageUrlRemaps;
-=======
     private String sourceUserId;
->>>>>>> 99fcc6f2
 
     private final Object WEBVIEW_CONTENT_MUTEX = new Object();
 
