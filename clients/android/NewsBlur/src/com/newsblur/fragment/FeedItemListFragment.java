package com.newsblur.fragment;

import android.content.Intent;
import android.database.Cursor;
import android.os.Bundle;
import android.content.Loader;
import android.view.View;
import android.widget.AdapterView;

import com.newsblur.R;
import com.newsblur.activity.FeedReading;
import com.newsblur.activity.ItemsList;
import com.newsblur.activity.Reading;
import com.newsblur.database.DatabaseConstants;
import com.newsblur.database.FeedItemsAdapter;
import com.newsblur.domain.Feed;
import com.newsblur.util.DefaultFeedView;
import com.newsblur.util.StateFilter;
import com.newsblur.util.StoryOrder;
import com.newsblur.util.ReadFilter;
import com.newsblur.view.FeedItemViewBinder;

public class FeedItemListFragment extends ItemListFragment {

	private Feed feed;
<<<<<<< HEAD
    private ListView itemList;
=======
>>>>>>> 03126ad9

    public static FeedItemListFragment newInstance(Feed feed, StateFilter currentState, DefaultFeedView defaultFeedView) {
		FeedItemListFragment feedItemFragment = new FeedItemListFragment();

		Bundle args = new Bundle();
		args.putSerializable("currentState", currentState);
		args.putSerializable("feed", feed);
        args.putSerializable("defaultFeedView", defaultFeedView);
		feedItemFragment.setArguments(args);

		return feedItemFragment;
	}

	@Override
	public void onCreate(Bundle savedInstanceState) {
		super.onCreate(savedInstanceState);
		feed = (Feed) getArguments().getSerializable("feed");
	}

    @Override
<<<<<<< HEAD
    public View onCreateView(LayoutInflater inflater, ViewGroup container, Bundle savedInstanceState) {
        View v = inflater.inflate(R.layout.fragment_itemlist, null);

        itemList = (ListView) v.findViewById(R.id.itemlistfragment_list);
        setupBezelSwipeDetector(itemList);
        itemList.setEmptyView(v.findViewById(R.id.empty_view));
        itemList.setOnItemClickListener(this);
        itemList.setOnCreateContextMenuListener(this);
        itemList.setOnScrollListener(this);
        if (adapter != null) {
            // normally the list gets set up when the adapter is created, but sometimes
            // onCreateView gets re-called.
            itemList.setAdapter(adapter);
        }

        getLoaderManager().initLoader(ITEMLIST_LOADER , null, this);

        return v;
=======
	public void onLoadFinished(Loader<Cursor> loader, Cursor cursor) {
        if ((adapter == null) && (cursor != null)) {
            String[] groupFrom = new String[] { DatabaseConstants.STORY_TITLE, DatabaseConstants.STORY_SHORT_CONTENT, DatabaseConstants.STORY_AUTHORS, DatabaseConstants.STORY_TIMESTAMP, DatabaseConstants.SUM_STORY_TOTAL };
            int[] groupTo = new int[] { R.id.row_item_title, R.id.row_item_content, R.id.row_item_author, R.id.row_item_date, R.id.row_item_sidebar };
            adapter = new FeedItemsAdapter(getActivity(), feed, R.layout.row_item, cursor, groupFrom, groupTo);
            adapter.setViewBinder(new FeedItemViewBinder(getActivity()));
            itemList.setAdapter(adapter);
       }
       super.onLoadFinished(loader, cursor);
>>>>>>> 03126ad9
    }

    @Override
	public void onLoadFinished(Loader<Cursor> loader, Cursor cursor) {
        if ((adapter == null) && (cursor != null)) {
            String[] groupFrom = new String[] { DatabaseConstants.STORY_TITLE, DatabaseConstants.STORY_SHORT_CONTENT, DatabaseConstants.STORY_AUTHORS, DatabaseConstants.STORY_TIMESTAMP, DatabaseConstants.STORY_INTELLIGENCE_AUTHORS };
            int[] groupTo = new int[] { R.id.row_item_title, R.id.row_item_content, R.id.row_item_author, R.id.row_item_date, R.id.row_item_sidebar };
            adapter = new FeedItemsAdapter(getActivity(), feed, R.layout.row_item, cursor, groupFrom, groupTo, CursorAdapter.FLAG_REGISTER_CONTENT_OBSERVER);
            adapter.setViewBinder(new FeedItemViewBinder(getActivity()));
            itemList.setAdapter(adapter);
       }
       super.onLoadFinished(loader, cursor);
    }

	@Override
	public void onItemClick(AdapterView<?> parent, View view, int position, long id) {
        if (getActivity().isFinishing()) return;
		Intent i = new Intent(getActivity(), FeedReading.class);
        i.putExtra(Reading.EXTRA_FEEDSET, getFeedSet());
		i.putExtra(Reading.EXTRA_FEED, feed);
		i.putExtra(FeedReading.EXTRA_POSITION, position);
		i.putExtra(ItemsList.EXTRA_STATE, currentState);
        i.putExtra(Reading.EXTRA_DEFAULT_FEED_VIEW, defaultFeedView);
		startActivity(i);
	}

}<|MERGE_RESOLUTION|>--- conflicted
+++ resolved
@@ -23,10 +23,6 @@
 public class FeedItemListFragment extends ItemListFragment {
 
 	private Feed feed;
-<<<<<<< HEAD
-    private ListView itemList;
-=======
->>>>>>> 03126ad9
 
     public static FeedItemListFragment newInstance(Feed feed, StateFilter currentState, DefaultFeedView defaultFeedView) {
 		FeedItemListFragment feedItemFragment = new FeedItemListFragment();
@@ -47,44 +43,11 @@
 	}
 
     @Override
-<<<<<<< HEAD
-    public View onCreateView(LayoutInflater inflater, ViewGroup container, Bundle savedInstanceState) {
-        View v = inflater.inflate(R.layout.fragment_itemlist, null);
-
-        itemList = (ListView) v.findViewById(R.id.itemlistfragment_list);
-        setupBezelSwipeDetector(itemList);
-        itemList.setEmptyView(v.findViewById(R.id.empty_view));
-        itemList.setOnItemClickListener(this);
-        itemList.setOnCreateContextMenuListener(this);
-        itemList.setOnScrollListener(this);
-        if (adapter != null) {
-            // normally the list gets set up when the adapter is created, but sometimes
-            // onCreateView gets re-called.
-            itemList.setAdapter(adapter);
-        }
-
-        getLoaderManager().initLoader(ITEMLIST_LOADER , null, this);
-
-        return v;
-=======
 	public void onLoadFinished(Loader<Cursor> loader, Cursor cursor) {
         if ((adapter == null) && (cursor != null)) {
             String[] groupFrom = new String[] { DatabaseConstants.STORY_TITLE, DatabaseConstants.STORY_SHORT_CONTENT, DatabaseConstants.STORY_AUTHORS, DatabaseConstants.STORY_TIMESTAMP, DatabaseConstants.SUM_STORY_TOTAL };
             int[] groupTo = new int[] { R.id.row_item_title, R.id.row_item_content, R.id.row_item_author, R.id.row_item_date, R.id.row_item_sidebar };
             adapter = new FeedItemsAdapter(getActivity(), feed, R.layout.row_item, cursor, groupFrom, groupTo);
-            adapter.setViewBinder(new FeedItemViewBinder(getActivity()));
-            itemList.setAdapter(adapter);
-       }
-       super.onLoadFinished(loader, cursor);
->>>>>>> 03126ad9
-    }
-
-    @Override
-	public void onLoadFinished(Loader<Cursor> loader, Cursor cursor) {
-        if ((adapter == null) && (cursor != null)) {
-            String[] groupFrom = new String[] { DatabaseConstants.STORY_TITLE, DatabaseConstants.STORY_SHORT_CONTENT, DatabaseConstants.STORY_AUTHORS, DatabaseConstants.STORY_TIMESTAMP, DatabaseConstants.STORY_INTELLIGENCE_AUTHORS };
-            int[] groupTo = new int[] { R.id.row_item_title, R.id.row_item_content, R.id.row_item_author, R.id.row_item_date, R.id.row_item_sidebar };
-            adapter = new FeedItemsAdapter(getActivity(), feed, R.layout.row_item, cursor, groupFrom, groupTo, CursorAdapter.FLAG_REGISTER_CONTENT_OBSERVER);
             adapter.setViewBinder(new FeedItemViewBinder(getActivity()));
             itemList.setAdapter(adapter);
        }
