--- conflicted
+++ resolved
@@ -19,43 +19,14 @@
 import com.newsblur.util.StoryOrder;
 import com.newsblur.view.SocialItemViewBinder;
 
-<<<<<<< HEAD
-public class AllSharedStoriesItemListFragment extends ItemListFragment implements OnItemClickListener {
-
-    ListView itemList;
-
-	@Override
-	public View onCreateView(LayoutInflater inflater, ViewGroup container, Bundle savedInstanceState) {
-		View v = inflater.inflate(R.layout.fragment_itemlist, null);
-		itemList = (ListView) v.findViewById(R.id.itemlistfragment_list);
-        setupBezelSwipeDetector(itemList);
-		itemList.setEmptyView(v.findViewById(R.id.empty_view));
-		itemList.setOnScrollListener(this);
-		itemList.setOnItemClickListener(this);
-        if (adapter != null) {
-            itemList.setAdapter(adapter);
-        }
-
-		getLoaderManager().initLoader(ITEMLIST_LOADER , null, this);
-
-		return v;
-	}
-=======
 public class AllSharedStoriesItemListFragment extends ItemListFragment {
->>>>>>> 03126ad9
 
     @Override
 	public void onLoadFinished(Loader<Cursor> loader, Cursor cursor) {
         if ((adapter == null) && (cursor != null)) {
-<<<<<<< HEAD
-            String[] groupFrom = new String[] { DatabaseConstants.STORY_TITLE, DatabaseConstants.STORY_SHORT_CONTENT, DatabaseConstants.STORY_AUTHORS, DatabaseConstants.STORY_TIMESTAMP, DatabaseConstants.STORY_INTELLIGENCE_AUTHORS, DatabaseConstants.FEED_TITLE };
-            int[] groupTo = new int[] { R.id.row_item_title, R.id.row_item_content, R.id.row_item_author, R.id.row_item_date, R.id.row_item_sidebar, R.id.row_item_feedtitle };
-            adapter = new MultipleFeedItemsAdapter(getActivity(), R.layout.row_socialitem, cursor, groupFrom, groupTo, CursorAdapter.FLAG_REGISTER_CONTENT_OBSERVER);
-=======
             String[] groupFrom = new String[] { DatabaseConstants.STORY_TITLE, DatabaseConstants.STORY_SHORT_CONTENT, DatabaseConstants.STORY_AUTHORS, DatabaseConstants.STORY_TIMESTAMP, DatabaseConstants.SUM_STORY_TOTAL, DatabaseConstants.FEED_TITLE };
             int[] groupTo = new int[] { R.id.row_item_title, R.id.row_item_content, R.id.row_item_author, R.id.row_item_date, R.id.row_item_sidebar, R.id.row_item_feedtitle };
             adapter = new MultipleFeedItemsAdapter(getActivity(), R.layout.row_socialitem, cursor, groupFrom, groupTo);
->>>>>>> 03126ad9
             adapter.setViewBinder(new SocialItemViewBinder(getActivity()));
             itemList.setAdapter(adapter);
         }
