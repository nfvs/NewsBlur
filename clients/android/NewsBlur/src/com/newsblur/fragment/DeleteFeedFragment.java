package com.newsblur.fragment;

import com.newsblur.R;
import com.newsblur.activity.Main;
import com.newsblur.network.APIManager;
import com.newsblur.util.FeedUtils;

import android.app.Activity;
import android.app.AlertDialog;
import android.app.Dialog;
import android.content.DialogInterface;
import android.os.Bundle;
import android.app.DialogFragment;
<<<<<<< HEAD
import android.view.LayoutInflater;
import android.view.View;
import android.view.ViewGroup;
import android.view.View.OnClickListener;
import android.widget.Button;
import android.widget.TextView;
import android.widget.Toast;
=======
>>>>>>> 99fcc6f2

public class DeleteFeedFragment extends DialogFragment {
	private static final String FEED_ID = "feed_url";
	private static final String FEED_NAME = "feed_name";
	private static final String FOLDER_NAME = "folder_name";
    
    public static DeleteFeedFragment newInstance(final long feedId, final String feedName, final String folderName) {
    	DeleteFeedFragment frag = new DeleteFeedFragment();
		Bundle args = new Bundle();
		args.putLong(FEED_ID, feedId);
		args.putString(FEED_NAME, feedName);
		args.putString(FOLDER_NAME, folderName);
		frag.setArguments(args);
		return frag;
	}

<<<<<<< HEAD
	@Override
	public void onCreate(Bundle savedInstanceState) {
		setStyle(DialogFragment.STYLE_NO_TITLE, R.style.dialog);
		super.onCreate(savedInstanceState);
	}

	@Override
	public View onCreateView(LayoutInflater inflater, ViewGroup container, Bundle savedInstanceState) {
		
		View v = inflater.inflate(R.layout.fragment_confirm_dialog, null);
		TextView messageView = (TextView) v.findViewById(R.id.dialog_message);
		messageView.setText(String.format(getResources().getString(R.string.delete_feed_message), getArguments().getString(FEED_NAME)));
		
		Button okayButton = (Button) v.findViewById(R.id.dialog_button_okay);
        okayButton.setOnClickListener(new OnClickListener() {
			public void onClick(final View v) {
=======
    @Override
    public Dialog onCreateDialog(Bundle savedInstanceState) {
        AlertDialog.Builder builder = new AlertDialog.Builder(getActivity());
        builder.setMessage(String.format(getResources().getString(R.string.delete_feed_message), getArguments().getString(FEED_NAME)));
        builder.setPositiveButton(R.string.alert_dialog_ok, new DialogInterface.OnClickListener() {
            @Override
            public void onClick(DialogInterface dialogInterface, int i) {
>>>>>>> 99fcc6f2
                FeedUtils.deleteFeed(getArguments().getLong(FEED_ID), getArguments().getString(FOLDER_NAME), getActivity(), new APIManager(getActivity()));
                // if called from main view then refresh otherwise it was
                // called from the feed view so finish
                Activity activity = DeleteFeedFragment.this.getActivity();
                if (activity instanceof Main) {
<<<<<<< HEAD
                   ((Main)activity).handleUpdate();
=======
                    ((Main)activity).updateAfterSync();
>>>>>>> 99fcc6f2
                } else {
                    activity.finish();
                }
                DeleteFeedFragment.this.dismiss();
            }
        });
        builder.setNegativeButton(R.string.alert_dialog_cancel, new DialogInterface.OnClickListener() {
            @Override
            public void onClick(DialogInterface dialogInterface, int i) {
                DeleteFeedFragment.this.dismiss();
            }
        });
        return builder.create();
    }
}<|MERGE_RESOLUTION|>--- conflicted
+++ resolved
@@ -11,7 +11,6 @@
 import android.content.DialogInterface;
 import android.os.Bundle;
 import android.app.DialogFragment;
-<<<<<<< HEAD
 import android.view.LayoutInflater;
 import android.view.View;
 import android.view.ViewGroup;
@@ -19,8 +18,6 @@
 import android.widget.Button;
 import android.widget.TextView;
 import android.widget.Toast;
-=======
->>>>>>> 99fcc6f2
 
 public class DeleteFeedFragment extends DialogFragment {
 	private static final String FEED_ID = "feed_url";
@@ -37,24 +34,6 @@
 		return frag;
 	}
 
-<<<<<<< HEAD
-	@Override
-	public void onCreate(Bundle savedInstanceState) {
-		setStyle(DialogFragment.STYLE_NO_TITLE, R.style.dialog);
-		super.onCreate(savedInstanceState);
-	}
-
-	@Override
-	public View onCreateView(LayoutInflater inflater, ViewGroup container, Bundle savedInstanceState) {
-		
-		View v = inflater.inflate(R.layout.fragment_confirm_dialog, null);
-		TextView messageView = (TextView) v.findViewById(R.id.dialog_message);
-		messageView.setText(String.format(getResources().getString(R.string.delete_feed_message), getArguments().getString(FEED_NAME)));
-		
-		Button okayButton = (Button) v.findViewById(R.id.dialog_button_okay);
-        okayButton.setOnClickListener(new OnClickListener() {
-			public void onClick(final View v) {
-=======
     @Override
     public Dialog onCreateDialog(Bundle savedInstanceState) {
         AlertDialog.Builder builder = new AlertDialog.Builder(getActivity());
@@ -62,17 +41,12 @@
         builder.setPositiveButton(R.string.alert_dialog_ok, new DialogInterface.OnClickListener() {
             @Override
             public void onClick(DialogInterface dialogInterface, int i) {
->>>>>>> 99fcc6f2
                 FeedUtils.deleteFeed(getArguments().getLong(FEED_ID), getArguments().getString(FOLDER_NAME), getActivity(), new APIManager(getActivity()));
                 // if called from main view then refresh otherwise it was
                 // called from the feed view so finish
                 Activity activity = DeleteFeedFragment.this.getActivity();
                 if (activity instanceof Main) {
-<<<<<<< HEAD
-                   ((Main)activity).handleUpdate();
-=======
-                    ((Main)activity).updateAfterSync();
->>>>>>> 99fcc6f2
+                    ((Main)activity).handleUpdate();
                 } else {
                     activity.finish();
                 }
