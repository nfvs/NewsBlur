package com.newsblur.service;

import android.app.Service;
import android.content.ComponentCallbacks2;
import android.content.ContentValues;
import android.content.Context;
import android.content.Intent;
import android.database.Cursor;
import android.os.IBinder;
import android.os.PowerManager;
import android.os.Process;
import android.util.Log;

import com.newsblur.R;
import com.newsblur.activity.NbActivity;
import com.newsblur.database.BlurDatabaseHelper;
import static com.newsblur.database.BlurDatabaseHelper.closeQuietly;
import com.newsblur.database.DatabaseConstants;
import com.newsblur.domain.Feed;
import com.newsblur.domain.Folder;
import com.newsblur.domain.SocialFeed;
import com.newsblur.domain.Story;
import com.newsblur.network.APIConstants;
import com.newsblur.network.APIManager;
import com.newsblur.network.domain.FeedFolderResponse;
import com.newsblur.network.domain.NewsBlurResponse;
import com.newsblur.network.domain.StoriesResponse;
import com.newsblur.network.domain.UnreadCountResponse;
import com.newsblur.util.AppConstants;
import com.newsblur.util.FeedSet;
import com.newsblur.util.FileCache;
import com.newsblur.util.NetworkUtils;
import com.newsblur.util.PrefsUtils;
import com.newsblur.util.ReadingAction;
import com.newsblur.util.ReadFilter;
import com.newsblur.util.StateFilter;
import com.newsblur.util.StoryOrder;

import java.util.ArrayList;
import java.util.Date;
import java.util.HashMap;
import java.util.HashSet;
import java.util.List;
import java.util.Map;
import java.util.Map.Entry;
import java.util.Set;
import java.util.concurrent.Executors;
import java.util.concurrent.ExecutorService;
import java.util.concurrent.TimeUnit;

/**
 * A background service to handle synchronisation with the NB servers.
 *
 * It is the design goal of this service to handle all communication with the API.
 * Activities and fragments should enqueue actions in the DB or use the methods
 * provided herein to request an action and let the service handle things.
 *
 * Per the contract of the Service class, at most one instance shall be created. It
 * will be preserved and re-used where possible.  Additionally, regularly scheduled
 * invocations are requested via the Main activity and BootReceiver.
 *
 * The service will notify all running activities of an update before, during, and
 * after sync operations are performed.  Activities can then refresh views and
 * query this class to see if progress indicators should be active.
 */
public class NBSyncService extends Service {

    /**
     * Mode switch for which newly received stories are suitable for display so
     * that they don't disrupt actively visible pager and list offsets.
     */
    public enum ActivationMode { ALL, OLDER, NEWER };

    private static final Object WAKELOCK_MUTEX = new Object();
    private static final Object PENDING_FEED_MUTEX = new Object();

    private volatile static boolean ActionsRunning = false;
    private volatile static boolean FFSyncRunning = false;
    private volatile static boolean StorySyncRunning = false;
    private volatile static boolean HousekeepingRunning = false;
    private volatile static boolean RecountsRunning = false;

    private volatile static boolean DoFeedsFolders = false;
    private volatile static boolean DoUnreads = false;
    private volatile static boolean HaltNow = false;
    private volatile static ActivationMode ActMode = ActivationMode.ALL;
    private volatile static long ModeCutoff = 0L;

    /** Informational flag only, as to whether we were offline last time we cycled. */
    public volatile static boolean OfflineNow = false;

    public volatile static Boolean isPremium = null;
    public volatile static Boolean isStaff = null;

    private volatile static boolean isMemoryLow = false;
    private static long lastFeedCount = 0L;
    private static long lastFFConnMillis = 0L;
    private static long lastFFReadMillis = 0L;
    private static long lastFFParseMillis = 0L;
    private static long lastFFWriteMillis = 0L;

    /** Feed set that we need to sync immediately for the UI. */
    private static FeedSet PendingFeed;
    private static Integer PendingFeedTarget = 0;

    /** Feed sets that the API has said to have no more pages left. */
    private static Set<FeedSet> ExhaustedFeeds;
    static { ExhaustedFeeds = new HashSet<FeedSet>(); }
    /** The number of pages we have collected for the given feed set. */
    private static Map<FeedSet,Integer> FeedPagesSeen;
    static { FeedPagesSeen = new HashMap<FeedSet,Integer>(); }
    /** The number of stories we have collected for the given feed set. */
    private static Map<FeedSet,Integer> FeedStoriesSeen;
    static { FeedStoriesSeen = new HashMap<FeedSet,Integer>(); }

    /** Actions that may need to be double-checked locally due to overlapping API calls. */
    private static List<ReadingAction> FollowupActions;
    static { FollowupActions = new ArrayList<ReadingAction>(); }

    /** Feed IDs (API stype) that have been acted upon and need a double-check for counts. */
    private static Set<FeedSet> RecountCandidates;
    static { RecountCandidates = new HashSet<FeedSet>(); }
    private volatile static boolean FlushRecounts = false;

    Set<String> orphanFeedIds;

    private ExecutorService primaryExecutor;
    CleanupService cleanupService;
    OriginalTextService originalTextService;
    UnreadsService unreadsService;
    ImagePrefetchService imagePrefetchService;

    PowerManager.WakeLock wl = null;
	APIManager apiManager;
    BlurDatabaseHelper dbHelper;
    private int lastStartIdCompleted = -1;

    /** The time of the last hard API failure we encountered. Used to implement back-off so that the sync
        service doesn't spin in the background chewing up battery when the API is unavailable. */
    private static long lastAPIFailure = 0;

    private static int lastActionCount = 0;

	@Override
	public void onCreate() {
		super.onCreate();
        if (AppConstants.VERBOSE_LOG) Log.d(this.getClass().getName(), "onCreate");
        HaltNow = false;
        PowerManager pm = (PowerManager) getApplicationContext().getSystemService(POWER_SERVICE);
        wl = pm.newWakeLock(PowerManager.PARTIAL_WAKE_LOCK, this.getClass().getSimpleName());
        wl.setReferenceCounted(true);

        primaryExecutor = Executors.newFixedThreadPool(1);
	}

    /**
     * Services can be constructed synchrnously by the Main thread, so don't do expensive
     * parts of construction in onCreate, but save them for when we are in our own thread.
     */
    private void finishConstruction() {
        if (apiManager == null) {
            apiManager = new APIManager(this);
            dbHelper = new BlurDatabaseHelper(this);
            cleanupService = new CleanupService(this);
            originalTextService = new OriginalTextService(this);
            unreadsService = new UnreadsService(this);
            imagePrefetchService = new ImagePrefetchService(this);
        }
    }

    /**
     * Called serially, once per "start" of the service.  This serves as a wakeup call
     * that the service should check for outstanding work.
     */
    @Override
    public int onStartCommand(Intent intent, int flags, final int startId) {
        // only perform a sync if the app is actually running or background syncs are enabled
        if (PrefsUtils.isOfflineEnabled(this) || (NbActivity.getActiveActivityCount() > 0)) {
            // Services actually get invoked on the main system thread, and are not
            // allowed to do tangible work.  We spawn a thread to do so.
            Runnable r = new Runnable() {
                public void run() {
                    doSync(startId);
                }
            };
            primaryExecutor.execute(r);
        } else {
            Log.d(this.getClass().getName(), "Skipping sync: app not active and background sync not enabled.");
            stopSelf(startId);
        } 

        // indicate to the system that the service should be alive when started, but
        // needn't necessarily persist under memory pressure
        return Service.START_NOT_STICKY;
    }

    /**
     * Do the actual work of syncing.
     */
    private synchronized void doSync(final int startId) {
        try {
            if (HaltNow) return;

            incrementRunningChild();
            finishConstruction();

            if (AppConstants.VERBOSE_LOG) Log.d(this.getClass().getName(), "starting primary sync");

            if (NbActivity.getActiveActivityCount() < 1) {
                // if the UI isn't running, politely run at background priority
                Process.setThreadPriority(Process.THREAD_PRIORITY_BACKGROUND);
            } else {
                // if the UI is running, run just one step below normal priority so we don't step on async tasks that are updating the UI
                Process.setThreadPriority(Process.THREAD_PRIORITY_DEFAULT + Process.THREAD_PRIORITY_LESS_FAVORABLE);
            }

            Thread.currentThread().setName(this.getClass().getName());

            if (OfflineNow) {
                OfflineNow = false;   
                NbActivity.updateAllActivities(NbActivity.UPDATE_STATUS);
            }

            // do this even if background syncs aren't enabled, because it absolutely must happen
            // on all devices
            housekeeping();

            // check to see if we are on an allowable network only after ensuring we have CPU
            if (!(PrefsUtils.isBackgroundNetworkAllowed(this) || (NbActivity.getActiveActivityCount() > 0))) {
                Log.d(this.getClass().getName(), "Abandoning sync: app not active and network type not appropriate for background sync.");
                return;
            }

            // ping activities to indicate that housekeeping is done, and the DB is safe to use
            NbActivity.updateAllActivities(NbActivity.UPDATE_DB_READY);

            originalTextService.start(startId);

            // first: catch up
            syncActions();
            
            // these requests are expressly enqueued by the UI/user, do them next
            syncPendingFeedStories();

            syncMetadata(startId);

            checkRecounts();

            unreadsService.start(startId);

            imagePrefetchService.start(startId);

            finishActions();

            if (AppConstants.VERBOSE_LOG) Log.d(this.getClass().getName(), "finishing primary sync");

        } catch (Exception e) {
            Log.e(this.getClass().getName(), "Sync error.", e);
        } finally {
            decrementRunningChild(startId);
        }
    }

    /**
     * Check for upgrades and wipe the DB if necessary, and do DB maintenance
     */
    private void housekeeping() {
        try {
            boolean upgraded = PrefsUtils.checkForUpgrade(this);
            if (upgraded) {
                HousekeepingRunning = true;
                NbActivity.updateAllActivities(NbActivity.UPDATE_STATUS | NbActivity.UPDATE_REBUILD);
                // wipe the local DB
                dbHelper.dropAndRecreateTables();
                NbActivity.updateAllActivities(NbActivity.UPDATE_METADATA);
                // in case this is the first time we have run since moving the cache to the new location,
                // blow away the old version entirely. This line can be removed some time well after
                // v61+ is widely deployed
                FileCache.cleanUpOldCache(this);
                PrefsUtils.updateVersion(this);
            }

            boolean autoVac = PrefsUtils.isTimeToVacuum(this);
            // this will lock up the DB for a few seconds, only do it if the UI is hidden
            if (NbActivity.getActiveActivityCount() > 0) autoVac = false;
            
            if (upgraded || autoVac) {
                HousekeepingRunning = true;
                NbActivity.updateAllActivities(NbActivity.UPDATE_STATUS);
                Log.i(this.getClass().getName(), "rebuilding DB . . .");
                dbHelper.vacuum();
                Log.i(this.getClass().getName(), ". . . . done rebuilding DB");
                PrefsUtils.updateLastVacuumTime(this);
            }
        } finally {
            if (HousekeepingRunning) {
                HousekeepingRunning = false;
                NbActivity.updateAllActivities(NbActivity.UPDATE_METADATA);
            }
        }
    }

    /**
     * Perform any reading actions the user has done before we do anything else.
     */
    private void syncActions() {
        if (stopSync()) return;
        if (backoffBackgroundCalls()) return;

        Cursor c = null;
        try {
            c = dbHelper.getActions(false);
            lastActionCount = c.getCount();
            if (lastActionCount < 1) return;

            ActionsRunning = true;

            actionsloop : while (c.moveToNext()) {
                NbActivity.updateAllActivities(NbActivity.UPDATE_STATUS);
                String id = c.getString(c.getColumnIndexOrThrow(DatabaseConstants.ACTION_ID));
                ReadingAction ra;
                try {
                    ra = ReadingAction.fromCursor(c);
                } catch (IllegalArgumentException e) {
                    Log.e(this.getClass().getName(), "error unfreezing ReadingAction", e);
                    dbHelper.clearAction(id);
                    continue actionsloop;
                }
                    
                if (AppConstants.VERBOSE_LOG) Log.d(this.getClass().getName(), "doing action: " + ra.toContentValues().toString());
                NewsBlurResponse response = ra.doRemote(apiManager);

                if (response == null) {
                    Log.e(this.getClass().getName(), "Discarding reading action with client-side error.");
                    dbHelper.clearAction(id);
                } else if (response.isProtocolError) {
                    // the network failed or we got a non-200, so be sure we retry
                    Log.i(this.getClass().getName(), "Holding reading action with server-side or network error.");
                    noteHardAPIFailure();
                    continue actionsloop;
                } else if (response.isError()) {
                    Log.e(this.getClass().getName(), "Discarding reading action with user error.");
                    dbHelper.clearAction(id);
                    String message = response.getErrorMessage(null);
                    if (message != null) NbActivity.toastError(message);
                } else {
                    // success!
                    dbHelper.clearAction(id);
                    FollowupActions.add(ra);
                }
                lastActionCount--;
            }
        } finally {
            closeQuietly(c);
            ActionsRunning = false;
            NbActivity.updateAllActivities(NbActivity.UPDATE_STATUS);
        }
    }

    /**
     * Some actions have a final, local step after being done remotely to ensure in-flight
     * API actions didn't race-overwrite them.  Do these, and then clean up the DB.
     */
    private void finishActions() {
        if (HaltNow) return;
        if (FollowupActions.size() < 1) return;

<<<<<<< HEAD
=======
        if (AppConstants.VERBOSE_LOG) Log.d(this.getClass().getName(), "double-checking " + FollowupActions.size() + " actions");
>>>>>>> b6a54ad2
        int impactFlags = 0;
        for (ReadingAction ra : FollowupActions) {
            int impact = ra.doLocal(dbHelper);
            impactFlags |= impact;
<<<<<<< HEAD
        }
        NbActivity.updateAllActivities(impactFlags);
        if (PendingFeed == null) {
            FollowupActions.clear();
=======
>>>>>>> b6a54ad2
        }
        NbActivity.updateAllActivities(impactFlags);

        // if there is a feed fetch loop running, don't clear, there will likely be races for
        // stories that were just tapped as they were being re-fetched
        synchronized (PENDING_FEED_MUTEX) {if (PendingFeed != null) return;}

        // if there is a what-is-unread sync in progress, hold off on confirming actions,
        // as this subservice can vend stale unread data
        if (UnreadsService.isDoMetadata()) return;

        FollowupActions.clear();
    }

    /**
     * The very first step of a sync - get the feed/folder list, unread counts, and
     * unread hashes. Doing this resets pagination on the server!
     */
    private void syncMetadata(int startId) {
        if (DoFeedsFolders || PrefsUtils.isTimeToAutoSync(this)) {
            PrefsUtils.updateLastSyncTime(this);
            DoFeedsFolders = false;
        } else {
            return;
        }

        if (stopSync()) return;
        if (backoffBackgroundCalls()) return;
        if (ActMode != ActivationMode.ALL) return;
        if (dbHelper.getActions(false).getCount() > 0) return;

        FFSyncRunning = true;
        NbActivity.updateAllActivities(NbActivity.UPDATE_STATUS);

        // there is an issue with feeds that have no folder or folders that list feeds that do not exist.  capture them for workarounds.
        Set<String> debugFeedIdsFromFolders = new HashSet<String>();
        Set<String> debugFeedIdsFromFeeds = new HashSet<String>();
        orphanFeedIds = new HashSet<String>();

        try {
            FeedFolderResponse feedResponse = apiManager.getFolderFeedMapping(true);

            if (feedResponse == null) {
                noteHardAPIFailure();
                return;
            }

            // if the response says we aren't logged in, clear the DB and prompt for login. We test this
            // here, since this the first sync call we make on launch if we believe we are cookied.
            if (! feedResponse.isAuthenticated) {
                PrefsUtils.logout(this);
                return;
            }

            if (stopSync()) return;
            if (ActMode != ActivationMode.ALL) return;
            if (dbHelper.getActions(false).getCount() > 0) return;

            // a metadata sync invalidates pagination and feed status
            ExhaustedFeeds.clear();
            FeedPagesSeen.clear();
            FeedStoriesSeen.clear();
            UnreadsService.clear();
            RecountCandidates.clear();

            lastFFConnMillis = feedResponse.connTime;
            lastFFReadMillis = feedResponse.readTime;
            lastFFParseMillis = feedResponse.parseTime;
            long startTime = System.currentTimeMillis();

            isPremium = feedResponse.isPremium;
            isStaff = feedResponse.isStaff;

            // clean out the feed / folder tables
            dbHelper.cleanupFeedsFolders();

            // note all feeds that belong to some folder so we can find orphans
            for (Folder folder : feedResponse.folders) {
                debugFeedIdsFromFolders.addAll(folder.feedIds);
            }

            // data for the feeds table
            List<ContentValues> feedValues = new ArrayList<ContentValues>();
            feedaddloop: for (Feed feed : feedResponse.feeds) {
                // note all feeds for which the API returned data
                debugFeedIdsFromFeeds.add(feed.feedId);
                // sanity-check that the returned feeds actually exist in a folder or at the root
                // if they do not, they should neither display nor count towards unread numbers
                if (! debugFeedIdsFromFolders.contains(feed.feedId)) {
                    Log.w(this.getClass().getName(), "Found and ignoring orphan feed (in feeds but not folders): " + feed.feedId );
                    orphanFeedIds.add(feed.feedId);
                    continue feedaddloop;
                }
                if (! feed.active) {
                    // the feed is disabled/hidden, pretend it doesn't exist
                    continue feedaddloop;
                }
                feedValues.add(feed.getValues());
            }
            // also add the implied zero-id feed
            feedValues.add(Feed.getZeroFeed().getValues());

            // prune out missiong feed IDs from folders
            for (String id : debugFeedIdsFromFolders) {
                if (! debugFeedIdsFromFeeds.contains(id)) {
                    Log.w(this.getClass().getName(), "Found and ignoring orphan feed (in folders but not feeds): " + id );
                    orphanFeedIds.add(id);
                }
            }
            
            // data for the folder table
            List<ContentValues> folderValues = new ArrayList<ContentValues>();
            Set<String> foldersSeen = new HashSet<String>(feedResponse.folders.size());
            folderloop: for (Folder folder : feedResponse.folders) {
                // don't form graph loops in the folder tree
                if (foldersSeen.contains(folder.name)) continue folderloop;
                foldersSeen.add(folder.name);
                // prune out orphans before pushing to the DB
                folder.removeOrphanFeedIds(orphanFeedIds);
                folderValues.add(folder.getValues());
            }

            // data for the the social feeds table
            List<ContentValues> socialFeedValues = new ArrayList<ContentValues>();
            for (SocialFeed feed : feedResponse.socialFeeds) {
                socialFeedValues.add(feed.getValues());
            }
            
            dbHelper.insertFeedsFolders(folderValues, feedValues, socialFeedValues);

            // populate the starred stories count table
            dbHelper.updateStarredStoriesCount(feedResponse.starredCount);

            lastFFWriteMillis = System.currentTimeMillis() - startTime;
            lastFeedCount = feedValues.size();

            cleanupService.start(startId);
            unreadsService.start(startId);
            UnreadsService.doMetadata();

        } finally {
            FFSyncRunning = false;
            NbActivity.updateAllActivities(NbActivity.UPDATE_METADATA);
        }

    }

    /**
     * See if any feeds have been touched in a way that require us to double-check unread counts;
     */
    private void checkRecounts() {
        if (!FlushRecounts) return;

        try {
            if (RecountCandidates.size() < 1) return;

            RecountsRunning = true;
            NbActivity.updateAllActivities(NbActivity.UPDATE_STATUS);

            // of all candidate feeds that were touched, now check to see if
            // any of them have mismatched local and remote counts we need to reconcile
            Set<FeedSet> dirtySets = new HashSet<FeedSet>();
            for (FeedSet fs : RecountCandidates) {
                if (dbHelper.getUnreadCount(fs, StateFilter.SOME) != dbHelper.getLocalUnreadCount(fs, StateFilter.SOME)) {
                    dirtySets.add(fs);
                }
            }
            if (dirtySets.size() < 1) {
                RecountCandidates.clear();
                return;
            }

            // if we are offline, the best we can do is perform a local unread recount and
            // save the true one for when we go back online.
            if (!NetworkUtils.isOnline(this)) {
                for (FeedSet fs : RecountCandidates) {
                    dbHelper.updateLocalFeedCounts(fs);
                }
            } else {
                if (stopSync()) return;
                Set<String> apiIds = new HashSet<String>();
                for (FeedSet fs : RecountCandidates) {
                    apiIds.addAll(fs.getFlatFeedIds());
                }

                // if any reading activities are pending, it makes no sense to recount yet
                if (dbHelper.getActions(false).getCount() > 0) return;

                UnreadCountResponse apiResponse = apiManager.getFeedUnreadCounts(apiIds);
                if ((apiResponse == null) || (apiResponse.isError())) {
                    Log.w(this.getClass().getName(), "Bad response to feed_unread_count");
                    return;
                }
                if (apiResponse.feeds != null ) {
                    for (Map.Entry<String,UnreadCountResponse.UnreadMD> entry : apiResponse.feeds.entrySet()) {
                        dbHelper.updateFeedCounts(entry.getKey(), entry.getValue().getValues());
                    }
                }
                if (apiResponse.socialFeeds != null ) {
                    for (Map.Entry<String,UnreadCountResponse.UnreadMD> entry : apiResponse.socialFeeds.entrySet()) {
                        String feedId = entry.getKey().replaceAll(APIConstants.VALUE_PREFIX_SOCIAL, "");
                        dbHelper.updateSocialFeedCounts(feedId, entry.getValue().getValues());
                    }
                }
                RecountCandidates.clear();
            }
        } finally {
            if (RecountsRunning) {
                RecountsRunning = false;
                NbActivity.updateAllActivities(NbActivity.UPDATE_METADATA | NbActivity.UPDATE_STATUS);
            }
            FlushRecounts = false;
        }
    }

    /**
     * Fetch stories needed because the user is actively viewing a feed or folder.
     */
    private void syncPendingFeedStories() {
        FeedSet fs = PendingFeed;
        boolean finished = false;
        if (fs == null) {
            return;
        }
        try {
            if (ExhaustedFeeds.contains(fs)) {
                Log.i(this.getClass().getName(), "No more stories for feed set: " + fs);
                finished = true;
                return;
            }
            
            if (!FeedPagesSeen.containsKey(fs)) {
                FeedPagesSeen.put(fs, 0);
                FeedStoriesSeen.put(fs, 0);
                workaroundReadStoryTimestamp = (new Date()).getTime();
            }
            int pageNumber = FeedPagesSeen.get(fs);
            int totalStoriesSeen = FeedStoriesSeen.get(fs);

            StoryOrder order = PrefsUtils.getStoryOrder(this, fs);
            ReadFilter filter = PrefsUtils.getReadFilter(this, fs);
            
            while (totalStoriesSeen < PendingFeedTarget) {
                if (stopSync()) return;
                // this is a good heuristic for double-checking if we have left the story list
                if (FlushRecounts) return;
                // don't let the page loop block actions
                if (dbHelper.getActions(false).getCount() > 0) return;
                if (!fs.equals(PendingFeed)) {
                    // the active view has changed
                    if (fs == null) finished = true;
                    return; 
                }

                StorySyncRunning = true;
                NbActivity.updateAllActivities(NbActivity.UPDATE_STATUS);

                pageNumber++;
                StoriesResponse apiResponse = apiManager.getStories(fs, pageNumber, order, filter);
            
                if (! isStoryResponseGood(apiResponse)) return;

                FeedPagesSeen.put(fs, pageNumber);
                totalStoriesSeen += apiResponse.stories.length;
                FeedStoriesSeen.put(fs, totalStoriesSeen);

                // lock in the activation cutoff based upon the timestamp of the first
                // story received for a given pagination session. it will be the newest
                // or oldest story for the feedset, as dictated by order.
                if ((pageNumber == 1) && (apiResponse.stories.length > 0)) {
                    ModeCutoff = apiResponse.stories[0].timestamp;
                }
                insertStories(apiResponse, fs);
                NbActivity.updateAllActivities(NbActivity.UPDATE_STORY);
            
                if (apiResponse.stories.length == 0) {
                    ExhaustedFeeds.add(fs);
                    finished = true;
                    return;
                }

                // re-do any very recent actions that were incorrectly overwritten by this page
                finishActions();
            }
            finished = true;

        } finally {
            if (StorySyncRunning) {
                StorySyncRunning = false;
                NbActivity.updateAllActivities(NbActivity.UPDATE_STATUS);
            }
            synchronized (PENDING_FEED_MUTEX) {
                if (finished && fs.equals(PendingFeed)) PendingFeed = null;
            }
        }
    }

    private boolean isStoryResponseGood(StoriesResponse response) {
        if (response == null) {
            Log.e(this.getClass().getName(), "Null response received while loading stories.");
            return false;
        }
        if (response.stories == null) {
            Log.e(this.getClass().getName(), "Null stories member received while loading stories.");
            return false;
        }
        return true;
    }

    private long workaroundReadStoryTimestamp;

    private void insertStories(StoriesResponse apiResponse, FeedSet fs) {
        if (fs.isAllRead()) {
            // Ugly Hack Warning: the API doesn't vend the sortation key necessary to display
            // stories when in the "read stories" view. It does, however, return them in the
            // correct order, so we can fudge a fake last-read-stamp so they will show up.
            // Stories read locally with have the correct stamp and show up fine. When local
            // and remote stories are integrated, the remote hack will override the ordering
            // so they get put into the correct sequence recorded by the API (the authority).
            for (Story story : apiResponse.stories) {
                // this fake TS was set when we fetched the first page. have it decrease as
                // we page through, so they append to the list as if most-recent-first.
                workaroundReadStoryTimestamp --;
                story.lastReadTimestamp = workaroundReadStoryTimestamp;
            }
        }

        if (fs.isAllSaved() || fs.isAllRead()) {
            // Note: for reasons relating to the impl. of the web UI, the API returns incorrect
            // intel values for stories from these two APIs.  Fix them so they don't show green
            // when they really aren't.
            for (Story story : apiResponse.stories) {
                story.intelligence.intelligenceFeed--;
            }
        }

        dbHelper.insertStories(apiResponse, ActMode, ModeCutoff);
    }

    void insertStories(StoriesResponse apiResponse) {
        dbHelper.insertStories(apiResponse, ActMode, ModeCutoff);
    }

    void incrementRunningChild() {
        synchronized (WAKELOCK_MUTEX) {
            wl.acquire();
        }
    }

    void decrementRunningChild(int startId) {
        synchronized (WAKELOCK_MUTEX) {
            if (wl == null) return;
            if (wl.isHeld()) {
                wl.release();
            }
            // our wakelock reference counts.  only stop the service if it is in the background and if
            // we are the last thread to release the lock.
            if (!wl.isHeld()) {
                if (NbActivity.getActiveActivityCount() < 1) {
                    stopSelf(startId);
                }
                lastStartIdCompleted = startId;
                if (AppConstants.VERBOSE_LOG) Log.d(this.getClass().getName(), "wakelock depleted");
            }
        }
    }

    static boolean stopSync(Context context) {
        if (HaltNow) {
            if (AppConstants.VERBOSE_LOG) Log.d(NBSyncService.class.getName(), "stopping sync, soft interrupt set.");
            return true;
        }
        if (context == null) return false;
        if (!NetworkUtils.isOnline(context)) {
            OfflineNow = true;
            return true;
        }
        return false;
    }

    boolean stopSync() {
        return stopSync(this);
    }

    private void noteHardAPIFailure() {
        lastAPIFailure = System.currentTimeMillis();
    }

    private boolean backoffBackgroundCalls() {
        if (NbActivity.getActiveActivityCount() > 0) return false;
        if (System.currentTimeMillis() > (lastAPIFailure + AppConstants.API_BACKGROUND_BACKOFF_MILLIS)) return false;
        Log.i(this.getClass().getName(), "abandoning background sync due to recent API failures.");
        return true;
    }

    public void onTrimMemory (int level) {
        if (level > ComponentCallbacks2.TRIM_MEMORY_UI_HIDDEN) {
            isMemoryLow = true;
        }

        // this is also called when the UI is hidden, so double check if we need to
        // stop
        if ( (lastStartIdCompleted != -1) && (NbActivity.getActiveActivityCount() < 1)) {
            stopSelf(lastStartIdCompleted);
        }
    }

    /**
     * Is the main feed/folder list sync running?
     */
    public static boolean isFeedFolderSyncRunning() {
        return (HousekeepingRunning || ActionsRunning || RecountsRunning || FFSyncRunning || CleanupService.running() || UnreadsService.running() || StorySyncRunning || OriginalTextService.running() || ImagePrefetchService.running());
    }

    public static boolean isFeedCountSyncRunning() {
        return (HousekeepingRunning || RecountsRunning || FFSyncRunning);
    }

    public static boolean isHousekeepingRunning() {
        return HousekeepingRunning;
    }

    /**
     * Is there a sync for a given FeedSet running?
     */
    public static boolean isFeedSetSyncing(FeedSet fs, Context context) {
        return (fs.equals(PendingFeed) && (!stopSync(context)));
    }

    public static boolean isFeedSetStoriesFresh(FeedSet fs) {
        Integer count = FeedStoriesSeen.get(fs);
        if (count == null) return false;
        if (count < 1) return false;
        return true;
    }

    public static String getSyncStatusMessage(Context context, boolean brief) {
        if (OfflineNow) return context.getResources().getString(R.string.sync_status_offline);
        if (brief && !AppConstants.VERBOSE_LOG) return null;
        if (HousekeepingRunning) return context.getResources().getString(R.string.sync_status_housekeeping);
        if (ActionsRunning) return String.format(context.getResources().getString(R.string.sync_status_actions), lastActionCount);
        if (RecountsRunning) return context.getResources().getString(R.string.sync_status_recounts);
        if (FFSyncRunning) return context.getResources().getString(R.string.sync_status_ffsync);
        if (StorySyncRunning) return context.getResources().getString(R.string.sync_status_stories);
        if (UnreadsService.running()) return String.format(context.getResources().getString(R.string.sync_status_unreads), UnreadsService.getPendingCount());
        if (OriginalTextService.running()) return String.format(context.getResources().getString(R.string.sync_status_text), OriginalTextService.getPendingCount());
        if (ImagePrefetchService.running()) return String.format(context.getResources().getString(R.string.sync_status_images), ImagePrefetchService.getPendingCount());
        if (CleanupService.running()) return context.getResources().getString(R.string.sync_status_cleanup);
        return null;
    }

    /**
     * Force a refresh of feed/folder data on the next sync, even if enough time
     * hasn't passed for an autosync.
     */
    public static void forceFeedsFolders() {
        DoFeedsFolders = true;
    }

    public static void flushRecounts() {
        FlushRecounts = true;
    }

    /**
     * Tell the service which stories can be activated if received. See ActivationMode.
     */
    public static void setActivationMode(ActivationMode actMode) {
        ActMode = actMode;
    }

    public static void setActivationMode(ActivationMode actMode, long modeCutoff) {
        ActMode = actMode;
        ModeCutoff = modeCutoff;
    }

    /**
     * Requests that the service fetch additional stories for the specified feed/folder. Returns
     * true if more will be fetched as a result of this request.
     *
     * @param desiredStoryCount the minimum number of stories to fetch.
     * @param totalSeen the number of stories the caller thinks they have seen for the FeedSet
     *        or a negative number if the caller trusts us to track for them
     */
    public static boolean requestMoreForFeed(FeedSet fs, int desiredStoryCount, int callerSeen) {
        if (ExhaustedFeeds.contains(fs)) {
            if (AppConstants.VERBOSE_LOG) Log.i(NBSyncService.class.getName(), "rejecting request for feedset that is exhaused");
            return false;
        }

        synchronized (PENDING_FEED_MUTEX) {
            Integer alreadyPending = 0;
            if (fs.equals(PendingFeed)) alreadyPending = PendingFeedTarget;
            Integer alreadySeen = FeedStoriesSeen.get(fs);
            if (alreadySeen == null) alreadySeen = 0;
            if (callerSeen < alreadySeen) {
                // the caller is probably filtering and thinks they have fewer than we do, so
                // update our count to agree with them, and force-allow another requet
                alreadySeen = callerSeen;
                FeedStoriesSeen.put(fs, callerSeen);
                alreadyPending = 0;
            }

            if (AppConstants.VERBOSE_LOG) Log.d(NBSyncService.class.getName(), "have:" + alreadySeen + "  want:" + desiredStoryCount + " pending:" + alreadyPending);
            if (desiredStoryCount <= alreadySeen) {
                return false;
            }
            if (desiredStoryCount <= alreadyPending) {
                return false;
            }
            
            PendingFeed = fs;
            PendingFeedTarget = desiredStoryCount;
        }
        return true;
    }

    public static void clearPendingStoryRequest() {
        synchronized (PENDING_FEED_MUTEX) {
            PendingFeed = null;
        }
    }

    public static void resetFeeds() {
        ExhaustedFeeds.clear();
        FeedPagesSeen.clear();
        FeedStoriesSeen.clear();
    }

    public static void getOriginalText(String hash) {
        OriginalTextService.addHash(hash);
    }

    public static void addRecountCandidates(FeedSet fs) {
        if (fs != null) {
            RecountCandidates.add(fs);
        }
    }

    public static void addRecountCandidates(Set<FeedSet> fs) {
        RecountCandidates.addAll(fs);
    }

    public static void softInterrupt() {
        if (AppConstants.VERBOSE_LOG) Log.d(NBSyncService.class.getName(), "soft stop");
        HaltNow = true;
    }

    /**
     * Resets any internal temp vars or queues. Called when switching accounts.
     */
    public static void clearState() {
        clearPendingStoryRequest();
        FollowupActions.clear();
        RecountCandidates.clear();
        resetFeeds();
        OriginalTextService.clear();
        UnreadsService.clear();
        ImagePrefetchService.clear();
    }

    public static void resumeFromInterrupt() {
        HaltNow = false;
    }

    @Override
    public void onDestroy() {
        try {
            if (AppConstants.VERBOSE_LOG) Log.d(this.getClass().getName(), "onDestroy - stopping execution");
            HaltNow = true;
            if (cleanupService != null) cleanupService.shutdown();
            if (unreadsService != null) unreadsService.shutdown();
            if (originalTextService != null) originalTextService.shutdown();
            if (imagePrefetchService != null) imagePrefetchService.shutdown();
            if (primaryExecutor != null) {
                primaryExecutor.shutdown();
                try {
                    primaryExecutor.awaitTermination(AppConstants.SHUTDOWN_SLACK_SECONDS, TimeUnit.SECONDS);
                } catch (InterruptedException e) {
                    primaryExecutor.shutdownNow();
                    Thread.currentThread().interrupt();
                }
            }
            if (dbHelper != null) dbHelper.close();
            if (AppConstants.VERBOSE_LOG) Log.d(this.getClass().getName(), "onDestroy - execution halted");
            super.onDestroy();
        } catch (Exception ex) {
            Log.e(this.getClass().getName(), "unclean shutdown", ex);
        }
    }

    @Override
    public IBinder onBind(Intent intent) {
        return null;
    }

    public static boolean isMemoryLow() {
        return isMemoryLow;
    }

    public static String getSpeedInfo() {
        StringBuilder s = new StringBuilder();
        s.append(lastFeedCount).append(" feeds in ");
        s.append(" conn:").append(lastFFConnMillis);
        s.append(" read:").append(lastFFReadMillis);
        s.append(" parse:").append(lastFFParseMillis);
        s.append(" store:").append(lastFFWriteMillis);
        return s.toString();
    }

}<|MERGE_RESOLUTION|>--- conflicted
+++ resolved
@@ -365,21 +365,11 @@
         if (HaltNow) return;
         if (FollowupActions.size() < 1) return;
 
-<<<<<<< HEAD
-=======
         if (AppConstants.VERBOSE_LOG) Log.d(this.getClass().getName(), "double-checking " + FollowupActions.size() + " actions");
->>>>>>> b6a54ad2
         int impactFlags = 0;
         for (ReadingAction ra : FollowupActions) {
             int impact = ra.doLocal(dbHelper);
             impactFlags |= impact;
-<<<<<<< HEAD
-        }
-        NbActivity.updateAllActivities(impactFlags);
-        if (PendingFeed == null) {
-            FollowupActions.clear();
-=======
->>>>>>> b6a54ad2
         }
         NbActivity.updateAllActivities(impactFlags);
 
