package com.newsblur.database;

import java.util.List;

import android.text.TextUtils;
import android.provider.BaseColumns;

import com.google.gson.Gson;
import com.google.gson.reflect.TypeToken;

import com.newsblur.domain.Feed;
import com.newsblur.util.ReadFilter;
import com.newsblur.util.StateFilter;
import com.newsblur.util.StoryOrder;

public class DatabaseConstants {

    private DatabaseConstants(){} // util class - no instances

	private static final String TEXT = " TEXT";
	private static final String INTEGER = " INTEGER";

	public static final String FOLDER_TABLE = "folders";
	public static final String FOLDER_NAME = "folder_name";
	public static final String FOLDER_PARENT_NAMES = "folder_parent_names";
	public static final String FOLDER_CHILDREN_NAMES = "folder_children_names";
	public static final String FOLDER_FEED_IDS = "folder_feedids";

	public static final String FEED_TABLE = "feeds";
	public static final String FEED_ID = BaseColumns._ID;
	public static final String FEED_TITLE = "feed_name";
	public static final String FEED_LINK = "link";
	public static final String FEED_ADDRESS = "address";
	public static final String FEED_SUBSCRIBERS = "subscribers";
	public static final String FEED_UPDATED_SECONDS = "updated_seconds";
	public static final String FEED_FAVICON_FADE = "favicon_fade";
	public static final String FEED_FAVICON_COLOR = "favicon_color";
	public static final String FEED_FAVICON_BORDER = "favicon_border";
    public static final String FEED_FAVICON_TEXT = "favicon_text_color";
	public static final String FEED_ACTIVE = "active";
	public static final String FEED_FAVICON_URL = "favicon_url";
	public static final String FEED_POSITIVE_COUNT = "ps";
	public static final String FEED_NEUTRAL_COUNT = "nt";
	public static final String FEED_NEGATIVE_COUNT = "ng";
    public static final String FEED_NOTIFICATION_TYPES = "notification_types";
    public static final String FEED_NOTIFICATION_FILTER = "notification_filter";

	public static final String SOCIALFEED_TABLE = "social_feeds";
	public static final String SOCIAL_FEED_ID = BaseColumns._ID;
	public static final String SOCIAL_FEED_TITLE = "social_feed_title";
	public static final String SOCIAL_FEED_USERNAME = "social_feed_name";
	public static final String SOCIAL_FEED_ICON= "social_feed_icon";
	public static final String SOCIAL_FEED_POSITIVE_COUNT = "ps";
	public static final String SOCIAL_FEED_NEUTRAL_COUNT = "nt";
	public static final String SOCIAL_FEED_NEGATIVE_COUNT = "ng";

	public static final String SOCIALFEED_STORY_MAP_TABLE = "socialfeed_story_map";
	public static final String SOCIALFEED_STORY_USER_ID = "socialfeed_story_user_id";
	public static final String SOCIALFEED_STORY_STORYID = "socialfeed_story_storyid";

	public static final String CLASSIFIER_TABLE = "classifiers";
	public static final String CLASSIFIER_ID = BaseColumns._ID;
	public static final String CLASSIFIER_TYPE = "type";
	public static final String CLASSIFIER_KEY = "key";
	public static final String CLASSIFIER_VALUE = "value";

	public static final String USER_TABLE = "user_table";
	public static final String USER_USERID = BaseColumns._ID;
    public static final String USER_USERNAME = "username";
    public static final String USER_LOCATION = "location";
	public static final String USER_PHOTO_URL = "photo_url";

	public static final String STORY_TABLE = "stories";
	public static final String STORY_ID = BaseColumns._ID;
	public static final String STORY_AUTHORS = "authors";
	public static final String STORY_TITLE = "title";
	public static final String STORY_TIMESTAMP = "timestamp";
	public static final String STORY_SHARED_DATE = "sharedDate";
    public static final String STORY_CONTENT = "content";
    public static final String STORY_SHORT_CONTENT = "short_content";
	public static final String STORY_FEED_ID = "feed_id";
	public static final String STORY_INTELLIGENCE_AUTHORS = "intelligence_authors";
	public static final String STORY_INTELLIGENCE_TAGS = "intelligence_tags";
	public static final String STORY_INTELLIGENCE_FEED = "intelligence_feed";
	public static final String STORY_INTELLIGENCE_TITLE = "intelligence_title";
    public static final String STORY_INTELLIGENCE_TOTAL = "intelligence_total";
	public static final String STORY_PERMALINK = "permalink";
	public static final String STORY_READ = "read";
	public static final String STORY_STARRED = "starred";
	public static final String STORY_STARRED_DATE = "starred_date";
	public static final String STORY_SHARED_USER_IDS = "shared_user_ids";
	public static final String STORY_FRIEND_USER_IDS = "comment_user_ids";
	public static final String STORY_SOCIAL_USER_ID = "socialUserId";
	public static final String STORY_SOURCE_USER_ID = "sourceUserId";
	public static final String STORY_TAGS = "tags";
	public static final String STORY_USER_TAGS = "user_tags";
    public static final String STORY_HASH = "story_hash";
    public static final String STORY_IMAGE_URLS = "image_urls";
    public static final String STORY_LAST_READ_DATE = "last_read_date";
    public static final String STORY_SEARCH_HIT = "search_hit";
    public static final String STORY_THUMBNAIL_URL = "thumbnail_url";

    public static final String READING_SESSION_TABLE = "reading_session";
    public static final String READING_SESSION_STORY_HASH = "session_story_hash";

    public static final String STORY_TEXT_TABLE = "storytext";
    public static final String STORY_TEXT_STORY_HASH = "story_hash";
    public static final String STORY_TEXT_STORY_TEXT = "story_text";

	public static final String COMMENT_TABLE = "comments";
	public static final String COMMENT_ID = BaseColumns._ID;
	public static final String COMMENT_STORYID = "comment_storyid";
	public static final String COMMENT_TEXT = "comment_text";
	public static final String COMMENT_DATE = "comment_date";
	public static final String COMMENT_SOURCE_USERID = "comment_source_user";
	public static final String COMMENT_LIKING_USERS = "comment_liking_users";
	public static final String COMMENT_SHAREDDATE = "comment_shareddate";
	public static final String COMMENT_BYFRIEND = "comment_byfriend";
	public static final String COMMENT_USERID = "comment_userid";
	public static final String COMMENT_ISPSEUDO = "comment_ispseudo";

	public static final String REPLY_TABLE = "comment_replies";
	public static final String REPLY_ID = BaseColumns._ID;
	public static final String REPLY_COMMENTID = "comment_id"; 
	public static final String REPLY_TEXT = "reply_text";
	public static final String REPLY_USERID = "reply_userid";
	public static final String REPLY_DATE = "reply_date";
	public static final String REPLY_SHORTDATE = "reply_shortdate";

    public static final String ACTION_TABLE = "story_actions";
	public static final String ACTION_ID = BaseColumns._ID;
    public static final String ACTION_TIME = "time";
    public static final String ACTION_TRIED = "tried";
    public static final String ACTION_TYPE = "action_type";
    public static final String ACTION_COMMENT_TEXT = "comment_text";
    public static final String ACTION_STORY_HASH = "story_hash";
    public static final String ACTION_FEED_ID = "feed_id";
    public static final String ACTION_MODIFIED_FEED_IDS = "modified_feed_ids";
    public static final String ACTION_INCLUDE_OLDER = "include_older";
    public static final String ACTION_INCLUDE_NEWER = "include_newer";
    public static final String ACTION_STORY_ID = "story_id";
    public static final String ACTION_SOURCE_USER_ID = "source_user_id";
    public static final String ACTION_COMMENT_ID = "comment_id";

    public static final String STARREDCOUNTS_TABLE = "starred_counts";
    public static final String STARREDCOUNTS_COUNT = "count";
    public static final String STARREDCOUNTS_TAG = "tag";
    public static final String STARREDCOUNTS_FEEDID = "feed_id";

	static final String FOLDER_SQL = "CREATE TABLE " + FOLDER_TABLE + " (" +
		FOLDER_NAME + TEXT + " PRIMARY KEY, " +  
        FOLDER_PARENT_NAMES + TEXT + ", " +
        FOLDER_CHILDREN_NAMES + TEXT + ", " +
        FOLDER_FEED_IDS + TEXT +
		")";

	static final String FEED_SQL = "CREATE TABLE " + FEED_TABLE + " (" +
		FEED_ID + INTEGER + " PRIMARY KEY, " +
		FEED_ACTIVE + TEXT + ", " +
		FEED_ADDRESS + TEXT + ", " + 
		FEED_FAVICON_COLOR + TEXT + ", " +
		FEED_FAVICON_URL + TEXT + ", " +
		FEED_POSITIVE_COUNT + INTEGER + ", " +
		FEED_NEGATIVE_COUNT + INTEGER + ", " +
		FEED_NEUTRAL_COUNT + INTEGER + ", " +
        FEED_FAVICON_FADE + TEXT + ", " +
        FEED_FAVICON_TEXT + TEXT + ", " +
		FEED_FAVICON_BORDER + TEXT + ", " +
		FEED_LINK + TEXT + ", " + 
		FEED_SUBSCRIBERS + TEXT + ", " +
		FEED_TITLE + TEXT + ", " + 
		FEED_UPDATED_SECONDS + INTEGER + ", " +
        FEED_NOTIFICATION_TYPES + TEXT + ", " +
        FEED_NOTIFICATION_FILTER + TEXT +
		")";
	
	static final String USER_SQL = "CREATE TABLE " + USER_TABLE + " (" + 
		USER_PHOTO_URL + TEXT + ", " + 
		USER_USERID + INTEGER + " PRIMARY KEY, " +
		USER_USERNAME + TEXT + ", " +
        USER_LOCATION + TEXT + 
        ")";
	
	static final String SOCIAL_FEED_SQL = "CREATE TABLE " + SOCIALFEED_TABLE + " (" +
		SOCIAL_FEED_ID + INTEGER + " PRIMARY KEY, " +
		SOCIAL_FEED_POSITIVE_COUNT + INTEGER + ", " +
		SOCIAL_FEED_NEGATIVE_COUNT + INTEGER + ", " +
		SOCIAL_FEED_NEUTRAL_COUNT + INTEGER + ", " +
		SOCIAL_FEED_ICON + TEXT + ", " + 
		SOCIAL_FEED_TITLE + TEXT + ", " + 
		SOCIAL_FEED_USERNAME + TEXT +
		")";

	static final String COMMENT_SQL = "CREATE TABLE " + COMMENT_TABLE + " (" +
		COMMENT_DATE + TEXT + ", " +
		COMMENT_SHAREDDATE + TEXT + ", " +
		COMMENT_SOURCE_USERID + TEXT + ", " +
		COMMENT_ID + TEXT + " PRIMARY KEY, " +
		COMMENT_LIKING_USERS + TEXT + ", " +
		COMMENT_BYFRIEND + TEXT + ", " +
		COMMENT_STORYID + TEXT + ", " + 
		COMMENT_TEXT + TEXT + ", " +
		COMMENT_USERID + TEXT + ", " +
        COMMENT_ISPSEUDO + TEXT +
		")";
	
	static final String REPLY_SQL = "CREATE TABLE " + REPLY_TABLE + " (" +
		REPLY_DATE + TEXT + ", " +
		REPLY_SHORTDATE + TEXT + ", " +
		REPLY_ID + TEXT + " PRIMARY KEY, " +
		REPLY_COMMENTID + TEXT + ", " + 
		REPLY_TEXT + TEXT + ", " +
		REPLY_USERID + TEXT +
		")";
	
	static final String STORY_SQL = "CREATE TABLE " + STORY_TABLE + " (" + 
		STORY_HASH + TEXT + " PRIMARY KEY, " +
		STORY_AUTHORS + TEXT + ", " +
		STORY_CONTENT + TEXT + ", " +
		STORY_SHORT_CONTENT + TEXT + ", " +
		STORY_TIMESTAMP + INTEGER + ", " +
		STORY_SHARED_DATE + INTEGER + ", " +
		STORY_FEED_ID + INTEGER + ", " +
		STORY_ID + TEXT + ", " +
		STORY_INTELLIGENCE_AUTHORS + INTEGER + ", " +
		STORY_INTELLIGENCE_FEED + INTEGER + ", " +
		STORY_INTELLIGENCE_TAGS + INTEGER + ", " +
		STORY_INTELLIGENCE_TITLE + INTEGER + ", " +
		STORY_INTELLIGENCE_TOTAL + INTEGER + ", " +
		STORY_SOCIAL_USER_ID + TEXT + ", " +
		STORY_SOURCE_USER_ID + TEXT + ", " +
		STORY_SHARED_USER_IDS + TEXT + ", " +
		STORY_FRIEND_USER_IDS + TEXT + ", " +
		STORY_TAGS + TEXT + ", " +
		STORY_USER_TAGS + TEXT + ", " +
		STORY_PERMALINK + TEXT + ", " + 
		STORY_READ + INTEGER + ", " +
		STORY_STARRED + INTEGER + ", " +
		STORY_STARRED_DATE + INTEGER + ", " +
		STORY_TITLE + TEXT + ", " +
        STORY_IMAGE_URLS + TEXT + ", " +
        STORY_LAST_READ_DATE + INTEGER + ", " +
        STORY_SEARCH_HIT + TEXT + ", " +
        STORY_THUMBNAIL_URL + TEXT +
        ")";

    static final String READING_SESSION_SQL = "CREATE TABLE " + READING_SESSION_TABLE + " (" +
        READING_SESSION_STORY_HASH + TEXT +
        ")";

    static final String STORY_TEXT_SQL = "CREATE TABLE " + STORY_TEXT_TABLE + " (" +
        STORY_TEXT_STORY_HASH + TEXT + ", " +
        STORY_TEXT_STORY_TEXT + TEXT +
        ")";

	static final String CLASSIFIER_SQL = "CREATE TABLE " + CLASSIFIER_TABLE + " (" +
		CLASSIFIER_ID + TEXT + ", " +
		CLASSIFIER_KEY + TEXT + ", " + 
		CLASSIFIER_TYPE + TEXT + ", " +
		CLASSIFIER_VALUE + TEXT +
		")";

	static final String SOCIALFEED_STORIES_SQL = "CREATE TABLE " + SOCIALFEED_STORY_MAP_TABLE + " (" +
		SOCIALFEED_STORY_STORYID  + TEXT + " NOT NULL, " +
		SOCIALFEED_STORY_USER_ID  + INTEGER + " NOT NULL, " +
		"PRIMARY KEY (" + SOCIALFEED_STORY_STORYID  + ", " + SOCIALFEED_STORY_USER_ID + ") " + 
	    ")";

    static final String ACTION_SQL = "CREATE TABLE " + ACTION_TABLE + " (" +
        ACTION_ID + INTEGER + " PRIMARY KEY AUTOINCREMENT, " +
        ACTION_TIME + INTEGER + " NOT NULL, " +
        ACTION_TRIED + INTEGER + ", " +
        ACTION_TYPE + TEXT + ", " +
        ACTION_COMMENT_TEXT + TEXT + ", " +
        ACTION_STORY_HASH + TEXT + ", " +
        ACTION_FEED_ID + TEXT + ", " +
        ACTION_INCLUDE_OLDER + INTEGER + ", " +
        ACTION_INCLUDE_NEWER + INTEGER + ", " +
        ACTION_STORY_ID + TEXT + ", " +
        ACTION_SOURCE_USER_ID + TEXT + ", " +
        ACTION_COMMENT_ID + TEXT + ", " +
        ACTION_MODIFIED_FEED_IDS + TEXT +
        ")";

	static final String STARREDCOUNTS_SQL = "CREATE TABLE " + STARREDCOUNTS_TABLE + " (" +
        STARREDCOUNTS_COUNT + INTEGER + " NOT NULL, " +
	    STARREDCOUNTS_TAG + TEXT + ", " +
	    STARREDCOUNTS_FEEDID + TEXT +
        ")";
<<<<<<< HEAD

	public static final String[] FEED_COLUMNS = {
		FEED_TABLE + "." + FEED_ACTIVE, FEED_TABLE + "." + FEED_ID, FEED_TABLE + "." + FEED_FAVICON_URL, FEED_TABLE + "." + FEED_TITLE, FEED_TABLE + "." + FEED_LINK, FEED_TABLE + "." + FEED_ADDRESS, FEED_TABLE + "." + FEED_SUBSCRIBERS, FEED_TABLE + "." + FEED_UPDATED_SECONDS, FEED_TABLE + "." + FEED_FAVICON_FADE, FEED_TABLE + "." + FEED_FAVICON_COLOR, FEED_TABLE + "." + FEED_FAVICON_BORDER, FEED_TABLE + "." + FEED_FAVICON_TEXT,
		FEED_TABLE + "." + FEED_POSITIVE_COUNT, FEED_TABLE + "." + FEED_NEUTRAL_COUNT, FEED_TABLE + "." + FEED_NEGATIVE_COUNT,
	};

	public static final String[] SOCIAL_FEED_COLUMNS = {
		SOCIAL_FEED_ID, SOCIAL_FEED_USERNAME, SOCIAL_FEED_TITLE, SOCIAL_FEED_ICON, SOCIAL_FEED_POSITIVE_COUNT, SOCIAL_FEED_NEUTRAL_COUNT, SOCIAL_FEED_NEGATIVE_COUNT,
	};
=======
>>>>>>> db7b4a1b

	private static final String[] BASE_STORY_COLUMNS = {
		STORY_AUTHORS, STORY_SHORT_CONTENT, STORY_TIMESTAMP, STORY_SHARED_DATE,
        STORY_TABLE + "." + STORY_FEED_ID, STORY_TABLE + "." + STORY_ID,
        STORY_INTELLIGENCE_AUTHORS, STORY_INTELLIGENCE_FEED, STORY_INTELLIGENCE_TAGS, STORY_INTELLIGENCE_TOTAL,
        STORY_INTELLIGENCE_TITLE, STORY_PERMALINK, STORY_READ, STORY_STARRED, STORY_STARRED_DATE, STORY_TAGS, STORY_USER_TAGS, STORY_TITLE,
        STORY_SOCIAL_USER_ID, STORY_SOURCE_USER_ID, STORY_SHARED_USER_IDS, STORY_FRIEND_USER_IDS, STORY_HASH,
        STORY_LAST_READ_DATE, STORY_THUMBNAIL_URL,
	};

    private static final String STORY_COLUMNS = 
        TextUtils.join(",", BASE_STORY_COLUMNS) + ", " + 
        FEED_TITLE + ", " + FEED_FAVICON_URL + ", " + FEED_FAVICON_COLOR + ", " + FEED_FAVICON_BORDER + ", " + FEED_FAVICON_FADE + ", " + FEED_FAVICON_TEXT;

    public static final String STORY_QUERY_BASE_1 = 
        "SELECT " +
        STORY_COLUMNS +
        " FROM " + STORY_TABLE +
        " INNER JOIN " + FEED_TABLE + 
        " ON " + STORY_TABLE + "." + STORY_FEED_ID + " = " + FEED_TABLE + "." + FEED_ID +
        " WHERE ";
    public static final String STORY_QUERY_BASE_2 =
        " GROUP BY " + STORY_HASH;

    public static final String SESSION_STORY_QUERY_BASE = 
        STORY_QUERY_BASE_1 +
        STORY_HASH + " IN (" +
        " SELECT DISTINCT " + READING_SESSION_STORY_HASH +
        " FROM " + READING_SESSION_TABLE +
        ")" + 
        STORY_QUERY_BASE_2;

    public static String NOTIFY_FOCUS_STORY_QUERY = 
        STORY_QUERY_BASE_1 +
        STORY_FEED_ID + " IN (SELECT " + FEED_ID + " FROM " + FEED_TABLE + " WHERE " + FEED_NOTIFICATION_FILTER + " = '" + Feed.NOTIFY_FILTER_FOCUS + "')" +
        " AND " + STORY_INTELLIGENCE_TOTAL + " > 0 " +
        STORY_QUERY_BASE_2 +
        " ORDER BY " + STORY_TIMESTAMP + " DESC";

    public static String NOTIFY_UNREAD_STORY_QUERY = 
        STORY_QUERY_BASE_1 +
        STORY_FEED_ID + " IN (SELECT " + FEED_ID + " FROM " + FEED_TABLE + " WHERE " + FEED_NOTIFICATION_FILTER + " = '" + Feed.NOTIFY_FILTER_UNREAD + "')" +
        " AND " + STORY_INTELLIGENCE_TOTAL + " >= 0 " +
        STORY_QUERY_BASE_2 +
        " ORDER BY " + STORY_TIMESTAMP + " DESC";

    public static final String JOIN_STORIES_ON_SOCIALFEED_MAP = 
        " INNER JOIN " + STORY_TABLE + " ON " + STORY_TABLE + "." + STORY_ID + " = " + SOCIALFEED_STORY_MAP_TABLE + "." + SOCIALFEED_STORY_STORYID;

    public static final String READ_STORY_ORDER = STORY_LAST_READ_DATE + " DESC";

    /**
     * Appends to the given story query any and all selection statements that are required to satisfy the specified
     * filtration parameters.
     */ 
    public static void appendStorySelection(StringBuilder q, List<String> selArgs, ReadFilter readFilter, StateFilter stateFilter, String requireQueryHit) {
        if (readFilter == ReadFilter.UNREAD) {
            q.append(" AND (" + STORY_READ + " = 0)");
        }

        String stateSelection =  getStorySelectionFromState(stateFilter);
        if (stateSelection != null) {
            q.append(" AND " + stateSelection);
        }

        if (requireQueryHit != null) {
            q.append(" AND (" + STORY_TABLE + "." + STORY_SEARCH_HIT + " = ?)");
            selArgs.add(requireQueryHit);
        }
    }

    /**
     * Selection args to filter stories.
     */
    public static String getStorySelectionFromState(StateFilter state) {
        switch (state) {
        case ALL:
            return null;
        case SOME:
            return STORY_INTELLIGENCE_TOTAL + " >= 0 ";
        case NEUT:
            return STORY_INTELLIGENCE_TOTAL + " = 0 ";
        case BEST:
            return STORY_INTELLIGENCE_TOTAL + " > 0 ";
        case NEG:
            return STORY_INTELLIGENCE_TOTAL + " < 0 ";
        case SAVED:
            return STORY_STARRED + " = 1";
        default:
            return null;
        }
    }
    
    /**
     * Selection args to filter feeds.
     */
    public static String getFeedSelectionFromState(StateFilter state) {
        switch (state) {
        case ALL:
            return null; // don't filter
        case SOME:
            return FEED_ACTIVE + " = '1' AND ((" + FEED_NEUTRAL_COUNT + " + " + FEED_POSITIVE_COUNT + ") > 0)";
        case BEST:
<<<<<<< HEAD
            return "(" + FEED_POSITIVE_COUNT + " > 0)";
        case SAVED:
            return null; // due to API structure, we can't filter for saveds, so the caller will have to sort that out
=======
            return FEED_ACTIVE + " = '1' AND (" + FEED_POSITIVE_COUNT + " > 0)";
        case SAVED:
            return FEED_ACTIVE + " = '1'"; // due to API structure, we can't filter for saveds, so the caller will have to sort that out
>>>>>>> db7b4a1b
        default:
            return null;
        }
    }

    /**
     * Selection args to filter social feeds.
     */
    public static String getBlogSelectionFromState(StateFilter state) {
        switch (state) {
        case ALL:
            return null;
        case SOME:
            return "((" + SOCIAL_FEED_NEUTRAL_COUNT + " + " + SOCIAL_FEED_POSITIVE_COUNT + ") > 0)";
        case BEST:
            return "(" + SOCIAL_FEED_POSITIVE_COUNT + " > 0)";
        case SAVED:
            return "0";
        default:
            return null;
        }
    }

    public static String getStorySortOrder(StoryOrder storyOrder) {
        // it is not uncommon for a feed to have multiple stories with exactly the same timestamp. we
        // arbitrarily pick a second sort column so sortation is stable.
        if (storyOrder == StoryOrder.NEWEST) {
            return STORY_TIMESTAMP + " DESC, " + STORY_HASH + " DESC";
        } else {
            return STORY_TIMESTAMP + " ASC, " + STORY_HASH + " ASC";
        }
    }

    public static String getSavedStoriesSortOrder(StoryOrder storyOrder) {
        // "newest" in this context means "most recently saved"
        if (storyOrder == StoryOrder.NEWEST) {
            return STORY_STARRED_DATE + " DESC";
        } else {
            return STORY_STARRED_DATE + " ASC";
        }
    }
    
    public static Long nullIfZero(Long l) {
        if (l == null) return null;
        if (l.longValue() == 0L) return null;
        return l;
    }

    public static final Gson JsonHelper = new Gson();

    /**
     * A quick way to represent a list of strings as a single DB value. Though not particularly
     * efficient, this avoids having to add more DB tables to have one-to-many or many-to-many
     * relationships, since SQLite gets less stable as DB complexity increases.
     */
    public static String flattenStringList(List<String> list) {
        return JsonHelper.toJson(list);
    }

    public static List<String> unflattenStringList(String flat) {
        return JsonHelper.fromJson(flat, new TypeToken<List<String>>(){}.getType());
    }
}<|MERGE_RESOLUTION|>--- conflicted
+++ resolved
@@ -287,18 +287,6 @@
 	    STARREDCOUNTS_TAG + TEXT + ", " +
 	    STARREDCOUNTS_FEEDID + TEXT +
         ")";
-<<<<<<< HEAD
-
-	public static final String[] FEED_COLUMNS = {
-		FEED_TABLE + "." + FEED_ACTIVE, FEED_TABLE + "." + FEED_ID, FEED_TABLE + "." + FEED_FAVICON_URL, FEED_TABLE + "." + FEED_TITLE, FEED_TABLE + "." + FEED_LINK, FEED_TABLE + "." + FEED_ADDRESS, FEED_TABLE + "." + FEED_SUBSCRIBERS, FEED_TABLE + "." + FEED_UPDATED_SECONDS, FEED_TABLE + "." + FEED_FAVICON_FADE, FEED_TABLE + "." + FEED_FAVICON_COLOR, FEED_TABLE + "." + FEED_FAVICON_BORDER, FEED_TABLE + "." + FEED_FAVICON_TEXT,
-		FEED_TABLE + "." + FEED_POSITIVE_COUNT, FEED_TABLE + "." + FEED_NEUTRAL_COUNT, FEED_TABLE + "." + FEED_NEGATIVE_COUNT,
-	};
-
-	public static final String[] SOCIAL_FEED_COLUMNS = {
-		SOCIAL_FEED_ID, SOCIAL_FEED_USERNAME, SOCIAL_FEED_TITLE, SOCIAL_FEED_ICON, SOCIAL_FEED_POSITIVE_COUNT, SOCIAL_FEED_NEUTRAL_COUNT, SOCIAL_FEED_NEGATIVE_COUNT,
-	};
-=======
->>>>>>> db7b4a1b
 
 	private static final String[] BASE_STORY_COLUMNS = {
 		STORY_AUTHORS, STORY_SHORT_CONTENT, STORY_TIMESTAMP, STORY_SHARED_DATE,
@@ -402,15 +390,9 @@
         case SOME:
             return FEED_ACTIVE + " = '1' AND ((" + FEED_NEUTRAL_COUNT + " + " + FEED_POSITIVE_COUNT + ") > 0)";
         case BEST:
-<<<<<<< HEAD
-            return "(" + FEED_POSITIVE_COUNT + " > 0)";
-        case SAVED:
-            return null; // due to API structure, we can't filter for saveds, so the caller will have to sort that out
-=======
             return FEED_ACTIVE + " = '1' AND (" + FEED_POSITIVE_COUNT + " > 0)";
         case SAVED:
             return FEED_ACTIVE + " = '1'"; // due to API structure, we can't filter for saveds, so the caller will have to sort that out
->>>>>>> db7b4a1b
         default:
             return null;
         }
