--- conflicted
+++ resolved
@@ -494,59 +494,32 @@
 
     public Loader<Cursor> getSocialFeedsLoader(final StateFilter stateFilter) {
         return new QueryCursorLoader(context) {
-<<<<<<< HEAD
-            protected Cursor createCursor() {return getSocialFeedsCursor(stateFilter);}
-        };
-    }
-
-    public Cursor getSocialFeedsCursor(StateFilter stateFilter) {
-        return dbRO.query(DatabaseConstants.SOCIALFEED_TABLE, null, DatabaseConstants.getBlogSelectionFromState(stateFilter), null, null, null, "UPPER(" + DatabaseConstants.SOCIAL_FEED_TITLE + ") ASC");
-=======
             protected Cursor createCursor() {return getSocialFeedsCursor(stateFilter, cancellationSignal);}
         };
     }
 
     public Cursor getSocialFeedsCursor(StateFilter stateFilter, CancellationSignal cancellationSignal) {
         return dbRO.query(false, DatabaseConstants.SOCIALFEED_TABLE, null, DatabaseConstants.getBlogSelectionFromState(stateFilter), null, null, null, "UPPER(" + DatabaseConstants.SOCIAL_FEED_TITLE + ") ASC", null, cancellationSignal);
->>>>>>> 03126ad9
     }
 
     public Loader<Cursor> getFolderFeedMapLoader() {
         return new QueryCursorLoader(context) {
-<<<<<<< HEAD
-            protected Cursor createCursor() {return getFolderFeedMapCursor();}
-        };
-    }
-
-    public Cursor getFolderFeedMapCursor() {
-        return dbRO.query(DatabaseConstants.FEED_FOLDER_MAP_TABLE, null, null, null, null, null, null);
-=======
             protected Cursor createCursor() {return getFolderFeedMapCursor(cancellationSignal);}
         };
     }
 
     public Cursor getFolderFeedMapCursor(CancellationSignal cancellationSignal) {
         return dbRO.query(false, DatabaseConstants.FEED_FOLDER_MAP_TABLE, null, null, null, null, null, null, null, cancellationSignal);
->>>>>>> 03126ad9
     }
 
     public Loader<Cursor> getFeedsLoader(final StateFilter stateFilter) {
         return new QueryCursorLoader(context) {
-<<<<<<< HEAD
-            protected Cursor createCursor() {return getFeedsCursor(stateFilter);}
-        };
-    }
-
-    public Cursor getFeedsCursor(StateFilter stateFilter) {
-        return dbRO.query(DatabaseConstants.FEED_TABLE, null, DatabaseConstants.getFeedSelectionFromState(stateFilter), null, null, null, "UPPER(" + DatabaseConstants.FEED_TITLE + ") ASC");
-=======
             protected Cursor createCursor() {return getFeedsCursor(stateFilter, cancellationSignal);}
         };
     }
 
     public Cursor getFeedsCursor(StateFilter stateFilter, CancellationSignal cancellationSignal) {
         return dbRO.query(false, DatabaseConstants.FEED_TABLE, null, DatabaseConstants.getFeedSelectionFromState(stateFilter), null, null, null, "UPPER(" + DatabaseConstants.FEED_TITLE + ") ASC", null, cancellationSignal);
->>>>>>> 03126ad9
     }
 
     public Loader<Cursor> getSavedStoryCountLoader() {
