<?xml version="1.0" encoding="utf-8"?>
<resources>

    <color name="white">#FFF</color>
    <color name="darkgray">#434343</color>
    <color name="midgray">#898989</color>
    <color name="lightgray">#ccc</color>
    <color name="black">#000000</color>

    <color name="folder_background_end">#E9EBE4</color>
    <color name="folder_background_start">#DDE0D7</color>
    <color name="dark_folder_background_end">#000000</color>
    <color name="dark_folder_background_start">#7000</color>
    <color name="folder_background_selected_end">#D9DBD4</color>
    <color name="folder_background_selected_start">#CDD0C7</color>
    <color name="dark_folder_background_selected_end">#4C4C4C</color>
    <color name="dark_folder_background_selected_start">#1A1A1A</color>
    <color name="folder_text">#4C4C4C</color>
    <color name="dark_folder_text">#FDFDFD</color>
    <color name="folder_border_top">#FDFDFD</color>
    <color name="folder_border_bottom">#B7BBAA</color>
    <color name="dark_folder_border_top">#434343</color>
    <color name="dark_folder_border_bottom">#3B3B3B</color>
    <color name="feed_background">#F7F8F5</color>
    <color name="dark_feed_background">#1A1A1A</color>
    <color name="feed_background_end">#303030</color>
    <color name="feed_background_start">#505050</color>
    <color name="dark_feed_background_end">#303030</color>
    <color name="dark_feed_background_start">#505050</color>
    <color name="feed_background_selected_end">#FFFFD2</color>
    <color name="feed_background_selected_start">#E3D0AE</color>
    <color name="dark_feed_background_selected_end">#4C4C4C</color>
    <color name="dark_feed_background_selected_start">#1A1A1A</color>
    <color name="story_background">#F7F8F5</color>
    <color name="story_background_end">#FFFDEF</color>
    <color name="story_background_start">#DFDDCF</color>
    <color name="dark_story_background">#1A1A1A</color>
    <color name="dark_story_background_end">#4C4C4C</color>
    <color name="dark_story_background_start">#1A1A1A</color>

    <color name="story_title_unread">#333333</color>
    <color name="dark_story_title_unread">#FFFDEF</color>
    <color name="story_title_read">#808080</color>
    <color name="story_content_unread">#404040</color>
    <color name="dark_story_content_unread">#F7F8F5</color>
    <color name="story_content_read">#909090</color>
    <color name="story_feed_unread">#606060</color>
    <color name="dark_story_feed_unread">#F7F8F5</color>
    <color name="story_feed_read">#A0A0A0</color>
    <color name="story_author_unread">#959595</color>
    <color name="story_author_read">#C0C0C0</color>
    <color name="story_date_unread">#262C6C</color>
    <color name="dark_story_date_unread">#DFDDCF</color>
    <color name="story_date_read">#BABDD1</color>
    <color name="story_comment_divider">#F0F0F0</color>
    
    <color name="twitter_blue">#4099FF</color>
    <color name="facebook_blue">#3B5998</color>
    
    <color name="item_header_background_start">#FEFEFE</color>
    <color name="item_header_background_end">#F3F4EF</color>
    <color name="dark_item_header_background_start">#505050</color>
    <color name="dark_item_header_background_end">#303030</color>
    <color name="item_header_border">#C2C5BE</color>
    <color name="dark_item_header_border">#42453E</color>
    <color name="item_background">#FFF</color>
    <color name="dark_item_background">#1A1A1A</color>
    <color name="share_bar_background">#F5F5EF</color>
    <color name="dark_share_bar_background">#303030</color>
    
    <color name="half_black">#7000</color>
    
    <color name="half_darkgray">#77434343</color>
    <color name="half_lightgray">#77dddddd</color>
    <color name="half_white">#7fff</color>
    
    <color name="positive">#6EA74A</color>
    <color name="positive_drop_shadow">#417E53</color>
    
    <color name="neutral">#B3B6AD</color>
    <color name="neutral_drop_shadow">#93968D</color>

    <color name="saved">#11448B</color>
    <color name="saved_drop_shadow">#0E366f</color>
    
    <color name="linkblue">#405BA8</color>
    <color name="dark_linkblue">#319DC5</color>
    
    <color name="negative">#CC2A2E</color>

    <color name="tag_red">#D89595</color>
    <color name="tag_red_shadow">#D29090</color>
    <color name="tag_red_text">#FFFFFF</color>
    <color name="tag_green">#AACFA6</color>
    <color name="tag_green_shadow">#A4C7A0</color>
    <color name="tag_green_text">#FFFFFF</color>
    <color name="tag_gray">#E0E0DE</color>
    <color name="tag_gray_shadow">#C9C9C8</color>
    <color name="tag_gray_text">#949181</color>

    <color name="newsblur_blue">#0b445a</color>

    <color name="progress_circle_complete">#8F918B</color>
    <color name="progress_circle_remaining">#D5D7CF</color>

<<<<<<< HEAD
    <color name="status_overlay_text">#DD111111</color>
    <color name="status_overlay_background">#AA777777</color>
=======
    <color name="story_buttons_dark">#90928b</color>
>>>>>>> 99fcc6f2

    <!-- To use a selector on a bg color, the options must be drawables, not colors. -->
    <drawable name="toggle_bg_selected">#fdfdfd</drawable>
    <drawable name="toggle_bg_normal">#dfe1dd</drawable>

</resources><|MERGE_RESOLUTION|>--- conflicted
+++ resolved
@@ -103,12 +103,10 @@
     <color name="progress_circle_complete">#8F918B</color>
     <color name="progress_circle_remaining">#D5D7CF</color>
 
-<<<<<<< HEAD
     <color name="status_overlay_text">#DD111111</color>
     <color name="status_overlay_background">#AA777777</color>
-=======
+
     <color name="story_buttons_dark">#90928b</color>
->>>>>>> 99fcc6f2
 
     <!-- To use a selector on a bg color, the options must be drawables, not colors. -->
     <drawable name="toggle_bg_selected">#fdfdfd</drawable>
