--- conflicted
+++ resolved
@@ -50,11 +50,6 @@
             android:id="@+id/row_feedsaved"
             android:layout_width="wrap_content"
             android:layout_height="wrap_content"
-<<<<<<< HEAD
-            android:layout_centerVertical="true"
-            android:layout_alignParentRight="true"
-=======
->>>>>>> db7b4a1b
             android:layout_marginRight="3dp"
             android:background="@drawable/saved_count_rect"
             android:gravity="center"
@@ -67,8 +62,6 @@
             android:textSize="14sp"
             android:textStyle="bold" />
 
-<<<<<<< HEAD
-=======
         <ImageView
             android:id="@+id/row_feedmuteicon"
             android:layout_width="19dp"
@@ -80,7 +73,6 @@
             style="?muteicon"
             android:background="@drawable/neutral_count_rect"/>
 
->>>>>>> db7b4a1b
     </LinearLayout>
 
     <ImageView
