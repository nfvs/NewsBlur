--- conflicted
+++ resolved
@@ -76,22 +76,14 @@
         android:layout_height="match_parent"
         android:layout_centerVertical="true"
         android:layout_toRightOf="@id/row_folder_icon"
-<<<<<<< HEAD
-=======
         android:layout_toLeftOf="@+id/row_foldersums"
->>>>>>> 77ac8f83
         android:textColor="@color/folder_text"
         android:paddingBottom="10dp"
     	android:paddingTop="10dp" 
         android:textSize="14dp"
         android:textStyle="bold"
         android:maxLines="1"
-<<<<<<< HEAD
-        android:ellipsize="marquee"
-        android:layout_toLeftOf="@+id/row_foldersums"/>
-=======
         android:ellipsize="end"/>
->>>>>>> 77ac8f83
     
     <View 
         android:layout_height="1dp"
