--- conflicted
+++ resolved
@@ -43,11 +43,7 @@
                 android:layout_marginRight="8dp"
                 android:layout_toRightOf="@+id/row_item_sidebar"
                 android:maxLines="2"
-<<<<<<< HEAD
-                android:ellipsize="marquee"
-=======
                 android:ellipsize="end"
->>>>>>> 77ac8f83
                 android:gravity="left"
                 android:paddingBottom="8dp"
                 android:paddingTop="8dp"
