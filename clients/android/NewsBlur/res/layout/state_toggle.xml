<?xml version="1.0" encoding="utf-8"?>
<LinearLayout xmlns:android="http://schemas.android.com/apk/res/android"
    android:layout_width="wrap_content"
    android:layout_height="wrap_content"
    android:gravity="center_vertical"
<<<<<<< HEAD
    android:orientation="horizontal" >

    <TextView
        android:id="@+id/toggle_all"
        android:layout_width="wrap_content"
        android:layout_height="wrap_content"
        android:gravity="center"
        android:layout_weight="1"
        android:paddingLeft="15dp"
        android:paddingRight="5dp"
        android:text="ALL"
        android:textColor="@color/button_state_text_selector"
        android:textSize="16sp"
        android:textStyle="bold" />
=======
    android:orientation="horizontal"
    android:background="@drawable/toggle_set_border"
    android:baselineAligned="false"
    android:animateLayoutChanges="true"
>
>>>>>>> db7b4a1b

    <LinearLayout
        android:id="@+id/toggle_all"
        android:layout_width="wrap_content"
        android:layout_height="wrap_content"
        android:layout_weight="1"
<<<<<<< HEAD
        android:paddingLeft="5dp"
        android:paddingRight="5dp"
=======
        android:background="@drawable/intel_toggle_background_selector"
        android:paddingLeft="9dp"
        android:paddingRight="9dp"
        android:paddingTop="6dp"
        android:paddingBottom="6dp"
>>>>>>> db7b4a1b
        android:gravity="center_vertical"
        android:orientation="horizontal"
        android:animateLayoutChanges="true" >

        <ImageView
            android:id="@+id/toggle_all_icon"
            android:layout_width="20dp"
            android:layout_height="20dp"
            android:paddingRight="4dp"
            android:src="@drawable/toggle_icon_all" />

        <ImageView
            android:layout_width="14dp"
            android:layout_height="14dp"
            android:paddingRight="4dp"
            android:src="@drawable/g_icn_unread" />

        <TextView
<<<<<<< HEAD
            android:id="@+id/toggle_some"
=======
            android:id="@+id/toggle_all_text"
>>>>>>> db7b4a1b
            android:layout_width="wrap_content"
            android:layout_height="wrap_content"
            android:gravity="center"
            android:enabled="false"
<<<<<<< HEAD
            android:text="UNREAD"
            android:textColor="@color/button_state_text_selector"
            android:textSize="16sp"
            android:textStyle="bold" />
    </LinearLayout>

    <LinearLayout
        android:layout_width="wrap_content"
        android:layout_height="wrap_content"
        android:layout_weight="1"
        android:paddingLeft="5dp"
        android:paddingRight="5dp"
        android:gravity="center_vertical"
        android:orientation="horizontal" >

        <ImageView
            android:layout_width="14dp"
            android:layout_height="14dp"
            android:paddingRight="4dp"
            android:src="@drawable/g_icn_focus" />

        <TextView
            android:id="@+id/toggle_focus"
            android:layout_width="wrap_content"
            android:layout_height="wrap_content"
            android:gravity="center"
            android:text="FOCUS"
            android:textColor="@color/button_state_text_selector"
            android:textSize="16sp"
            android:textStyle="bold" />
    </LinearLayout>

    <LinearLayout
        android:layout_width="wrap_content"
        android:layout_height="wrap_content"
        android:layout_weight="1"
        android:paddingLeft="5dp"
        android:paddingRight="15dp"
        android:gravity="center_vertical"
        android:orientation="horizontal" >

        <ImageView
            android:layout_width="14dp"
            android:layout_height="14dp"
            android:paddingRight="4dp"
            android:src="@drawable/clock" />

        <TextView
            android:id="@+id/toggle_saved"
            android:layout_width="wrap_content"
            android:layout_height="wrap_content"
            android:gravity="center"
            android:text="SAVED"
            android:textColor="@color/button_state_text_selector"
            android:textSize="16sp"
            android:textStyle="bold" />
=======
            android:text="@string/state_all"
            style="?toggleText"
        />
    </LinearLayout>

    <LinearLayout
        android:id="@+id/toggle_some"
        android:layout_width="wrap_content"
        android:layout_height="wrap_content"
        android:layout_weight="1"
        android:background="@drawable/intel_toggle_background_selector"
        android:paddingLeft="9dp"
        android:paddingRight="9dp"
        android:paddingTop="6dp"
        android:paddingBottom="6dp"
        android:gravity="center_vertical"
        android:orientation="horizontal"
        android:animateLayoutChanges="true" >

        <ImageView
            android:id="@+id/toggle_some_icon"
            android:layout_width="20dp"
            android:layout_height="20dp"
            android:paddingRight="4dp"
            android:src="@drawable/toggle_icon_unread" />

        <TextView
            android:id="@+id/toggle_some_text"
            android:layout_width="wrap_content"
            android:layout_height="wrap_content"
            android:gravity="center"
            android:enabled="false"
            android:text="@string/state_unread"
            style="?toggleText"
        />
    </LinearLayout>

    <LinearLayout
        android:id="@+id/toggle_focus"
        android:layout_width="wrap_content"
        android:layout_height="wrap_content"
        android:layout_weight="1"
        android:background="@drawable/intel_toggle_background_selector"
        android:paddingLeft="9dp"
        android:paddingRight="9dp"
        android:paddingTop="6dp"
        android:paddingBottom="6dp"
        android:gravity="center_vertical"
        android:orientation="horizontal" 
        android:animateLayoutChanges="true" >

        <ImageView
            android:id="@+id/toggle_focus_icon"
            android:layout_width="20dp"
            android:layout_height="20dp"
            android:paddingRight="4dp"
            android:src="@drawable/toggle_icon_focus" />

        <TextView
            android:id="@+id/toggle_focus_text"
            android:layout_width="wrap_content"
            android:layout_height="wrap_content"
            android:gravity="center"
            android:text="@string/state_focus"
            style="?toggleText"
        />
    </LinearLayout>

    <LinearLayout
        android:id="@+id/toggle_saved"
        android:layout_width="wrap_content"
        android:layout_height="wrap_content"
        android:layout_weight="1"
        android:background="@drawable/intel_toggle_background_selector"
        android:paddingLeft="9dp"
        android:paddingRight="9dp"
        android:paddingTop="6dp"
        android:paddingBottom="6dp"
        android:gravity="center_vertical"
        android:orientation="horizontal"
        android:animateLayoutChanges="true" >

        <ImageView
            android:id="@+id/toggle_saved_icon"
            android:layout_width="20dp"
            android:layout_height="20dp"
            android:paddingRight="4dp"
            android:src="@drawable/toggle_icon_saved" />

        <TextView
            android:id="@+id/toggle_saved_text"
            android:layout_width="wrap_content"
            android:layout_height="wrap_content"
            android:gravity="center"
            android:text="@string/state_saved"
            style="?toggleText"
        />
>>>>>>> db7b4a1b
    </LinearLayout>

</LinearLayout><|MERGE_RESOLUTION|>--- conflicted
+++ resolved
@@ -3,44 +3,22 @@
     android:layout_width="wrap_content"
     android:layout_height="wrap_content"
     android:gravity="center_vertical"
-<<<<<<< HEAD
-    android:orientation="horizontal" >
-
-    <TextView
-        android:id="@+id/toggle_all"
-        android:layout_width="wrap_content"
-        android:layout_height="wrap_content"
-        android:gravity="center"
-        android:layout_weight="1"
-        android:paddingLeft="15dp"
-        android:paddingRight="5dp"
-        android:text="ALL"
-        android:textColor="@color/button_state_text_selector"
-        android:textSize="16sp"
-        android:textStyle="bold" />
-=======
     android:orientation="horizontal"
     android:background="@drawable/toggle_set_border"
     android:baselineAligned="false"
     android:animateLayoutChanges="true"
 >
->>>>>>> db7b4a1b
 
     <LinearLayout
         android:id="@+id/toggle_all"
         android:layout_width="wrap_content"
         android:layout_height="wrap_content"
         android:layout_weight="1"
-<<<<<<< HEAD
-        android:paddingLeft="5dp"
-        android:paddingRight="5dp"
-=======
         android:background="@drawable/intel_toggle_background_selector"
         android:paddingLeft="9dp"
         android:paddingRight="9dp"
         android:paddingTop="6dp"
         android:paddingBottom="6dp"
->>>>>>> db7b4a1b
         android:gravity="center_vertical"
         android:orientation="horizontal"
         android:animateLayoutChanges="true" >
@@ -52,80 +30,12 @@
             android:paddingRight="4dp"
             android:src="@drawable/toggle_icon_all" />
 
-        <ImageView
-            android:layout_width="14dp"
-            android:layout_height="14dp"
-            android:paddingRight="4dp"
-            android:src="@drawable/g_icn_unread" />
-
         <TextView
-<<<<<<< HEAD
-            android:id="@+id/toggle_some"
-=======
             android:id="@+id/toggle_all_text"
->>>>>>> db7b4a1b
             android:layout_width="wrap_content"
             android:layout_height="wrap_content"
             android:gravity="center"
             android:enabled="false"
-<<<<<<< HEAD
-            android:text="UNREAD"
-            android:textColor="@color/button_state_text_selector"
-            android:textSize="16sp"
-            android:textStyle="bold" />
-    </LinearLayout>
-
-    <LinearLayout
-        android:layout_width="wrap_content"
-        android:layout_height="wrap_content"
-        android:layout_weight="1"
-        android:paddingLeft="5dp"
-        android:paddingRight="5dp"
-        android:gravity="center_vertical"
-        android:orientation="horizontal" >
-
-        <ImageView
-            android:layout_width="14dp"
-            android:layout_height="14dp"
-            android:paddingRight="4dp"
-            android:src="@drawable/g_icn_focus" />
-
-        <TextView
-            android:id="@+id/toggle_focus"
-            android:layout_width="wrap_content"
-            android:layout_height="wrap_content"
-            android:gravity="center"
-            android:text="FOCUS"
-            android:textColor="@color/button_state_text_selector"
-            android:textSize="16sp"
-            android:textStyle="bold" />
-    </LinearLayout>
-
-    <LinearLayout
-        android:layout_width="wrap_content"
-        android:layout_height="wrap_content"
-        android:layout_weight="1"
-        android:paddingLeft="5dp"
-        android:paddingRight="15dp"
-        android:gravity="center_vertical"
-        android:orientation="horizontal" >
-
-        <ImageView
-            android:layout_width="14dp"
-            android:layout_height="14dp"
-            android:paddingRight="4dp"
-            android:src="@drawable/clock" />
-
-        <TextView
-            android:id="@+id/toggle_saved"
-            android:layout_width="wrap_content"
-            android:layout_height="wrap_content"
-            android:gravity="center"
-            android:text="SAVED"
-            android:textColor="@color/button_state_text_selector"
-            android:textSize="16sp"
-            android:textStyle="bold" />
-=======
             android:text="@string/state_all"
             style="?toggleText"
         />
@@ -223,7 +133,6 @@
             android:text="@string/state_saved"
             style="?toggleText"
         />
->>>>>>> db7b4a1b
     </LinearLayout>
 
 </LinearLayout>