// !$*UTF8*$!
{
	archiveVersion = 1;
	classes = {
	};
	objectVersion = 52;
	objects = {

/* Begin PBXBuildFile section */
		010EDEFA1B2386B7003B79DE /* OnePasswordExtension.m in Sources */ = {isa = PBXBuildFile; fileRef = 010EDEF81B2386B7003B79DE /* OnePasswordExtension.m */; };
		010EDEFC1B238722003B79DE /* 1Password.xcassets in Resources */ = {isa = PBXBuildFile; fileRef = 010EDEFB1B238722003B79DE /* 1Password.xcassets */; };
		17042DB92391D68A001BCD32 /* WidgetStory.swift in Sources */ = {isa = PBXBuildFile; fileRef = 17042DB82391D68A001BCD32 /* WidgetStory.swift */; };
		17042DBB23922A4D001BCD32 /* WidgetLoader.swift in Sources */ = {isa = PBXBuildFile; fileRef = 17042DBA23922A4D001BCD32 /* WidgetLoader.swift */; };
		1715D02B2166B3F900227731 /* PremiumManager.m in Sources */ = {isa = PBXBuildFile; fileRef = 1715D02A2166B3F900227731 /* PremiumManager.m */; };
		17362ADD23639B4E00A0FCCC /* OfflineFetchText.m in Sources */ = {isa = PBXBuildFile; fileRef = 17362ADC23639B4E00A0FCCC /* OfflineFetchText.m */; };
		1740C6881C10FD75005EA453 /* theme_color_dark.png in Resources */ = {isa = PBXBuildFile; fileRef = 1740C6841C10FD75005EA453 /* theme_color_dark.png */; };
		1740C6891C10FD75005EA453 /* theme_color_light.png in Resources */ = {isa = PBXBuildFile; fileRef = 1740C6851C10FD75005EA453 /* theme_color_light.png */; };
		1740C68A1C10FD75005EA453 /* theme_color_medium.png in Resources */ = {isa = PBXBuildFile; fileRef = 1740C6861C10FD75005EA453 /* theme_color_medium.png */; };
		1740C68B1C10FD75005EA453 /* theme_color_sepia.png in Resources */ = {isa = PBXBuildFile; fileRef = 1740C6871C10FD75005EA453 /* theme_color_sepia.png */; };
		1740C6901C110665005EA453 /* theme_color_dark@2x.png in Resources */ = {isa = PBXBuildFile; fileRef = 1740C68C1C110665005EA453 /* theme_color_dark@2x.png */; };
		1740C6911C110665005EA453 /* theme_color_light@2x.png in Resources */ = {isa = PBXBuildFile; fileRef = 1740C68D1C110665005EA453 /* theme_color_light@2x.png */; };
		1740C6921C110665005EA453 /* theme_color_medium@2x.png in Resources */ = {isa = PBXBuildFile; fileRef = 1740C68E1C110665005EA453 /* theme_color_medium@2x.png */; };
		1740C6931C110665005EA453 /* theme_color_sepia@2x.png in Resources */ = {isa = PBXBuildFile; fileRef = 1740C68F1C110665005EA453 /* theme_color_sepia@2x.png */; };
		1740C69C1C1110BA005EA453 /* theme_color_dark-sel.png in Resources */ = {isa = PBXBuildFile; fileRef = 1740C6941C1110BA005EA453 /* theme_color_dark-sel.png */; };
		1740C69D1C1110BA005EA453 /* theme_color_dark-sel@2x.png in Resources */ = {isa = PBXBuildFile; fileRef = 1740C6951C1110BA005EA453 /* theme_color_dark-sel@2x.png */; };
		1740C69E1C1110BA005EA453 /* theme_color_light-sel.png in Resources */ = {isa = PBXBuildFile; fileRef = 1740C6961C1110BA005EA453 /* theme_color_light-sel.png */; };
		1740C69F1C1110BA005EA453 /* theme_color_light-sel@2x.png in Resources */ = {isa = PBXBuildFile; fileRef = 1740C6971C1110BA005EA453 /* theme_color_light-sel@2x.png */; };
		1740C6A01C1110BA005EA453 /* theme_color_medium-sel.png in Resources */ = {isa = PBXBuildFile; fileRef = 1740C6981C1110BA005EA453 /* theme_color_medium-sel.png */; };
		1740C6A11C1110BA005EA453 /* theme_color_medium-sel@2x.png in Resources */ = {isa = PBXBuildFile; fileRef = 1740C6991C1110BA005EA453 /* theme_color_medium-sel@2x.png */; };
		1740C6A21C1110BA005EA453 /* theme_color_sepia-sel.png in Resources */ = {isa = PBXBuildFile; fileRef = 1740C69A1C1110BA005EA453 /* theme_color_sepia-sel.png */; };
		1740C6A31C1110BA005EA453 /* theme_color_sepia-sel@2x.png in Resources */ = {isa = PBXBuildFile; fileRef = 1740C69B1C1110BA005EA453 /* theme_color_sepia-sel@2x.png */; };
		17432C7A1C533DCC003F8FD6 /* FeedChooserViewController.xib in Resources */ = {isa = PBXBuildFile; fileRef = 17432C791C533DCC003F8FD6 /* FeedChooserViewController.xib */; };
		17432C7C1C533E89003F8FD6 /* MenuViewController.xib in Resources */ = {isa = PBXBuildFile; fileRef = 17432C7B1C533E89003F8FD6 /* MenuViewController.xib */; };
		17432C7F1C533FBC003F8FD6 /* MenuViewController.m in Sources */ = {isa = PBXBuildFile; fileRef = 17432C7E1C533FBC003F8FD6 /* MenuViewController.m */; };
		17432C831C53438D003F8FD6 /* FeedChooserViewController.m in Sources */ = {isa = PBXBuildFile; fileRef = 17432C821C53438D003F8FD6 /* FeedChooserViewController.m */; };
		17432C861C5343C0003F8FD6 /* FeedChooserTitleView.m in Sources */ = {isa = PBXBuildFile; fileRef = 17432C851C5343C0003F8FD6 /* FeedChooserTitleView.m */; };
		17432C891C534BC6003F8FD6 /* FeedChooserViewCell.m in Sources */ = {isa = PBXBuildFile; fileRef = 17432C881C534BC6003F8FD6 /* FeedChooserViewCell.m */; };
		1745FABB217E7FD400336F24 /* storyDetailViewLight.css in Resources */ = {isa = PBXBuildFile; fileRef = 1745FABA217E7FD400336F24 /* storyDetailViewLight.css */; };
		174939141C251BFE003D98AA /* ShareViewController.m in Sources */ = {isa = PBXBuildFile; fileRef = 174939131C251BFE003D98AA /* ShareViewController.m */; };
		174939171C251BFE003D98AA /* MainInterface.storyboard in Resources */ = {isa = PBXBuildFile; fileRef = 174939151C251BFE003D98AA /* MainInterface.storyboard */; };
		1749391B1C251BFE003D98AA /* Share Extension.appex in Embed App Extensions */ = {isa = PBXBuildFile; fileRef = 174939101C251BFE003D98AA /* Share Extension.appex */; settings = {ATTRIBUTES = (RemoveHeadersOnCopy, ); }; };
		1750658F1C5730FB00072BF5 /* barbutton_selection_off.png in Resources */ = {isa = PBXBuildFile; fileRef = 1750658C1C5730FB00072BF5 /* barbutton_selection_off.png */; };
		175065901C5730FB00072BF5 /* barbutton_selection_off@2x.png in Resources */ = {isa = PBXBuildFile; fileRef = 1750658D1C5730FB00072BF5 /* barbutton_selection_off@2x.png */; };
		175065911C5730FB00072BF5 /* barbutton_selection_off@3x.png in Resources */ = {isa = PBXBuildFile; fileRef = 1750658E1C5730FB00072BF5 /* barbutton_selection_off@3x.png */; };
		175696A61C596ABC004C128D /* menu_icn_all.png in Resources */ = {isa = PBXBuildFile; fileRef = 175696A41C596ABC004C128D /* menu_icn_all.png */; };
		175696A71C596ABC004C128D /* menu_icn_all@2x.png in Resources */ = {isa = PBXBuildFile; fileRef = 175696A51C596ABC004C128D /* menu_icn_all@2x.png */; };
		175FAC4C23AB34EB002AC38C /* menu_icn_widget.png in Resources */ = {isa = PBXBuildFile; fileRef = 175FAC4A23AB34EB002AC38C /* menu_icn_widget.png */; };
		175FAC4D23AB34EB002AC38C /* menu_icn_widget@2x.png in Resources */ = {isa = PBXBuildFile; fileRef = 175FAC4B23AB34EB002AC38C /* menu_icn_widget@2x.png */; };
		176129601C630AEB00702FE4 /* mute_feed_off.png in Resources */ = {isa = PBXBuildFile; fileRef = 1761295C1C630AEB00702FE4 /* mute_feed_off.png */; };
		176129611C630AEB00702FE4 /* mute_feed_off@2x.png in Resources */ = {isa = PBXBuildFile; fileRef = 1761295D1C630AEB00702FE4 /* mute_feed_off@2x.png */; };
		176129621C630AEB00702FE4 /* mute_feed_on.png in Resources */ = {isa = PBXBuildFile; fileRef = 1761295E1C630AEB00702FE4 /* mute_feed_on.png */; };
		176129631C630AEB00702FE4 /* mute_feed_on@2x.png in Resources */ = {isa = PBXBuildFile; fileRef = 1761295F1C630AEB00702FE4 /* mute_feed_on@2x.png */; };
		1763E2A123B1BCC900BA080C /* WidgetFeed.swift in Sources */ = {isa = PBXBuildFile; fileRef = 1763E2A023B1BCC900BA080C /* WidgetFeed.swift */; };
		1763E2A323B1CEB600BA080C /* WidgetBarView.swift in Sources */ = {isa = PBXBuildFile; fileRef = 1763E2A223B1CEB600BA080C /* WidgetBarView.swift */; };
		17731A9D23DFAD3D00759A7D /* ImportExportPreferences.swift in Sources */ = {isa = PBXBuildFile; fileRef = 17731A9C23DFAD3D00759A7D /* ImportExportPreferences.swift */; };
		177551D5238E228A00E27818 /* NotificationCenter.framework in Frameworks */ = {isa = PBXBuildFile; fileRef = 177551D4238E228A00E27818 /* NotificationCenter.framework */; };
		177551DB238E228A00E27818 /* MainInterface.storyboard in Resources */ = {isa = PBXBuildFile; fileRef = 177551D9238E228A00E27818 /* MainInterface.storyboard */; };
		177551DF238E228A00E27818 /* NewsBlur Latest.appex in Embed App Extensions */ = {isa = PBXBuildFile; fileRef = 177551D3238E228A00E27818 /* NewsBlur Latest.appex */; platformFilter = ios; settings = {ATTRIBUTES = (RemoveHeadersOnCopy, ); }; };
		17813FB723AC6E450057FB16 /* WidgetErrorTableViewCell.xib in Resources */ = {isa = PBXBuildFile; fileRef = 17CE3F0523AC529B003152EF /* WidgetErrorTableViewCell.xib */; };
		17876B9E1C9911D40055DD15 /* g_icn_folder_rss_sm.png in Resources */ = {isa = PBXBuildFile; fileRef = 17876B9A1C9911D40055DD15 /* g_icn_folder_rss_sm.png */; };
		17876B9F1C9911D40055DD15 /* g_icn_folder_rss_sm@2x.png in Resources */ = {isa = PBXBuildFile; fileRef = 17876B9B1C9911D40055DD15 /* g_icn_folder_rss_sm@2x.png */; };
		17876BA01C9911D40055DD15 /* g_icn_folder_sm.png in Resources */ = {isa = PBXBuildFile; fileRef = 17876B9C1C9911D40055DD15 /* g_icn_folder_sm.png */; };
		17876BA11C9911D40055DD15 /* g_icn_folder_sm@2x.png in Resources */ = {isa = PBXBuildFile; fileRef = 17876B9D1C9911D40055DD15 /* g_icn_folder_sm@2x.png */; };
		17876BA41C99137B0055DD15 /* accessory_disclosure.png in Resources */ = {isa = PBXBuildFile; fileRef = 17876BA21C99137B0055DD15 /* accessory_disclosure.png */; };
		17876BA51C99137B0055DD15 /* accessory_disclosure@2x.png in Resources */ = {isa = PBXBuildFile; fileRef = 17876BA31C99137B0055DD15 /* accessory_disclosure@2x.png */; };
		179DD9CF23DFDD51007BFD21 /* CloudKit.framework in Frameworks */ = {isa = PBXBuildFile; fileRef = 179DD9CE23DFDD51007BFD21 /* CloudKit.framework */; };
		17AACFE122279A3C00DE6EA4 /* autoscroll_resume@2x.png in Resources */ = {isa = PBXBuildFile; fileRef = 17AACFD722279A3900DE6EA4 /* autoscroll_resume@2x.png */; };
		17AACFE222279A3C00DE6EA4 /* autoscroll_off.png in Resources */ = {isa = PBXBuildFile; fileRef = 17AACFD822279A3900DE6EA4 /* autoscroll_off.png */; };
		17AACFE322279A3C00DE6EA4 /* autoscroll_slower.png in Resources */ = {isa = PBXBuildFile; fileRef = 17AACFD922279A3A00DE6EA4 /* autoscroll_slower.png */; };
		17AACFE422279A3C00DE6EA4 /* autoscroll_pause@2x.png in Resources */ = {isa = PBXBuildFile; fileRef = 17AACFDA22279A3A00DE6EA4 /* autoscroll_pause@2x.png */; };
		17AACFE522279A3C00DE6EA4 /* autoscroll_faster@2x.png in Resources */ = {isa = PBXBuildFile; fileRef = 17AACFDB22279A3A00DE6EA4 /* autoscroll_faster@2x.png */; };
		17AACFE622279A3C00DE6EA4 /* autoscroll_faster.png in Resources */ = {isa = PBXBuildFile; fileRef = 17AACFDC22279A3B00DE6EA4 /* autoscroll_faster.png */; };
		17AACFE722279A3C00DE6EA4 /* autoscroll_pause.png in Resources */ = {isa = PBXBuildFile; fileRef = 17AACFDD22279A3B00DE6EA4 /* autoscroll_pause.png */; };
		17AACFE822279A3C00DE6EA4 /* autoscroll_off@2x.png in Resources */ = {isa = PBXBuildFile; fileRef = 17AACFDE22279A3B00DE6EA4 /* autoscroll_off@2x.png */; };
		17AACFE922279A3C00DE6EA4 /* autoscroll_slower@2x.png in Resources */ = {isa = PBXBuildFile; fileRef = 17AACFDF22279A3C00DE6EA4 /* autoscroll_slower@2x.png */; };
		17AACFEA22279A3C00DE6EA4 /* autoscroll_resume.png in Resources */ = {isa = PBXBuildFile; fileRef = 17AACFE022279A3C00DE6EA4 /* autoscroll_resume.png */; };
		17B14BDC23E24B4E00CF8D2C /* menu_icn_statistics.png in Resources */ = {isa = PBXBuildFile; fileRef = 17B14BDA23E24B4D00CF8D2C /* menu_icn_statistics.png */; };
		17B14BDD23E24B4E00CF8D2C /* menu_icn_statistics@2x.png in Resources */ = {isa = PBXBuildFile; fileRef = 17B14BDB23E24B4E00CF8D2C /* menu_icn_statistics@2x.png */; };
		17BD3BA52271102500F615EC /* Intents.framework in Frameworks */ = {isa = PBXBuildFile; fileRef = 17BD3BA42271102500F615EC /* Intents.framework */; settings = {ATTRIBUTES = (Weak, ); }; };
		17BD3BA72271122800F615EC /* CoreSpotlight.framework in Frameworks */ = {isa = PBXBuildFile; fileRef = 17BD3BA62271122800F615EC /* CoreSpotlight.framework */; };
		17BD3BA92271125400F615EC /* CoreServices.framework in Frameworks */ = {isa = PBXBuildFile; fileRef = 17BD3BA82271125400F615EC /* CoreServices.framework */; };
		17BE5A721C5DDA8C0075F92C /* barbutton_sort_asc.png in Resources */ = {isa = PBXBuildFile; fileRef = 17BE5A6C1C5DDA8C0075F92C /* barbutton_sort_asc.png */; };
		17BE5A731C5DDA8C0075F92C /* barbutton_sort_asc@2x.png in Resources */ = {isa = PBXBuildFile; fileRef = 17BE5A6D1C5DDA8C0075F92C /* barbutton_sort_asc@2x.png */; };
		17BE5A741C5DDA8C0075F92C /* barbutton_sort_asc@3x.png in Resources */ = {isa = PBXBuildFile; fileRef = 17BE5A6E1C5DDA8C0075F92C /* barbutton_sort_asc@3x.png */; };
		17BE5A751C5DDA8C0075F92C /* barbutton_sort_desc.png in Resources */ = {isa = PBXBuildFile; fileRef = 17BE5A6F1C5DDA8C0075F92C /* barbutton_sort_desc.png */; };
		17BE5A761C5DDA8C0075F92C /* barbutton_sort_desc@2x.png in Resources */ = {isa = PBXBuildFile; fileRef = 17BE5A701C5DDA8C0075F92C /* barbutton_sort_desc@2x.png */; };
		17BE5A771C5DDA8C0075F92C /* barbutton_sort_desc@3x.png in Resources */ = {isa = PBXBuildFile; fileRef = 17BE5A711C5DDA8C0075F92C /* barbutton_sort_desc@3x.png */; };
		17C074961C14C46B00CFCDB7 /* ThemeManager.m in Sources */ = {isa = PBXBuildFile; fileRef = 17C074951C14C46B00CFCDB7 /* ThemeManager.m */; };
		17C4954B1C129863004805A7 /* UISearchBar+Field.m in Sources */ = {isa = PBXBuildFile; fileRef = 17C4954A1C129863004805A7 /* UISearchBar+Field.m */; };
		17C4954F1C14049A004805A7 /* logo_newsblur_blur-dark.png in Resources */ = {isa = PBXBuildFile; fileRef = 17C4954E1C14049A004805A7 /* logo_newsblur_blur-dark.png */; };
		17C5BA631CA39AA100F5961C /* unread_blue.png in Resources */ = {isa = PBXBuildFile; fileRef = 17C5BA611CA39AA100F5961C /* unread_blue.png */; };
		17C5BA641CA39AA100F5961C /* unread_blue@2x.png in Resources */ = {isa = PBXBuildFile; fileRef = 17C5BA621CA39AA100F5961C /* unread_blue@2x.png */; };
		17C5BA6B1CA39EA400F5961C /* unread_green_icn.png in Resources */ = {isa = PBXBuildFile; fileRef = 17C5BA651CA39EA400F5961C /* unread_green_icn.png */; };
		17C5BA6C1CA39EA400F5961C /* unread_green_icn@2x.png in Resources */ = {isa = PBXBuildFile; fileRef = 17C5BA661CA39EA400F5961C /* unread_green_icn@2x.png */; };
		17C5BA6D1CA39EA400F5961C /* unread_green_icn@3x.png in Resources */ = {isa = PBXBuildFile; fileRef = 17C5BA671CA39EA400F5961C /* unread_green_icn@3x.png */; };
		17C5BA6E1CA39EA400F5961C /* unread_yellow_icn.png in Resources */ = {isa = PBXBuildFile; fileRef = 17C5BA681CA39EA400F5961C /* unread_yellow_icn.png */; };
		17C5BA6F1CA39EA400F5961C /* unread_yellow_icn@2x.png in Resources */ = {isa = PBXBuildFile; fileRef = 17C5BA691CA39EA400F5961C /* unread_yellow_icn@2x.png */; };
		17C5BA701CA39EA400F5961C /* unread_yellow_icn@3x.png in Resources */ = {isa = PBXBuildFile; fileRef = 17C5BA6A1CA39EA400F5961C /* unread_yellow_icn@3x.png */; };
		17C5BA731CA39EE400F5961C /* unread_blue_icn.png in Resources */ = {isa = PBXBuildFile; fileRef = 17C5BA711CA39EE400F5961C /* unread_blue_icn.png */; };
		17C5BA741CA39EE400F5961C /* unread_blue_icn@2x.png in Resources */ = {isa = PBXBuildFile; fileRef = 17C5BA721CA39EE400F5961C /* unread_blue_icn@2x.png */; };
		17C67D9E2138B2D20027CCAE /* traverse_previous_off_vert@2x.png in Resources */ = {isa = PBXBuildFile; fileRef = 17C67D982138B2CF0027CCAE /* traverse_previous_off_vert@2x.png */; };
		17C67D9F2138B2D20027CCAE /* traverse_previous_vert@2x.png in Resources */ = {isa = PBXBuildFile; fileRef = 17C67D992138B2D00027CCAE /* traverse_previous_vert@2x.png */; };
		17C67DA02138B2D20027CCAE /* traverse_next_vert@2x.png in Resources */ = {isa = PBXBuildFile; fileRef = 17C67D9A2138B2D00027CCAE /* traverse_next_vert@2x.png */; };
		17C67DA12138B2D20027CCAE /* traverse_previous_vert.png in Resources */ = {isa = PBXBuildFile; fileRef = 17C67D9B2138B2D10027CCAE /* traverse_previous_vert.png */; };
		17C67DA22138B2D20027CCAE /* traverse_previous_off_vert.png in Resources */ = {isa = PBXBuildFile; fileRef = 17C67D9C2138B2D10027CCAE /* traverse_previous_off_vert.png */; };
		17C67DA32138B2D20027CCAE /* traverse_next_vert.png in Resources */ = {isa = PBXBuildFile; fileRef = 17C67D9D2138B2D10027CCAE /* traverse_next_vert.png */; };
		17CBD3BC1BF66B07003FCCAE /* MarkReadMenuViewController.xib in Resources */ = {isa = PBXBuildFile; fileRef = 17CBD3BB1BF66B07003FCCAE /* MarkReadMenuViewController.xib */; };
		17CBD3BF1BF66B6C003FCCAE /* MarkReadMenuViewController.m in Sources */ = {isa = PBXBuildFile; fileRef = 17CBD3BE1BF66B6C003FCCAE /* MarkReadMenuViewController.m */; };
		17CBD3C21BF6ED2C003FCCAE /* menu_icn_markread.png in Resources */ = {isa = PBXBuildFile; fileRef = 17CBD3C01BF6ED2C003FCCAE /* menu_icn_markread.png */; };
		17CBD3C31BF6ED2C003FCCAE /* menu_icn_markread@2x.png in Resources */ = {isa = PBXBuildFile; fileRef = 17CBD3C11BF6ED2C003FCCAE /* menu_icn_markread@2x.png */; };
		17CE3F0723AC529E003152EF /* WidgetErrorTableViewCell.swift in Sources */ = {isa = PBXBuildFile; fileRef = 17CE3F0623AC529E003152EF /* WidgetErrorTableViewCell.swift */; };
		17CF7DD41C5C6AE40067BC5B /* WebKit.framework in Frameworks */ = {isa = PBXBuildFile; fileRef = 17CF7DD31C5C6AE40067BC5B /* WebKit.framework */; };
		17E265DE1C0D17340060655F /* storyDetailViewDark.css in Resources */ = {isa = PBXBuildFile; fileRef = 17E265DD1C0D17340060655F /* storyDetailViewDark.css */; };
		17E57D571C0E592600EB3D4B /* storyDetailViewMedium.css in Resources */ = {isa = PBXBuildFile; fileRef = 17E57D551C0E592600EB3D4B /* storyDetailViewMedium.css */; };
		17E57D581C0E592600EB3D4B /* storyDetailViewSepia.css in Resources */ = {isa = PBXBuildFile; fileRef = 17E57D561C0E592600EB3D4B /* storyDetailViewSepia.css */; };
		17E6359C1C5431F50075338E /* menu_icn_mute.png in Resources */ = {isa = PBXBuildFile; fileRef = 17E635971C5431F50075338E /* menu_icn_mute.png */; };
		17E6359D1C5431F50075338E /* menu_icn_mute@2x.png in Resources */ = {isa = PBXBuildFile; fileRef = 17E635981C5431F50075338E /* menu_icn_mute@2x.png */; };
		17E6359E1C5431F50075338E /* menu_icn_organize.png in Resources */ = {isa = PBXBuildFile; fileRef = 17E635991C5431F50075338E /* menu_icn_organize.png */; };
		17E635A71C5432220075338E /* barbutton_selection.png in Resources */ = {isa = PBXBuildFile; fileRef = 17E635A11C5432220075338E /* barbutton_selection.png */; };
		17E635A81C5432220075338E /* barbutton_selection@2x.png in Resources */ = {isa = PBXBuildFile; fileRef = 17E635A21C5432220075338E /* barbutton_selection@2x.png */; };
		17E635A91C5432220075338E /* barbutton_selection@3x.png in Resources */ = {isa = PBXBuildFile; fileRef = 17E635A31C5432220075338E /* barbutton_selection@3x.png */; };
		17E635AF1C548C580075338E /* FeedChooserItem.m in Sources */ = {isa = PBXBuildFile; fileRef = 17E635AE1C548C580075338E /* FeedChooserItem.m */; };
		17E86ED5238E444B00863EC8 /* WidgetTableViewCell.xib in Resources */ = {isa = PBXBuildFile; fileRef = 17E86ED3238E444B00863EC8 /* WidgetTableViewCell.xib */; };
		17E86ED6238E444B00863EC8 /* WidgetTableViewCell.swift in Sources */ = {isa = PBXBuildFile; fileRef = 17E86ED4238E444B00863EC8 /* WidgetTableViewCell.swift */; };
		17EB505C1BE4411E0021358B /* choose_font.png in Resources */ = {isa = PBXBuildFile; fileRef = 17EB505A1BE4411E0021358B /* choose_font.png */; };
		17EB505D1BE4411E0021358B /* choose_font@2x.png in Resources */ = {isa = PBXBuildFile; fileRef = 17EB505B1BE4411E0021358B /* choose_font@2x.png */; };
		17EB50601BE46A900021358B /* FontListViewController.m in Sources */ = {isa = PBXBuildFile; fileRef = 17EB505F1BE46A900021358B /* FontListViewController.m */; };
		17EB50621BE46BB00021358B /* FontListViewController.xib in Resources */ = {isa = PBXBuildFile; fileRef = 17EB50611BE46BB00021358B /* FontListViewController.xib */; };
		17F156711BDABBF60092EBFD /* safari_shadow@2x.png in Resources */ = {isa = PBXBuildFile; fileRef = 17F156701BDABBF60092EBFD /* safari_shadow@2x.png */; };
		17F363F2238E417300D5379D /* WidgetExtensionViewController.swift in Sources */ = {isa = PBXBuildFile; fileRef = 17F363EF238E417300D5379D /* WidgetExtensionViewController.swift */; };
		17FB51D723AC81C500F5D5BF /* InfoPlist.strings in Resources */ = {isa = PBXBuildFile; fileRef = 17FB51D923AC81C500F5D5BF /* InfoPlist.strings */; };
		1D3623260D0F684500981E51 /* NewsBlurAppDelegate.m in Sources */ = {isa = PBXBuildFile; fileRef = 1D3623250D0F684500981E51 /* NewsBlurAppDelegate.m */; };
		1D60589F0D05DD5A006BFB54 /* Foundation.framework in Frameworks */ = {isa = PBXBuildFile; fileRef = 1D30AB110D05D00D00671497 /* Foundation.framework */; };
		1DF5F4E00D08C38300B7A737 /* UIKit.framework in Frameworks */ = {isa = PBXBuildFile; fileRef = 1DF5F4DF0D08C38300B7A737 /* UIKit.framework */; };
		288765A50DF7441C002DB57D /* CoreGraphics.framework in Frameworks */ = {isa = PBXBuildFile; fileRef = 288765A40DF7441C002DB57D /* CoreGraphics.framework */; };
		28D7ACF80DDB3853001CB0EB /* NewsBlurViewController.m in Sources */ = {isa = PBXBuildFile; fileRef = 28D7ACF70DDB3853001CB0EB /* NewsBlurViewController.m */; };
		43081E2215AFE84200B24D7A /* ShareViewController.xib in Resources */ = {isa = PBXBuildFile; fileRef = 43081E2115AFE84200B24D7A /* ShareViewController.xib */; };
		430C4BC015D7208600B9F63B /* facebook.png in Resources */ = {isa = PBXBuildFile; fileRef = 430C4BBF15D7208600B9F63B /* facebook.png */; };
		430C4BC215D7214E00B9F63B /* twitter.png in Resources */ = {isa = PBXBuildFile; fileRef = 430C4BC115D7214E00B9F63B /* twitter.png */; };
		430C4BC415D7271200B9F63B /* google.png in Resources */ = {isa = PBXBuildFile; fileRef = 430C4BC315D7271200B9F63B /* google.png */; };
		431B856815A0C45200DCE497 /* FriendsListViewController.m in Sources */ = {isa = PBXBuildFile; fileRef = 431B856615A0C45100DCE497 /* FriendsListViewController.m */; };
		431B856E15A0D91E00DCE497 /* UserProfileViewController.m in Sources */ = {isa = PBXBuildFile; fileRef = 431B856C15A0D91E00DCE497 /* UserProfileViewController.m */; };
		431B858115A23C6B00DCE497 /* ProfileBadge.m in Sources */ = {isa = PBXBuildFile; fileRef = 431B858015A23C6B00DCE497 /* ProfileBadge.m */; };
		432EBD0E15D1A2B00000729D /* fountain_pen_on.png in Resources */ = {isa = PBXBuildFile; fileRef = 432EBD0C15D1A2B00000729D /* fountain_pen_on.png */; };
		432EBD0F15D1A2B00000729D /* fountain_pen_on@2x.png in Resources */ = {isa = PBXBuildFile; fileRef = 432EBD0D15D1A2B00000729D /* fountain_pen_on@2x.png */; };
		432EBD1615D1A7800000729D /* user_on.png in Resources */ = {isa = PBXBuildFile; fileRef = 432EBD1415D1A7800000729D /* user_on.png */; };
		432EBD1715D1A7800000729D /* user_on@2x.png in Resources */ = {isa = PBXBuildFile; fileRef = 432EBD1515D1A7800000729D /* user_on@2x.png */; };
		432EBD2315D1D4070000729D /* AddSiteTableCell.m in Sources */ = {isa = PBXBuildFile; fileRef = 432EBD2215D1D4070000729D /* AddSiteTableCell.m */; };
		433323B8158901A40025064D /* fountain_pen.png in Resources */ = {isa = PBXBuildFile; fileRef = 433323B6158901A40025064D /* fountain_pen.png */; };
		433323B9158901A40025064D /* fountain_pen@2x.png in Resources */ = {isa = PBXBuildFile; fileRef = 433323B7158901A40025064D /* fountain_pen@2x.png */; };
		433323BB158901C10025064D /* login_background.png in Resources */ = {isa = PBXBuildFile; fileRef = 433323BA158901C10025064D /* login_background.png */; };
		433323BE1589022C0025064D /* user.png in Resources */ = {isa = PBXBuildFile; fileRef = 433323BC1589022C0025064D /* user.png */; };
		433323BF1589022C0025064D /* user@2x.png in Resources */ = {isa = PBXBuildFile; fileRef = 433323BD1589022C0025064D /* user@2x.png */; };
		433323C215895E280025064D /* orange_button.png in Resources */ = {isa = PBXBuildFile; fileRef = 433323C015895E280025064D /* orange_button.png */; };
		433323C5158963BB0025064D /* orange_button@2x.png in Resources */ = {isa = PBXBuildFile; fileRef = 433323C4158963BB0025064D /* orange_button@2x.png */; };
		433323CD158968ED0025064D /* FirstTimeUserViewController.m in Sources */ = {isa = PBXBuildFile; fileRef = 433323CB158968ED0025064D /* FirstTimeUserViewController.m */; };
		433323CE158968ED0025064D /* FirstTimeUserViewController.xib in Resources */ = {isa = PBXBuildFile; fileRef = 433323CC158968ED0025064D /* FirstTimeUserViewController.xib */; };
		433D24821582EEC000AE9E72 /* LoginViewController~ipad.xib in Resources */ = {isa = PBXBuildFile; fileRef = 43D045241565BC150085F811 /* LoginViewController~ipad.xib */; };
		433D24831582EEC300AE9E72 /* MainWindow~ipad.xib in Resources */ = {isa = PBXBuildFile; fileRef = 43D0451F1565BC150085F811 /* MainWindow~ipad.xib */; };
		433D24841582EEC500AE9E72 /* MoveSiteViewController~ipad.xib in Resources */ = {isa = PBXBuildFile; fileRef = 43D045281565BC150085F811 /* MoveSiteViewController~ipad.xib */; };
		433D24871582EECD00AE9E72 /* StoryDetailViewController~ipad.xib in Resources */ = {isa = PBXBuildFile; fileRef = 43D045221565BC150085F811 /* StoryDetailViewController~ipad.xib */; };
		436ACA8D15BF1088004E01CC /* NBContainerViewController.m in Sources */ = {isa = PBXBuildFile; fileRef = 436ACA8C15BF1088004E01CC /* NBContainerViewController.m */; };
		43763AD1158F90B100B3DBE2 /* FontSettingsViewController.m in Sources */ = {isa = PBXBuildFile; fileRef = 43763ACF158F90B100B3DBE2 /* FontSettingsViewController.m */; };
		43763AD2158F90B100B3DBE2 /* FontSettingsViewController.xib in Resources */ = {isa = PBXBuildFile; fileRef = 43763AD0158F90B100B3DBE2 /* FontSettingsViewController.xib */; };
		437AA8CA159394E2005463F5 /* ShareViewController.m in Sources */ = {isa = PBXBuildFile; fileRef = 437AA8C8159394E2005463F5 /* ShareViewController.m */; };
		437AA8CB159394E2005463F5 /* ShareViewController~ipad.xib in Resources */ = {isa = PBXBuildFile; fileRef = 437AA8C9159394E2005463F5 /* ShareViewController~ipad.xib */; };
		437F974C15ACA0ED0007136B /* DashboardViewController.m in Sources */ = {isa = PBXBuildFile; fileRef = 437F974A15ACA0ED0007136B /* DashboardViewController.m */; };
		437F976F15AE21290007136B /* ActivityModule.m in Sources */ = {isa = PBXBuildFile; fileRef = 437F976E15AE21280007136B /* ActivityModule.m */; };
		437F977215AE70E30007136B /* InteractionsModule.m in Sources */ = {isa = PBXBuildFile; fileRef = 437F977115AE70E30007136B /* InteractionsModule.m */; };
		43821AD315D8703F0034A4EF /* 258-checkmark.png in Resources */ = {isa = PBXBuildFile; fileRef = 43821AD115D8703F0034A4EF /* 258-checkmark.png */; };
		43821AD415D8703F0034A4EF /* 258-checkmark@2x.png in Resources */ = {isa = PBXBuildFile; fileRef = 43821AD215D8703F0034A4EF /* 258-checkmark@2x.png */; };
		4383DCD615BB8B88007E6611 /* SmallActivityCell.m in Sources */ = {isa = PBXBuildFile; fileRef = 4383DCD515BB8B88007E6611 /* SmallActivityCell.m */; };
		438FEDE815D5B15F00E3B3C9 /* FollowGrid.m in Sources */ = {isa = PBXBuildFile; fileRef = 438FEDE715D5B15F00E3B3C9 /* FollowGrid.m */; };
		439DAB201590DA350019B0EB /* FeedsMenuViewController.m in Sources */ = {isa = PBXBuildFile; fileRef = 439DAB1E1590DA350019B0EB /* FeedsMenuViewController.m */; };
		439DAB211590DA350019B0EB /* FeedsMenuViewController.xib in Resources */ = {isa = PBXBuildFile; fileRef = 439DAB1F1590DA350019B0EB /* FeedsMenuViewController.xib */; };
		43A4BADB15C866FA00F3B8D4 /* popoverArrowDown.png in Resources */ = {isa = PBXBuildFile; fileRef = 43A4BACC15C866FA00F3B8D4 /* popoverArrowDown.png */; };
		43A4BADC15C866FA00F3B8D4 /* popoverArrowDown@2x.png in Resources */ = {isa = PBXBuildFile; fileRef = 43A4BACD15C866FA00F3B8D4 /* popoverArrowDown@2x.png */; };
		43A4BADD15C866FA00F3B8D4 /* popoverArrowDownSimple.png in Resources */ = {isa = PBXBuildFile; fileRef = 43A4BACE15C866FA00F3B8D4 /* popoverArrowDownSimple.png */; };
		43A4BADE15C866FA00F3B8D4 /* popoverArrowLeft.png in Resources */ = {isa = PBXBuildFile; fileRef = 43A4BACF15C866FA00F3B8D4 /* popoverArrowLeft.png */; };
		43A4BADF15C866FA00F3B8D4 /* popoverArrowLeft@2x.png in Resources */ = {isa = PBXBuildFile; fileRef = 43A4BAD015C866FA00F3B8D4 /* popoverArrowLeft@2x.png */; };
		43A4BAE015C866FA00F3B8D4 /* popoverArrowLeftSimple.png in Resources */ = {isa = PBXBuildFile; fileRef = 43A4BAD115C866FA00F3B8D4 /* popoverArrowLeftSimple.png */; };
		43A4BAE115C866FA00F3B8D4 /* popoverArrowRight.png in Resources */ = {isa = PBXBuildFile; fileRef = 43A4BAD215C866FA00F3B8D4 /* popoverArrowRight.png */; };
		43A4BAE215C866FA00F3B8D4 /* popoverArrowRight@2x.png in Resources */ = {isa = PBXBuildFile; fileRef = 43A4BAD315C866FA00F3B8D4 /* popoverArrowRight@2x.png */; };
		43A4BAE315C866FA00F3B8D4 /* popoverArrowRightSimple.png in Resources */ = {isa = PBXBuildFile; fileRef = 43A4BAD415C866FA00F3B8D4 /* popoverArrowRightSimple.png */; };
		43A4BAE415C866FA00F3B8D4 /* popoverArrowUp.png in Resources */ = {isa = PBXBuildFile; fileRef = 43A4BAD515C866FA00F3B8D4 /* popoverArrowUp.png */; };
		43A4BAE515C866FA00F3B8D4 /* popoverArrowUp@2x.png in Resources */ = {isa = PBXBuildFile; fileRef = 43A4BAD615C866FA00F3B8D4 /* popoverArrowUp@2x.png */; };
		43A4BAE615C866FA00F3B8D4 /* popoverArrowUpSimple.png in Resources */ = {isa = PBXBuildFile; fileRef = 43A4BAD715C866FA00F3B8D4 /* popoverArrowUpSimple.png */; };
		43A4BAE715C866FA00F3B8D4 /* popoverBg.png in Resources */ = {isa = PBXBuildFile; fileRef = 43A4BAD815C866FA00F3B8D4 /* popoverBg.png */; };
		43A4BAE815C866FA00F3B8D4 /* popoverBg@2x.png in Resources */ = {isa = PBXBuildFile; fileRef = 43A4BAD915C866FA00F3B8D4 /* popoverBg@2x.png */; };
		43A4BAE915C866FA00F3B8D4 /* popoverBgSimple.png in Resources */ = {isa = PBXBuildFile; fileRef = 43A4BADA15C866FA00F3B8D4 /* popoverBgSimple.png */; };
		43A4BAEB15C893E300F3B8D4 /* FriendsListViewController.xib in Resources */ = {isa = PBXBuildFile; fileRef = 43A4BAEA15C893E300F3B8D4 /* FriendsListViewController.xib */; };
		43A4C3D715B00966008787B5 /* ABTableViewCell.m in Sources */ = {isa = PBXBuildFile; fileRef = 43A4C3BA15B00966008787B5 /* ABTableViewCell.m */; settings = {COMPILER_FLAGS = "-fno-objc-arc"; }; };
		43A4C3DA15B00966008787B5 /* GTMNString+HTML.m in Sources */ = {isa = PBXBuildFile; fileRef = 43A4C3C015B00966008787B5 /* GTMNString+HTML.m */; settings = {COMPILER_FLAGS = "-fno-objc-arc"; }; };
		43A4C3DC15B00966008787B5 /* main.m in Sources */ = {isa = PBXBuildFile; fileRef = 43A4C3C215B00966008787B5 /* main.m */; };
		43A4C3DD15B00966008787B5 /* MBProgressHUD.m in Sources */ = {isa = PBXBuildFile; fileRef = 43A4C3C415B00966008787B5 /* MBProgressHUD.m */; settings = {COMPILER_FLAGS = "-fno-objc-arc"; }; };
		43A4C3E115B00966008787B5 /* NSString+HTML.m in Sources */ = {isa = PBXBuildFile; fileRef = 43A4C3CD15B00966008787B5 /* NSString+HTML.m */; settings = {COMPILER_FLAGS = "-fno-objc-arc"; }; };
		43A4C3E315B00966008787B5 /* StringHelper.m in Sources */ = {isa = PBXBuildFile; fileRef = 43A4C3D115B00966008787B5 /* StringHelper.m */; settings = {COMPILER_FLAGS = "-fno-objc-arc"; }; };
		43A4C3E415B00966008787B5 /* TransparentToolbar.m in Sources */ = {isa = PBXBuildFile; fileRef = 43A4C3D415B00966008787B5 /* TransparentToolbar.m */; settings = {COMPILER_FLAGS = "-fno-objc-arc"; }; };
		43A4C3E515B00966008787B5 /* UIView+TKCategory.m in Sources */ = {isa = PBXBuildFile; fileRef = 43A4C3D615B00966008787B5 /* UIView+TKCategory.m */; settings = {COMPILER_FLAGS = "-fno-objc-arc"; }; };
		43A4C44E15B00A26008787B5 /* arrow.png in Resources */ = {isa = PBXBuildFile; fileRef = 43A4C3F315B00A26008787B5 /* arrow.png */; };
		43A4C44F15B00A26008787B5 /* arrow@2x.png in Resources */ = {isa = PBXBuildFile; fileRef = 43A4C3F415B00A26008787B5 /* arrow@2x.png */; };
		43A4C45215B00A26008787B5 /* Background.png in Resources */ = {isa = PBXBuildFile; fileRef = 43A4C3F715B00A26008787B5 /* Background.png */; };
		43A4C45315B00A26008787B5 /* Background@2X.png in Resources */ = {isa = PBXBuildFile; fileRef = 43A4C3F815B00A26008787B5 /* Background@2X.png */; };
		43A4C46615B00A26008787B5 /* disclosure.png in Resources */ = {isa = PBXBuildFile; fileRef = 43A4C40B15B00A26008787B5 /* disclosure.png */; };
		43A4C46C15B00A26008787B5 /* fleuron.png in Resources */ = {isa = PBXBuildFile; fileRef = 43A4C41115B00A26008787B5 /* fleuron.png */; };
		43A4C47E15B00A26008787B5 /* logo_512.png in Resources */ = {isa = PBXBuildFile; fileRef = 43A4C42315B00A26008787B5 /* logo_512.png */; };
		43A4C47F15B00A26008787B5 /* logo_background.png in Resources */ = {isa = PBXBuildFile; fileRef = 43A4C42415B00A26008787B5 /* logo_background.png */; };
		43A4C48115B00A26008787B5 /* logo_newsblur_blur.png in Resources */ = {isa = PBXBuildFile; fileRef = 43A4C42615B00A26008787B5 /* logo_newsblur_blur.png */; };
		43A4C49A15B00A26008787B5 /* warning.gif in Resources */ = {isa = PBXBuildFile; fileRef = 43A4C43F15B00A26008787B5 /* warning.gif */; };
		43A4C49B15B00A26008787B5 /* warning.png in Resources */ = {isa = PBXBuildFile; fileRef = 43A4C44015B00A26008787B5 /* warning.png */; };
		43A4C49C15B00A26008787B5 /* world.png in Resources */ = {isa = PBXBuildFile; fileRef = 43A4C44115B00A26008787B5 /* world.png */; };
		43ABBCAA15B53A1400EA3111 /* InteractionCell.m in Sources */ = {isa = PBXBuildFile; fileRef = 43ABBCA915B53A1400EA3111 /* InteractionCell.m */; };
		43AF417715C30B1600758366 /* 37x-Checkmark.png in Resources */ = {isa = PBXBuildFile; fileRef = 43AF417515C30B1600758366 /* 37x-Checkmark.png */; };
		43AF417815C30B1600758366 /* 37x-Checkmark@2x.png in Resources */ = {isa = PBXBuildFile; fileRef = 43AF417615C30B1600758366 /* 37x-Checkmark@2x.png */; };
		43B232C015D5F61700D035B4 /* AuthorizeServicesViewController.m in Sources */ = {isa = PBXBuildFile; fileRef = 43B232BE15D5F61700D035B4 /* AuthorizeServicesViewController.m */; };
		43B232C115D5F61700D035B4 /* AuthorizeServicesViewController.xib in Resources */ = {isa = PBXBuildFile; fileRef = 43B232BF15D5F61700D035B4 /* AuthorizeServicesViewController.xib */; };
		43B6A27515B6952F00CEA2E6 /* group.png in Resources */ = {isa = PBXBuildFile; fileRef = 43B6A26F15B6952F00CEA2E6 /* group.png */; };
		43B6A27615B6952F00CEA2E6 /* group@2x.png in Resources */ = {isa = PBXBuildFile; fileRef = 43B6A27015B6952F00CEA2E6 /* group@2x.png */; };
		43B8F022156603180008733D /* AddSiteAutocompleteCell.xib in Resources */ = {isa = PBXBuildFile; fileRef = 43B8F018156603170008733D /* AddSiteAutocompleteCell.xib */; };
		43B8F023156603180008733D /* AddSiteViewController.xib in Resources */ = {isa = PBXBuildFile; fileRef = 43B8F019156603170008733D /* AddSiteViewController.xib */; };
		43B8F025156603180008733D /* FeedDetailViewController.xib in Resources */ = {isa = PBXBuildFile; fileRef = 43B8F01B156603170008733D /* FeedDetailViewController.xib */; };
		43B8F026156603180008733D /* LoginViewController.xib in Resources */ = {isa = PBXBuildFile; fileRef = 43B8F01C156603170008733D /* LoginViewController.xib */; };
		43B8F027156603180008733D /* MainWindow.xib in Resources */ = {isa = PBXBuildFile; fileRef = 43B8F01D156603170008733D /* MainWindow.xib */; };
		43B8F028156603180008733D /* MoveSiteViewController.xib in Resources */ = {isa = PBXBuildFile; fileRef = 43B8F01E156603170008733D /* MoveSiteViewController.xib */; };
		43B8F029156603180008733D /* NewsBlurViewController.xib in Resources */ = {isa = PBXBuildFile; fileRef = 43B8F01F156603170008733D /* NewsBlurViewController.xib */; };
		43B8F02B156603180008733D /* StoryDetailViewController.xib in Resources */ = {isa = PBXBuildFile; fileRef = 43B8F021156603170008733D /* StoryDetailViewController.xib */; };
		43BC458915D9F75700205B69 /* twitter_button_on.png in Resources */ = {isa = PBXBuildFile; fileRef = 43BC458515D9F75700205B69 /* twitter_button_on.png */; };
		43BC458A15D9F75700205B69 /* twitter_button_on@2x.png in Resources */ = {isa = PBXBuildFile; fileRef = 43BC458615D9F75700205B69 /* twitter_button_on@2x.png */; };
		43BC458B15D9F75700205B69 /* twitter_button.png in Resources */ = {isa = PBXBuildFile; fileRef = 43BC458715D9F75700205B69 /* twitter_button.png */; };
		43BC458C15D9F75700205B69 /* twitter_button@2x.png in Resources */ = {isa = PBXBuildFile; fileRef = 43BC458815D9F75700205B69 /* twitter_button@2x.png */; };
		43BC459215D9F76000205B69 /* facebook_button_on.png in Resources */ = {isa = PBXBuildFile; fileRef = 43BC458E15D9F75F00205B69 /* facebook_button_on.png */; };
		43BC459315D9F76000205B69 /* facebook_button_on@2x.png in Resources */ = {isa = PBXBuildFile; fileRef = 43BC458F15D9F75F00205B69 /* facebook_button_on@2x.png */; };
		43BC459415D9F76000205B69 /* facebook_button.png in Resources */ = {isa = PBXBuildFile; fileRef = 43BC459015D9F75F00205B69 /* facebook_button.png */; };
		43BC459515D9F76000205B69 /* facebook_button@2x.png in Resources */ = {isa = PBXBuildFile; fileRef = 43BC459115D9F75F00205B69 /* facebook_button@2x.png */; };
		43C1680B15B3D99B00428BA3 /* 7-location-place.png in Resources */ = {isa = PBXBuildFile; fileRef = 43C1680A15B3D99B00428BA3 /* 7-location-place.png */; };
		43C3D40415D44EA30066D36D /* user_light.png in Resources */ = {isa = PBXBuildFile; fileRef = 43C3D40215D44EA30066D36D /* user_light.png */; };
		43C3D40515D44EA30066D36D /* user_light@2x.png in Resources */ = {isa = PBXBuildFile; fileRef = 43C3D40315D44EA30066D36D /* user_light@2x.png */; };
		43C3D40A15D468BA0066D36D /* all.png in Resources */ = {isa = PBXBuildFile; fileRef = 43C3D40915D468BA0066D36D /* all.png */; };
		43C3D40C15D469010066D36D /* unread_yellow.png in Resources */ = {isa = PBXBuildFile; fileRef = 43C3D40B15D469010066D36D /* unread_yellow.png */; };
		43C3D41215D46D330066D36D /* all@2x.png in Resources */ = {isa = PBXBuildFile; fileRef = 43C3D41115D46D330066D36D /* all@2x.png */; };
		43CE0F5F15DADB7F00608ED8 /* SiteCell.m in Sources */ = {isa = PBXBuildFile; fileRef = 43CE0F5E15DADB7F00608ED8 /* SiteCell.m */; };
		43D818A315B940C200733444 /* DataUtilities.m in Sources */ = {isa = PBXBuildFile; fileRef = 43D818A215B940C200733444 /* DataUtilities.m */; };
		43E8381E15BC73EB000553BE /* FirstTimeUserAddFriendsViewController.m in Sources */ = {isa = PBXBuildFile; fileRef = 43E8381615BC73EA000553BE /* FirstTimeUserAddFriendsViewController.m */; };
		43E8381F15BC73EB000553BE /* FirstTimeUserAddFriendsViewController.xib in Resources */ = {isa = PBXBuildFile; fileRef = 43E8381715BC73EB000553BE /* FirstTimeUserAddFriendsViewController.xib */; };
		43E8382015BC73EB000553BE /* FirstTimeUserAddNewsBlurViewController.m in Sources */ = {isa = PBXBuildFile; fileRef = 43E8381915BC73EB000553BE /* FirstTimeUserAddNewsBlurViewController.m */; };
		43E8382115BC73EB000553BE /* FirstTimeUserAddNewsBlurViewController.xib in Resources */ = {isa = PBXBuildFile; fileRef = 43E8381A15BC73EB000553BE /* FirstTimeUserAddNewsBlurViewController.xib */; };
		43E8382215BC73EB000553BE /* FirstTimeUserAddSitesViewController.m in Sources */ = {isa = PBXBuildFile; fileRef = 43E8381C15BC73EB000553BE /* FirstTimeUserAddSitesViewController.m */; };
		43E8382315BC73EB000553BE /* FirstTimeUserAddSitesViewController.xib in Resources */ = {isa = PBXBuildFile; fileRef = 43E8381D15BC73EB000553BE /* FirstTimeUserAddSitesViewController.xib */; };
		43F44B1C159D8DBC00F48F8A /* FeedTableCell.m in Sources */ = {isa = PBXBuildFile; fileRef = 43F44B1B159D8D7200F48F8A /* FeedTableCell.m */; };
		43F6A79D15B0CDC60092EE91 /* ActivityCell.m in Sources */ = {isa = PBXBuildFile; fileRef = 43F6A79C15B0CDC60092EE91 /* ActivityCell.m */; };
		43F6A7A915B0E1ED0092EE91 /* CoreText.framework in Frameworks */ = {isa = PBXBuildFile; fileRef = 43F6A7A815B0E1ED0092EE91 /* CoreText.framework */; };
		78095E3F128EF35400230C8E /* CFNetwork.framework in Frameworks */ = {isa = PBXBuildFile; fileRef = 78095E3E128EF35400230C8E /* CFNetwork.framework */; };
		78095E43128EF37E00230C8E /* MobileCoreServices.framework in Frameworks */ = {isa = PBXBuildFile; fileRef = 78095E42128EF37E00230C8E /* MobileCoreServices.framework */; };
		78095E45128EF37E00230C8E /* SystemConfiguration.framework in Frameworks */ = {isa = PBXBuildFile; fileRef = 78095E44128EF37E00230C8E /* SystemConfiguration.framework */; };
		78095EC9128F30B500230C8E /* OriginalStoryViewController.m in Sources */ = {isa = PBXBuildFile; fileRef = 78095EC7128F30B500230C8E /* OriginalStoryViewController.m */; };
		7842ECF811D44A530066CF9D /* StoryDetailViewController.m in Sources */ = {isa = PBXBuildFile; fileRef = 7842ECF611D44A530066CF9D /* StoryDetailViewController.m */; };
		7843F50511EEB1A000675F64 /* FeedDetailTableCell.m in Sources */ = {isa = PBXBuildFile; fileRef = 7843F50411EEB1A000675F64 /* FeedDetailTableCell.m */; };
		784B50ED127E3F68008F90EA /* LoginViewController.m in Sources */ = {isa = PBXBuildFile; fileRef = 784B50EB127E3F68008F90EA /* LoginViewController.m */; };
		787A0CDB11CE65330056422D /* FeedDetailViewController.m in Sources */ = {isa = PBXBuildFile; fileRef = 787A0CD911CE65330056422D /* FeedDetailViewController.m */; };
		788EF356127E5BC80088EDC5 /* QuartzCore.framework in Frameworks */ = {isa = PBXBuildFile; fileRef = 788EF355127E5BC80088EDC5 /* QuartzCore.framework */; };
		E160F0571C9DAC2C00CB96DF /* UIViewController+HidePopover.m in Sources */ = {isa = PBXBuildFile; fileRef = E160F0561C9DAC2C00CB96DF /* UIViewController+HidePopover.m */; };
		E1C44B0B200147ED002128AD /* StoryTitleAttributedString.m in Sources */ = {isa = PBXBuildFile; fileRef = E1C44B0A200147ED002128AD /* StoryTitleAttributedString.m */; };
		E1D123FE1C66753D00434F40 /* Localizable.stringsdict in Resources */ = {isa = PBXBuildFile; fileRef = E1D123FD1C66753D00434F40 /* Localizable.stringsdict */; };
		FF03AFE419F87A770063002A /* g_icn_folder_read.png in Resources */ = {isa = PBXBuildFile; fileRef = FF03AFE219F87A770063002A /* g_icn_folder_read.png */; };
		FF03AFE519F87A770063002A /* g_icn_folder_read@2x.png in Resources */ = {isa = PBXBuildFile; fileRef = FF03AFE319F87A770063002A /* g_icn_folder_read@2x.png */; };
		FF03AFEE19F87F2E0063002A /* safari.png in Resources */ = {isa = PBXBuildFile; fileRef = FF03AFE719F87F2E0063002A /* safari.png */; };
		FF03AFEF19F87F2E0063002A /* safari@2x.png in Resources */ = {isa = PBXBuildFile; fileRef = FF03AFE819F87F2E0063002A /* safari@2x.png */; };
		FF03AFF019F87F2E0063002A /* safari@3x.png in Resources */ = {isa = PBXBuildFile; fileRef = FF03AFE919F87F2E0063002A /* safari@3x.png */; };
		FF03AFF119F87F2E0063002A /* safari~iPad.png in Resources */ = {isa = PBXBuildFile; fileRef = FF03AFEA19F87F2E0063002A /* safari~iPad.png */; };
		FF03AFF219F87F2E0063002A /* safari~iPad@2x.png in Resources */ = {isa = PBXBuildFile; fileRef = FF03AFEB19F87F2E0063002A /* safari~iPad@2x.png */; };
		FF03AFF319F87F2E0063002A /* TUSafariActivity.m in Sources */ = {isa = PBXBuildFile; fileRef = FF03AFED19F87F2E0063002A /* TUSafariActivity.m */; };
		FF03AFFD19F881380063002A /* ARChromeActivity.m in Sources */ = {isa = PBXBuildFile; fileRef = FF03AFF619F881380063002A /* ARChromeActivity.m */; };
		FF03AFFE19F881380063002A /* ARChromeActivity.png in Resources */ = {isa = PBXBuildFile; fileRef = FF03AFF719F881380063002A /* ARChromeActivity.png */; };
		FF03AFFF19F881380063002A /* ARChromeActivity@2x.png in Resources */ = {isa = PBXBuildFile; fileRef = FF03AFF819F881380063002A /* ARChromeActivity@2x.png */; };
		FF03B00019F881380063002A /* ARChromeActivity@2x~ipad.png in Resources */ = {isa = PBXBuildFile; fileRef = FF03AFF919F881380063002A /* ARChromeActivity@2x~ipad.png */; };
		FF03B00119F881380063002A /* ARChromeActivity@3x.png in Resources */ = {isa = PBXBuildFile; fileRef = FF03AFFA19F881380063002A /* ARChromeActivity@3x.png */; };
		FF03B00219F881380063002A /* ARChromeActivity@3x~ipad.png in Resources */ = {isa = PBXBuildFile; fileRef = FF03AFFB19F881380063002A /* ARChromeActivity@3x~ipad.png */; };
		FF03B00319F881380063002A /* ARChromeActivity~ipad.png in Resources */ = {isa = PBXBuildFile; fileRef = FF03AFFC19F881380063002A /* ARChromeActivity~ipad.png */; };
		FF0FAEB117B084D2008651F9 /* OfflineCleanImages.m in Sources */ = {isa = PBXBuildFile; fileRef = FF0FAEB017B0846C008651F9 /* OfflineCleanImages.m */; };
		FF11045F176950F900502C29 /* NBLoadingCell.m in Sources */ = {isa = PBXBuildFile; fileRef = FF11045E176950F900502C29 /* NBLoadingCell.m */; };
		FF1104611769695A00502C29 /* g_icn_offline@2x.png in Resources */ = {isa = PBXBuildFile; fileRef = FF1104601769695A00502C29 /* g_icn_offline@2x.png */; };
		FF1660C816D6E9A700AF8541 /* DashboardViewController.xib in Resources */ = {isa = PBXBuildFile; fileRef = FF1660C716D6E9A700AF8541 /* DashboardViewController.xib */; };
		FF1660CA16D6E9B400AF8541 /* DashboardViewController~ipad.xib in Resources */ = {isa = PBXBuildFile; fileRef = FF1660C916D6E9B400AF8541 /* DashboardViewController~ipad.xib */; };
		FF1660CD16D6FD8A00AF8541 /* SmallInteractionCell.m in Sources */ = {isa = PBXBuildFile; fileRef = FF1660CC16D6FD8A00AF8541 /* SmallInteractionCell.m */; };
		FF191E4F18A323F400473252 /* Images.xcassets in Resources */ = {isa = PBXBuildFile; fileRef = FF191E4E18A323F400473252 /* Images.xcassets */; };
		FF1C4E171A3FB1F4000995E3 /* NBActivityItemSource.m in Sources */ = {isa = PBXBuildFile; fileRef = FF1C4E161A3FB1F4000995E3 /* NBActivityItemSource.m */; };
		FF1F13D818AAC97900FDA816 /* UIImage+Resize.m in Sources */ = {isa = PBXBuildFile; fileRef = FF1F13D718AAC97900FDA816 /* UIImage+Resize.m */; };
		FF21B1111C821E150053938A /* disclosure_border_dark@2x.png in Resources */ = {isa = PBXBuildFile; fileRef = FF21B10F1C821E150053938A /* disclosure_border_dark@2x.png */; };
		FF21B1121C821E150053938A /* disclosure_border_dark.png in Resources */ = {isa = PBXBuildFile; fileRef = FF21B1101C821E150053938A /* disclosure_border_dark.png */; };
		FF21B1141C821E1A0053938A /* disclosure_border@2x.png in Resources */ = {isa = PBXBuildFile; fileRef = FF21B1131C821E1A0053938A /* disclosure_border@2x.png */; };
		FF21B1171C8221E20053938A /* disclosure_border_sepia@2x.png in Resources */ = {isa = PBXBuildFile; fileRef = FF21B1151C8221E20053938A /* disclosure_border_sepia@2x.png */; };
		FF21B1181C8221E20053938A /* disclosure_border_sepia.png in Resources */ = {isa = PBXBuildFile; fileRef = FF21B1161C8221E20053938A /* disclosure_border_sepia.png */; };
		FF21B11B1C8228740053938A /* disclosure_border_medium@2x.png in Resources */ = {isa = PBXBuildFile; fileRef = FF21B1191C8228740053938A /* disclosure_border_medium@2x.png */; };
		FF21B11C1C8228740053938A /* disclosure_border_medium.png in Resources */ = {isa = PBXBuildFile; fileRef = FF21B11A1C8228740053938A /* disclosure_border_medium.png */; };
		FF22FE4616E410A60046165A /* folder_collapse.png in Resources */ = {isa = PBXBuildFile; fileRef = FF22FE4416E410A60046165A /* folder_collapse.png */; };
		FF22FE4716E410A60046165A /* folder_expand.png in Resources */ = {isa = PBXBuildFile; fileRef = FF22FE4516E410A60046165A /* folder_expand.png */; };
		FF22FE4B16E413C30046165A /* disclosure@2x.png in Resources */ = {isa = PBXBuildFile; fileRef = FF22FE4916E413C30046165A /* disclosure@2x.png */; };
		FF22FE4E16E41EB40046165A /* disclosure_down.png in Resources */ = {isa = PBXBuildFile; fileRef = FF22FE4C16E41EB40046165A /* disclosure_down.png */; };
		FF22FE4F16E41EB40046165A /* disclosure_down@2x.png in Resources */ = {isa = PBXBuildFile; fileRef = FF22FE4D16E41EB40046165A /* disclosure_down@2x.png */; };
		FF22FE5116E42C600046165A /* world@2x.png in Resources */ = {isa = PBXBuildFile; fileRef = FF22FE5016E42C600046165A /* world@2x.png */; };
		FF22FE5E16E53ADC0046165A /* Underscore+Functional.m in Sources */ = {isa = PBXBuildFile; fileRef = FF22FE5516E53ADC0046165A /* Underscore+Functional.m */; };
		FF22FE5F16E53ADC0046165A /* Underscore.m in Sources */ = {isa = PBXBuildFile; fileRef = FF22FE5816E53ADC0046165A /* Underscore.m */; };
		FF22FE6016E53ADC0046165A /* USArrayWrapper.m in Sources */ = {isa = PBXBuildFile; fileRef = FF22FE5A16E53ADC0046165A /* USArrayWrapper.m */; };
		FF22FE6116E53ADC0046165A /* USDictionaryWrapper.m in Sources */ = {isa = PBXBuildFile; fileRef = FF22FE5D16E53ADC0046165A /* USDictionaryWrapper.m */; };
		FF22FE6616E54E590046165A /* barbutton_back.png in Resources */ = {isa = PBXBuildFile; fileRef = FF22FE6416E54E590046165A /* barbutton_back.png */; };
		FF22FE6716E54E590046165A /* barbutton_back@2x.png in Resources */ = {isa = PBXBuildFile; fileRef = FF22FE6516E54E590046165A /* barbutton_back@2x.png */; };
		FF22FE6A16E54F590046165A /* barbutton_forward.png in Resources */ = {isa = PBXBuildFile; fileRef = FF22FE6816E54F590046165A /* barbutton_forward.png */; };
		FF22FE6B16E54F590046165A /* barbutton_forward@2x.png in Resources */ = {isa = PBXBuildFile; fileRef = FF22FE6916E54F590046165A /* barbutton_forward@2x.png */; };
		FF22FE6E16E554540046165A /* barbutton_refresh.png in Resources */ = {isa = PBXBuildFile; fileRef = FF22FE6C16E554540046165A /* barbutton_refresh.png */; };
		FF22FE6F16E554540046165A /* barbutton_refresh@2x.png in Resources */ = {isa = PBXBuildFile; fileRef = FF22FE6D16E554540046165A /* barbutton_refresh@2x.png */; };
		FF22FE7216E554FD0046165A /* barbutton_sendto.png in Resources */ = {isa = PBXBuildFile; fileRef = FF22FE7016E554FD0046165A /* barbutton_sendto.png */; };
		FF22FE7316E554FD0046165A /* barbutton_sendto@2x.png in Resources */ = {isa = PBXBuildFile; fileRef = FF22FE7116E554FD0046165A /* barbutton_sendto@2x.png */; };
		FF22FE7616E557D80046165A /* toolbar_tall_background.png in Resources */ = {isa = PBXBuildFile; fileRef = FF22FE7416E557D80046165A /* toolbar_tall_background.png */; };
		FF22FE7716E557D80046165A /* toolbar_tall_background@2x.png in Resources */ = {isa = PBXBuildFile; fileRef = FF22FE7516E557D80046165A /* toolbar_tall_background@2x.png */; };
		FF265F12187B6D4F0080C332 /* fitvid.js in Resources */ = {isa = PBXBuildFile; fileRef = FF265F10187B6B230080C332 /* fitvid.js */; };
		FF2924E51E932D2900FCFA63 /* PINCache.m in Sources */ = {isa = PBXBuildFile; fileRef = FF2924DF1E932D2900FCFA63 /* PINCache.m */; };
		FF2924E61E932D2900FCFA63 /* PINDiskCache.m in Sources */ = {isa = PBXBuildFile; fileRef = FF2924E21E932D2900FCFA63 /* PINDiskCache.m */; };
		FF2924E71E932D2900FCFA63 /* PINMemoryCache.m in Sources */ = {isa = PBXBuildFile; fileRef = FF2924E41E932D2900FCFA63 /* PINMemoryCache.m */; };
		FF29708B16DD7AA400E92F85 /* segment_active.png in Resources */ = {isa = PBXBuildFile; fileRef = FF29708916DD7AA400E92F85 /* segment_active.png */; };
		FF29708C16DD7AA400E92F85 /* segment_inactive.png in Resources */ = {isa = PBXBuildFile; fileRef = FF29708A16DD7AA400E92F85 /* segment_inactive.png */; };
		FF29708E16DD7C8A00E92F85 /* segment_left_selected.png in Resources */ = {isa = PBXBuildFile; fileRef = FF29708D16DD7C8A00E92F85 /* segment_left_selected.png */; };
		FF29709016DD7FD800E92F85 /* segment_unselected.png in Resources */ = {isa = PBXBuildFile; fileRef = FF29708F16DD7FD800E92F85 /* segment_unselected.png */; };
		FF29709216DD80F700E92F85 /* segment_right_selected.png in Resources */ = {isa = PBXBuildFile; fileRef = FF29709116DD80F700E92F85 /* segment_right_selected.png */; };
		FF29709416DD8CB000E92F85 /* unread_yellow@2x.png in Resources */ = {isa = PBXBuildFile; fileRef = FF29709316DD8CB000E92F85 /* unread_yellow@2x.png */; };
		FF29709616DD9F2600E92F85 /* nav_icn_settings@2x.png in Resources */ = {isa = PBXBuildFile; fileRef = FF29709516DD9F2600E92F85 /* nav_icn_settings@2x.png */; };
		FF29709816DD9F7400E92F85 /* nav_icn_add@2x.png in Resources */ = {isa = PBXBuildFile; fileRef = FF29709716DD9F7400E92F85 /* nav_icn_add@2x.png */; };
		FF29709A16DDA02200E92F85 /* nav_icn_activity_hover@2x.png in Resources */ = {isa = PBXBuildFile; fileRef = FF29709916DDA02200E92F85 /* nav_icn_activity_hover@2x.png */; };
		FF2D8B331487250200057B80 /* Security.framework in Frameworks */ = {isa = PBXBuildFile; fileRef = FF2D8B321487250200057B80 /* Security.framework */; };
		FF2D8B351487250C00057B80 /* MessageUI.framework in Frameworks */ = {isa = PBXBuildFile; fileRef = FF2D8B341487250C00057B80 /* MessageUI.framework */; };
		FF2D8C6C1487F05100057B80 /* Twitter.framework in Frameworks */ = {isa = PBXBuildFile; fileRef = FF2D8C6B1487F05100057B80 /* Twitter.framework */; platformFilter = ios; settings = {ATTRIBUTES = (Weak, ); }; };
		FF2D8CE514893BC000057B80 /* MoveSiteViewController.m in Sources */ = {isa = PBXBuildFile; fileRef = FF2D8CE314893BBF00057B80 /* MoveSiteViewController.m */; };
		FF308A7D18C01025009F986A /* CoreMotion.framework in Frameworks */ = {isa = PBXBuildFile; fileRef = FF308A7C18C01025009F986A /* CoreMotion.framework */; };
		FF308A7F18C01037009F986A /* CoreLocation.framework in Frameworks */ = {isa = PBXBuildFile; fileRef = FF308A7E18C01037009F986A /* CoreLocation.framework */; };
		FF308A8118C01043009F986A /* MediaPlayer.framework in Frameworks */ = {isa = PBXBuildFile; fileRef = FF308A8018C01043009F986A /* MediaPlayer.framework */; };
		FF322235185BC1AA004078AA /* logo_58.png in Resources */ = {isa = PBXBuildFile; fileRef = FF322234185BC1AA004078AA /* logo_58.png */; };
		FF322237185BC1CE004078AA /* logo_80.png in Resources */ = {isa = PBXBuildFile; fileRef = FF322236185BC1CE004078AA /* logo_80.png */; };
		FF34FD601E9D93CB0062F8ED /* IASKAppSettingsViewController.m in Sources */ = {isa = PBXBuildFile; fileRef = FF34FD2D1E9D93CB0062F8ED /* IASKAppSettingsViewController.m */; };
		FF34FD621E9D93CB0062F8ED /* IASKMultipleValueSelection.m in Sources */ = {isa = PBXBuildFile; fileRef = FF34FD311E9D93CB0062F8ED /* IASKMultipleValueSelection.m */; };
		FF34FD631E9D93CB0062F8ED /* IASKSpecifierValuesViewController.m in Sources */ = {isa = PBXBuildFile; fileRef = FF34FD331E9D93CB0062F8ED /* IASKSpecifierValuesViewController.m */; };
		FF34FD641E9D93CB0062F8ED /* IASKSettingsReader.m in Sources */ = {isa = PBXBuildFile; fileRef = FF34FD371E9D93CB0062F8ED /* IASKSettingsReader.m */; };
		FF34FD651E9D93CB0062F8ED /* IASKSettingsStore.m in Sources */ = {isa = PBXBuildFile; fileRef = FF34FD391E9D93CB0062F8ED /* IASKSettingsStore.m */; };
		FF34FD661E9D93CB0062F8ED /* IASKSettingsStoreFile.m in Sources */ = {isa = PBXBuildFile; fileRef = FF34FD3B1E9D93CB0062F8ED /* IASKSettingsStoreFile.m */; };
		FF34FD671E9D93CB0062F8ED /* IASKSettingsStoreUserDefaults.m in Sources */ = {isa = PBXBuildFile; fileRef = FF34FD3D1E9D93CB0062F8ED /* IASKSettingsStoreUserDefaults.m */; };
		FF34FD681E9D93CB0062F8ED /* IASKSpecifier.m in Sources */ = {isa = PBXBuildFile; fileRef = FF34FD3F1E9D93CB0062F8ED /* IASKSpecifier.m */; };
		FF34FD691E9D93CB0062F8ED /* IASKLocalizable.strings in Resources */ = {isa = PBXBuildFile; fileRef = FF34FD411E9D93CB0062F8ED /* IASKLocalizable.strings */; };
		FF34FD6A1E9D93CB0062F8ED /* IASKPSSliderSpecifierViewCell.m in Sources */ = {isa = PBXBuildFile; fileRef = FF34FD531E9D93CB0062F8ED /* IASKPSSliderSpecifierViewCell.m */; };
		FF34FD6B1E9D93CB0062F8ED /* IASKPSTextFieldSpecifierViewCell.m in Sources */ = {isa = PBXBuildFile; fileRef = FF34FD551E9D93CB0062F8ED /* IASKPSTextFieldSpecifierViewCell.m */; };
		FF34FD6C1E9D93CB0062F8ED /* IASKSlider.m in Sources */ = {isa = PBXBuildFile; fileRef = FF34FD571E9D93CB0062F8ED /* IASKSlider.m */; };
		FF34FD6D1E9D93CB0062F8ED /* IASKSwitch.m in Sources */ = {isa = PBXBuildFile; fileRef = FF34FD591E9D93CB0062F8ED /* IASKSwitch.m */; };
		FF34FD6E1E9D93CB0062F8ED /* IASKTextField.m in Sources */ = {isa = PBXBuildFile; fileRef = FF34FD5B1E9D93CB0062F8ED /* IASKTextField.m */; };
		FF34FD6F1E9D93CB0062F8ED /* IASKTextView.m in Sources */ = {isa = PBXBuildFile; fileRef = FF34FD5D1E9D93CB0062F8ED /* IASKTextView.m */; };
		FF34FD701E9D93CB0062F8ED /* IASKTextViewCell.m in Sources */ = {isa = PBXBuildFile; fileRef = FF34FD5F1E9D93CB0062F8ED /* IASKTextViewCell.m */; };
		FF3964BC192BED0A004BEE1A /* tag.png in Resources */ = {isa = PBXBuildFile; fileRef = FF3964BB192BED0A004BEE1A /* tag.png */; };
		FF3A3E091BFBBB5100ADC01A /* ChronicleSSm-Book.otf in Resources */ = {isa = PBXBuildFile; fileRef = FF3A3DEF1BFBBAC600ADC01A /* ChronicleSSm-Book.otf */; };
		FF3A3E0A1BFBBB5400ADC01A /* ChronicleSSm-BookItalic.otf in Resources */ = {isa = PBXBuildFile; fileRef = FF3A3DF01BFBBAC600ADC01A /* ChronicleSSm-BookItalic.otf */; };
		FF3A3E0B1BFBBB5900ADC01A /* ChronicleSSm-Medium.otf in Resources */ = {isa = PBXBuildFile; fileRef = FF3A3DF31BFBBAC600ADC01A /* ChronicleSSm-Medium.otf */; };
		FF3A3E0C1BFBBB5B00ADC01A /* ChronicleSSm-MediumItalic.otf in Resources */ = {isa = PBXBuildFile; fileRef = FF3A3DF41BFBBAC600ADC01A /* ChronicleSSm-MediumItalic.otf */; };
		FF3A3E0D1BFBBB5E00ADC01A /* GothamNarrow-Book.otf in Resources */ = {isa = PBXBuildFile; fileRef = FF3A3DF71BFBBAC600ADC01A /* GothamNarrow-Book.otf */; };
		FF3A3E0E1BFBBB6100ADC01A /* GothamNarrow-BookItalic.otf in Resources */ = {isa = PBXBuildFile; fileRef = FF3A3DF81BFBBAC600ADC01A /* GothamNarrow-BookItalic.otf */; };
		FF3A3E0F1BFBBB6400ADC01A /* GothamNarrow-Medium.otf in Resources */ = {isa = PBXBuildFile; fileRef = FF3A3DFB1BFBBAC600ADC01A /* GothamNarrow-Medium.otf */; };
		FF3A3E101BFBBB6600ADC01A /* GothamNarrow-MediumItalic.otf in Resources */ = {isa = PBXBuildFile; fileRef = FF3A3DFC1BFBBAC600ADC01A /* GothamNarrow-MediumItalic.otf */; };
		FF3A3E111BFBBB6B00ADC01A /* WhitneySSm-Book-Bas.otf in Resources */ = {isa = PBXBuildFile; fileRef = FF3A3E011BFBBAC600ADC01A /* WhitneySSm-Book-Bas.otf */; };
		FF3A3E121BFBBB6D00ADC01A /* WhitneySSm-BookItalic-Bas.otf in Resources */ = {isa = PBXBuildFile; fileRef = FF3A3E021BFBBAC600ADC01A /* WhitneySSm-BookItalic-Bas.otf */; };
		FF3A3E131BFBBB6F00ADC01A /* WhitneySSm-Medium-Bas.otf in Resources */ = {isa = PBXBuildFile; fileRef = FF3A3E051BFBBAC600ADC01A /* WhitneySSm-Medium-Bas.otf */; };
		FF3A3E141BFBBB7100ADC01A /* WhitneySSm-MediumItalic-Bas.otf in Resources */ = {isa = PBXBuildFile; fileRef = FF3A3E061BFBBAC600ADC01A /* WhitneySSm-MediumItalic-Bas.otf */; };
		FF3A3E171BFC3F1300ADC01A /* NSNull+JSON.m in Sources */ = {isa = PBXBuildFile; fileRef = FF3A3E161BFC3F1300ADC01A /* NSNull+JSON.m */; };
		FF3FA88D1BB2677C001F7C32 /* NBCopyLinkActivity.m in Sources */ = {isa = PBXBuildFile; fileRef = FF3FA88C1BB2677C001F7C32 /* NBCopyLinkActivity.m */; };
		FF3FA8951BB26B6A001F7C32 /* copy_link@2x.png in Resources */ = {isa = PBXBuildFile; fileRef = FF3FA8941BB26B6A001F7C32 /* copy_link@2x.png */; };
		FF41309D162CEC7100DDB6A7 /* time.png in Resources */ = {isa = PBXBuildFile; fileRef = FF41309C162CEC7100DDB6A7 /* time.png */; };
		FF4130A0162CECAE00DDB6A7 /* email.png in Resources */ = {isa = PBXBuildFile; fileRef = FF41309F162CECAE00DDB6A7 /* email.png */; };
		FF4130A3162E10CF00DDB6A7 /* MenuTableViewCell.m in Sources */ = {isa = PBXBuildFile; fileRef = FF4130A2162E10CF00DDB6A7 /* MenuTableViewCell.m */; };
		FF4151BC16DED7D10013E84B /* bar-separator.png in Resources */ = {isa = PBXBuildFile; fileRef = FF4151BA16DED7D10013E84B /* bar-separator.png */; };
		FF4151BD16DED7D10013E84B /* bar-separator@2x.png in Resources */ = {isa = PBXBuildFile; fileRef = FF4151BB16DED7D10013E84B /* bar-separator@2x.png */; };
		FF4151C016DED9660013E84B /* UIBarButtonItem+Image.m in Sources */ = {isa = PBXBuildFile; fileRef = FF4151BF16DED9660013E84B /* UIBarButtonItem+Image.m */; };
		FF4151C316DEDF9D0013E84B /* markread.png in Resources */ = {isa = PBXBuildFile; fileRef = FF4151C116DEDF9D0013E84B /* markread.png */; };
		FF4151C416DEDF9D0013E84B /* markread@2x.png in Resources */ = {isa = PBXBuildFile; fileRef = FF4151C216DEDF9D0013E84B /* markread@2x.png */; };
		FF4151C716DEF1A80013E84B /* original_button.png in Resources */ = {isa = PBXBuildFile; fileRef = FF4151C516DEF1A80013E84B /* original_button.png */; };
		FF4151C816DEF1A80013E84B /* original_button@2x.png in Resources */ = {isa = PBXBuildFile; fileRef = FF4151C616DEF1A80013E84B /* original_button@2x.png */; };
		FF468E3817FCFB970080325C /* AVFoundation.framework in Frameworks */ = {isa = PBXBuildFile; fileRef = FF468E3717FCFB970080325C /* AVFoundation.framework */; };
		FF4EE9A4175EC9CF005891B5 /* libsqlite3.dylib in Frameworks */ = {isa = PBXBuildFile; fileRef = FF4EE9A3175EC9CF005891B5 /* libsqlite3.dylib */; };
		FF546DF9160298E500948020 /* fleuron@2x.png in Resources */ = {isa = PBXBuildFile; fileRef = FF546DF8160298E500948020 /* fleuron@2x.png */; };
		FF5ACC211DE5ED7500FBD044 /* menu_icn_notifications.png in Resources */ = {isa = PBXBuildFile; fileRef = FF5ACC201DE5ED7500FBD044 /* menu_icn_notifications.png */; };
		FF5ACC241DE5F0C000FBD044 /* NotificationsViewController.m in Sources */ = {isa = PBXBuildFile; fileRef = FF5ACC231DE5F0C000FBD044 /* NotificationsViewController.m */; };
		FF5ACC271DE5FA3E00FBD044 /* NotificationFeedCell.m in Sources */ = {isa = PBXBuildFile; fileRef = FF5ACC261DE5FA3E00FBD044 /* NotificationFeedCell.m */; };
		FF5ACC2B1DE6088B00FBD044 /* menu_icn_notifications@2x.png in Resources */ = {isa = PBXBuildFile; fileRef = FF5ACC291DE6088B00FBD044 /* menu_icn_notifications@2x.png */; };
		FF5D4017179A00B900349659 /* traverse_send.png in Resources */ = {isa = PBXBuildFile; fileRef = FF5D4015179A00B900349659 /* traverse_send.png */; };
		FF5D4018179A00B900349659 /* traverse_send@2x.png in Resources */ = {isa = PBXBuildFile; fileRef = FF5D4016179A00B900349659 /* traverse_send@2x.png */; };
		FF5D401B179A03E700349659 /* traverse_previous_off.png in Resources */ = {isa = PBXBuildFile; fileRef = FF5D4019179A03E700349659 /* traverse_previous_off.png */; };
		FF5D401C179A03E700349659 /* traverse_previous_off@2x.png in Resources */ = {isa = PBXBuildFile; fileRef = FF5D401A179A03E700349659 /* traverse_previous_off@2x.png */; };
		FF5EA47F143B691000B7563D /* AddSiteViewController.m in Sources */ = {isa = PBXBuildFile; fileRef = FF5EA47D143B691000B7563D /* AddSiteViewController.m */; };
		FF5F3A82162B82B5008DBE3E /* rainbow.png in Resources */ = {isa = PBXBuildFile; fileRef = FF5F3A81162B82B5008DBE3E /* rainbow.png */; };
		FF5F3A85162B831A008DBE3E /* user_orange.png in Resources */ = {isa = PBXBuildFile; fileRef = FF5F3A84162B831A008DBE3E /* user_orange.png */; };
		FF5F3A87162B834E008DBE3E /* bin_closed.png in Resources */ = {isa = PBXBuildFile; fileRef = FF5F3A86162B834E008DBE3E /* bin_closed.png */; };
		FF5F3A89162B8377008DBE3E /* arrow_branch.png in Resources */ = {isa = PBXBuildFile; fileRef = FF5F3A88162B8377008DBE3E /* arrow_branch.png */; };
		FF5F3A8B162B8390008DBE3E /* car.png in Resources */ = {isa = PBXBuildFile; fileRef = FF5F3A8A162B8390008DBE3E /* car.png */; };
		FF6281FA1A09614C00271FDB /* all@3x.png in Resources */ = {isa = PBXBuildFile; fileRef = FF6281F91A09614C00271FDB /* all@3x.png */; };
		FF6281FC1A0962FA00271FDB /* unread_green@3x.png in Resources */ = {isa = PBXBuildFile; fileRef = FF6281FB1A0962FA00271FDB /* unread_green@3x.png */; };
		FF6281FE1A09641100271FDB /* unread_yellow@3x.png in Resources */ = {isa = PBXBuildFile; fileRef = FF6281FD1A09641100271FDB /* unread_yellow@3x.png */; };
		FF62820E1A1160DD00271FDB /* add_tag.png in Resources */ = {isa = PBXBuildFile; fileRef = FF62820C1A1160DD00271FDB /* add_tag.png */; };
		FF62820F1A1160DD00271FDB /* add_tag@2x.png in Resources */ = {isa = PBXBuildFile; fileRef = FF62820D1A1160DD00271FDB /* add_tag@2x.png */; };
		FF6282151A11613900271FDB /* UserTagsViewController.m in Sources */ = {isa = PBXBuildFile; fileRef = FF6282141A11613900271FDB /* UserTagsViewController.m */; };
		FF6618C8176184560039913B /* NBNotifier.m in Sources */ = {isa = PBXBuildFile; fileRef = FF6618C7176184560039913B /* NBNotifier.m */; };
		FF67D3B2168924C40057A7DA /* TrainerViewController.m in Sources */ = {isa = PBXBuildFile; fileRef = FF67D3B1168924C40057A7DA /* TrainerViewController.m */; };
		FF67D3B7168977690057A7DA /* TrainerViewController.xib in Resources */ = {isa = PBXBuildFile; fileRef = FF67D3B6168977690057A7DA /* TrainerViewController.xib */; };
		FF67D3BB168A70630057A7DA /* trainer.css in Resources */ = {isa = PBXBuildFile; fileRef = FF67D3BA168A70630057A7DA /* trainer.css */; };
		FF67D3C1168A708D0057A7DA /* storyDetailView.css in Resources */ = {isa = PBXBuildFile; fileRef = FF67D3BD168A708D0057A7DA /* storyDetailView.css */; };
		FF67D3CC168A73380057A7DA /* storyDetailView.js in Resources */ = {isa = PBXBuildFile; fileRef = FF67D3BE168A708D0057A7DA /* storyDetailView.js */; };
		FF67D3CD168A73380057A7DA /* zepto.js in Resources */ = {isa = PBXBuildFile; fileRef = FF67D3BF168A708D0057A7DA /* zepto.js */; };
		FF67D3CE168A73380057A7DA /* trainer.js in Resources */ = {isa = PBXBuildFile; fileRef = FF67D3C4168A71870057A7DA /* trainer.js */; };
		FF67D3CF168A73380057A7DA /* fastTouch.js in Resources */ = {isa = PBXBuildFile; fileRef = FF67D3C6168A71B30057A7DA /* fastTouch.js */; };
		FF688E4616E6ADB1003B7B42 /* traverse_next.png in Resources */ = {isa = PBXBuildFile; fileRef = FF688E4416E6ADB1003B7B42 /* traverse_next.png */; };
		FF688E4716E6ADB1003B7B42 /* traverse_next@2x.png in Resources */ = {isa = PBXBuildFile; fileRef = FF688E4516E6ADB1003B7B42 /* traverse_next@2x.png */; };
		FF688E4A16E6AFD3003B7B42 /* traverse_previous.png in Resources */ = {isa = PBXBuildFile; fileRef = FF688E4816E6AFD3003B7B42 /* traverse_previous.png */; };
		FF688E4B16E6AFD3003B7B42 /* traverse_previous@2x.png in Resources */ = {isa = PBXBuildFile; fileRef = FF688E4916E6AFD3003B7B42 /* traverse_previous@2x.png */; };
		FF688E4E16E6B3E1003B7B42 /* traverse_done.png in Resources */ = {isa = PBXBuildFile; fileRef = FF688E4C16E6B3E1003B7B42 /* traverse_done.png */; };
		FF688E4F16E6B3E1003B7B42 /* traverse_done@2x.png in Resources */ = {isa = PBXBuildFile; fileRef = FF688E4D16E6B3E1003B7B42 /* traverse_done@2x.png */; };
		FF688E5216E6B8D0003B7B42 /* traverse_background.png in Resources */ = {isa = PBXBuildFile; fileRef = FF688E5016E6B8D0003B7B42 /* traverse_background.png */; };
		FF688E5316E6B8D0003B7B42 /* traverse_background@2x.png in Resources */ = {isa = PBXBuildFile; fileRef = FF688E5116E6B8D0003B7B42 /* traverse_background@2x.png */; };
		FF6A233216448E0700E15989 /* StoryPageControl.m in Sources */ = {isa = PBXBuildFile; fileRef = FF6A233116448E0700E15989 /* StoryPageControl.m */; };
		FF6A23391644957800E15989 /* StoryPageControl.xib in Resources */ = {isa = PBXBuildFile; fileRef = FF6A23361644903900E15989 /* StoryPageControl.xib */; };
		FF6DD31E1AEDF9F300F1F53A /* menu_icn_rename.png in Resources */ = {isa = PBXBuildFile; fileRef = FF6DD31C1AEDF9F300F1F53A /* menu_icn_rename.png */; };
		FF6DD31F1AEDF9F300F1F53A /* menu_icn_rename@2x.png in Resources */ = {isa = PBXBuildFile; fileRef = FF6DD31D1AEDF9F300F1F53A /* menu_icn_rename@2x.png */; };
		FF753CCE175858FC00344EC9 /* FMDatabase.m in Sources */ = {isa = PBXBuildFile; fileRef = FF753CC4175858FC00344EC9 /* FMDatabase.m */; };
		FF753CCF175858FC00344EC9 /* FMDatabaseAdditions.m in Sources */ = {isa = PBXBuildFile; fileRef = FF753CC6175858FC00344EC9 /* FMDatabaseAdditions.m */; };
		FF753CD0175858FC00344EC9 /* FMDatabasePool.m in Sources */ = {isa = PBXBuildFile; fileRef = FF753CC8175858FC00344EC9 /* FMDatabasePool.m */; };
		FF753CD1175858FC00344EC9 /* FMDatabaseQueue.m in Sources */ = {isa = PBXBuildFile; fileRef = FF753CCA175858FC00344EC9 /* FMDatabaseQueue.m */; };
		FF753CD3175858FC00344EC9 /* FMResultSet.m in Sources */ = {isa = PBXBuildFile; fileRef = FF753CCD175858FC00344EC9 /* FMResultSet.m */; };
		FF8364BB1755759A008F5C58 /* traverse_text.png in Resources */ = {isa = PBXBuildFile; fileRef = FF8364B91755759A008F5C58 /* traverse_text.png */; };
		FF8364BC1755759A008F5C58 /* traverse_text@2x.png in Resources */ = {isa = PBXBuildFile; fileRef = FF8364BA1755759A008F5C58 /* traverse_text@2x.png */; };
		FF8364BF1756949E008F5C58 /* traverse_text_on.png in Resources */ = {isa = PBXBuildFile; fileRef = FF8364BD1756949E008F5C58 /* traverse_text_on.png */; };
		FF8364C01756949E008F5C58 /* traverse_text_on@2x.png in Resources */ = {isa = PBXBuildFile; fileRef = FF8364BE1756949E008F5C58 /* traverse_text_on@2x.png */; };
		FF8364C61757EC0B008F5C58 /* traverse_background_left.png in Resources */ = {isa = PBXBuildFile; fileRef = FF8364C41757EC0B008F5C58 /* traverse_background_left.png */; };
		FF8364C71757EC0B008F5C58 /* traverse_background_left@2x.png in Resources */ = {isa = PBXBuildFile; fileRef = FF8364C51757EC0B008F5C58 /* traverse_background_left@2x.png */; };
		FF83FF011FB51628008DAC0F /* StoreKit.framework in Frameworks */ = {isa = PBXBuildFile; fileRef = FF83FF001FB51628008DAC0F /* StoreKit.framework */; };
		FF83FF051FB52565008DAC0F /* PremiumViewController.m in Sources */ = {isa = PBXBuildFile; fileRef = FF83FF031FB52565008DAC0F /* PremiumViewController.m */; };
		FF83FF061FB52565008DAC0F /* PremiumViewController.xib in Resources */ = {isa = PBXBuildFile; fileRef = FF83FF041FB52565008DAC0F /* PremiumViewController.xib */; };
		FF83FF081FB53374008DAC0F /* g_icn_greensun.png in Resources */ = {isa = PBXBuildFile; fileRef = FF83FF071FB53373008DAC0F /* g_icn_greensun.png */; };
		FF83FF0C1FB5371E008DAC0F /* g_icn_greensun@2x.png in Resources */ = {isa = PBXBuildFile; fileRef = FF83FF0A1FB5371E008DAC0F /* g_icn_greensun@2x.png */; };
		FF83FF151FB54693008DAC0F /* g_icn_lightning.png in Resources */ = {isa = PBXBuildFile; fileRef = FF83FF0D1FB54690008DAC0F /* g_icn_lightning.png */; };
		FF83FF161FB54693008DAC0F /* g_icn_eating.png in Resources */ = {isa = PBXBuildFile; fileRef = FF83FF0E1FB54691008DAC0F /* g_icn_eating.png */; };
		FF83FF171FB54693008DAC0F /* g_icn_textview_black.png in Resources */ = {isa = PBXBuildFile; fileRef = FF83FF0F1FB54691008DAC0F /* g_icn_textview_black.png */; };
		FF83FF181FB54693008DAC0F /* g_icn_search_black.png in Resources */ = {isa = PBXBuildFile; fileRef = FF83FF101FB54692008DAC0F /* g_icn_search_black.png */; };
		FF83FF191FB54693008DAC0F /* g_icn_tag_black.png in Resources */ = {isa = PBXBuildFile; fileRef = FF83FF111FB54692008DAC0F /* g_icn_tag_black.png */; };
		FF83FF1A1FB54693008DAC0F /* g_icn_buffer.png in Resources */ = {isa = PBXBuildFile; fileRef = FF83FF121FB54692008DAC0F /* g_icn_buffer.png */; };
		FF83FF1B1FB54693008DAC0F /* g_icn_privacy.png in Resources */ = {isa = PBXBuildFile; fileRef = FF83FF131FB54692008DAC0F /* g_icn_privacy.png */; };
		FF83FF1C1FB54693008DAC0F /* g_icn_folder_black.png in Resources */ = {isa = PBXBuildFile; fileRef = FF83FF141FB54693008DAC0F /* g_icn_folder_black.png */; };
		FF855B561794A53A0098D48A /* checkmark.png in Resources */ = {isa = PBXBuildFile; fileRef = FF855B541794A53A0098D48A /* checkmark.png */; };
		FF855B571794A53A0098D48A /* checkmark@2x.png in Resources */ = {isa = PBXBuildFile; fileRef = FF855B551794A53A0098D48A /* checkmark@2x.png */; };
		FF855B5B1794B0670098D48A /* OfflineSyncUnreads.m in Sources */ = {isa = PBXBuildFile; fileRef = FF855B5A1794B0670098D48A /* OfflineSyncUnreads.m */; };
		FF855B5E1794B0760098D48A /* OfflineFetchStories.m in Sources */ = {isa = PBXBuildFile; fileRef = FF855B5D1794B0760098D48A /* OfflineFetchStories.m */; };
		FF855B611794B0830098D48A /* OfflineFetchImages.m in Sources */ = {isa = PBXBuildFile; fileRef = FF855B601794B0830098D48A /* OfflineFetchImages.m */; };
		FF85BF6016D5A587002D334D /* nav_icn_activity_hover.png in Resources */ = {isa = PBXBuildFile; fileRef = FF85BF5E16D5A587002D334D /* nav_icn_activity_hover.png */; };
		FF85BF6116D5A587002D334D /* nav_icn_settings.png in Resources */ = {isa = PBXBuildFile; fileRef = FF85BF5F16D5A587002D334D /* nav_icn_settings.png */; };
		FF85BF6316D5A5A8002D334D /* nav_icn_add.png in Resources */ = {isa = PBXBuildFile; fileRef = FF85BF6216D5A5A8002D334D /* nav_icn_add.png */; };
		FF85BF7116D6A90D002D334D /* ak-icon-global.png in Resources */ = {isa = PBXBuildFile; fileRef = FF85BF7016D6A90D002D334D /* ak-icon-global.png */; };
		FF85BF7416D6A972002D334D /* ak-icon-allstories.png in Resources */ = {isa = PBXBuildFile; fileRef = FF85BF7216D6A972002D334D /* ak-icon-allstories.png */; };
		FF85BF7516D6A972002D334D /* ak-icon-blurblogs.png in Resources */ = {isa = PBXBuildFile; fileRef = FF85BF7316D6A972002D334D /* ak-icon-blurblogs.png */; };
		FF877CD31C6541F2007940C3 /* menu_icn_organize@2x.png in Resources */ = {isa = PBXBuildFile; fileRef = FF877CD21C6541F2007940C3 /* menu_icn_organize@2x.png */; };
		FF88F10D1811BAEC007FEE78 /* unread_green@2x.png in Resources */ = {isa = PBXBuildFile; fileRef = FF88F10B1811BAEC007FEE78 /* unread_green@2x.png */; };
		FF88F10E1811BAEC007FEE78 /* unread_green.png in Resources */ = {isa = PBXBuildFile; fileRef = FF88F10C1811BAEC007FEE78 /* unread_green.png */; };
		FF8A949B1DE3BB77000A4C31 /* NotificationService.m in Sources */ = {isa = PBXBuildFile; fileRef = FF8A949A1DE3BB77000A4C31 /* NotificationService.m */; };
		FF8A949F1DE3BB77000A4C31 /* Story Notification Service Extension.appex in Embed App Extensions */ = {isa = PBXBuildFile; fileRef = FF8A94971DE3BB77000A4C31 /* Story Notification Service Extension.appex */; settings = {ATTRIBUTES = (RemoveHeadersOnCopy, ); }; };
		FF8AFE571CAC73C9005D9B40 /* unread_blue@3x.png in Resources */ = {isa = PBXBuildFile; fileRef = FF8AFE561CAC73C9005D9B40 /* unread_blue@3x.png */; };
		FF8D1EA71BAA304E00725D8A /* Reachability.m in Sources */ = {isa = PBXBuildFile; fileRef = FF8D1EA61BAA304E00725D8A /* Reachability.m */; };
		FF8D1ECC1BAA311000725D8A /* SBJson4Parser.m in Sources */ = {isa = PBXBuildFile; fileRef = FF8D1EBF1BAA311000725D8A /* SBJson4Parser.m */; };
		FF8D1ECD1BAA311000725D8A /* SBJson4StreamParser.m in Sources */ = {isa = PBXBuildFile; fileRef = FF8D1EC11BAA311000725D8A /* SBJson4StreamParser.m */; };
		FF8D1ECE1BAA311000725D8A /* SBJson4StreamParserState.m in Sources */ = {isa = PBXBuildFile; fileRef = FF8D1EC31BAA311000725D8A /* SBJson4StreamParserState.m */; };
		FF8D1ECF1BAA311000725D8A /* SBJson4StreamTokeniser.m in Sources */ = {isa = PBXBuildFile; fileRef = FF8D1EC51BAA311000725D8A /* SBJson4StreamTokeniser.m */; };
		FF8D1ED01BAA311000725D8A /* SBJson4StreamWriter.m in Sources */ = {isa = PBXBuildFile; fileRef = FF8D1EC71BAA311000725D8A /* SBJson4StreamWriter.m */; };
		FF8D1ED11BAA311000725D8A /* SBJson4StreamWriterState.m in Sources */ = {isa = PBXBuildFile; fileRef = FF8D1EC91BAA311000725D8A /* SBJson4StreamWriterState.m */; };
		FF8D1ED21BAA311000725D8A /* SBJson4Writer.m in Sources */ = {isa = PBXBuildFile; fileRef = FF8D1ECB1BAA311000725D8A /* SBJson4Writer.m */; };
		FF8D1ED81BAA33BA00725D8A /* NSObject+SBJSON.m in Sources */ = {isa = PBXBuildFile; fileRef = FF8D1ED71BAA33BA00725D8A /* NSObject+SBJSON.m */; };
		FF8D1EDB1BAA3CCD00725D8A /* JNWThrottledBlock.m in Sources */ = {isa = PBXBuildFile; fileRef = FF8D1EDA1BAA3CCD00725D8A /* JNWThrottledBlock.m */; };
		FF9B8BB217F2351A0036A41C /* NBBarButtonItem.m in Sources */ = {isa = PBXBuildFile; fileRef = FF9B8BB117F2351A0036A41C /* NBBarButtonItem.m */; };
		FF9D59341FBC08DC00823C10 /* Shiloh.jpg in Resources */ = {isa = PBXBuildFile; fileRef = FF9D59331FBC08DB00823C10 /* Shiloh.jpg */; };
		FF9DC9E91C85FC3E006097E1 /* bar_separator_dark@2x.png in Resources */ = {isa = PBXBuildFile; fileRef = FF9DC9E81C85FC3E006097E1 /* bar_separator_dark@2x.png */; };
		FF9DC9EB1C860944006097E1 /* bar_separator_dark.png in Resources */ = {isa = PBXBuildFile; fileRef = FF9DC9EA1C860944006097E1 /* bar_separator_dark.png */; };
		FF9F171618DCF3E000B75FC7 /* ios7_back_button@2x.png in Resources */ = {isa = PBXBuildFile; fileRef = FF9F171518DCF3E000B75FC7 /* ios7_back_button@2x.png */; };
		FFA045B419CA49D700618DC4 /* SloppySwiper.m in Sources */ = {isa = PBXBuildFile; fileRef = FFA045AF19CA49D700618DC4 /* SloppySwiper.m */; };
		FFA045B519CA49D700618DC4 /* SSWAnimator.m in Sources */ = {isa = PBXBuildFile; fileRef = FFA045B119CA49D700618DC4 /* SSWAnimator.m */; };
		FFA045B619CA49D700618DC4 /* SSWDirectionalPanGestureRecognizer.m in Sources */ = {isa = PBXBuildFile; fileRef = FFA045B319CA49D700618DC4 /* SSWDirectionalPanGestureRecognizer.m */; };
		FFA0483E19CA5B8400618DC4 /* EventWindow.m in Sources */ = {isa = PBXBuildFile; fileRef = FFA0483D19CA5B8400618DC4 /* EventWindow.m */; };
		FFA0484419CA73B700618DC4 /* UIView+ViewController.m in Sources */ = {isa = PBXBuildFile; fileRef = FFA0484319CA73B700618DC4 /* UIView+ViewController.m */; };
		FFAD4971144A386100BA6919 /* libz.dylib in Frameworks */ = {isa = PBXBuildFile; fileRef = FFAD4970144A386100BA6919 /* libz.dylib */; };
		FFAD89C218AC45A100D68567 /* StoriesCollection.m in Sources */ = {isa = PBXBuildFile; fileRef = FFAD89C118AC45A100D68567 /* StoriesCollection.m */; };
		FFB1F69D1FBD1B2D001DA171 /* white_fade.png in Resources */ = {isa = PBXBuildFile; fileRef = FFB1F69C1FBD1B2D001DA171 /* white_fade.png */; };
		FFB5F50B17187B6F00C8B432 /* big_world.png in Resources */ = {isa = PBXBuildFile; fileRef = FFB5F50A17187B6F00C8B432 /* big_world.png */; };
		FFB7050A1925921F0052101C /* line_spacing_l.png in Resources */ = {isa = PBXBuildFile; fileRef = FFB705051925921F0052101C /* line_spacing_l.png */; };
		FFB7050B1925921F0052101C /* line_spacing_m.png in Resources */ = {isa = PBXBuildFile; fileRef = FFB705061925921F0052101C /* line_spacing_m.png */; };
		FFB7050C1925921F0052101C /* line_spacing_s.png in Resources */ = {isa = PBXBuildFile; fileRef = FFB705071925921F0052101C /* line_spacing_s.png */; };
		FFB7050D1925921F0052101C /* line_spacing_xl.png in Resources */ = {isa = PBXBuildFile; fileRef = FFB705081925921F0052101C /* line_spacing_xl.png */; };
		FFB7050E1925921F0052101C /* line_spacing_xs.png in Resources */ = {isa = PBXBuildFile; fileRef = FFB705091925921F0052101C /* line_spacing_xs.png */; };
		FFB757FE1727098D001D132F /* menu_icn_mail.png in Resources */ = {isa = PBXBuildFile; fileRef = FFB757FC1727098D001D132F /* menu_icn_mail.png */; };
		FFB757FF1727098D001D132F /* menu_icn_mail@2x.png in Resources */ = {isa = PBXBuildFile; fileRef = FFB757FD1727098D001D132F /* menu_icn_mail@2x.png */; };
		FFB9BE4717F4B65B00FE0A36 /* logo_120.png in Resources */ = {isa = PBXBuildFile; fileRef = FFB9BE4017F4B65B00FE0A36 /* logo_120.png */; };
		FFB9BE4817F4B65B00FE0A36 /* logo_152.png in Resources */ = {isa = PBXBuildFile; fileRef = FFB9BE4117F4B65B00FE0A36 /* logo_152.png */; };
		FFB9BE4917F4B65B00FE0A36 /* logo_29.png in Resources */ = {isa = PBXBuildFile; fileRef = FFB9BE4217F4B65B00FE0A36 /* logo_29.png */; };
		FFB9BE4A17F4B65B00FE0A36 /* logo_40.png in Resources */ = {isa = PBXBuildFile; fileRef = FFB9BE4317F4B65B00FE0A36 /* logo_40.png */; };
		FFB9BE4B17F4B65B00FE0A36 /* logo_120~iphone.png in Resources */ = {isa = PBXBuildFile; fileRef = FFB9BE4417F4B65B00FE0A36 /* logo_120~iphone.png */; };
		FFB9BE4C17F4B65B00FE0A36 /* logo_76.png in Resources */ = {isa = PBXBuildFile; fileRef = FFB9BE4517F4B65B00FE0A36 /* logo_76.png */; };
		FFB9BE4D17F4B65B00FE0A36 /* logo_120@2x.png in Resources */ = {isa = PBXBuildFile; fileRef = FFB9BE4617F4B65B00FE0A36 /* logo_120@2x.png */; };
		FFC0E5A81F7AC00A0023B9D9 /* AFAutoPurgingImageCache.m in Sources */ = {isa = PBXBuildFile; fileRef = FFC0E5871F7ABF4B0023B9D9 /* AFAutoPurgingImageCache.m */; };
		FFC0E5AA1F7AC00A0023B9D9 /* AFHTTPSessionManager.m in Sources */ = {isa = PBXBuildFile; fileRef = FFC0E5891F7ABF4B0023B9D9 /* AFHTTPSessionManager.m */; };
		FFC0E5AC1F7AC00A0023B9D9 /* AFImageDownloader.m in Sources */ = {isa = PBXBuildFile; fileRef = FFC0E58B1F7ABF4B0023B9D9 /* AFImageDownloader.m */; };
		FFC0E5AE1F7AC00A0023B9D9 /* AFNetworkActivityIndicatorManager.m in Sources */ = {isa = PBXBuildFile; fileRef = FFC0E58D1F7ABF4B0023B9D9 /* AFNetworkActivityIndicatorManager.m */; };
		FFC0E5B11F7AC00A0023B9D9 /* AFNetworkReachabilityManager.m in Sources */ = {isa = PBXBuildFile; fileRef = FFC0E5901F7ABF4B0023B9D9 /* AFNetworkReachabilityManager.m */; };
		FFC0E5B31F7AC00A0023B9D9 /* AFSecurityPolicy.m in Sources */ = {isa = PBXBuildFile; fileRef = FFC0E5921F7ABF4B0023B9D9 /* AFSecurityPolicy.m */; };
		FFC0E5B51F7AC00A0023B9D9 /* AFURLRequestSerialization.m in Sources */ = {isa = PBXBuildFile; fileRef = FFC0E5941F7ABF4B0023B9D9 /* AFURLRequestSerialization.m */; };
		FFC0E5B71F7AC00A0023B9D9 /* AFURLResponseSerialization.m in Sources */ = {isa = PBXBuildFile; fileRef = FFC0E5961F7ABF4B0023B9D9 /* AFURLResponseSerialization.m */; };
		FFC0E5B91F7AC00A0023B9D9 /* AFURLSessionManager.m in Sources */ = {isa = PBXBuildFile; fileRef = FFC0E5981F7ABF4B0023B9D9 /* AFURLSessionManager.m */; };
		FFC0E5BB1F7AC00A0023B9D9 /* UIActivityIndicatorView+AFNetworking.m in Sources */ = {isa = PBXBuildFile; fileRef = FFC0E59A1F7ABF4B0023B9D9 /* UIActivityIndicatorView+AFNetworking.m */; };
		FFC0E5BD1F7AC00A0023B9D9 /* UIButton+AFNetworking.m in Sources */ = {isa = PBXBuildFile; fileRef = FFC0E59C1F7ABF4B0023B9D9 /* UIButton+AFNetworking.m */; };
		FFC0E5C01F7AC00A0023B9D9 /* UIImageView+AFNetworking.m in Sources */ = {isa = PBXBuildFile; fileRef = FFC0E59F1F7ABF4B0023B9D9 /* UIImageView+AFNetworking.m */; };
		FFC0E5C31F7AC00A0023B9D9 /* UIProgressView+AFNetworking.m in Sources */ = {isa = PBXBuildFile; fileRef = FFC0E5A21F7ABF4B0023B9D9 /* UIProgressView+AFNetworking.m */; };
		FFC0E5C51F7AC00A0023B9D9 /* UIRefreshControl+AFNetworking.m in Sources */ = {isa = PBXBuildFile; fileRef = FFC0E5A41F7ABF4B0023B9D9 /* UIRefreshControl+AFNetworking.m */; };
		FFC486A719CA40B700F4758F /* logo_144.png in Resources */ = {isa = PBXBuildFile; fileRef = FFC486A619CA40B700F4758F /* logo_144.png */; };
		FFC486A919CA40DA00F4758F /* logo_72.png in Resources */ = {isa = PBXBuildFile; fileRef = FFC486A819CA40DA00F4758F /* logo_72.png */; };
		FFC486AC19CA410000F4758F /* logo_50.png in Resources */ = {isa = PBXBuildFile; fileRef = FFC486AA19CA410000F4758F /* logo_50.png */; };
		FFC486AD19CA410000F4758F /* logo_100.png in Resources */ = {isa = PBXBuildFile; fileRef = FFC486AB19CA410000F4758F /* logo_100.png */; };
		FFC486AF19CA413C00F4758F /* logo_180.png in Resources */ = {isa = PBXBuildFile; fileRef = FFC486AE19CA413C00F4758F /* logo_180.png */; };
		FFC486B219CA416D00F4758F /* logo_57.png in Resources */ = {isa = PBXBuildFile; fileRef = FFC486B019CA416D00F4758F /* logo_57.png */; };
		FFC486B319CA416D00F4758F /* logo_114.png in Resources */ = {isa = PBXBuildFile; fileRef = FFC486B119CA416D00F4758F /* logo_114.png */; };
		FFC486B519CA41AE00F4758F /* logo_87.png in Resources */ = {isa = PBXBuildFile; fileRef = FFC486B419CA41AE00F4758F /* logo_87.png */; };
		FFC518B91768E59F00542719 /* g_icn_offline.png in Resources */ = {isa = PBXBuildFile; fileRef = FFC518B81768E59F00542719 /* g_icn_offline.png */; };
		FFC5798E1FB67752004677F1 /* confetti.png in Resources */ = {isa = PBXBuildFile; fileRef = FFC579861FB67752004677F1 /* confetti.png */; };
		FFC5798F1FB67752004677F1 /* diamond.png in Resources */ = {isa = PBXBuildFile; fileRef = FFC579871FB67752004677F1 /* diamond.png */; };
		FFC579901FB67752004677F1 /* star.png in Resources */ = {isa = PBXBuildFile; fileRef = FFC579881FB67752004677F1 /* star.png */; };
		FFC579911FB67752004677F1 /* triangle.png in Resources */ = {isa = PBXBuildFile; fileRef = FFC579891FB67752004677F1 /* triangle.png */; };
		FFC579931FB67752004677F1 /* SAConfettiView.swift in Sources */ = {isa = PBXBuildFile; fileRef = FFC5798C1FB67752004677F1 /* SAConfettiView.swift */; };
		FFC5F30B16E2D2C2007AC72C /* story_share_appnet_active.png in Resources */ = {isa = PBXBuildFile; fileRef = FFC5F2FF16E2D2C2007AC72C /* story_share_appnet_active.png */; };
		FFC5F30C16E2D2C2007AC72C /* story_share_appnet_active@2x.png in Resources */ = {isa = PBXBuildFile; fileRef = FFC5F30016E2D2C2007AC72C /* story_share_appnet_active@2x.png */; };
		FFC5F30D16E2D2C2007AC72C /* story_share_appnet.png in Resources */ = {isa = PBXBuildFile; fileRef = FFC5F30116E2D2C2007AC72C /* story_share_appnet.png */; };
		FFC5F30E16E2D2C2007AC72C /* story_share_appnet@2x.png in Resources */ = {isa = PBXBuildFile; fileRef = FFC5F30216E2D2C2007AC72C /* story_share_appnet@2x.png */; };
		FFC5F30F16E2D2C2007AC72C /* story_share_facebook_active.png in Resources */ = {isa = PBXBuildFile; fileRef = FFC5F30316E2D2C2007AC72C /* story_share_facebook_active.png */; };
		FFC5F31016E2D2C2007AC72C /* story_share_facebook_active@2x.png in Resources */ = {isa = PBXBuildFile; fileRef = FFC5F30416E2D2C2007AC72C /* story_share_facebook_active@2x.png */; };
		FFC5F31116E2D2C2007AC72C /* story_share_facebook.png in Resources */ = {isa = PBXBuildFile; fileRef = FFC5F30516E2D2C2007AC72C /* story_share_facebook.png */; };
		FFC5F31216E2D2C2007AC72C /* story_share_facebook@2x.png in Resources */ = {isa = PBXBuildFile; fileRef = FFC5F30616E2D2C2007AC72C /* story_share_facebook@2x.png */; };
		FFC5F31316E2D2C2007AC72C /* story_share_twitter_active.png in Resources */ = {isa = PBXBuildFile; fileRef = FFC5F30716E2D2C2007AC72C /* story_share_twitter_active.png */; };
		FFC5F31416E2D2C2007AC72C /* story_share_twitter_active@2x.png in Resources */ = {isa = PBXBuildFile; fileRef = FFC5F30816E2D2C2007AC72C /* story_share_twitter_active@2x.png */; };
		FFC5F31516E2D2C2007AC72C /* story_share_twitter.png in Resources */ = {isa = PBXBuildFile; fileRef = FFC5F30916E2D2C2007AC72C /* story_share_twitter.png */; };
		FFC5F31616E2D2C2007AC72C /* story_share_twitter@2x.png in Resources */ = {isa = PBXBuildFile; fileRef = FFC5F30A16E2D2C2007AC72C /* story_share_twitter@2x.png */; };
		FFC5F32016E2F24B007AC72C /* white_spacer.png in Resources */ = {isa = PBXBuildFile; fileRef = FFC5F31F16E2F24B007AC72C /* white_spacer.png */; };
		FFCDD8F317F4BCB4000C6483 /* Default-568h@2x.png in Resources */ = {isa = PBXBuildFile; fileRef = FFCDD8ED17F4BCB4000C6483 /* Default-568h@2x.png */; };
		FFCDD8F417F4BCB4000C6483 /* Default-landscape.png in Resources */ = {isa = PBXBuildFile; fileRef = FFCDD8EE17F4BCB4000C6483 /* Default-landscape.png */; };
		FFCDD8F517F4BCB4000C6483 /* Default-landscape@2x.png in Resources */ = {isa = PBXBuildFile; fileRef = FFCDD8EF17F4BCB4000C6483 /* Default-landscape@2x.png */; };
		FFCDD8F617F4BCB4000C6483 /* Default-portrait.png in Resources */ = {isa = PBXBuildFile; fileRef = FFCDD8F017F4BCB4000C6483 /* Default-portrait.png */; };
		FFCDD8F717F4BCB4000C6483 /* Default-portrait@2x.png in Resources */ = {isa = PBXBuildFile; fileRef = FFCDD8F117F4BCB4000C6483 /* Default-portrait@2x.png */; };
		FFCDD8F817F4BCB4000C6483 /* Default.png in Resources */ = {isa = PBXBuildFile; fileRef = FFCDD8F217F4BCB4000C6483 /* Default.png */; };
		FFCDD8FA17F50C08000C6483 /* drag_icon.png in Resources */ = {isa = PBXBuildFile; fileRef = FFCDD8F917F50C08000C6483 /* drag_icon.png */; };
		FFCDD8FE17F6368F000C6483 /* MCSwipeTableViewCell.m in Sources */ = {isa = PBXBuildFile; fileRef = FFCDD8FD17F6368F000C6483 /* MCSwipeTableViewCell.m */; };
		FFCDD90117F65A71000C6483 /* NBSwipeableCell.m in Sources */ = {isa = PBXBuildFile; fileRef = FFCDD90017F65A71000C6483 /* NBSwipeableCell.m */; };
		FFD1D7311459B63500E46F89 /* BaseViewController.m in Sources */ = {isa = PBXBuildFile; fileRef = FFD1D7301459B63500E46F89 /* BaseViewController.m */; };
		FFD6604C1BACA45D006E4B8D /* THCircularProgressView.m in Sources */ = {isa = PBXBuildFile; fileRef = FFD6604B1BACA45D006E4B8D /* THCircularProgressView.m */; };
		FFD887F01445F1E800385399 /* AddSiteAutocompleteCell.m in Sources */ = {isa = PBXBuildFile; fileRef = FFD887EE1445F1E800385399 /* AddSiteAutocompleteCell.m */; };
		FFDCA0BB16E80877000D8E0C /* GCOAuth.m in Sources */ = {isa = PBXBuildFile; fileRef = FFDCA0B716E80877000D8E0C /* GCOAuth.m */; settings = {COMPILER_FLAGS = "-fno-objc-arc"; }; };
		FFDCA0BC16E80877000D8E0C /* NSData+Base64.m in Sources */ = {isa = PBXBuildFile; fileRef = FFDCA0B916E80877000D8E0C /* NSData+Base64.m */; settings = {COMPILER_FLAGS = "-fno-objc-arc"; }; };
		FFDCA0BF16E80944000D8E0C /* Social.framework in Frameworks */ = {isa = PBXBuildFile; fileRef = FFDCA0BE16E80944000D8E0C /* Social.framework */; settings = {ATTRIBUTES = (Weak, ); }; };
		FFDCA0C116E8094F000D8E0C /* Accounts.framework in Frameworks */ = {isa = PBXBuildFile; fileRef = FFDCA0C016E8094F000D8E0C /* Accounts.framework */; settings = {ATTRIBUTES = (Weak, ); }; };
		FFDCA0C316E80952000D8E0C /* AdSupport.framework in Frameworks */ = {isa = PBXBuildFile; fileRef = FFDCA0C216E80952000D8E0C /* AdSupport.framework */; };
		FFDD845C16E8871A000AA0A2 /* menu_icn_delete.png in Resources */ = {isa = PBXBuildFile; fileRef = FFDD845016E8871A000AA0A2 /* menu_icn_delete.png */; };
		FFDD845D16E8871A000AA0A2 /* menu_icn_delete@2x.png in Resources */ = {isa = PBXBuildFile; fileRef = FFDD845116E8871A000AA0A2 /* menu_icn_delete@2x.png */; };
		FFDD845E16E8871A000AA0A2 /* menu_icn_fetch_subscribers.png in Resources */ = {isa = PBXBuildFile; fileRef = FFDD845216E8871A000AA0A2 /* menu_icn_fetch_subscribers.png */; };
		FFDD845F16E8871A000AA0A2 /* menu_icn_fetch_subscribers@2x.png in Resources */ = {isa = PBXBuildFile; fileRef = FFDD845316E8871A000AA0A2 /* menu_icn_fetch_subscribers@2x.png */; };
		FFDD846016E8871A000AA0A2 /* menu_icn_fetch.png in Resources */ = {isa = PBXBuildFile; fileRef = FFDD845416E8871A000AA0A2 /* menu_icn_fetch.png */; };
		FFDD846116E8871A000AA0A2 /* menu_icn_fetch@2x.png in Resources */ = {isa = PBXBuildFile; fileRef = FFDD845516E8871A000AA0A2 /* menu_icn_fetch@2x.png */; };
		FFDD846216E8871A000AA0A2 /* menu_icn_followers.png in Resources */ = {isa = PBXBuildFile; fileRef = FFDD845616E8871A000AA0A2 /* menu_icn_followers.png */; };
		FFDD846316E8871A000AA0A2 /* menu_icn_followers@2x.png in Resources */ = {isa = PBXBuildFile; fileRef = FFDD845716E8871A000AA0A2 /* menu_icn_followers@2x.png */; };
		FFDD846416E8871A000AA0A2 /* menu_icn_move.png in Resources */ = {isa = PBXBuildFile; fileRef = FFDD845816E8871A000AA0A2 /* menu_icn_move.png */; };
		FFDD846516E8871A000AA0A2 /* menu_icn_move@2x.png in Resources */ = {isa = PBXBuildFile; fileRef = FFDD845916E8871A000AA0A2 /* menu_icn_move@2x.png */; };
		FFDD846616E8871A000AA0A2 /* menu_icn_train.png in Resources */ = {isa = PBXBuildFile; fileRef = FFDD845A16E8871A000AA0A2 /* menu_icn_train.png */; };
		FFDD846716E8871A000AA0A2 /* menu_icn_train@2x.png in Resources */ = {isa = PBXBuildFile; fileRef = FFDD845B16E8871A000AA0A2 /* menu_icn_train@2x.png */; };
		FFDD846A16E88722000AA0A2 /* clock.png in Resources */ = {isa = PBXBuildFile; fileRef = FFDD846816E88722000AA0A2 /* clock.png */; };
		FFDD846B16E88722000AA0A2 /* clock@2x.png in Resources */ = {isa = PBXBuildFile; fileRef = FFDD846916E88722000AA0A2 /* clock@2x.png */; };
		FFDD847816E887D3000AA0A2 /* g_icn_focus.png in Resources */ = {isa = PBXBuildFile; fileRef = FFDD846C16E887D3000AA0A2 /* g_icn_focus.png */; };
		FFDD847916E887D3000AA0A2 /* g_icn_focus@2x.png in Resources */ = {isa = PBXBuildFile; fileRef = FFDD846D16E887D3000AA0A2 /* g_icn_focus@2x.png */; };
		FFDD847A16E887D3000AA0A2 /* g_icn_folder_add.png in Resources */ = {isa = PBXBuildFile; fileRef = FFDD846E16E887D3000AA0A2 /* g_icn_folder_add.png */; };
		FFDD847B16E887D3000AA0A2 /* g_icn_folder_add@2x.png in Resources */ = {isa = PBXBuildFile; fileRef = FFDD846F16E887D3000AA0A2 /* g_icn_folder_add@2x.png */; };
		FFDD847C16E887D3000AA0A2 /* g_icn_folder_rss.png in Resources */ = {isa = PBXBuildFile; fileRef = FFDD847016E887D3000AA0A2 /* g_icn_folder_rss.png */; };
		FFDD847D16E887D3000AA0A2 /* g_icn_folder_rss@2x.png in Resources */ = {isa = PBXBuildFile; fileRef = FFDD847116E887D3000AA0A2 /* g_icn_folder_rss@2x.png */; };
		FFDD847E16E887D3000AA0A2 /* g_icn_folder.png in Resources */ = {isa = PBXBuildFile; fileRef = FFDD847216E887D3000AA0A2 /* g_icn_folder.png */; };
		FFDD847F16E887D3000AA0A2 /* g_icn_folder@2x.png in Resources */ = {isa = PBXBuildFile; fileRef = FFDD847316E887D3000AA0A2 /* g_icn_folder@2x.png */; };
		FFDD848016E887D3000AA0A2 /* g_icn_hidden.png in Resources */ = {isa = PBXBuildFile; fileRef = FFDD847416E887D3000AA0A2 /* g_icn_hidden.png */; };
		FFDD848116E887D3000AA0A2 /* g_icn_hidden@2x.png in Resources */ = {isa = PBXBuildFile; fileRef = FFDD847516E887D3000AA0A2 /* g_icn_hidden@2x.png */; };
		FFDD848216E887D3000AA0A2 /* g_icn_unread.png in Resources */ = {isa = PBXBuildFile; fileRef = FFDD847616E887D3000AA0A2 /* g_icn_unread.png */; };
		FFDD848316E887D3000AA0A2 /* g_icn_unread@2x.png in Resources */ = {isa = PBXBuildFile; fileRef = FFDD847716E887D3000AA0A2 /* g_icn_unread@2x.png */; };
		FFDD848616E8EB1E000AA0A2 /* share.png in Resources */ = {isa = PBXBuildFile; fileRef = FFDD848416E8EB1E000AA0A2 /* share.png */; };
		FFDD848716E8EB1E000AA0A2 /* share@2x.png in Resources */ = {isa = PBXBuildFile; fileRef = FFDD848516E8EB1E000AA0A2 /* share@2x.png */; };
		FFDD848A16E8EBF8000AA0A2 /* train.png in Resources */ = {isa = PBXBuildFile; fileRef = FFDD848816E8EBF8000AA0A2 /* train.png */; };
		FFDD848B16E8EBF8000AA0A2 /* train@2x.png in Resources */ = {isa = PBXBuildFile; fileRef = FFDD848916E8EBF8000AA0A2 /* train@2x.png */; };
		FFDD848E16E8ED75000AA0A2 /* menu_icn_share.png in Resources */ = {isa = PBXBuildFile; fileRef = FFDD848C16E8ED75000AA0A2 /* menu_icn_share.png */; };
		FFDD848F16E8ED75000AA0A2 /* menu_icn_share@2x.png in Resources */ = {isa = PBXBuildFile; fileRef = FFDD848D16E8ED75000AA0A2 /* menu_icn_share@2x.png */; };
		FFDE35CC161B8F870034BFDE /* FolderTitleView.m in Sources */ = {isa = PBXBuildFile; fileRef = FFDE35CB161B8F870034BFDE /* FolderTitleView.m */; };
		FFDE35D2161B9E600034BFDE /* disclosure_border.png in Resources */ = {isa = PBXBuildFile; fileRef = FFDE35D1161B9E600034BFDE /* disclosure_border.png */; };
		FFDE35DA161D12250034BFDE /* UnreadCountView.m in Sources */ = {isa = PBXBuildFile; fileRef = FFDE35D9161D12250034BFDE /* UnreadCountView.m */; };
		FFE5322F144C8AC300ACFDE0 /* Utilities.m in Sources */ = {isa = PBXBuildFile; fileRef = FFE5322E144C8AC300ACFDE0 /* Utilities.m */; };
		FFE816AB17E280BD008AF4B0 /* ftux_tree.png in Resources */ = {isa = PBXBuildFile; fileRef = FFE816AA17E280BD008AF4B0 /* ftux_tree.png */; };
		FFE816AD17E29D71008AF4B0 /* big_world_white.png in Resources */ = {isa = PBXBuildFile; fileRef = FFE816AC17E29D71008AF4B0 /* big_world_white.png */; };
		FFEA5AE819D33FB400ED87A0 /* LaunchScreen.xib in Resources */ = {isa = PBXBuildFile; fileRef = FFEA5AE719D33FB400ED87A0 /* LaunchScreen.xib */; };
		FFEA5AEA19D3407400ED87A0 /* launch_gradient.png in Resources */ = {isa = PBXBuildFile; fileRef = FFEA5AE919D3407400ED87A0 /* launch_gradient.png */; };
		FFEA5AEC19D340BC00ED87A0 /* logo_newsblur_512.png in Resources */ = {isa = PBXBuildFile; fileRef = FFEA5AEB19D340BC00ED87A0 /* logo_newsblur_512.png */; };
		FFECD019172B105800D45A62 /* UIActivitySafari.png in Resources */ = {isa = PBXBuildFile; fileRef = FFECD017172B105800D45A62 /* UIActivitySafari.png */; };
		FFECD01A172B105800D45A62 /* UIActivitySafari@2x.png in Resources */ = {isa = PBXBuildFile; fileRef = FFECD018172B105800D45A62 /* UIActivitySafari@2x.png */; };
		FFF1E4C817750BDD00BF59D3 /* Settings.bundle in Resources */ = {isa = PBXBuildFile; fileRef = FFF1E4C717750BDD00BF59D3 /* Settings.bundle */; };
		FFF1E4CB17750D2C00BF59D3 /* menu_icn_preferences.png in Resources */ = {isa = PBXBuildFile; fileRef = FFF1E4C917750D2C00BF59D3 /* menu_icn_preferences.png */; };
		FFF1E4CC17750D2C00BF59D3 /* menu_icn_preferences@2x.png in Resources */ = {isa = PBXBuildFile; fileRef = FFF1E4CA17750D2C00BF59D3 /* menu_icn_preferences@2x.png */; };
		FFF8B3AF1F847505001AB95E /* NBDashboardNavigationBar.m in Sources */ = {isa = PBXBuildFile; fileRef = FFF8B3AE1F847505001AB95E /* NBDashboardNavigationBar.m */; };
		FFFF683D19D628000081904A /* NBURLCache.m in Sources */ = {isa = PBXBuildFile; fileRef = FFFF683C19D628000081904A /* NBURLCache.m */; };
/* End PBXBuildFile section */

/* Begin PBXContainerItemProxy section */
		174939191C251BFE003D98AA /* PBXContainerItemProxy */ = {
			isa = PBXContainerItemProxy;
			containerPortal = 29B97313FDCFA39411CA2CEA /* Project object */;
			proxyType = 1;
			remoteGlobalIDString = 1749390F1C251BFE003D98AA;
			remoteInfo = "Share Extension";
		};
		177551DD238E228A00E27818 /* PBXContainerItemProxy */ = {
			isa = PBXContainerItemProxy;
			containerPortal = 29B97313FDCFA39411CA2CEA /* Project object */;
			proxyType = 1;
			remoteGlobalIDString = 177551D2238E228A00E27818;
			remoteInfo = widget;
		};
		FF8A949D1DE3BB77000A4C31 /* PBXContainerItemProxy */ = {
			isa = PBXContainerItemProxy;
			containerPortal = 29B97313FDCFA39411CA2CEA /* Project object */;
			proxyType = 1;
			remoteGlobalIDString = FF8A94961DE3BB77000A4C31;
			remoteInfo = "Story Notification Service Extension";
		};
/* End PBXContainerItemProxy section */

/* Begin PBXCopyFilesBuildPhase section */
		FF8A94A31DE3BB77000A4C31 /* Embed App Extensions */ = {
			isa = PBXCopyFilesBuildPhase;
			buildActionMask = 2147483647;
			dstPath = "";
			dstSubfolderSpec = 13;
			files = (
				FF8A949F1DE3BB77000A4C31 /* Story Notification Service Extension.appex in Embed App Extensions */,
			);
			name = "Embed App Extensions";
			runOnlyForDeploymentPostprocessing = 0;
		};
		FF8C49911BBC893B0010D894 /* Embed App Extensions */ = {
			isa = PBXCopyFilesBuildPhase;
			buildActionMask = 2147483647;
			dstPath = "";
			dstSubfolderSpec = 13;
			files = (
				177551DF238E228A00E27818 /* NewsBlur Latest.appex in Embed App Extensions */,
				1749391B1C251BFE003D98AA /* Share Extension.appex in Embed App Extensions */,
			);
			name = "Embed App Extensions";
			runOnlyForDeploymentPostprocessing = 0;
		};
/* End PBXCopyFilesBuildPhase section */

/* Begin PBXFileReference section */
		010EDEF81B2386B7003B79DE /* OnePasswordExtension.m */ = {isa = PBXFileReference; fileEncoding = 4; lastKnownFileType = sourcecode.c.objc; name = OnePasswordExtension.m; path = "Other Sources/OnePasswordExtension/OnePasswordExtension.m"; sourceTree = "<group>"; };
		010EDEF91B2386B7003B79DE /* OnePasswordExtension.h */ = {isa = PBXFileReference; fileEncoding = 4; lastKnownFileType = sourcecode.c.h; name = OnePasswordExtension.h; path = "Other Sources/OnePasswordExtension/OnePasswordExtension.h"; sourceTree = "<group>"; };
		010EDEFB1B238722003B79DE /* 1Password.xcassets */ = {isa = PBXFileReference; lastKnownFileType = folder.assetcatalog; name = 1Password.xcassets; path = "Other Sources/OnePasswordExtension/1Password.xcassets"; sourceTree = "<group>"; };
		17042DB82391D68A001BCD32 /* WidgetStory.swift */ = {isa = PBXFileReference; lastKnownFileType = sourcecode.swift; path = WidgetStory.swift; sourceTree = "<group>"; };
		17042DBA23922A4D001BCD32 /* WidgetLoader.swift */ = {isa = PBXFileReference; lastKnownFileType = sourcecode.swift; path = WidgetLoader.swift; sourceTree = "<group>"; };
		1715D0292166B3F900227731 /* PremiumManager.h */ = {isa = PBXFileReference; lastKnownFileType = sourcecode.c.h; path = PremiumManager.h; sourceTree = "<group>"; };
		1715D02A2166B3F900227731 /* PremiumManager.m */ = {isa = PBXFileReference; lastKnownFileType = sourcecode.c.objc; path = PremiumManager.m; sourceTree = "<group>"; };
		17362ADB23639B4E00A0FCCC /* OfflineFetchText.h */ = {isa = PBXFileReference; lastKnownFileType = sourcecode.c.h; name = OfflineFetchText.h; path = offline/OfflineFetchText.h; sourceTree = "<group>"; };
		17362ADC23639B4E00A0FCCC /* OfflineFetchText.m */ = {isa = PBXFileReference; lastKnownFileType = sourcecode.c.objc; name = OfflineFetchText.m; path = offline/OfflineFetchText.m; sourceTree = "<group>"; };
		1740C6841C10FD75005EA453 /* theme_color_dark.png */ = {isa = PBXFileReference; lastKnownFileType = image.png; path = theme_color_dark.png; sourceTree = "<group>"; };
		1740C6851C10FD75005EA453 /* theme_color_light.png */ = {isa = PBXFileReference; lastKnownFileType = image.png; path = theme_color_light.png; sourceTree = "<group>"; };
		1740C6861C10FD75005EA453 /* theme_color_medium.png */ = {isa = PBXFileReference; lastKnownFileType = image.png; path = theme_color_medium.png; sourceTree = "<group>"; };
		1740C6871C10FD75005EA453 /* theme_color_sepia.png */ = {isa = PBXFileReference; lastKnownFileType = image.png; path = theme_color_sepia.png; sourceTree = "<group>"; };
		1740C68C1C110665005EA453 /* theme_color_dark@2x.png */ = {isa = PBXFileReference; lastKnownFileType = image.png; path = "theme_color_dark@2x.png"; sourceTree = "<group>"; };
		1740C68D1C110665005EA453 /* theme_color_light@2x.png */ = {isa = PBXFileReference; lastKnownFileType = image.png; path = "theme_color_light@2x.png"; sourceTree = "<group>"; };
		1740C68E1C110665005EA453 /* theme_color_medium@2x.png */ = {isa = PBXFileReference; lastKnownFileType = image.png; path = "theme_color_medium@2x.png"; sourceTree = "<group>"; };
		1740C68F1C110665005EA453 /* theme_color_sepia@2x.png */ = {isa = PBXFileReference; lastKnownFileType = image.png; path = "theme_color_sepia@2x.png"; sourceTree = "<group>"; };
		1740C6941C1110BA005EA453 /* theme_color_dark-sel.png */ = {isa = PBXFileReference; lastKnownFileType = image.png; path = "theme_color_dark-sel.png"; sourceTree = "<group>"; };
		1740C6951C1110BA005EA453 /* theme_color_dark-sel@2x.png */ = {isa = PBXFileReference; lastKnownFileType = image.png; path = "theme_color_dark-sel@2x.png"; sourceTree = "<group>"; };
		1740C6961C1110BA005EA453 /* theme_color_light-sel.png */ = {isa = PBXFileReference; lastKnownFileType = image.png; path = "theme_color_light-sel.png"; sourceTree = "<group>"; };
		1740C6971C1110BA005EA453 /* theme_color_light-sel@2x.png */ = {isa = PBXFileReference; lastKnownFileType = image.png; path = "theme_color_light-sel@2x.png"; sourceTree = "<group>"; };
		1740C6981C1110BA005EA453 /* theme_color_medium-sel.png */ = {isa = PBXFileReference; lastKnownFileType = image.png; path = "theme_color_medium-sel.png"; sourceTree = "<group>"; };
		1740C6991C1110BA005EA453 /* theme_color_medium-sel@2x.png */ = {isa = PBXFileReference; lastKnownFileType = image.png; path = "theme_color_medium-sel@2x.png"; sourceTree = "<group>"; };
		1740C69A1C1110BA005EA453 /* theme_color_sepia-sel.png */ = {isa = PBXFileReference; lastKnownFileType = image.png; path = "theme_color_sepia-sel.png"; sourceTree = "<group>"; };
		1740C69B1C1110BA005EA453 /* theme_color_sepia-sel@2x.png */ = {isa = PBXFileReference; lastKnownFileType = image.png; path = "theme_color_sepia-sel@2x.png"; sourceTree = "<group>"; };
		17432C791C533DCC003F8FD6 /* FeedChooserViewController.xib */ = {isa = PBXFileReference; fileEncoding = 4; lastKnownFileType = file.xib; name = FeedChooserViewController.xib; path = Classes/FeedChooserViewController.xib; sourceTree = SOURCE_ROOT; };
		17432C7B1C533E89003F8FD6 /* MenuViewController.xib */ = {isa = PBXFileReference; fileEncoding = 4; lastKnownFileType = file.xib; name = MenuViewController.xib; path = Classes/MenuViewController.xib; sourceTree = SOURCE_ROOT; };
		17432C7D1C533FBC003F8FD6 /* MenuViewController.h */ = {isa = PBXFileReference; fileEncoding = 4; lastKnownFileType = sourcecode.c.h; path = MenuViewController.h; sourceTree = "<group>"; };
		17432C7E1C533FBC003F8FD6 /* MenuViewController.m */ = {isa = PBXFileReference; fileEncoding = 4; lastKnownFileType = sourcecode.c.objc; path = MenuViewController.m; sourceTree = "<group>"; };
		17432C811C53438D003F8FD6 /* FeedChooserViewController.h */ = {isa = PBXFileReference; fileEncoding = 4; lastKnownFileType = sourcecode.c.h; path = FeedChooserViewController.h; sourceTree = "<group>"; };
		17432C821C53438D003F8FD6 /* FeedChooserViewController.m */ = {isa = PBXFileReference; fileEncoding = 4; lastKnownFileType = sourcecode.c.objc; lineEnding = 0; path = FeedChooserViewController.m; sourceTree = "<group>"; xcLanguageSpecificationIdentifier = xcode.lang.objc; };
		17432C841C5343C0003F8FD6 /* FeedChooserTitleView.h */ = {isa = PBXFileReference; fileEncoding = 4; lastKnownFileType = sourcecode.c.h; path = FeedChooserTitleView.h; sourceTree = "<group>"; };
		17432C851C5343C0003F8FD6 /* FeedChooserTitleView.m */ = {isa = PBXFileReference; fileEncoding = 4; lastKnownFileType = sourcecode.c.objc; path = FeedChooserTitleView.m; sourceTree = "<group>"; };
		17432C871C534BC6003F8FD6 /* FeedChooserViewCell.h */ = {isa = PBXFileReference; fileEncoding = 4; lastKnownFileType = sourcecode.c.h; path = FeedChooserViewCell.h; sourceTree = "<group>"; };
		17432C881C534BC6003F8FD6 /* FeedChooserViewCell.m */ = {isa = PBXFileReference; fileEncoding = 4; lastKnownFileType = sourcecode.c.objc; path = FeedChooserViewCell.m; sourceTree = "<group>"; };
		1745FABA217E7FD400336F24 /* storyDetailViewLight.css */ = {isa = PBXFileReference; fileEncoding = 4; lastKnownFileType = text.css; name = storyDetailViewLight.css; path = static/storyDetailViewLight.css; sourceTree = SOURCE_ROOT; };
		174939101C251BFE003D98AA /* Share Extension.appex */ = {isa = PBXFileReference; explicitFileType = "wrapper.app-extension"; includeInIndex = 0; path = "Share Extension.appex"; sourceTree = BUILT_PRODUCTS_DIR; };
		174939121C251BFE003D98AA /* ShareViewController.h */ = {isa = PBXFileReference; lastKnownFileType = sourcecode.c.h; path = ShareViewController.h; sourceTree = "<group>"; };
		174939131C251BFE003D98AA /* ShareViewController.m */ = {isa = PBXFileReference; lastKnownFileType = sourcecode.c.objc; path = ShareViewController.m; sourceTree = "<group>"; };
		174939161C251BFE003D98AA /* Base */ = {isa = PBXFileReference; lastKnownFileType = file.storyboard; name = Base; path = Base.lproj/MainInterface.storyboard; sourceTree = "<group>"; };
		174939181C251BFE003D98AA /* Info.plist */ = {isa = PBXFileReference; lastKnownFileType = text.plist.xml; path = Info.plist; sourceTree = "<group>"; };
		174939211C251E43003D98AA /* Share Extension.entitlements */ = {isa = PBXFileReference; lastKnownFileType = text.xml; path = "Share Extension.entitlements"; sourceTree = "<group>"; };
		1750658C1C5730FB00072BF5 /* barbutton_selection_off.png */ = {isa = PBXFileReference; lastKnownFileType = image.png; path = barbutton_selection_off.png; sourceTree = "<group>"; };
		1750658D1C5730FB00072BF5 /* barbutton_selection_off@2x.png */ = {isa = PBXFileReference; lastKnownFileType = image.png; path = "barbutton_selection_off@2x.png"; sourceTree = "<group>"; };
		1750658E1C5730FB00072BF5 /* barbutton_selection_off@3x.png */ = {isa = PBXFileReference; lastKnownFileType = image.png; path = "barbutton_selection_off@3x.png"; sourceTree = "<group>"; };
		175696A41C596ABC004C128D /* menu_icn_all.png */ = {isa = PBXFileReference; lastKnownFileType = image.png; path = menu_icn_all.png; sourceTree = "<group>"; };
		175696A51C596ABC004C128D /* menu_icn_all@2x.png */ = {isa = PBXFileReference; lastKnownFileType = image.png; path = "menu_icn_all@2x.png"; sourceTree = "<group>"; };
		175FAC4A23AB34EB002AC38C /* menu_icn_widget.png */ = {isa = PBXFileReference; lastKnownFileType = image.png; path = menu_icn_widget.png; sourceTree = "<group>"; };
		175FAC4B23AB34EB002AC38C /* menu_icn_widget@2x.png */ = {isa = PBXFileReference; lastKnownFileType = image.png; path = "menu_icn_widget@2x.png"; sourceTree = "<group>"; };
		1761295C1C630AEB00702FE4 /* mute_feed_off.png */ = {isa = PBXFileReference; lastKnownFileType = image.png; path = mute_feed_off.png; sourceTree = "<group>"; };
		1761295D1C630AEB00702FE4 /* mute_feed_off@2x.png */ = {isa = PBXFileReference; lastKnownFileType = image.png; path = "mute_feed_off@2x.png"; sourceTree = "<group>"; };
		1761295E1C630AEB00702FE4 /* mute_feed_on.png */ = {isa = PBXFileReference; lastKnownFileType = image.png; path = mute_feed_on.png; sourceTree = "<group>"; };
		1761295F1C630AEB00702FE4 /* mute_feed_on@2x.png */ = {isa = PBXFileReference; lastKnownFileType = image.png; path = "mute_feed_on@2x.png"; sourceTree = "<group>"; };
		1763E2A023B1BCC900BA080C /* WidgetFeed.swift */ = {isa = PBXFileReference; lastKnownFileType = sourcecode.swift; path = WidgetFeed.swift; sourceTree = "<group>"; };
		1763E2A223B1CEB600BA080C /* WidgetBarView.swift */ = {isa = PBXFileReference; lastKnownFileType = sourcecode.swift; path = WidgetBarView.swift; sourceTree = "<group>"; };
		17731A9C23DFAD3D00759A7D /* ImportExportPreferences.swift */ = {isa = PBXFileReference; lastKnownFileType = sourcecode.swift; path = ImportExportPreferences.swift; sourceTree = "<group>"; };
		177551D3238E228A00E27818 /* NewsBlur Latest.appex */ = {isa = PBXFileReference; explicitFileType = "wrapper.app-extension"; includeInIndex = 0; path = "NewsBlur Latest.appex"; sourceTree = BUILT_PRODUCTS_DIR; };
		177551D4238E228A00E27818 /* NotificationCenter.framework */ = {isa = PBXFileReference; lastKnownFileType = wrapper.framework; name = NotificationCenter.framework; path = System/Library/Frameworks/NotificationCenter.framework; sourceTree = SDKROOT; };
		177551DA238E228A00E27818 /* Base */ = {isa = PBXFileReference; lastKnownFileType = file.storyboard; name = Base; path = Base.lproj/MainInterface.storyboard; sourceTree = "<group>"; };
		177551DC238E228A00E27818 /* Info.plist */ = {isa = PBXFileReference; lastKnownFileType = text.plist.xml; path = Info.plist; sourceTree = "<group>"; };
		177551E3238E26BF00E27818 /* Widget Extension.entitlements */ = {isa = PBXFileReference; lastKnownFileType = text.plist.entitlements; path = "Widget Extension.entitlements"; sourceTree = "<group>"; };
		17876B9A1C9911D40055DD15 /* g_icn_folder_rss_sm.png */ = {isa = PBXFileReference; lastKnownFileType = image.png; path = g_icn_folder_rss_sm.png; sourceTree = "<group>"; };
		17876B9B1C9911D40055DD15 /* g_icn_folder_rss_sm@2x.png */ = {isa = PBXFileReference; lastKnownFileType = image.png; path = "g_icn_folder_rss_sm@2x.png"; sourceTree = "<group>"; };
		17876B9C1C9911D40055DD15 /* g_icn_folder_sm.png */ = {isa = PBXFileReference; lastKnownFileType = image.png; path = g_icn_folder_sm.png; sourceTree = "<group>"; };
		17876B9D1C9911D40055DD15 /* g_icn_folder_sm@2x.png */ = {isa = PBXFileReference; lastKnownFileType = image.png; path = "g_icn_folder_sm@2x.png"; sourceTree = "<group>"; };
		17876BA21C99137B0055DD15 /* accessory_disclosure.png */ = {isa = PBXFileReference; lastKnownFileType = image.png; path = accessory_disclosure.png; sourceTree = "<group>"; };
		17876BA31C99137B0055DD15 /* accessory_disclosure@2x.png */ = {isa = PBXFileReference; lastKnownFileType = image.png; path = "accessory_disclosure@2x.png"; sourceTree = "<group>"; };
		179DD9CC23DFD20E007BFD21 /* BridgingHeader.h */ = {isa = PBXFileReference; lastKnownFileType = sourcecode.c.h; name = BridgingHeader.h; path = "Other Sources/BridgingHeader.h"; sourceTree = "<group>"; };
		179DD9CE23DFDD51007BFD21 /* CloudKit.framework */ = {isa = PBXFileReference; lastKnownFileType = wrapper.framework; name = CloudKit.framework; path = System/Library/Frameworks/CloudKit.framework; sourceTree = SDKROOT; };
		17AACFD722279A3900DE6EA4 /* autoscroll_resume@2x.png */ = {isa = PBXFileReference; lastKnownFileType = image.png; path = "autoscroll_resume@2x.png"; sourceTree = "<group>"; };
		17AACFD822279A3900DE6EA4 /* autoscroll_off.png */ = {isa = PBXFileReference; lastKnownFileType = image.png; path = autoscroll_off.png; sourceTree = "<group>"; };
		17AACFD922279A3A00DE6EA4 /* autoscroll_slower.png */ = {isa = PBXFileReference; lastKnownFileType = image.png; path = autoscroll_slower.png; sourceTree = "<group>"; };
		17AACFDA22279A3A00DE6EA4 /* autoscroll_pause@2x.png */ = {isa = PBXFileReference; lastKnownFileType = image.png; path = "autoscroll_pause@2x.png"; sourceTree = "<group>"; };
		17AACFDB22279A3A00DE6EA4 /* autoscroll_faster@2x.png */ = {isa = PBXFileReference; lastKnownFileType = image.png; path = "autoscroll_faster@2x.png"; sourceTree = "<group>"; };
		17AACFDC22279A3B00DE6EA4 /* autoscroll_faster.png */ = {isa = PBXFileReference; lastKnownFileType = image.png; path = autoscroll_faster.png; sourceTree = "<group>"; };
		17AACFDD22279A3B00DE6EA4 /* autoscroll_pause.png */ = {isa = PBXFileReference; lastKnownFileType = image.png; path = autoscroll_pause.png; sourceTree = "<group>"; };
		17AACFDE22279A3B00DE6EA4 /* autoscroll_off@2x.png */ = {isa = PBXFileReference; lastKnownFileType = image.png; path = "autoscroll_off@2x.png"; sourceTree = "<group>"; };
		17AACFDF22279A3C00DE6EA4 /* autoscroll_slower@2x.png */ = {isa = PBXFileReference; lastKnownFileType = image.png; path = "autoscroll_slower@2x.png"; sourceTree = "<group>"; };
		17AACFE022279A3C00DE6EA4 /* autoscroll_resume.png */ = {isa = PBXFileReference; lastKnownFileType = image.png; path = autoscroll_resume.png; sourceTree = "<group>"; };
		17B14BDA23E24B4D00CF8D2C /* menu_icn_statistics.png */ = {isa = PBXFileReference; lastKnownFileType = image.png; path = menu_icn_statistics.png; sourceTree = "<group>"; };
		17B14BDB23E24B4E00CF8D2C /* menu_icn_statistics@2x.png */ = {isa = PBXFileReference; lastKnownFileType = image.png; path = "menu_icn_statistics@2x.png"; sourceTree = "<group>"; };
		17B96BE624304F72009A8EED /* Story Notification Service Extension.entitlements */ = {isa = PBXFileReference; lastKnownFileType = text.plist.entitlements; path = "Story Notification Service Extension.entitlements"; sourceTree = "<group>"; };
		17BD3BA42271102500F615EC /* Intents.framework */ = {isa = PBXFileReference; lastKnownFileType = wrapper.framework; name = Intents.framework; path = System/Library/Frameworks/Intents.framework; sourceTree = SDKROOT; };
		17BD3BA62271122800F615EC /* CoreSpotlight.framework */ = {isa = PBXFileReference; lastKnownFileType = wrapper.framework; name = CoreSpotlight.framework; path = System/Library/Frameworks/CoreSpotlight.framework; sourceTree = SDKROOT; };
		17BD3BA82271125400F615EC /* CoreServices.framework */ = {isa = PBXFileReference; lastKnownFileType = wrapper.framework; name = CoreServices.framework; path = System/Library/Frameworks/CoreServices.framework; sourceTree = SDKROOT; };
		17BE5A6C1C5DDA8C0075F92C /* barbutton_sort_asc.png */ = {isa = PBXFileReference; lastKnownFileType = image.png; path = barbutton_sort_asc.png; sourceTree = "<group>"; };
		17BE5A6D1C5DDA8C0075F92C /* barbutton_sort_asc@2x.png */ = {isa = PBXFileReference; lastKnownFileType = image.png; path = "barbutton_sort_asc@2x.png"; sourceTree = "<group>"; };
		17BE5A6E1C5DDA8C0075F92C /* barbutton_sort_asc@3x.png */ = {isa = PBXFileReference; lastKnownFileType = image.png; path = "barbutton_sort_asc@3x.png"; sourceTree = "<group>"; };
		17BE5A6F1C5DDA8C0075F92C /* barbutton_sort_desc.png */ = {isa = PBXFileReference; lastKnownFileType = image.png; path = barbutton_sort_desc.png; sourceTree = "<group>"; };
		17BE5A701C5DDA8C0075F92C /* barbutton_sort_desc@2x.png */ = {isa = PBXFileReference; lastKnownFileType = image.png; path = "barbutton_sort_desc@2x.png"; sourceTree = "<group>"; };
		17BE5A711C5DDA8C0075F92C /* barbutton_sort_desc@3x.png */ = {isa = PBXFileReference; lastKnownFileType = image.png; path = "barbutton_sort_desc@3x.png"; sourceTree = "<group>"; };
		17C074941C14C46B00CFCDB7 /* ThemeManager.h */ = {isa = PBXFileReference; fileEncoding = 4; lastKnownFileType = sourcecode.c.h; path = ThemeManager.h; sourceTree = "<group>"; };
		17C074951C14C46B00CFCDB7 /* ThemeManager.m */ = {isa = PBXFileReference; fileEncoding = 4; lastKnownFileType = sourcecode.c.objc; path = ThemeManager.m; sourceTree = "<group>"; };
		17C495491C129863004805A7 /* UISearchBar+Field.h */ = {isa = PBXFileReference; fileEncoding = 4; lastKnownFileType = sourcecode.c.h; name = "UISearchBar+Field.h"; path = "Other Sources/UISearchBar+Field.h"; sourceTree = "<group>"; };
		17C4954A1C129863004805A7 /* UISearchBar+Field.m */ = {isa = PBXFileReference; fileEncoding = 4; lastKnownFileType = sourcecode.c.objc; name = "UISearchBar+Field.m"; path = "Other Sources/UISearchBar+Field.m"; sourceTree = "<group>"; };
		17C4954E1C14049A004805A7 /* logo_newsblur_blur-dark.png */ = {isa = PBXFileReference; lastKnownFileType = image.png; path = "logo_newsblur_blur-dark.png"; sourceTree = "<group>"; };
		17C5BA611CA39AA100F5961C /* unread_blue.png */ = {isa = PBXFileReference; lastKnownFileType = image.png; path = unread_blue.png; sourceTree = "<group>"; };
		17C5BA621CA39AA100F5961C /* unread_blue@2x.png */ = {isa = PBXFileReference; lastKnownFileType = image.png; path = "unread_blue@2x.png"; sourceTree = "<group>"; };
		17C5BA651CA39EA400F5961C /* unread_green_icn.png */ = {isa = PBXFileReference; lastKnownFileType = image.png; path = unread_green_icn.png; sourceTree = "<group>"; };
		17C5BA661CA39EA400F5961C /* unread_green_icn@2x.png */ = {isa = PBXFileReference; lastKnownFileType = image.png; path = "unread_green_icn@2x.png"; sourceTree = "<group>"; };
		17C5BA671CA39EA400F5961C /* unread_green_icn@3x.png */ = {isa = PBXFileReference; lastKnownFileType = image.png; path = "unread_green_icn@3x.png"; sourceTree = "<group>"; };
		17C5BA681CA39EA400F5961C /* unread_yellow_icn.png */ = {isa = PBXFileReference; lastKnownFileType = image.png; path = unread_yellow_icn.png; sourceTree = "<group>"; };
		17C5BA691CA39EA400F5961C /* unread_yellow_icn@2x.png */ = {isa = PBXFileReference; lastKnownFileType = image.png; path = "unread_yellow_icn@2x.png"; sourceTree = "<group>"; };
		17C5BA6A1CA39EA400F5961C /* unread_yellow_icn@3x.png */ = {isa = PBXFileReference; lastKnownFileType = image.png; path = "unread_yellow_icn@3x.png"; sourceTree = "<group>"; };
		17C5BA711CA39EE400F5961C /* unread_blue_icn.png */ = {isa = PBXFileReference; lastKnownFileType = image.png; path = unread_blue_icn.png; sourceTree = "<group>"; };
		17C5BA721CA39EE400F5961C /* unread_blue_icn@2x.png */ = {isa = PBXFileReference; lastKnownFileType = image.png; path = "unread_blue_icn@2x.png"; sourceTree = "<group>"; };
		17C67D982138B2CF0027CCAE /* traverse_previous_off_vert@2x.png */ = {isa = PBXFileReference; lastKnownFileType = image.png; path = "traverse_previous_off_vert@2x.png"; sourceTree = "<group>"; };
		17C67D992138B2D00027CCAE /* traverse_previous_vert@2x.png */ = {isa = PBXFileReference; lastKnownFileType = image.png; path = "traverse_previous_vert@2x.png"; sourceTree = "<group>"; };
		17C67D9A2138B2D00027CCAE /* traverse_next_vert@2x.png */ = {isa = PBXFileReference; lastKnownFileType = image.png; path = "traverse_next_vert@2x.png"; sourceTree = "<group>"; };
		17C67D9B2138B2D10027CCAE /* traverse_previous_vert.png */ = {isa = PBXFileReference; lastKnownFileType = image.png; path = traverse_previous_vert.png; sourceTree = "<group>"; };
		17C67D9C2138B2D10027CCAE /* traverse_previous_off_vert.png */ = {isa = PBXFileReference; lastKnownFileType = image.png; path = traverse_previous_off_vert.png; sourceTree = "<group>"; };
		17C67D9D2138B2D10027CCAE /* traverse_next_vert.png */ = {isa = PBXFileReference; lastKnownFileType = image.png; path = traverse_next_vert.png; sourceTree = "<group>"; };
		17CBD3BB1BF66B07003FCCAE /* MarkReadMenuViewController.xib */ = {isa = PBXFileReference; fileEncoding = 4; lastKnownFileType = file.xib; path = MarkReadMenuViewController.xib; sourceTree = "<group>"; };
		17CBD3BD1BF66B6C003FCCAE /* MarkReadMenuViewController.h */ = {isa = PBXFileReference; fileEncoding = 4; lastKnownFileType = sourcecode.c.h; path = MarkReadMenuViewController.h; sourceTree = "<group>"; };
		17CBD3BE1BF66B6C003FCCAE /* MarkReadMenuViewController.m */ = {isa = PBXFileReference; fileEncoding = 4; lastKnownFileType = sourcecode.c.objc; path = MarkReadMenuViewController.m; sourceTree = "<group>"; };
		17CBD3C01BF6ED2C003FCCAE /* menu_icn_markread.png */ = {isa = PBXFileReference; lastKnownFileType = image.png; path = menu_icn_markread.png; sourceTree = "<group>"; };
		17CBD3C11BF6ED2C003FCCAE /* menu_icn_markread@2x.png */ = {isa = PBXFileReference; lastKnownFileType = image.png; path = "menu_icn_markread@2x.png"; sourceTree = "<group>"; };
		17CE3F0523AC529B003152EF /* WidgetErrorTableViewCell.xib */ = {isa = PBXFileReference; lastKnownFileType = file.xib; path = WidgetErrorTableViewCell.xib; sourceTree = "<group>"; };
		17CE3F0623AC529E003152EF /* WidgetErrorTableViewCell.swift */ = {isa = PBXFileReference; lastKnownFileType = sourcecode.swift; path = WidgetErrorTableViewCell.swift; sourceTree = "<group>"; };
		17CF7DD31C5C6AE40067BC5B /* WebKit.framework */ = {isa = PBXFileReference; lastKnownFileType = wrapper.framework; name = WebKit.framework; path = System/Library/Frameworks/WebKit.framework; sourceTree = SDKROOT; };
		17E265DD1C0D17340060655F /* storyDetailViewDark.css */ = {isa = PBXFileReference; fileEncoding = 4; lastKnownFileType = text.css; name = storyDetailViewDark.css; path = static/storyDetailViewDark.css; sourceTree = SOURCE_ROOT; };
		17E57D551C0E592600EB3D4B /* storyDetailViewMedium.css */ = {isa = PBXFileReference; fileEncoding = 4; lastKnownFileType = text.css; name = storyDetailViewMedium.css; path = static/storyDetailViewMedium.css; sourceTree = SOURCE_ROOT; };
		17E57D561C0E592600EB3D4B /* storyDetailViewSepia.css */ = {isa = PBXFileReference; fileEncoding = 4; lastKnownFileType = text.css; name = storyDetailViewSepia.css; path = static/storyDetailViewSepia.css; sourceTree = SOURCE_ROOT; };
		17E635971C5431F50075338E /* menu_icn_mute.png */ = {isa = PBXFileReference; lastKnownFileType = image.png; path = menu_icn_mute.png; sourceTree = "<group>"; };
		17E635981C5431F50075338E /* menu_icn_mute@2x.png */ = {isa = PBXFileReference; lastKnownFileType = image.png; path = "menu_icn_mute@2x.png"; sourceTree = "<group>"; };
		17E635991C5431F50075338E /* menu_icn_organize.png */ = {isa = PBXFileReference; lastKnownFileType = image.png; path = menu_icn_organize.png; sourceTree = "<group>"; };
		17E635A11C5432220075338E /* barbutton_selection.png */ = {isa = PBXFileReference; lastKnownFileType = image.png; path = barbutton_selection.png; sourceTree = "<group>"; };
		17E635A21C5432220075338E /* barbutton_selection@2x.png */ = {isa = PBXFileReference; lastKnownFileType = image.png; path = "barbutton_selection@2x.png"; sourceTree = "<group>"; };
		17E635A31C5432220075338E /* barbutton_selection@3x.png */ = {isa = PBXFileReference; lastKnownFileType = image.png; path = "barbutton_selection@3x.png"; sourceTree = "<group>"; };
		17E635AD1C548C580075338E /* FeedChooserItem.h */ = {isa = PBXFileReference; fileEncoding = 4; lastKnownFileType = sourcecode.c.h; path = FeedChooserItem.h; sourceTree = "<group>"; };
		17E635AE1C548C580075338E /* FeedChooserItem.m */ = {isa = PBXFileReference; fileEncoding = 4; lastKnownFileType = sourcecode.c.objc; path = FeedChooserItem.m; sourceTree = "<group>"; };
		17E86ED3238E444B00863EC8 /* WidgetTableViewCell.xib */ = {isa = PBXFileReference; fileEncoding = 4; lastKnownFileType = file.xib; path = WidgetTableViewCell.xib; sourceTree = "<group>"; };
		17E86ED4238E444B00863EC8 /* WidgetTableViewCell.swift */ = {isa = PBXFileReference; fileEncoding = 4; lastKnownFileType = sourcecode.swift; path = WidgetTableViewCell.swift; sourceTree = "<group>"; };
		17EB505A1BE4411E0021358B /* choose_font.png */ = {isa = PBXFileReference; lastKnownFileType = image.png; path = choose_font.png; sourceTree = "<group>"; };
		17EB505B1BE4411E0021358B /* choose_font@2x.png */ = {isa = PBXFileReference; lastKnownFileType = image.png; path = "choose_font@2x.png"; sourceTree = "<group>"; };
		17EB505E1BE46A900021358B /* FontListViewController.h */ = {isa = PBXFileReference; fileEncoding = 4; lastKnownFileType = sourcecode.c.h; path = FontListViewController.h; sourceTree = "<group>"; };
		17EB505F1BE46A900021358B /* FontListViewController.m */ = {isa = PBXFileReference; fileEncoding = 4; lastKnownFileType = sourcecode.c.objc; path = FontListViewController.m; sourceTree = "<group>"; };
		17EB50611BE46BB00021358B /* FontListViewController.xib */ = {isa = PBXFileReference; fileEncoding = 4; lastKnownFileType = file.xib; name = FontListViewController.xib; path = Classes/FontListViewController.xib; sourceTree = SOURCE_ROOT; };
		17F156701BDABBF60092EBFD /* safari_shadow@2x.png */ = {isa = PBXFileReference; lastKnownFileType = image.png; path = "safari_shadow@2x.png"; sourceTree = "<group>"; };
		17F363EF238E417300D5379D /* WidgetExtensionViewController.swift */ = {isa = PBXFileReference; fileEncoding = 4; lastKnownFileType = sourcecode.swift; path = WidgetExtensionViewController.swift; sourceTree = "<group>"; };
		17FB51D823AC81C500F5D5BF /* en */ = {isa = PBXFileReference; lastKnownFileType = text.plist.strings; name = en; path = en.lproj/InfoPlist.strings; sourceTree = "<group>"; };
		1D30AB110D05D00D00671497 /* Foundation.framework */ = {isa = PBXFileReference; lastKnownFileType = wrapper.framework; name = Foundation.framework; path = System/Library/Frameworks/Foundation.framework; sourceTree = SDKROOT; };
		1D3623240D0F684500981E51 /* NewsBlurAppDelegate.h */ = {isa = PBXFileReference; fileEncoding = 4; lastKnownFileType = sourcecode.c.h; lineEnding = 0; path = NewsBlurAppDelegate.h; sourceTree = "<group>"; xcLanguageSpecificationIdentifier = xcode.lang.objcpp; };
		1D3623250D0F684500981E51 /* NewsBlurAppDelegate.m */ = {isa = PBXFileReference; fileEncoding = 4; lastKnownFileType = sourcecode.c.objc; lineEnding = 0; path = NewsBlurAppDelegate.m; sourceTree = "<group>"; xcLanguageSpecificationIdentifier = xcode.lang.objc; };
		1D6058910D05DD3D006BFB54 /* NewsBlur.app */ = {isa = PBXFileReference; explicitFileType = wrapper.application; includeInIndex = 0; path = NewsBlur.app; sourceTree = BUILT_PRODUCTS_DIR; };
		1DF5F4DF0D08C38300B7A737 /* UIKit.framework */ = {isa = PBXFileReference; lastKnownFileType = wrapper.framework; name = UIKit.framework; path = System/Library/Frameworks/UIKit.framework; sourceTree = SDKROOT; };
		288765A40DF7441C002DB57D /* CoreGraphics.framework */ = {isa = PBXFileReference; lastKnownFileType = wrapper.framework; name = CoreGraphics.framework; path = System/Library/Frameworks/CoreGraphics.framework; sourceTree = SDKROOT; };
		28D7ACF60DDB3853001CB0EB /* NewsBlurViewController.h */ = {isa = PBXFileReference; fileEncoding = 4; lastKnownFileType = sourcecode.c.h; path = NewsBlurViewController.h; sourceTree = "<group>"; };
		28D7ACF70DDB3853001CB0EB /* NewsBlurViewController.m */ = {isa = PBXFileReference; fileEncoding = 4; indentWidth = 4; lastKnownFileType = sourcecode.c.objc; lineEnding = 0; path = NewsBlurViewController.m; sourceTree = "<group>"; tabWidth = 4; usesTabs = 0; wrapsLines = 1; xcLanguageSpecificationIdentifier = xcode.lang.objc; };
		43081E2115AFE84200B24D7A /* ShareViewController.xib */ = {isa = PBXFileReference; fileEncoding = 4; lastKnownFileType = file.xib; path = ShareViewController.xib; sourceTree = "<group>"; };
		430C4BBF15D7208600B9F63B /* facebook.png */ = {isa = PBXFileReference; lastKnownFileType = image.png; path = facebook.png; sourceTree = "<group>"; };
		430C4BC115D7214E00B9F63B /* twitter.png */ = {isa = PBXFileReference; lastKnownFileType = image.png; path = twitter.png; sourceTree = "<group>"; };
		430C4BC315D7271200B9F63B /* google.png */ = {isa = PBXFileReference; lastKnownFileType = image.png; path = google.png; sourceTree = "<group>"; };
		431B856515A0C45100DCE497 /* FriendsListViewController.h */ = {isa = PBXFileReference; fileEncoding = 4; lastKnownFileType = sourcecode.c.h; path = FriendsListViewController.h; sourceTree = "<group>"; };
		431B856615A0C45100DCE497 /* FriendsListViewController.m */ = {isa = PBXFileReference; fileEncoding = 4; lastKnownFileType = sourcecode.c.objc; lineEnding = 0; path = FriendsListViewController.m; sourceTree = "<group>"; xcLanguageSpecificationIdentifier = xcode.lang.objc; };
		431B856B15A0D91E00DCE497 /* UserProfileViewController.h */ = {isa = PBXFileReference; fileEncoding = 4; lastKnownFileType = sourcecode.c.h; lineEnding = 0; path = UserProfileViewController.h; sourceTree = "<group>"; xcLanguageSpecificationIdentifier = xcode.lang.objcpp; };
		431B856C15A0D91E00DCE497 /* UserProfileViewController.m */ = {isa = PBXFileReference; fileEncoding = 4; lastKnownFileType = sourcecode.c.objc; lineEnding = 0; path = UserProfileViewController.m; sourceTree = "<group>"; xcLanguageSpecificationIdentifier = xcode.lang.objc; };
		431B857F15A23C6B00DCE497 /* ProfileBadge.h */ = {isa = PBXFileReference; fileEncoding = 4; lastKnownFileType = sourcecode.c.h; lineEnding = 0; path = ProfileBadge.h; sourceTree = "<group>"; xcLanguageSpecificationIdentifier = xcode.lang.objcpp; };
		431B858015A23C6B00DCE497 /* ProfileBadge.m */ = {isa = PBXFileReference; fileEncoding = 4; lastKnownFileType = sourcecode.c.objc; lineEnding = 0; path = ProfileBadge.m; sourceTree = "<group>"; xcLanguageSpecificationIdentifier = xcode.lang.objc; };
		432EBD0C15D1A2B00000729D /* fountain_pen_on.png */ = {isa = PBXFileReference; lastKnownFileType = image.png; path = fountain_pen_on.png; sourceTree = "<group>"; };
		432EBD0D15D1A2B00000729D /* fountain_pen_on@2x.png */ = {isa = PBXFileReference; lastKnownFileType = image.png; path = "fountain_pen_on@2x.png"; sourceTree = "<group>"; };
		432EBD1415D1A7800000729D /* user_on.png */ = {isa = PBXFileReference; lastKnownFileType = image.png; path = user_on.png; sourceTree = "<group>"; };
		432EBD1515D1A7800000729D /* user_on@2x.png */ = {isa = PBXFileReference; lastKnownFileType = image.png; path = "user_on@2x.png"; sourceTree = "<group>"; };
		432EBD2115D1D4070000729D /* AddSiteTableCell.h */ = {isa = PBXFileReference; fileEncoding = 4; lastKnownFileType = sourcecode.c.h; path = AddSiteTableCell.h; sourceTree = "<group>"; };
		432EBD2215D1D4070000729D /* AddSiteTableCell.m */ = {isa = PBXFileReference; fileEncoding = 4; lastKnownFileType = sourcecode.c.objc; path = AddSiteTableCell.m; sourceTree = "<group>"; };
		433323B6158901A40025064D /* fountain_pen.png */ = {isa = PBXFileReference; lastKnownFileType = image.png; path = fountain_pen.png; sourceTree = "<group>"; };
		433323B7158901A40025064D /* fountain_pen@2x.png */ = {isa = PBXFileReference; lastKnownFileType = image.png; path = "fountain_pen@2x.png"; sourceTree = "<group>"; };
		433323BA158901C10025064D /* login_background.png */ = {isa = PBXFileReference; lastKnownFileType = image.png; path = login_background.png; sourceTree = "<group>"; };
		433323BC1589022C0025064D /* user.png */ = {isa = PBXFileReference; lastKnownFileType = image.png; path = user.png; sourceTree = "<group>"; };
		433323BD1589022C0025064D /* user@2x.png */ = {isa = PBXFileReference; lastKnownFileType = image.png; path = "user@2x.png"; sourceTree = "<group>"; };
		433323C015895E280025064D /* orange_button.png */ = {isa = PBXFileReference; lastKnownFileType = image.png; path = orange_button.png; sourceTree = "<group>"; };
		433323C4158963BB0025064D /* orange_button@2x.png */ = {isa = PBXFileReference; lastKnownFileType = image.png; path = "orange_button@2x.png"; sourceTree = "<group>"; };
		433323CA158968ED0025064D /* FirstTimeUserViewController.h */ = {isa = PBXFileReference; fileEncoding = 4; lastKnownFileType = sourcecode.c.h; path = FirstTimeUserViewController.h; sourceTree = "<group>"; };
		433323CB158968ED0025064D /* FirstTimeUserViewController.m */ = {isa = PBXFileReference; fileEncoding = 4; lastKnownFileType = sourcecode.c.objc; path = FirstTimeUserViewController.m; sourceTree = "<group>"; };
		433323CC158968ED0025064D /* FirstTimeUserViewController.xib */ = {isa = PBXFileReference; fileEncoding = 4; lastKnownFileType = file.xib; path = FirstTimeUserViewController.xib; sourceTree = "<group>"; };
		436ACA8B15BF1088004E01CC /* NBContainerViewController.h */ = {isa = PBXFileReference; fileEncoding = 4; lastKnownFileType = sourcecode.c.h; path = NBContainerViewController.h; sourceTree = "<group>"; };
		436ACA8C15BF1088004E01CC /* NBContainerViewController.m */ = {isa = PBXFileReference; fileEncoding = 4; lastKnownFileType = sourcecode.c.objc; path = NBContainerViewController.m; sourceTree = "<group>"; };
		43763ACE158F90B100B3DBE2 /* FontSettingsViewController.h */ = {isa = PBXFileReference; fileEncoding = 4; lastKnownFileType = sourcecode.c.h; path = FontSettingsViewController.h; sourceTree = "<group>"; };
		43763ACF158F90B100B3DBE2 /* FontSettingsViewController.m */ = {isa = PBXFileReference; fileEncoding = 4; lastKnownFileType = sourcecode.c.objc; path = FontSettingsViewController.m; sourceTree = "<group>"; };
		43763AD0158F90B100B3DBE2 /* FontSettingsViewController.xib */ = {isa = PBXFileReference; fileEncoding = 4; lastKnownFileType = file.xib; name = FontSettingsViewController.xib; path = ../Classes/FontSettingsViewController.xib; sourceTree = "<group>"; };
		437AA8C7159394E2005463F5 /* ShareViewController.h */ = {isa = PBXFileReference; fileEncoding = 4; lastKnownFileType = sourcecode.c.h; path = ShareViewController.h; sourceTree = "<group>"; };
		437AA8C8159394E2005463F5 /* ShareViewController.m */ = {isa = PBXFileReference; fileEncoding = 4; lastKnownFileType = sourcecode.c.objc; path = ShareViewController.m; sourceTree = "<group>"; };
		437AA8C9159394E2005463F5 /* ShareViewController~ipad.xib */ = {isa = PBXFileReference; fileEncoding = 4; lastKnownFileType = file.xib; name = "ShareViewController~ipad.xib"; path = "Classes/ShareViewController~ipad.xib"; sourceTree = "<group>"; };
		437F974915ACA0ED0007136B /* DashboardViewController.h */ = {isa = PBXFileReference; fileEncoding = 4; lastKnownFileType = sourcecode.c.h; path = DashboardViewController.h; sourceTree = "<group>"; };
		437F974A15ACA0ED0007136B /* DashboardViewController.m */ = {isa = PBXFileReference; fileEncoding = 4; lastKnownFileType = sourcecode.c.objc; path = DashboardViewController.m; sourceTree = "<group>"; };
		437F976D15AE21280007136B /* ActivityModule.h */ = {isa = PBXFileReference; fileEncoding = 4; lastKnownFileType = sourcecode.c.h; path = ActivityModule.h; sourceTree = "<group>"; };
		437F976E15AE21280007136B /* ActivityModule.m */ = {isa = PBXFileReference; fileEncoding = 4; lastKnownFileType = sourcecode.c.objc; lineEnding = 0; path = ActivityModule.m; sourceTree = "<group>"; xcLanguageSpecificationIdentifier = xcode.lang.objc; };
		437F977015AE70E30007136B /* InteractionsModule.h */ = {isa = PBXFileReference; fileEncoding = 4; lastKnownFileType = sourcecode.c.h; path = InteractionsModule.h; sourceTree = "<group>"; };
		437F977115AE70E30007136B /* InteractionsModule.m */ = {isa = PBXFileReference; fileEncoding = 4; lastKnownFileType = sourcecode.c.objc; lineEnding = 0; path = InteractionsModule.m; sourceTree = "<group>"; xcLanguageSpecificationIdentifier = xcode.lang.objc; };
		43821AD115D8703F0034A4EF /* 258-checkmark.png */ = {isa = PBXFileReference; lastKnownFileType = image.png; path = "258-checkmark.png"; sourceTree = "<group>"; };
		43821AD215D8703F0034A4EF /* 258-checkmark@2x.png */ = {isa = PBXFileReference; lastKnownFileType = image.png; path = "258-checkmark@2x.png"; sourceTree = "<group>"; };
		4383DCD415BB8B87007E6611 /* SmallActivityCell.h */ = {isa = PBXFileReference; fileEncoding = 4; lastKnownFileType = sourcecode.c.h; path = SmallActivityCell.h; sourceTree = "<group>"; };
		4383DCD515BB8B88007E6611 /* SmallActivityCell.m */ = {isa = PBXFileReference; fileEncoding = 4; lastKnownFileType = sourcecode.c.objc; path = SmallActivityCell.m; sourceTree = "<group>"; };
		438FEDE615D5B15F00E3B3C9 /* FollowGrid.h */ = {isa = PBXFileReference; fileEncoding = 4; lastKnownFileType = sourcecode.c.h; path = FollowGrid.h; sourceTree = "<group>"; };
		438FEDE715D5B15F00E3B3C9 /* FollowGrid.m */ = {isa = PBXFileReference; fileEncoding = 4; lastKnownFileType = sourcecode.c.objc; path = FollowGrid.m; sourceTree = "<group>"; };
		439DAB1D1590DA350019B0EB /* FeedsMenuViewController.h */ = {isa = PBXFileReference; fileEncoding = 4; lastKnownFileType = sourcecode.c.h; path = FeedsMenuViewController.h; sourceTree = "<group>"; };
		439DAB1E1590DA350019B0EB /* FeedsMenuViewController.m */ = {isa = PBXFileReference; fileEncoding = 4; lastKnownFileType = sourcecode.c.objc; path = FeedsMenuViewController.m; sourceTree = "<group>"; };
		439DAB1F1590DA350019B0EB /* FeedsMenuViewController.xib */ = {isa = PBXFileReference; fileEncoding = 4; lastKnownFileType = file.xib; name = FeedsMenuViewController.xib; path = ../Classes/FeedsMenuViewController.xib; sourceTree = "<group>"; };
		43A4BACC15C866FA00F3B8D4 /* popoverArrowDown.png */ = {isa = PBXFileReference; lastKnownFileType = image.png; path = popoverArrowDown.png; sourceTree = "<group>"; };
		43A4BACD15C866FA00F3B8D4 /* popoverArrowDown@2x.png */ = {isa = PBXFileReference; lastKnownFileType = image.png; path = "popoverArrowDown@2x.png"; sourceTree = "<group>"; };
		43A4BACE15C866FA00F3B8D4 /* popoverArrowDownSimple.png */ = {isa = PBXFileReference; lastKnownFileType = image.png; path = popoverArrowDownSimple.png; sourceTree = "<group>"; };
		43A4BACF15C866FA00F3B8D4 /* popoverArrowLeft.png */ = {isa = PBXFileReference; lastKnownFileType = image.png; path = popoverArrowLeft.png; sourceTree = "<group>"; };
		43A4BAD015C866FA00F3B8D4 /* popoverArrowLeft@2x.png */ = {isa = PBXFileReference; lastKnownFileType = image.png; path = "popoverArrowLeft@2x.png"; sourceTree = "<group>"; };
		43A4BAD115C866FA00F3B8D4 /* popoverArrowLeftSimple.png */ = {isa = PBXFileReference; lastKnownFileType = image.png; path = popoverArrowLeftSimple.png; sourceTree = "<group>"; };
		43A4BAD215C866FA00F3B8D4 /* popoverArrowRight.png */ = {isa = PBXFileReference; lastKnownFileType = image.png; path = popoverArrowRight.png; sourceTree = "<group>"; };
		43A4BAD315C866FA00F3B8D4 /* popoverArrowRight@2x.png */ = {isa = PBXFileReference; lastKnownFileType = image.png; path = "popoverArrowRight@2x.png"; sourceTree = "<group>"; };
		43A4BAD415C866FA00F3B8D4 /* popoverArrowRightSimple.png */ = {isa = PBXFileReference; lastKnownFileType = image.png; path = popoverArrowRightSimple.png; sourceTree = "<group>"; };
		43A4BAD515C866FA00F3B8D4 /* popoverArrowUp.png */ = {isa = PBXFileReference; lastKnownFileType = image.png; path = popoverArrowUp.png; sourceTree = "<group>"; };
		43A4BAD615C866FA00F3B8D4 /* popoverArrowUp@2x.png */ = {isa = PBXFileReference; lastKnownFileType = image.png; path = "popoverArrowUp@2x.png"; sourceTree = "<group>"; };
		43A4BAD715C866FA00F3B8D4 /* popoverArrowUpSimple.png */ = {isa = PBXFileReference; lastKnownFileType = image.png; path = popoverArrowUpSimple.png; sourceTree = "<group>"; };
		43A4BAD815C866FA00F3B8D4 /* popoverBg.png */ = {isa = PBXFileReference; lastKnownFileType = image.png; path = popoverBg.png; sourceTree = "<group>"; };
		43A4BAD915C866FA00F3B8D4 /* popoverBg@2x.png */ = {isa = PBXFileReference; lastKnownFileType = image.png; path = "popoverBg@2x.png"; sourceTree = "<group>"; };
		43A4BADA15C866FA00F3B8D4 /* popoverBgSimple.png */ = {isa = PBXFileReference; lastKnownFileType = image.png; path = popoverBgSimple.png; sourceTree = "<group>"; };
		43A4BAEA15C893E300F3B8D4 /* FriendsListViewController.xib */ = {isa = PBXFileReference; fileEncoding = 4; lastKnownFileType = file.xib; path = FriendsListViewController.xib; sourceTree = "<group>"; };
		43A4C3B915B00966008787B5 /* ABTableViewCell.h */ = {isa = PBXFileReference; fileEncoding = 4; lastKnownFileType = sourcecode.c.h; name = ABTableViewCell.h; path = "Other Sources/ABTableViewCell.h"; sourceTree = "<group>"; };
		43A4C3BA15B00966008787B5 /* ABTableViewCell.m */ = {isa = PBXFileReference; fileEncoding = 4; lastKnownFileType = sourcecode.c.objc; name = ABTableViewCell.m; path = "Other Sources/ABTableViewCell.m"; sourceTree = "<group>"; };
		43A4C3BE15B00966008787B5 /* GTMDefines.h */ = {isa = PBXFileReference; fileEncoding = 4; lastKnownFileType = sourcecode.c.h; name = GTMDefines.h; path = "Other Sources/GTMDefines.h"; sourceTree = "<group>"; };
		43A4C3BF15B00966008787B5 /* GTMNString+HTML.h */ = {isa = PBXFileReference; fileEncoding = 4; lastKnownFileType = sourcecode.c.h; name = "GTMNString+HTML.h"; path = "Other Sources/GTMNString+HTML.h"; sourceTree = "<group>"; };
		43A4C3C015B00966008787B5 /* GTMNString+HTML.m */ = {isa = PBXFileReference; fileEncoding = 4; lastKnownFileType = sourcecode.c.objc; name = "GTMNString+HTML.m"; path = "Other Sources/GTMNString+HTML.m"; sourceTree = "<group>"; };
		43A4C3C215B00966008787B5 /* main.m */ = {isa = PBXFileReference; fileEncoding = 4; lastKnownFileType = sourcecode.c.objc; name = main.m; path = "../Other Sources/main.m"; sourceTree = "<group>"; };
		43A4C3C315B00966008787B5 /* MBProgressHUD.h */ = {isa = PBXFileReference; fileEncoding = 4; lastKnownFileType = sourcecode.c.h; name = MBProgressHUD.h; path = "Other Sources/MBProgressHUD.h"; sourceTree = "<group>"; };
		43A4C3C415B00966008787B5 /* MBProgressHUD.m */ = {isa = PBXFileReference; fileEncoding = 4; lastKnownFileType = sourcecode.c.objc; name = MBProgressHUD.m; path = "Other Sources/MBProgressHUD.m"; sourceTree = "<group>"; };
		43A4C3CC15B00966008787B5 /* NSString+HTML.h */ = {isa = PBXFileReference; fileEncoding = 4; lastKnownFileType = sourcecode.c.h; name = "NSString+HTML.h"; path = "Other Sources/NSString+HTML.h"; sourceTree = "<group>"; };
		43A4C3CD15B00966008787B5 /* NSString+HTML.m */ = {isa = PBXFileReference; fileEncoding = 4; lastKnownFileType = sourcecode.c.objc; name = "NSString+HTML.m"; path = "Other Sources/NSString+HTML.m"; sourceTree = "<group>"; };
		43A4C3D015B00966008787B5 /* StringHelper.h */ = {isa = PBXFileReference; fileEncoding = 4; lastKnownFileType = sourcecode.c.h; name = StringHelper.h; path = "Other Sources/StringHelper.h"; sourceTree = "<group>"; };
		43A4C3D115B00966008787B5 /* StringHelper.m */ = {isa = PBXFileReference; fileEncoding = 4; lastKnownFileType = sourcecode.c.objc; name = StringHelper.m; path = "Other Sources/StringHelper.m"; sourceTree = "<group>"; };
		43A4C3D315B00966008787B5 /* TransparentToolbar.h */ = {isa = PBXFileReference; fileEncoding = 4; lastKnownFileType = sourcecode.c.h; name = TransparentToolbar.h; path = "Other Sources/TransparentToolbar.h"; sourceTree = "<group>"; };
		43A4C3D415B00966008787B5 /* TransparentToolbar.m */ = {isa = PBXFileReference; fileEncoding = 4; lastKnownFileType = sourcecode.c.objc; name = TransparentToolbar.m; path = "Other Sources/TransparentToolbar.m"; sourceTree = "<group>"; };
		43A4C3D515B00966008787B5 /* UIView+TKCategory.h */ = {isa = PBXFileReference; fileEncoding = 4; lastKnownFileType = sourcecode.c.h; name = "UIView+TKCategory.h"; path = "Other Sources/UIView+TKCategory.h"; sourceTree = "<group>"; };
		43A4C3D615B00966008787B5 /* UIView+TKCategory.m */ = {isa = PBXFileReference; fileEncoding = 4; lastKnownFileType = sourcecode.c.objc; name = "UIView+TKCategory.m"; path = "Other Sources/UIView+TKCategory.m"; sourceTree = "<group>"; };
		43A4C3E615B0099B008787B5 /* NewsBlur_Prefix.pch */ = {isa = PBXFileReference; lastKnownFileType = sourcecode.c.h; path = NewsBlur_Prefix.pch; sourceTree = "<group>"; };
		43A4C3F315B00A26008787B5 /* arrow.png */ = {isa = PBXFileReference; lastKnownFileType = image.png; path = arrow.png; sourceTree = "<group>"; };
		43A4C3F415B00A26008787B5 /* arrow@2x.png */ = {isa = PBXFileReference; lastKnownFileType = image.png; path = "arrow@2x.png"; sourceTree = "<group>"; };
		43A4C3F715B00A26008787B5 /* Background.png */ = {isa = PBXFileReference; lastKnownFileType = image.png; path = Background.png; sourceTree = "<group>"; };
		43A4C3F815B00A26008787B5 /* Background@2X.png */ = {isa = PBXFileReference; lastKnownFileType = image.png; path = "Background@2X.png"; sourceTree = "<group>"; };
		43A4C40B15B00A26008787B5 /* disclosure.png */ = {isa = PBXFileReference; lastKnownFileType = image.png; path = disclosure.png; sourceTree = "<group>"; };
		43A4C41115B00A26008787B5 /* fleuron.png */ = {isa = PBXFileReference; lastKnownFileType = image.png; path = fleuron.png; sourceTree = "<group>"; };
		43A4C42315B00A26008787B5 /* logo_512.png */ = {isa = PBXFileReference; lastKnownFileType = image.png; path = logo_512.png; sourceTree = "<group>"; };
		43A4C42415B00A26008787B5 /* logo_background.png */ = {isa = PBXFileReference; lastKnownFileType = image.png; path = logo_background.png; sourceTree = "<group>"; };
		43A4C42615B00A26008787B5 /* logo_newsblur_blur.png */ = {isa = PBXFileReference; lastKnownFileType = image.png; path = logo_newsblur_blur.png; sourceTree = "<group>"; };
		43A4C43F15B00A26008787B5 /* warning.gif */ = {isa = PBXFileReference; lastKnownFileType = image.gif; path = warning.gif; sourceTree = "<group>"; };
		43A4C44015B00A26008787B5 /* warning.png */ = {isa = PBXFileReference; lastKnownFileType = image.png; path = warning.png; sourceTree = "<group>"; };
		43A4C44115B00A26008787B5 /* world.png */ = {isa = PBXFileReference; lastKnownFileType = image.png; path = world.png; sourceTree = "<group>"; };
		43ABBCA815B53A1400EA3111 /* InteractionCell.h */ = {isa = PBXFileReference; fileEncoding = 4; lastKnownFileType = sourcecode.c.h; path = InteractionCell.h; sourceTree = "<group>"; };
		43ABBCA915B53A1400EA3111 /* InteractionCell.m */ = {isa = PBXFileReference; fileEncoding = 4; lastKnownFileType = sourcecode.c.objc; path = InteractionCell.m; sourceTree = "<group>"; };
		43AF417515C30B1600758366 /* 37x-Checkmark.png */ = {isa = PBXFileReference; lastKnownFileType = image.png; path = "37x-Checkmark.png"; sourceTree = "<group>"; };
		43AF417615C30B1600758366 /* 37x-Checkmark@2x.png */ = {isa = PBXFileReference; lastKnownFileType = image.png; path = "37x-Checkmark@2x.png"; sourceTree = "<group>"; };
		43B232BD15D5F61700D035B4 /* AuthorizeServicesViewController.h */ = {isa = PBXFileReference; fileEncoding = 4; lastKnownFileType = sourcecode.c.h; path = AuthorizeServicesViewController.h; sourceTree = "<group>"; };
		43B232BE15D5F61700D035B4 /* AuthorizeServicesViewController.m */ = {isa = PBXFileReference; fileEncoding = 4; lastKnownFileType = sourcecode.c.objc; path = AuthorizeServicesViewController.m; sourceTree = "<group>"; };
		43B232BF15D5F61700D035B4 /* AuthorizeServicesViewController.xib */ = {isa = PBXFileReference; fileEncoding = 4; lastKnownFileType = file.xib; path = AuthorizeServicesViewController.xib; sourceTree = "<group>"; };
		43B6A26F15B6952F00CEA2E6 /* group.png */ = {isa = PBXFileReference; lastKnownFileType = image.png; path = group.png; sourceTree = "<group>"; };
		43B6A27015B6952F00CEA2E6 /* group@2x.png */ = {isa = PBXFileReference; lastKnownFileType = image.png; path = "group@2x.png"; sourceTree = "<group>"; };
		43B8F018156603170008733D /* AddSiteAutocompleteCell.xib */ = {isa = PBXFileReference; fileEncoding = 4; lastKnownFileType = file.xib; path = AddSiteAutocompleteCell.xib; sourceTree = "<group>"; };
		43B8F019156603170008733D /* AddSiteViewController.xib */ = {isa = PBXFileReference; fileEncoding = 4; lastKnownFileType = file.xib; path = AddSiteViewController.xib; sourceTree = "<group>"; };
		43B8F01B156603170008733D /* FeedDetailViewController.xib */ = {isa = PBXFileReference; fileEncoding = 4; lastKnownFileType = file.xib; path = FeedDetailViewController.xib; sourceTree = "<group>"; };
		43B8F01C156603170008733D /* LoginViewController.xib */ = {isa = PBXFileReference; fileEncoding = 4; lastKnownFileType = file.xib; path = LoginViewController.xib; sourceTree = "<group>"; };
		43B8F01D156603170008733D /* MainWindow.xib */ = {isa = PBXFileReference; fileEncoding = 4; lastKnownFileType = file.xib; path = MainWindow.xib; sourceTree = "<group>"; };
		43B8F01E156603170008733D /* MoveSiteViewController.xib */ = {isa = PBXFileReference; fileEncoding = 4; lastKnownFileType = file.xib; path = MoveSiteViewController.xib; sourceTree = "<group>"; };
		43B8F01F156603170008733D /* NewsBlurViewController.xib */ = {isa = PBXFileReference; fileEncoding = 4; lastKnownFileType = file.xib; path = NewsBlurViewController.xib; sourceTree = "<group>"; };
		43B8F021156603170008733D /* StoryDetailViewController.xib */ = {isa = PBXFileReference; fileEncoding = 4; lastKnownFileType = file.xib; path = StoryDetailViewController.xib; sourceTree = "<group>"; };
		43BC458515D9F75700205B69 /* twitter_button_on.png */ = {isa = PBXFileReference; lastKnownFileType = image.png; path = twitter_button_on.png; sourceTree = "<group>"; };
		43BC458615D9F75700205B69 /* twitter_button_on@2x.png */ = {isa = PBXFileReference; lastKnownFileType = image.png; path = "twitter_button_on@2x.png"; sourceTree = "<group>"; };
		43BC458715D9F75700205B69 /* twitter_button.png */ = {isa = PBXFileReference; lastKnownFileType = image.png; path = twitter_button.png; sourceTree = "<group>"; };
		43BC458815D9F75700205B69 /* twitter_button@2x.png */ = {isa = PBXFileReference; lastKnownFileType = image.png; path = "twitter_button@2x.png"; sourceTree = "<group>"; };
		43BC458E15D9F75F00205B69 /* facebook_button_on.png */ = {isa = PBXFileReference; lastKnownFileType = image.png; path = facebook_button_on.png; sourceTree = "<group>"; };
		43BC458F15D9F75F00205B69 /* facebook_button_on@2x.png */ = {isa = PBXFileReference; lastKnownFileType = image.png; path = "facebook_button_on@2x.png"; sourceTree = "<group>"; };
		43BC459015D9F75F00205B69 /* facebook_button.png */ = {isa = PBXFileReference; lastKnownFileType = image.png; path = facebook_button.png; sourceTree = "<group>"; };
		43BC459115D9F75F00205B69 /* facebook_button@2x.png */ = {isa = PBXFileReference; lastKnownFileType = image.png; path = "facebook_button@2x.png"; sourceTree = "<group>"; };
		43C1680A15B3D99B00428BA3 /* 7-location-place.png */ = {isa = PBXFileReference; lastKnownFileType = image.png; path = "7-location-place.png"; sourceTree = "<group>"; };
		43C3D40215D44EA30066D36D /* user_light.png */ = {isa = PBXFileReference; lastKnownFileType = image.png; path = user_light.png; sourceTree = "<group>"; };
		43C3D40315D44EA30066D36D /* user_light@2x.png */ = {isa = PBXFileReference; lastKnownFileType = image.png; path = "user_light@2x.png"; sourceTree = "<group>"; };
		43C3D40915D468BA0066D36D /* all.png */ = {isa = PBXFileReference; lastKnownFileType = image.png; path = all.png; sourceTree = "<group>"; };
		43C3D40B15D469010066D36D /* unread_yellow.png */ = {isa = PBXFileReference; lastKnownFileType = image.png; path = unread_yellow.png; sourceTree = "<group>"; };
		43C3D41115D46D330066D36D /* all@2x.png */ = {isa = PBXFileReference; lastKnownFileType = image.png; path = "all@2x.png"; sourceTree = "<group>"; };
		43CE0F5D15DADB7E00608ED8 /* SiteCell.h */ = {isa = PBXFileReference; fileEncoding = 4; lastKnownFileType = sourcecode.c.h; path = SiteCell.h; sourceTree = "<group>"; };
		43CE0F5E15DADB7F00608ED8 /* SiteCell.m */ = {isa = PBXFileReference; fileEncoding = 4; lastKnownFileType = sourcecode.c.objc; path = SiteCell.m; sourceTree = "<group>"; };
		43D0451F1565BC150085F811 /* MainWindow~ipad.xib */ = {isa = PBXFileReference; lastKnownFileType = file.xib; name = "MainWindow~ipad.xib"; path = "Resources-iPad/MainWindow~ipad.xib"; sourceTree = "<group>"; };
		43D045221565BC150085F811 /* StoryDetailViewController~ipad.xib */ = {isa = PBXFileReference; lastKnownFileType = file.xib; name = "StoryDetailViewController~ipad.xib"; path = "Resources-iPad/Classes/StoryDetailViewController~ipad.xib"; sourceTree = "<group>"; };
		43D045241565BC150085F811 /* LoginViewController~ipad.xib */ = {isa = PBXFileReference; lastKnownFileType = file.xib; name = "LoginViewController~ipad.xib"; path = "Resources-iPad/Classes/LoginViewController~ipad.xib"; sourceTree = "<group>"; };
		43D045281565BC150085F811 /* MoveSiteViewController~ipad.xib */ = {isa = PBXFileReference; lastKnownFileType = file.xib; name = "MoveSiteViewController~ipad.xib"; path = "Resources-iPad/Classes/MoveSiteViewController~ipad.xib"; sourceTree = "<group>"; };
		43D818A115B940C200733444 /* DataUtilities.h */ = {isa = PBXFileReference; fileEncoding = 4; lastKnownFileType = sourcecode.c.h; path = DataUtilities.h; sourceTree = "<group>"; };
		43D818A215B940C200733444 /* DataUtilities.m */ = {isa = PBXFileReference; fileEncoding = 4; lastKnownFileType = sourcecode.c.objc; path = DataUtilities.m; sourceTree = "<group>"; };
		43E8381515BC73EA000553BE /* FirstTimeUserAddFriendsViewController.h */ = {isa = PBXFileReference; fileEncoding = 4; lastKnownFileType = sourcecode.c.h; path = FirstTimeUserAddFriendsViewController.h; sourceTree = "<group>"; };
		43E8381615BC73EA000553BE /* FirstTimeUserAddFriendsViewController.m */ = {isa = PBXFileReference; fileEncoding = 4; lastKnownFileType = sourcecode.c.objc; lineEnding = 0; path = FirstTimeUserAddFriendsViewController.m; sourceTree = "<group>"; xcLanguageSpecificationIdentifier = xcode.lang.objc; };
		43E8381715BC73EB000553BE /* FirstTimeUserAddFriendsViewController.xib */ = {isa = PBXFileReference; fileEncoding = 4; lastKnownFileType = file.xib; path = FirstTimeUserAddFriendsViewController.xib; sourceTree = "<group>"; };
		43E8381815BC73EB000553BE /* FirstTimeUserAddNewsBlurViewController.h */ = {isa = PBXFileReference; fileEncoding = 4; lastKnownFileType = sourcecode.c.h; path = FirstTimeUserAddNewsBlurViewController.h; sourceTree = "<group>"; };
		43E8381915BC73EB000553BE /* FirstTimeUserAddNewsBlurViewController.m */ = {isa = PBXFileReference; fileEncoding = 4; lastKnownFileType = sourcecode.c.objc; lineEnding = 0; path = FirstTimeUserAddNewsBlurViewController.m; sourceTree = "<group>"; xcLanguageSpecificationIdentifier = xcode.lang.objc; };
		43E8381A15BC73EB000553BE /* FirstTimeUserAddNewsBlurViewController.xib */ = {isa = PBXFileReference; fileEncoding = 4; lastKnownFileType = file.xib; path = FirstTimeUserAddNewsBlurViewController.xib; sourceTree = "<group>"; };
		43E8381B15BC73EB000553BE /* FirstTimeUserAddSitesViewController.h */ = {isa = PBXFileReference; fileEncoding = 4; lastKnownFileType = sourcecode.c.h; path = FirstTimeUserAddSitesViewController.h; sourceTree = "<group>"; };
		43E8381C15BC73EB000553BE /* FirstTimeUserAddSitesViewController.m */ = {isa = PBXFileReference; fileEncoding = 4; lastKnownFileType = sourcecode.c.objc; lineEnding = 0; path = FirstTimeUserAddSitesViewController.m; sourceTree = "<group>"; xcLanguageSpecificationIdentifier = xcode.lang.objc; };
		43E8381D15BC73EB000553BE /* FirstTimeUserAddSitesViewController.xib */ = {isa = PBXFileReference; fileEncoding = 4; lastKnownFileType = file.xib; path = FirstTimeUserAddSitesViewController.xib; sourceTree = "<group>"; };
		43F44B1A159D8D7200F48F8A /* FeedTableCell.h */ = {isa = PBXFileReference; lastKnownFileType = sourcecode.c.h; path = FeedTableCell.h; sourceTree = "<group>"; };
		43F44B1B159D8D7200F48F8A /* FeedTableCell.m */ = {isa = PBXFileReference; lastKnownFileType = sourcecode.c.objc; path = FeedTableCell.m; sourceTree = "<group>"; };
		43F6A79B15B0CDC60092EE91 /* ActivityCell.h */ = {isa = PBXFileReference; fileEncoding = 4; lastKnownFileType = sourcecode.c.h; path = ActivityCell.h; sourceTree = "<group>"; };
		43F6A79C15B0CDC60092EE91 /* ActivityCell.m */ = {isa = PBXFileReference; fileEncoding = 4; lastKnownFileType = sourcecode.c.objc; path = ActivityCell.m; sourceTree = "<group>"; };
		43F6A7A815B0E1ED0092EE91 /* CoreText.framework */ = {isa = PBXFileReference; lastKnownFileType = wrapper.framework; name = CoreText.framework; path = System/Library/Frameworks/CoreText.framework; sourceTree = SDKROOT; };
		78095E3E128EF35400230C8E /* CFNetwork.framework */ = {isa = PBXFileReference; lastKnownFileType = wrapper.framework; name = CFNetwork.framework; path = System/Library/Frameworks/CFNetwork.framework; sourceTree = SDKROOT; };
		78095E42128EF37E00230C8E /* MobileCoreServices.framework */ = {isa = PBXFileReference; lastKnownFileType = wrapper.framework; name = MobileCoreServices.framework; path = System/Library/Frameworks/MobileCoreServices.framework; sourceTree = SDKROOT; };
		78095E44128EF37E00230C8E /* SystemConfiguration.framework */ = {isa = PBXFileReference; lastKnownFileType = wrapper.framework; name = SystemConfiguration.framework; path = System/Library/Frameworks/SystemConfiguration.framework; sourceTree = SDKROOT; };
		78095EC6128F30B500230C8E /* OriginalStoryViewController.h */ = {isa = PBXFileReference; fileEncoding = 4; lastKnownFileType = sourcecode.c.h; path = OriginalStoryViewController.h; sourceTree = "<group>"; };
		78095EC7128F30B500230C8E /* OriginalStoryViewController.m */ = {isa = PBXFileReference; fileEncoding = 4; indentWidth = 4; lastKnownFileType = sourcecode.c.objc; path = OriginalStoryViewController.m; sourceTree = "<group>"; };
		7842ECF511D44A530066CF9D /* StoryDetailViewController.h */ = {isa = PBXFileReference; fileEncoding = 4; lastKnownFileType = sourcecode.c.h; path = StoryDetailViewController.h; sourceTree = "<group>"; };
		7842ECF611D44A530066CF9D /* StoryDetailViewController.m */ = {isa = PBXFileReference; fileEncoding = 4; indentWidth = 4; lastKnownFileType = sourcecode.c.objc; lineEnding = 0; path = StoryDetailViewController.m; sourceTree = "<group>"; xcLanguageSpecificationIdentifier = xcode.lang.objc; };
		7843F50311EEB1A000675F64 /* FeedDetailTableCell.h */ = {isa = PBXFileReference; fileEncoding = 4; lastKnownFileType = sourcecode.c.h; path = FeedDetailTableCell.h; sourceTree = "<group>"; };
		7843F50411EEB1A000675F64 /* FeedDetailTableCell.m */ = {isa = PBXFileReference; fileEncoding = 4; lastKnownFileType = sourcecode.c.objc; path = FeedDetailTableCell.m; sourceTree = "<group>"; };
		784B50EA127E3F68008F90EA /* LoginViewController.h */ = {isa = PBXFileReference; fileEncoding = 4; lastKnownFileType = sourcecode.c.h; path = LoginViewController.h; sourceTree = "<group>"; };
		784B50EB127E3F68008F90EA /* LoginViewController.m */ = {isa = PBXFileReference; fileEncoding = 4; lastKnownFileType = sourcecode.c.objc; path = LoginViewController.m; sourceTree = "<group>"; };
		787A0CD811CE65330056422D /* FeedDetailViewController.h */ = {isa = PBXFileReference; fileEncoding = 4; lastKnownFileType = sourcecode.c.h; path = FeedDetailViewController.h; sourceTree = "<group>"; };
		787A0CD911CE65330056422D /* FeedDetailViewController.m */ = {isa = PBXFileReference; fileEncoding = 4; lastKnownFileType = sourcecode.c.objc; lineEnding = 0; path = FeedDetailViewController.m; sourceTree = "<group>"; xcLanguageSpecificationIdentifier = xcode.lang.objc; };
		788EF355127E5BC80088EDC5 /* QuartzCore.framework */ = {isa = PBXFileReference; lastKnownFileType = wrapper.framework; name = QuartzCore.framework; path = System/Library/Frameworks/QuartzCore.framework; sourceTree = SDKROOT; };
		8D1107310486CEB800E47090 /* NewsBlur-iPhone-Info.plist */ = {isa = PBXFileReference; fileEncoding = 4; lastKnownFileType = text.plist.xml; path = "NewsBlur-iPhone-Info.plist"; plistStructureDefinitionIdentifier = "com.apple.xcode.plist.structure-definition.iphone.info-plist"; sourceTree = "<group>"; };
		E160F0551C9DAC2C00CB96DF /* UIViewController+HidePopover.h */ = {isa = PBXFileReference; fileEncoding = 4; lastKnownFileType = sourcecode.c.h; name = "UIViewController+HidePopover.h"; path = "Other Sources/UIViewController+HidePopover.h"; sourceTree = "<group>"; };
		E160F0561C9DAC2C00CB96DF /* UIViewController+HidePopover.m */ = {isa = PBXFileReference; fileEncoding = 4; lastKnownFileType = sourcecode.c.objc; name = "UIViewController+HidePopover.m"; path = "Other Sources/UIViewController+HidePopover.m"; sourceTree = "<group>"; };
		E1C44B09200147ED002128AD /* StoryTitleAttributedString.h */ = {isa = PBXFileReference; lastKnownFileType = sourcecode.c.h; path = StoryTitleAttributedString.h; sourceTree = "<group>"; };
		E1C44B0A200147ED002128AD /* StoryTitleAttributedString.m */ = {isa = PBXFileReference; lastKnownFileType = sourcecode.c.objc; path = StoryTitleAttributedString.m; sourceTree = "<group>"; };
		E1D123FD1C66753D00434F40 /* Localizable.stringsdict */ = {isa = PBXFileReference; fileEncoding = 4; lastKnownFileType = text.plist.stringsdict; path = Localizable.stringsdict; sourceTree = "<group>"; };
		FF03AFE219F87A770063002A /* g_icn_folder_read.png */ = {isa = PBXFileReference; lastKnownFileType = image.png; path = g_icn_folder_read.png; sourceTree = "<group>"; };
		FF03AFE319F87A770063002A /* g_icn_folder_read@2x.png */ = {isa = PBXFileReference; lastKnownFileType = image.png; path = "g_icn_folder_read@2x.png"; sourceTree = "<group>"; };
		FF03AFE719F87F2E0063002A /* safari.png */ = {isa = PBXFileReference; lastKnownFileType = image.png; path = safari.png; sourceTree = "<group>"; };
		FF03AFE819F87F2E0063002A /* safari@2x.png */ = {isa = PBXFileReference; lastKnownFileType = image.png; path = "safari@2x.png"; sourceTree = "<group>"; };
		FF03AFE919F87F2E0063002A /* safari@3x.png */ = {isa = PBXFileReference; lastKnownFileType = image.png; path = "safari@3x.png"; sourceTree = "<group>"; };
		FF03AFEA19F87F2E0063002A /* safari~iPad.png */ = {isa = PBXFileReference; lastKnownFileType = image.png; path = "safari~iPad.png"; sourceTree = "<group>"; };
		FF03AFEB19F87F2E0063002A /* safari~iPad@2x.png */ = {isa = PBXFileReference; lastKnownFileType = image.png; path = "safari~iPad@2x.png"; sourceTree = "<group>"; };
		FF03AFEC19F87F2E0063002A /* TUSafariActivity.h */ = {isa = PBXFileReference; fileEncoding = 4; lastKnownFileType = sourcecode.c.h; path = TUSafariActivity.h; sourceTree = "<group>"; };
		FF03AFED19F87F2E0063002A /* TUSafariActivity.m */ = {isa = PBXFileReference; fileEncoding = 4; lastKnownFileType = sourcecode.c.objc; path = TUSafariActivity.m; sourceTree = "<group>"; };
		FF03AFF519F881380063002A /* ARChromeActivity.h */ = {isa = PBXFileReference; fileEncoding = 4; lastKnownFileType = sourcecode.c.h; path = ARChromeActivity.h; sourceTree = "<group>"; };
		FF03AFF619F881380063002A /* ARChromeActivity.m */ = {isa = PBXFileReference; fileEncoding = 4; lastKnownFileType = sourcecode.c.objc; path = ARChromeActivity.m; sourceTree = "<group>"; };
		FF03AFF719F881380063002A /* ARChromeActivity.png */ = {isa = PBXFileReference; lastKnownFileType = image.png; path = ARChromeActivity.png; sourceTree = "<group>"; };
		FF03AFF819F881380063002A /* ARChromeActivity@2x.png */ = {isa = PBXFileReference; lastKnownFileType = image.png; path = "ARChromeActivity@2x.png"; sourceTree = "<group>"; };
		FF03AFF919F881380063002A /* ARChromeActivity@2x~ipad.png */ = {isa = PBXFileReference; lastKnownFileType = image.png; path = "ARChromeActivity@2x~ipad.png"; sourceTree = "<group>"; };
		FF03AFFA19F881380063002A /* ARChromeActivity@3x.png */ = {isa = PBXFileReference; lastKnownFileType = image.png; path = "ARChromeActivity@3x.png"; sourceTree = "<group>"; };
		FF03AFFB19F881380063002A /* ARChromeActivity@3x~ipad.png */ = {isa = PBXFileReference; lastKnownFileType = image.png; path = "ARChromeActivity@3x~ipad.png"; sourceTree = "<group>"; };
		FF03AFFC19F881380063002A /* ARChromeActivity~ipad.png */ = {isa = PBXFileReference; lastKnownFileType = image.png; path = "ARChromeActivity~ipad.png"; sourceTree = "<group>"; };
		FF0FAEAF17B0846C008651F9 /* OfflineCleanImages.h */ = {isa = PBXFileReference; lastKnownFileType = sourcecode.c.h; name = OfflineCleanImages.h; path = offline/OfflineCleanImages.h; sourceTree = "<group>"; };
		FF0FAEB017B0846C008651F9 /* OfflineCleanImages.m */ = {isa = PBXFileReference; lastKnownFileType = sourcecode.c.objc; name = OfflineCleanImages.m; path = offline/OfflineCleanImages.m; sourceTree = "<group>"; };
		FF11045D176950F900502C29 /* NBLoadingCell.h */ = {isa = PBXFileReference; fileEncoding = 4; lastKnownFileType = sourcecode.c.h; path = NBLoadingCell.h; sourceTree = "<group>"; };
		FF11045E176950F900502C29 /* NBLoadingCell.m */ = {isa = PBXFileReference; fileEncoding = 4; lastKnownFileType = sourcecode.c.objc; path = NBLoadingCell.m; sourceTree = "<group>"; };
		FF1104601769695A00502C29 /* g_icn_offline@2x.png */ = {isa = PBXFileReference; lastKnownFileType = image.png; path = "g_icn_offline@2x.png"; sourceTree = "<group>"; };
		FF1660C716D6E9A700AF8541 /* DashboardViewController.xib */ = {isa = PBXFileReference; fileEncoding = 4; lastKnownFileType = file.xib; path = DashboardViewController.xib; sourceTree = "<group>"; };
		FF1660C916D6E9B400AF8541 /* DashboardViewController~ipad.xib */ = {isa = PBXFileReference; fileEncoding = 4; lastKnownFileType = file.xib; name = "DashboardViewController~ipad.xib"; path = "Resources-iPad/Classes/DashboardViewController~ipad.xib"; sourceTree = "<group>"; };
		FF1660CB16D6FD8A00AF8541 /* SmallInteractionCell.h */ = {isa = PBXFileReference; fileEncoding = 4; lastKnownFileType = sourcecode.c.h; path = SmallInteractionCell.h; sourceTree = "<group>"; };
		FF1660CC16D6FD8A00AF8541 /* SmallInteractionCell.m */ = {isa = PBXFileReference; fileEncoding = 4; lastKnownFileType = sourcecode.c.objc; path = SmallInteractionCell.m; sourceTree = "<group>"; };
		FF191E4E18A323F400473252 /* Images.xcassets */ = {isa = PBXFileReference; lastKnownFileType = folder.assetcatalog; name = Images.xcassets; path = NewsBlur/Images.xcassets; sourceTree = SOURCE_ROOT; };
		FF1C4E151A3FB1F4000995E3 /* NBActivityItemSource.h */ = {isa = PBXFileReference; fileEncoding = 4; lastKnownFileType = sourcecode.c.h; path = NBActivityItemSource.h; sourceTree = "<group>"; };
		FF1C4E161A3FB1F4000995E3 /* NBActivityItemSource.m */ = {isa = PBXFileReference; fileEncoding = 4; lastKnownFileType = sourcecode.c.objc; path = NBActivityItemSource.m; sourceTree = "<group>"; };
		FF1F13D618AAC97900FDA816 /* UIImage+Resize.h */ = {isa = PBXFileReference; fileEncoding = 4; lastKnownFileType = sourcecode.c.h; name = "UIImage+Resize.h"; path = "Other Sources/UIImage+Resize.h"; sourceTree = "<group>"; };
		FF1F13D718AAC97900FDA816 /* UIImage+Resize.m */ = {isa = PBXFileReference; fileEncoding = 4; lastKnownFileType = sourcecode.c.objc; name = "UIImage+Resize.m"; path = "Other Sources/UIImage+Resize.m"; sourceTree = "<group>"; };
		FF21B10F1C821E150053938A /* disclosure_border_dark@2x.png */ = {isa = PBXFileReference; lastKnownFileType = image.png; path = "disclosure_border_dark@2x.png"; sourceTree = "<group>"; };
		FF21B1101C821E150053938A /* disclosure_border_dark.png */ = {isa = PBXFileReference; lastKnownFileType = image.png; path = disclosure_border_dark.png; sourceTree = "<group>"; };
		FF21B1131C821E1A0053938A /* disclosure_border@2x.png */ = {isa = PBXFileReference; lastKnownFileType = image.png; path = "disclosure_border@2x.png"; sourceTree = "<group>"; };
		FF21B1151C8221E20053938A /* disclosure_border_sepia@2x.png */ = {isa = PBXFileReference; lastKnownFileType = image.png; path = "disclosure_border_sepia@2x.png"; sourceTree = "<group>"; };
		FF21B1161C8221E20053938A /* disclosure_border_sepia.png */ = {isa = PBXFileReference; lastKnownFileType = image.png; path = disclosure_border_sepia.png; sourceTree = "<group>"; };
		FF21B1191C8228740053938A /* disclosure_border_medium@2x.png */ = {isa = PBXFileReference; lastKnownFileType = image.png; path = "disclosure_border_medium@2x.png"; sourceTree = "<group>"; };
		FF21B11A1C8228740053938A /* disclosure_border_medium.png */ = {isa = PBXFileReference; lastKnownFileType = image.png; path = disclosure_border_medium.png; sourceTree = "<group>"; };
		FF22FE4416E410A60046165A /* folder_collapse.png */ = {isa = PBXFileReference; lastKnownFileType = image.png; path = folder_collapse.png; sourceTree = "<group>"; };
		FF22FE4516E410A60046165A /* folder_expand.png */ = {isa = PBXFileReference; lastKnownFileType = image.png; path = folder_expand.png; sourceTree = "<group>"; };
		FF22FE4916E413C30046165A /* disclosure@2x.png */ = {isa = PBXFileReference; lastKnownFileType = image.png; path = "disclosure@2x.png"; sourceTree = "<group>"; };
		FF22FE4C16E41EB40046165A /* disclosure_down.png */ = {isa = PBXFileReference; lastKnownFileType = image.png; path = disclosure_down.png; sourceTree = "<group>"; };
		FF22FE4D16E41EB40046165A /* disclosure_down@2x.png */ = {isa = PBXFileReference; lastKnownFileType = image.png; path = "disclosure_down@2x.png"; sourceTree = "<group>"; };
		FF22FE5016E42C600046165A /* world@2x.png */ = {isa = PBXFileReference; lastKnownFileType = image.png; path = "world@2x.png"; sourceTree = "<group>"; };
		FF22FE5416E53ADC0046165A /* Underscore+Functional.h */ = {isa = PBXFileReference; fileEncoding = 4; lastKnownFileType = sourcecode.c.h; path = "Underscore+Functional.h"; sourceTree = "<group>"; };
		FF22FE5516E53ADC0046165A /* Underscore+Functional.m */ = {isa = PBXFileReference; fileEncoding = 4; lastKnownFileType = sourcecode.c.objc; path = "Underscore+Functional.m"; sourceTree = "<group>"; };
		FF22FE5616E53ADC0046165A /* Underscore-Prefix.pch */ = {isa = PBXFileReference; fileEncoding = 4; lastKnownFileType = sourcecode.c.h; path = "Underscore-Prefix.pch"; sourceTree = "<group>"; };
		FF22FE5716E53ADC0046165A /* Underscore.h */ = {isa = PBXFileReference; fileEncoding = 4; lastKnownFileType = sourcecode.c.h; path = Underscore.h; sourceTree = "<group>"; };
		FF22FE5816E53ADC0046165A /* Underscore.m */ = {isa = PBXFileReference; fileEncoding = 4; lastKnownFileType = sourcecode.c.objc; path = Underscore.m; sourceTree = "<group>"; };
		FF22FE5916E53ADC0046165A /* USArrayWrapper.h */ = {isa = PBXFileReference; fileEncoding = 4; lastKnownFileType = sourcecode.c.h; path = USArrayWrapper.h; sourceTree = "<group>"; };
		FF22FE5A16E53ADC0046165A /* USArrayWrapper.m */ = {isa = PBXFileReference; fileEncoding = 4; lastKnownFileType = sourcecode.c.objc; path = USArrayWrapper.m; sourceTree = "<group>"; };
		FF22FE5B16E53ADC0046165A /* USConstants.h */ = {isa = PBXFileReference; fileEncoding = 4; lastKnownFileType = sourcecode.c.h; path = USConstants.h; sourceTree = "<group>"; };
		FF22FE5C16E53ADC0046165A /* USDictionaryWrapper.h */ = {isa = PBXFileReference; fileEncoding = 4; lastKnownFileType = sourcecode.c.h; path = USDictionaryWrapper.h; sourceTree = "<group>"; };
		FF22FE5D16E53ADC0046165A /* USDictionaryWrapper.m */ = {isa = PBXFileReference; fileEncoding = 4; lastKnownFileType = sourcecode.c.objc; path = USDictionaryWrapper.m; sourceTree = "<group>"; };
		FF22FE6416E54E590046165A /* barbutton_back.png */ = {isa = PBXFileReference; lastKnownFileType = image.png; path = barbutton_back.png; sourceTree = "<group>"; };
		FF22FE6516E54E590046165A /* barbutton_back@2x.png */ = {isa = PBXFileReference; lastKnownFileType = image.png; path = "barbutton_back@2x.png"; sourceTree = "<group>"; };
		FF22FE6816E54F590046165A /* barbutton_forward.png */ = {isa = PBXFileReference; lastKnownFileType = image.png; path = barbutton_forward.png; sourceTree = "<group>"; };
		FF22FE6916E54F590046165A /* barbutton_forward@2x.png */ = {isa = PBXFileReference; lastKnownFileType = image.png; path = "barbutton_forward@2x.png"; sourceTree = "<group>"; };
		FF22FE6C16E554540046165A /* barbutton_refresh.png */ = {isa = PBXFileReference; lastKnownFileType = image.png; path = barbutton_refresh.png; sourceTree = "<group>"; };
		FF22FE6D16E554540046165A /* barbutton_refresh@2x.png */ = {isa = PBXFileReference; lastKnownFileType = image.png; path = "barbutton_refresh@2x.png"; sourceTree = "<group>"; };
		FF22FE7016E554FD0046165A /* barbutton_sendto.png */ = {isa = PBXFileReference; lastKnownFileType = image.png; path = barbutton_sendto.png; sourceTree = "<group>"; };
		FF22FE7116E554FD0046165A /* barbutton_sendto@2x.png */ = {isa = PBXFileReference; lastKnownFileType = image.png; path = "barbutton_sendto@2x.png"; sourceTree = "<group>"; };
		FF22FE7416E557D80046165A /* toolbar_tall_background.png */ = {isa = PBXFileReference; lastKnownFileType = image.png; path = toolbar_tall_background.png; sourceTree = "<group>"; };
		FF22FE7516E557D80046165A /* toolbar_tall_background@2x.png */ = {isa = PBXFileReference; lastKnownFileType = image.png; path = "toolbar_tall_background@2x.png"; sourceTree = "<group>"; };
		FF26125318C00FEC0055FF4D /* AddressBook.framework */ = {isa = PBXFileReference; lastKnownFileType = wrapper.framework; name = AddressBook.framework; path = System/Library/Frameworks/AddressBook.framework; sourceTree = SDKROOT; };
		FF265F10187B6B230080C332 /* fitvid.js */ = {isa = PBXFileReference; fileEncoding = 4; lastKnownFileType = sourcecode.javascript; name = fitvid.js; path = static/fitvid.js; sourceTree = SOURCE_ROOT; };
		FF2924DD1E932D2900FCFA63 /* Nullability.h */ = {isa = PBXFileReference; fileEncoding = 4; lastKnownFileType = sourcecode.c.h; path = Nullability.h; sourceTree = "<group>"; };
		FF2924DE1E932D2900FCFA63 /* PINCache.h */ = {isa = PBXFileReference; fileEncoding = 4; lastKnownFileType = sourcecode.c.h; path = PINCache.h; sourceTree = "<group>"; };
		FF2924DF1E932D2900FCFA63 /* PINCache.m */ = {isa = PBXFileReference; fileEncoding = 4; lastKnownFileType = sourcecode.c.objc; path = PINCache.m; sourceTree = "<group>"; };
		FF2924E01E932D2900FCFA63 /* PINCacheObjectSubscripting.h */ = {isa = PBXFileReference; fileEncoding = 4; lastKnownFileType = sourcecode.c.h; path = PINCacheObjectSubscripting.h; sourceTree = "<group>"; };
		FF2924E11E932D2900FCFA63 /* PINDiskCache.h */ = {isa = PBXFileReference; fileEncoding = 4; lastKnownFileType = sourcecode.c.h; path = PINDiskCache.h; sourceTree = "<group>"; };
		FF2924E21E932D2900FCFA63 /* PINDiskCache.m */ = {isa = PBXFileReference; fileEncoding = 4; lastKnownFileType = sourcecode.c.objc; path = PINDiskCache.m; sourceTree = "<group>"; };
		FF2924E31E932D2900FCFA63 /* PINMemoryCache.h */ = {isa = PBXFileReference; fileEncoding = 4; lastKnownFileType = sourcecode.c.h; path = PINMemoryCache.h; sourceTree = "<group>"; };
		FF2924E41E932D2900FCFA63 /* PINMemoryCache.m */ = {isa = PBXFileReference; fileEncoding = 4; lastKnownFileType = sourcecode.c.objc; path = PINMemoryCache.m; sourceTree = "<group>"; };
		FF29708916DD7AA400E92F85 /* segment_active.png */ = {isa = PBXFileReference; lastKnownFileType = image.png; path = segment_active.png; sourceTree = "<group>"; };
		FF29708A16DD7AA400E92F85 /* segment_inactive.png */ = {isa = PBXFileReference; lastKnownFileType = image.png; path = segment_inactive.png; sourceTree = "<group>"; };
		FF29708D16DD7C8A00E92F85 /* segment_left_selected.png */ = {isa = PBXFileReference; lastKnownFileType = image.png; path = segment_left_selected.png; sourceTree = "<group>"; };
		FF29708F16DD7FD800E92F85 /* segment_unselected.png */ = {isa = PBXFileReference; lastKnownFileType = image.png; path = segment_unselected.png; sourceTree = "<group>"; };
		FF29709116DD80F700E92F85 /* segment_right_selected.png */ = {isa = PBXFileReference; lastKnownFileType = image.png; path = segment_right_selected.png; sourceTree = "<group>"; };
		FF29709316DD8CB000E92F85 /* unread_yellow@2x.png */ = {isa = PBXFileReference; lastKnownFileType = image.png; path = "unread_yellow@2x.png"; sourceTree = "<group>"; };
		FF29709516DD9F2600E92F85 /* nav_icn_settings@2x.png */ = {isa = PBXFileReference; lastKnownFileType = image.png; path = "nav_icn_settings@2x.png"; sourceTree = "<group>"; };
		FF29709716DD9F7400E92F85 /* nav_icn_add@2x.png */ = {isa = PBXFileReference; lastKnownFileType = image.png; path = "nav_icn_add@2x.png"; sourceTree = "<group>"; };
		FF29709916DDA02200E92F85 /* nav_icn_activity_hover@2x.png */ = {isa = PBXFileReference; lastKnownFileType = image.png; path = "nav_icn_activity_hover@2x.png"; sourceTree = "<group>"; };
		FF2D8B321487250200057B80 /* Security.framework */ = {isa = PBXFileReference; lastKnownFileType = wrapper.framework; name = Security.framework; path = System/Library/Frameworks/Security.framework; sourceTree = SDKROOT; };
		FF2D8B341487250C00057B80 /* MessageUI.framework */ = {isa = PBXFileReference; lastKnownFileType = wrapper.framework; name = MessageUI.framework; path = System/Library/Frameworks/MessageUI.framework; sourceTree = SDKROOT; };
		FF2D8C6B1487F05100057B80 /* Twitter.framework */ = {isa = PBXFileReference; lastKnownFileType = wrapper.framework; name = Twitter.framework; path = System/Library/Frameworks/Twitter.framework; sourceTree = SDKROOT; };
		FF2D8CE214893BBF00057B80 /* MoveSiteViewController.h */ = {isa = PBXFileReference; fileEncoding = 4; lastKnownFileType = sourcecode.c.h; path = MoveSiteViewController.h; sourceTree = "<group>"; };
		FF2D8CE314893BBF00057B80 /* MoveSiteViewController.m */ = {isa = PBXFileReference; fileEncoding = 4; lastKnownFileType = sourcecode.c.objc; path = MoveSiteViewController.m; sourceTree = "<group>"; };
		FF308A7A18C01014009F986A /* AssetsLibrary.framework */ = {isa = PBXFileReference; lastKnownFileType = wrapper.framework; name = AssetsLibrary.framework; path = System/Library/Frameworks/AssetsLibrary.framework; sourceTree = SDKROOT; };
		FF308A7C18C01025009F986A /* CoreMotion.framework */ = {isa = PBXFileReference; lastKnownFileType = wrapper.framework; name = CoreMotion.framework; path = System/Library/Frameworks/CoreMotion.framework; sourceTree = SDKROOT; };
		FF308A7E18C01037009F986A /* CoreLocation.framework */ = {isa = PBXFileReference; lastKnownFileType = wrapper.framework; name = CoreLocation.framework; path = System/Library/Frameworks/CoreLocation.framework; sourceTree = SDKROOT; };
		FF308A8018C01043009F986A /* MediaPlayer.framework */ = {isa = PBXFileReference; lastKnownFileType = wrapper.framework; name = MediaPlayer.framework; path = System/Library/Frameworks/MediaPlayer.framework; sourceTree = SDKROOT; };
		FF322234185BC1AA004078AA /* logo_58.png */ = {isa = PBXFileReference; lastKnownFileType = image.png; path = logo_58.png; sourceTree = "<group>"; };
		FF322236185BC1CE004078AA /* logo_80.png */ = {isa = PBXFileReference; lastKnownFileType = image.png; path = logo_80.png; sourceTree = "<group>"; };
		FF34FD2C1E9D93CB0062F8ED /* IASKAppSettingsViewController.h */ = {isa = PBXFileReference; fileEncoding = 4; lastKnownFileType = sourcecode.c.h; path = IASKAppSettingsViewController.h; sourceTree = "<group>"; };
		FF34FD2D1E9D93CB0062F8ED /* IASKAppSettingsViewController.m */ = {isa = PBXFileReference; fileEncoding = 4; lastKnownFileType = sourcecode.c.objc; path = IASKAppSettingsViewController.m; sourceTree = "<group>"; };
		FF34FD301E9D93CB0062F8ED /* IASKMultipleValueSelection.h */ = {isa = PBXFileReference; fileEncoding = 4; lastKnownFileType = sourcecode.c.h; path = IASKMultipleValueSelection.h; sourceTree = "<group>"; };
		FF34FD311E9D93CB0062F8ED /* IASKMultipleValueSelection.m */ = {isa = PBXFileReference; fileEncoding = 4; lastKnownFileType = sourcecode.c.objc; path = IASKMultipleValueSelection.m; sourceTree = "<group>"; };
		FF34FD321E9D93CB0062F8ED /* IASKSpecifierValuesViewController.h */ = {isa = PBXFileReference; fileEncoding = 4; lastKnownFileType = sourcecode.c.h; path = IASKSpecifierValuesViewController.h; sourceTree = "<group>"; };
		FF34FD331E9D93CB0062F8ED /* IASKSpecifierValuesViewController.m */ = {isa = PBXFileReference; fileEncoding = 4; lastKnownFileType = sourcecode.c.objc; path = IASKSpecifierValuesViewController.m; sourceTree = "<group>"; };
		FF34FD341E9D93CB0062F8ED /* IASKViewController.h */ = {isa = PBXFileReference; fileEncoding = 4; lastKnownFileType = sourcecode.c.h; path = IASKViewController.h; sourceTree = "<group>"; };
		FF34FD361E9D93CB0062F8ED /* IASKSettingsReader.h */ = {isa = PBXFileReference; fileEncoding = 4; lastKnownFileType = sourcecode.c.h; path = IASKSettingsReader.h; sourceTree = "<group>"; };
		FF34FD371E9D93CB0062F8ED /* IASKSettingsReader.m */ = {isa = PBXFileReference; fileEncoding = 4; lastKnownFileType = sourcecode.c.objc; path = IASKSettingsReader.m; sourceTree = "<group>"; };
		FF34FD381E9D93CB0062F8ED /* IASKSettingsStore.h */ = {isa = PBXFileReference; fileEncoding = 4; lastKnownFileType = sourcecode.c.h; path = IASKSettingsStore.h; sourceTree = "<group>"; };
		FF34FD391E9D93CB0062F8ED /* IASKSettingsStore.m */ = {isa = PBXFileReference; fileEncoding = 4; lastKnownFileType = sourcecode.c.objc; path = IASKSettingsStore.m; sourceTree = "<group>"; };
		FF34FD3A1E9D93CB0062F8ED /* IASKSettingsStoreFile.h */ = {isa = PBXFileReference; fileEncoding = 4; lastKnownFileType = sourcecode.c.h; path = IASKSettingsStoreFile.h; sourceTree = "<group>"; };
		FF34FD3B1E9D93CB0062F8ED /* IASKSettingsStoreFile.m */ = {isa = PBXFileReference; fileEncoding = 4; lastKnownFileType = sourcecode.c.objc; path = IASKSettingsStoreFile.m; sourceTree = "<group>"; };
		FF34FD3C1E9D93CB0062F8ED /* IASKSettingsStoreUserDefaults.h */ = {isa = PBXFileReference; fileEncoding = 4; lastKnownFileType = sourcecode.c.h; path = IASKSettingsStoreUserDefaults.h; sourceTree = "<group>"; };
		FF34FD3D1E9D93CB0062F8ED /* IASKSettingsStoreUserDefaults.m */ = {isa = PBXFileReference; fileEncoding = 4; lastKnownFileType = sourcecode.c.objc; path = IASKSettingsStoreUserDefaults.m; sourceTree = "<group>"; };
		FF34FD3E1E9D93CB0062F8ED /* IASKSpecifier.h */ = {isa = PBXFileReference; fileEncoding = 4; lastKnownFileType = sourcecode.c.h; path = IASKSpecifier.h; sourceTree = "<group>"; };
		FF34FD3F1E9D93CB0062F8ED /* IASKSpecifier.m */ = {isa = PBXFileReference; fileEncoding = 4; lastKnownFileType = sourcecode.c.objc; path = IASKSpecifier.m; sourceTree = "<group>"; };
		FF34FD421E9D93CB0062F8ED /* Base */ = {isa = PBXFileReference; lastKnownFileType = text.plist.strings; name = Base; path = Base.lproj/IASKLocalizable.strings; sourceTree = "<group>"; };
		FF34FD431E9D93CB0062F8ED /* de */ = {isa = PBXFileReference; lastKnownFileType = text.plist.strings; name = de; path = de.lproj/IASKLocalizable.strings; sourceTree = "<group>"; };
		FF34FD441E9D93CB0062F8ED /* el */ = {isa = PBXFileReference; lastKnownFileType = text.plist.strings; name = el; path = el.lproj/IASKLocalizable.strings; sourceTree = "<group>"; };
		FF34FD451E9D93CB0062F8ED /* en */ = {isa = PBXFileReference; lastKnownFileType = text.plist.strings; name = en; path = en.lproj/IASKLocalizable.strings; sourceTree = "<group>"; };
		FF34FD461E9D93CB0062F8ED /* es */ = {isa = PBXFileReference; lastKnownFileType = text.plist.strings; name = es; path = es.lproj/IASKLocalizable.strings; sourceTree = "<group>"; };
		FF34FD471E9D93CB0062F8ED /* fr */ = {isa = PBXFileReference; lastKnownFileType = text.plist.strings; name = fr; path = fr.lproj/IASKLocalizable.strings; sourceTree = "<group>"; };
		FF34FD481E9D93CB0062F8ED /* it */ = {isa = PBXFileReference; lastKnownFileType = text.plist.strings; name = it; path = it.lproj/IASKLocalizable.strings; sourceTree = "<group>"; };
		FF34FD491E9D93CB0062F8ED /* ja */ = {isa = PBXFileReference; lastKnownFileType = text.plist.strings; name = ja; path = ja.lproj/IASKLocalizable.strings; sourceTree = "<group>"; };
		FF34FD4A1E9D93CB0062F8ED /* nl */ = {isa = PBXFileReference; lastKnownFileType = text.plist.strings; name = nl; path = nl.lproj/IASKLocalizable.strings; sourceTree = "<group>"; };
		FF34FD4B1E9D93CB0062F8ED /* pt-PT */ = {isa = PBXFileReference; lastKnownFileType = text.plist.strings; name = "pt-PT"; path = "pt-PT.lproj/IASKLocalizable.strings"; sourceTree = "<group>"; };
		FF34FD4C1E9D93CB0062F8ED /* pt */ = {isa = PBXFileReference; lastKnownFileType = text.plist.strings; name = pt; path = pt.lproj/IASKLocalizable.strings; sourceTree = "<group>"; };
		FF34FD4D1E9D93CB0062F8ED /* ru */ = {isa = PBXFileReference; lastKnownFileType = text.plist.strings; name = ru; path = ru.lproj/IASKLocalizable.strings; sourceTree = "<group>"; };
		FF34FD4E1E9D93CB0062F8ED /* sv */ = {isa = PBXFileReference; lastKnownFileType = text.plist.strings; name = sv; path = sv.lproj/IASKLocalizable.strings; sourceTree = "<group>"; };
		FF34FD4F1E9D93CB0062F8ED /* th */ = {isa = PBXFileReference; lastKnownFileType = text.plist.strings; name = th; path = th.lproj/IASKLocalizable.strings; sourceTree = "<group>"; };
		FF34FD501E9D93CB0062F8ED /* tr */ = {isa = PBXFileReference; lastKnownFileType = text.plist.strings; name = tr; path = tr.lproj/IASKLocalizable.strings; sourceTree = "<group>"; };
		FF34FD521E9D93CB0062F8ED /* IASKPSSliderSpecifierViewCell.h */ = {isa = PBXFileReference; fileEncoding = 4; lastKnownFileType = sourcecode.c.h; path = IASKPSSliderSpecifierViewCell.h; sourceTree = "<group>"; };
		FF34FD531E9D93CB0062F8ED /* IASKPSSliderSpecifierViewCell.m */ = {isa = PBXFileReference; fileEncoding = 4; lastKnownFileType = sourcecode.c.objc; path = IASKPSSliderSpecifierViewCell.m; sourceTree = "<group>"; };
		FF34FD541E9D93CB0062F8ED /* IASKPSTextFieldSpecifierViewCell.h */ = {isa = PBXFileReference; fileEncoding = 4; lastKnownFileType = sourcecode.c.h; path = IASKPSTextFieldSpecifierViewCell.h; sourceTree = "<group>"; };
		FF34FD551E9D93CB0062F8ED /* IASKPSTextFieldSpecifierViewCell.m */ = {isa = PBXFileReference; fileEncoding = 4; lastKnownFileType = sourcecode.c.objc; path = IASKPSTextFieldSpecifierViewCell.m; sourceTree = "<group>"; };
		FF34FD561E9D93CB0062F8ED /* IASKSlider.h */ = {isa = PBXFileReference; fileEncoding = 4; lastKnownFileType = sourcecode.c.h; path = IASKSlider.h; sourceTree = "<group>"; };
		FF34FD571E9D93CB0062F8ED /* IASKSlider.m */ = {isa = PBXFileReference; fileEncoding = 4; lastKnownFileType = sourcecode.c.objc; path = IASKSlider.m; sourceTree = "<group>"; };
		FF34FD581E9D93CB0062F8ED /* IASKSwitch.h */ = {isa = PBXFileReference; fileEncoding = 4; lastKnownFileType = sourcecode.c.h; path = IASKSwitch.h; sourceTree = "<group>"; };
		FF34FD591E9D93CB0062F8ED /* IASKSwitch.m */ = {isa = PBXFileReference; fileEncoding = 4; lastKnownFileType = sourcecode.c.objc; path = IASKSwitch.m; sourceTree = "<group>"; };
		FF34FD5A1E9D93CB0062F8ED /* IASKTextField.h */ = {isa = PBXFileReference; fileEncoding = 4; lastKnownFileType = sourcecode.c.h; path = IASKTextField.h; sourceTree = "<group>"; };
		FF34FD5B1E9D93CB0062F8ED /* IASKTextField.m */ = {isa = PBXFileReference; fileEncoding = 4; lastKnownFileType = sourcecode.c.objc; path = IASKTextField.m; sourceTree = "<group>"; };
		FF34FD5C1E9D93CB0062F8ED /* IASKTextView.h */ = {isa = PBXFileReference; fileEncoding = 4; lastKnownFileType = sourcecode.c.h; path = IASKTextView.h; sourceTree = "<group>"; };
		FF34FD5D1E9D93CB0062F8ED /* IASKTextView.m */ = {isa = PBXFileReference; fileEncoding = 4; lastKnownFileType = sourcecode.c.objc; path = IASKTextView.m; sourceTree = "<group>"; };
		FF34FD5E1E9D93CB0062F8ED /* IASKTextViewCell.h */ = {isa = PBXFileReference; fileEncoding = 4; lastKnownFileType = sourcecode.c.h; path = IASKTextViewCell.h; sourceTree = "<group>"; };
		FF34FD5F1E9D93CB0062F8ED /* IASKTextViewCell.m */ = {isa = PBXFileReference; fileEncoding = 4; lastKnownFileType = sourcecode.c.objc; path = IASKTextViewCell.m; sourceTree = "<group>"; };
		FF3964BB192BED0A004BEE1A /* tag.png */ = {isa = PBXFileReference; lastKnownFileType = image.png; path = tag.png; sourceTree = "<group>"; };
		FF3A3DED1BFBBAC600ADC01A /* ChronicleSSm-Bold.otf */ = {isa = PBXFileReference; lastKnownFileType = file; path = "ChronicleSSm-Bold.otf"; sourceTree = "<group>"; };
		FF3A3DEE1BFBBAC600ADC01A /* ChronicleSSm-BoldItalic.otf */ = {isa = PBXFileReference; lastKnownFileType = file; path = "ChronicleSSm-BoldItalic.otf"; sourceTree = "<group>"; };
		FF3A3DEF1BFBBAC600ADC01A /* ChronicleSSm-Book.otf */ = {isa = PBXFileReference; lastKnownFileType = file; path = "ChronicleSSm-Book.otf"; sourceTree = "<group>"; };
		FF3A3DF01BFBBAC600ADC01A /* ChronicleSSm-BookItalic.otf */ = {isa = PBXFileReference; lastKnownFileType = file; path = "ChronicleSSm-BookItalic.otf"; sourceTree = "<group>"; };
		FF3A3DF11BFBBAC600ADC01A /* ChronicleSSm-Light.otf */ = {isa = PBXFileReference; lastKnownFileType = file; path = "ChronicleSSm-Light.otf"; sourceTree = "<group>"; };
		FF3A3DF21BFBBAC600ADC01A /* ChronicleSSm-LightItalic.otf */ = {isa = PBXFileReference; lastKnownFileType = file; path = "ChronicleSSm-LightItalic.otf"; sourceTree = "<group>"; };
		FF3A3DF31BFBBAC600ADC01A /* ChronicleSSm-Medium.otf */ = {isa = PBXFileReference; lastKnownFileType = file; path = "ChronicleSSm-Medium.otf"; sourceTree = "<group>"; };
		FF3A3DF41BFBBAC600ADC01A /* ChronicleSSm-MediumItalic.otf */ = {isa = PBXFileReference; lastKnownFileType = file; path = "ChronicleSSm-MediumItalic.otf"; sourceTree = "<group>"; };
		FF3A3DF51BFBBAC600ADC01A /* GothamNarrow-Bold.otf */ = {isa = PBXFileReference; lastKnownFileType = file; path = "GothamNarrow-Bold.otf"; sourceTree = "<group>"; };
		FF3A3DF61BFBBAC600ADC01A /* GothamNarrow-BoldItalic.otf */ = {isa = PBXFileReference; lastKnownFileType = file; path = "GothamNarrow-BoldItalic.otf"; sourceTree = "<group>"; };
		FF3A3DF71BFBBAC600ADC01A /* GothamNarrow-Book.otf */ = {isa = PBXFileReference; lastKnownFileType = file; path = "GothamNarrow-Book.otf"; sourceTree = "<group>"; };
		FF3A3DF81BFBBAC600ADC01A /* GothamNarrow-BookItalic.otf */ = {isa = PBXFileReference; lastKnownFileType = file; path = "GothamNarrow-BookItalic.otf"; sourceTree = "<group>"; };
		FF3A3DF91BFBBAC600ADC01A /* GothamNarrow-Light.otf */ = {isa = PBXFileReference; lastKnownFileType = file; path = "GothamNarrow-Light.otf"; sourceTree = "<group>"; };
		FF3A3DFA1BFBBAC600ADC01A /* GothamNarrow-LightItalic.otf */ = {isa = PBXFileReference; lastKnownFileType = file; path = "GothamNarrow-LightItalic.otf"; sourceTree = "<group>"; };
		FF3A3DFB1BFBBAC600ADC01A /* GothamNarrow-Medium.otf */ = {isa = PBXFileReference; lastKnownFileType = file; path = "GothamNarrow-Medium.otf"; sourceTree = "<group>"; };
		FF3A3DFC1BFBBAC600ADC01A /* GothamNarrow-MediumItalic.otf */ = {isa = PBXFileReference; lastKnownFileType = file; path = "GothamNarrow-MediumItalic.otf"; sourceTree = "<group>"; };
		FF3A3DFD1BFBBAC600ADC01A /* WhitneySSm-Black-Bas.otf */ = {isa = PBXFileReference; lastKnownFileType = file; path = "WhitneySSm-Black-Bas.otf"; sourceTree = "<group>"; };
		FF3A3DFE1BFBBAC600ADC01A /* WhitneySSm-BlackItalic-Bas.otf */ = {isa = PBXFileReference; lastKnownFileType = file; path = "WhitneySSm-BlackItalic-Bas.otf"; sourceTree = "<group>"; };
		FF3A3DFF1BFBBAC600ADC01A /* WhitneySSm-Bold-Bas.otf */ = {isa = PBXFileReference; lastKnownFileType = file; path = "WhitneySSm-Bold-Bas.otf"; sourceTree = "<group>"; };
		FF3A3E001BFBBAC600ADC01A /* WhitneySSm-BoldItalic-Bas.otf */ = {isa = PBXFileReference; lastKnownFileType = file; path = "WhitneySSm-BoldItalic-Bas.otf"; sourceTree = "<group>"; };
		FF3A3E011BFBBAC600ADC01A /* WhitneySSm-Book-Bas.otf */ = {isa = PBXFileReference; lastKnownFileType = file; path = "WhitneySSm-Book-Bas.otf"; sourceTree = "<group>"; };
		FF3A3E021BFBBAC600ADC01A /* WhitneySSm-BookItalic-Bas.otf */ = {isa = PBXFileReference; lastKnownFileType = file; path = "WhitneySSm-BookItalic-Bas.otf"; sourceTree = "<group>"; };
		FF3A3E031BFBBAC600ADC01A /* WhitneySSm-Light-Bas.otf */ = {isa = PBXFileReference; lastKnownFileType = file; path = "WhitneySSm-Light-Bas.otf"; sourceTree = "<group>"; };
		FF3A3E041BFBBAC600ADC01A /* WhitneySSm-LightItalic-Bas.otf */ = {isa = PBXFileReference; lastKnownFileType = file; path = "WhitneySSm-LightItalic-Bas.otf"; sourceTree = "<group>"; };
		FF3A3E051BFBBAC600ADC01A /* WhitneySSm-Medium-Bas.otf */ = {isa = PBXFileReference; lastKnownFileType = file; path = "WhitneySSm-Medium-Bas.otf"; sourceTree = "<group>"; };
		FF3A3E061BFBBAC600ADC01A /* WhitneySSm-MediumItalic-Bas.otf */ = {isa = PBXFileReference; lastKnownFileType = file; path = "WhitneySSm-MediumItalic-Bas.otf"; sourceTree = "<group>"; };
		FF3A3E071BFBBAC600ADC01A /* WhitneySSm-Semibold-Bas.otf */ = {isa = PBXFileReference; lastKnownFileType = file; path = "WhitneySSm-Semibold-Bas.otf"; sourceTree = "<group>"; };
		FF3A3E081BFBBAC600ADC01A /* WhitneySSm-SemiboldItalic-Bas.otf */ = {isa = PBXFileReference; lastKnownFileType = file; path = "WhitneySSm-SemiboldItalic-Bas.otf"; sourceTree = "<group>"; };
		FF3A3E151BFC3F1300ADC01A /* NSNull+JSON.h */ = {isa = PBXFileReference; fileEncoding = 4; lastKnownFileType = sourcecode.c.h; name = "NSNull+JSON.h"; path = "Other Sources/NSNull+JSON.h"; sourceTree = "<group>"; };
		FF3A3E161BFC3F1300ADC01A /* NSNull+JSON.m */ = {isa = PBXFileReference; fileEncoding = 4; lastKnownFileType = sourcecode.c.objc; name = "NSNull+JSON.m"; path = "Other Sources/NSNull+JSON.m"; sourceTree = "<group>"; };
		FF3FA88B1BB2677C001F7C32 /* NBCopyLinkActivity.h */ = {isa = PBXFileReference; fileEncoding = 4; lastKnownFileType = sourcecode.c.h; path = NBCopyLinkActivity.h; sourceTree = "<group>"; };
		FF3FA88C1BB2677C001F7C32 /* NBCopyLinkActivity.m */ = {isa = PBXFileReference; fileEncoding = 4; lastKnownFileType = sourcecode.c.objc; path = NBCopyLinkActivity.m; sourceTree = "<group>"; };
		FF3FA8941BB26B6A001F7C32 /* copy_link@2x.png */ = {isa = PBXFileReference; lastKnownFileType = image.png; path = "copy_link@2x.png"; sourceTree = "<group>"; };
		FF41309C162CEC7100DDB6A7 /* time.png */ = {isa = PBXFileReference; lastKnownFileType = image.png; path = time.png; sourceTree = "<group>"; };
		FF41309F162CECAE00DDB6A7 /* email.png */ = {isa = PBXFileReference; lastKnownFileType = image.png; path = email.png; sourceTree = "<group>"; };
		FF4130A1162E10CF00DDB6A7 /* MenuTableViewCell.h */ = {isa = PBXFileReference; fileEncoding = 4; lastKnownFileType = sourcecode.c.h; path = MenuTableViewCell.h; sourceTree = "<group>"; };
		FF4130A2162E10CF00DDB6A7 /* MenuTableViewCell.m */ = {isa = PBXFileReference; fileEncoding = 4; lastKnownFileType = sourcecode.c.objc; path = MenuTableViewCell.m; sourceTree = "<group>"; };
		FF4151BA16DED7D10013E84B /* bar-separator.png */ = {isa = PBXFileReference; lastKnownFileType = image.png; path = "bar-separator.png"; sourceTree = "<group>"; };
		FF4151BB16DED7D10013E84B /* bar-separator@2x.png */ = {isa = PBXFileReference; lastKnownFileType = image.png; path = "bar-separator@2x.png"; sourceTree = "<group>"; };
		FF4151BE16DED9660013E84B /* UIBarButtonItem+Image.h */ = {isa = PBXFileReference; fileEncoding = 4; lastKnownFileType = sourcecode.c.h; name = "UIBarButtonItem+Image.h"; path = "Other Sources/UIBarButtonItem+Image.h"; sourceTree = "<group>"; };
		FF4151BF16DED9660013E84B /* UIBarButtonItem+Image.m */ = {isa = PBXFileReference; fileEncoding = 4; lastKnownFileType = sourcecode.c.objc; name = "UIBarButtonItem+Image.m"; path = "Other Sources/UIBarButtonItem+Image.m"; sourceTree = "<group>"; };
		FF4151C116DEDF9D0013E84B /* markread.png */ = {isa = PBXFileReference; lastKnownFileType = image.png; path = markread.png; sourceTree = "<group>"; };
		FF4151C216DEDF9D0013E84B /* markread@2x.png */ = {isa = PBXFileReference; lastKnownFileType = image.png; path = "markread@2x.png"; sourceTree = "<group>"; };
		FF4151C516DEF1A80013E84B /* original_button.png */ = {isa = PBXFileReference; lastKnownFileType = image.png; path = original_button.png; sourceTree = "<group>"; };
		FF4151C616DEF1A80013E84B /* original_button@2x.png */ = {isa = PBXFileReference; lastKnownFileType = image.png; path = "original_button@2x.png"; sourceTree = "<group>"; };
		FF468E3717FCFB970080325C /* AVFoundation.framework */ = {isa = PBXFileReference; lastKnownFileType = wrapper.framework; name = AVFoundation.framework; path = System/Library/Frameworks/AVFoundation.framework; sourceTree = SDKROOT; };
		FF4EE9A3175EC9CF005891B5 /* libsqlite3.dylib */ = {isa = PBXFileReference; lastKnownFileType = "compiled.mach-o.dylib"; name = libsqlite3.dylib; path = usr/lib/libsqlite3.dylib; sourceTree = SDKROOT; };
		FF546DF8160298E500948020 /* fleuron@2x.png */ = {isa = PBXFileReference; lastKnownFileType = image.png; path = "fleuron@2x.png"; sourceTree = "<group>"; };
		FF5ACC201DE5ED7500FBD044 /* menu_icn_notifications.png */ = {isa = PBXFileReference; lastKnownFileType = image.png; path = menu_icn_notifications.png; sourceTree = "<group>"; };
		FF5ACC221DE5F0C000FBD044 /* NotificationsViewController.h */ = {isa = PBXFileReference; fileEncoding = 4; lastKnownFileType = sourcecode.c.h; path = NotificationsViewController.h; sourceTree = "<group>"; };
		FF5ACC231DE5F0C000FBD044 /* NotificationsViewController.m */ = {isa = PBXFileReference; fileEncoding = 4; lastKnownFileType = sourcecode.c.objc; path = NotificationsViewController.m; sourceTree = "<group>"; };
		FF5ACC251DE5FA3E00FBD044 /* NotificationFeedCell.h */ = {isa = PBXFileReference; fileEncoding = 4; lastKnownFileType = sourcecode.c.h; path = NotificationFeedCell.h; sourceTree = "<group>"; };
		FF5ACC261DE5FA3E00FBD044 /* NotificationFeedCell.m */ = {isa = PBXFileReference; fileEncoding = 4; lastKnownFileType = sourcecode.c.objc; path = NotificationFeedCell.m; sourceTree = "<group>"; };
		FF5ACC291DE6088B00FBD044 /* menu_icn_notifications@2x.png */ = {isa = PBXFileReference; lastKnownFileType = image.png; path = "menu_icn_notifications@2x.png"; sourceTree = "<group>"; };
		FF5D4015179A00B900349659 /* traverse_send.png */ = {isa = PBXFileReference; lastKnownFileType = image.png; path = traverse_send.png; sourceTree = "<group>"; };
		FF5D4016179A00B900349659 /* traverse_send@2x.png */ = {isa = PBXFileReference; lastKnownFileType = image.png; path = "traverse_send@2x.png"; sourceTree = "<group>"; };
		FF5D4019179A03E700349659 /* traverse_previous_off.png */ = {isa = PBXFileReference; lastKnownFileType = image.png; path = traverse_previous_off.png; sourceTree = "<group>"; };
		FF5D401A179A03E700349659 /* traverse_previous_off@2x.png */ = {isa = PBXFileReference; lastKnownFileType = image.png; path = "traverse_previous_off@2x.png"; sourceTree = "<group>"; };
		FF5EA47C143B691000B7563D /* AddSiteViewController.h */ = {isa = PBXFileReference; fileEncoding = 4; lastKnownFileType = sourcecode.c.h; path = AddSiteViewController.h; sourceTree = "<group>"; };
		FF5EA47D143B691000B7563D /* AddSiteViewController.m */ = {isa = PBXFileReference; fileEncoding = 4; lastKnownFileType = sourcecode.c.objc; path = AddSiteViewController.m; sourceTree = "<group>"; };
		FF5F3A81162B82B5008DBE3E /* rainbow.png */ = {isa = PBXFileReference; lastKnownFileType = image.png; path = rainbow.png; sourceTree = "<group>"; };
		FF5F3A84162B831A008DBE3E /* user_orange.png */ = {isa = PBXFileReference; lastKnownFileType = image.png; path = user_orange.png; sourceTree = "<group>"; };
		FF5F3A86162B834E008DBE3E /* bin_closed.png */ = {isa = PBXFileReference; lastKnownFileType = image.png; path = bin_closed.png; sourceTree = "<group>"; };
		FF5F3A88162B8377008DBE3E /* arrow_branch.png */ = {isa = PBXFileReference; lastKnownFileType = image.png; path = arrow_branch.png; sourceTree = "<group>"; };
		FF5F3A8A162B8390008DBE3E /* car.png */ = {isa = PBXFileReference; lastKnownFileType = image.png; path = car.png; sourceTree = "<group>"; };
		FF6281F91A09614C00271FDB /* all@3x.png */ = {isa = PBXFileReference; lastKnownFileType = image.png; path = "all@3x.png"; sourceTree = "<group>"; };
		FF6281FB1A0962FA00271FDB /* unread_green@3x.png */ = {isa = PBXFileReference; lastKnownFileType = image.png; path = "unread_green@3x.png"; sourceTree = "<group>"; };
		FF6281FD1A09641100271FDB /* unread_yellow@3x.png */ = {isa = PBXFileReference; lastKnownFileType = image.png; path = "unread_yellow@3x.png"; sourceTree = "<group>"; };
		FF62820C1A1160DD00271FDB /* add_tag.png */ = {isa = PBXFileReference; lastKnownFileType = image.png; path = add_tag.png; sourceTree = "<group>"; };
		FF62820D1A1160DD00271FDB /* add_tag@2x.png */ = {isa = PBXFileReference; lastKnownFileType = image.png; path = "add_tag@2x.png"; sourceTree = "<group>"; };
		FF6282131A11613900271FDB /* UserTagsViewController.h */ = {isa = PBXFileReference; fileEncoding = 4; lastKnownFileType = sourcecode.c.h; path = UserTagsViewController.h; sourceTree = "<group>"; };
		FF6282141A11613900271FDB /* UserTagsViewController.m */ = {isa = PBXFileReference; fileEncoding = 4; lastKnownFileType = sourcecode.c.objc; path = UserTagsViewController.m; sourceTree = "<group>"; };
		FF6618C6176184560039913B /* NBNotifier.h */ = {isa = PBXFileReference; fileEncoding = 4; lastKnownFileType = sourcecode.c.h; path = NBNotifier.h; sourceTree = "<group>"; };
		FF6618C7176184560039913B /* NBNotifier.m */ = {isa = PBXFileReference; fileEncoding = 4; lastKnownFileType = sourcecode.c.objc; path = NBNotifier.m; sourceTree = "<group>"; };
		FF67D3B0168924C40057A7DA /* TrainerViewController.h */ = {isa = PBXFileReference; fileEncoding = 4; lastKnownFileType = sourcecode.c.h; path = TrainerViewController.h; sourceTree = "<group>"; };
		FF67D3B1168924C40057A7DA /* TrainerViewController.m */ = {isa = PBXFileReference; fileEncoding = 4; lastKnownFileType = sourcecode.c.objc; path = TrainerViewController.m; sourceTree = "<group>"; };
		FF67D3B6168977690057A7DA /* TrainerViewController.xib */ = {isa = PBXFileReference; fileEncoding = 4; lastKnownFileType = file.xib; path = TrainerViewController.xib; sourceTree = "<group>"; };
		FF67D3BA168A70630057A7DA /* trainer.css */ = {isa = PBXFileReference; fileEncoding = 4; lastKnownFileType = text.css; name = trainer.css; path = ../static/trainer.css; sourceTree = "<group>"; };
		FF67D3BD168A708D0057A7DA /* storyDetailView.css */ = {isa = PBXFileReference; fileEncoding = 4; lastKnownFileType = text.css; name = storyDetailView.css; path = ../static/storyDetailView.css; sourceTree = "<group>"; xcLanguageSpecificationIdentifier = xcode.lang.css; };
		FF67D3BE168A708D0057A7DA /* storyDetailView.js */ = {isa = PBXFileReference; fileEncoding = 4; lastKnownFileType = sourcecode.javascript; name = storyDetailView.js; path = ../static/storyDetailView.js; sourceTree = "<group>"; };
		FF67D3BF168A708D0057A7DA /* zepto.js */ = {isa = PBXFileReference; fileEncoding = 4; lastKnownFileType = sourcecode.javascript; name = zepto.js; path = ../static/zepto.js; sourceTree = "<group>"; };
		FF67D3C4168A71870057A7DA /* trainer.js */ = {isa = PBXFileReference; fileEncoding = 4; lastKnownFileType = sourcecode.javascript; name = trainer.js; path = ../static/trainer.js; sourceTree = "<group>"; };
		FF67D3C6168A71B30057A7DA /* fastTouch.js */ = {isa = PBXFileReference; fileEncoding = 4; lastKnownFileType = sourcecode.javascript; name = fastTouch.js; path = ../static/fastTouch.js; sourceTree = "<group>"; };
		FF688E4416E6ADB1003B7B42 /* traverse_next.png */ = {isa = PBXFileReference; lastKnownFileType = image.png; path = traverse_next.png; sourceTree = "<group>"; };
		FF688E4516E6ADB1003B7B42 /* traverse_next@2x.png */ = {isa = PBXFileReference; lastKnownFileType = image.png; path = "traverse_next@2x.png"; sourceTree = "<group>"; };
		FF688E4816E6AFD3003B7B42 /* traverse_previous.png */ = {isa = PBXFileReference; lastKnownFileType = image.png; path = traverse_previous.png; sourceTree = "<group>"; };
		FF688E4916E6AFD3003B7B42 /* traverse_previous@2x.png */ = {isa = PBXFileReference; lastKnownFileType = image.png; path = "traverse_previous@2x.png"; sourceTree = "<group>"; };
		FF688E4C16E6B3E1003B7B42 /* traverse_done.png */ = {isa = PBXFileReference; lastKnownFileType = image.png; path = traverse_done.png; sourceTree = "<group>"; };
		FF688E4D16E6B3E1003B7B42 /* traverse_done@2x.png */ = {isa = PBXFileReference; lastKnownFileType = image.png; path = "traverse_done@2x.png"; sourceTree = "<group>"; };
		FF688E5016E6B8D0003B7B42 /* traverse_background.png */ = {isa = PBXFileReference; lastKnownFileType = image.png; path = traverse_background.png; sourceTree = "<group>"; };
		FF688E5116E6B8D0003B7B42 /* traverse_background@2x.png */ = {isa = PBXFileReference; lastKnownFileType = image.png; path = "traverse_background@2x.png"; sourceTree = "<group>"; };
		FF6A233016448E0700E15989 /* StoryPageControl.h */ = {isa = PBXFileReference; fileEncoding = 4; lastKnownFileType = sourcecode.c.h; path = StoryPageControl.h; sourceTree = "<group>"; };
		FF6A233116448E0700E15989 /* StoryPageControl.m */ = {isa = PBXFileReference; fileEncoding = 4; lastKnownFileType = sourcecode.c.objc; path = StoryPageControl.m; sourceTree = "<group>"; };
		FF6A23361644903900E15989 /* StoryPageControl.xib */ = {isa = PBXFileReference; fileEncoding = 4; lastKnownFileType = file.xib; name = StoryPageControl.xib; path = ../Classes/StoryPageControl.xib; sourceTree = "<group>"; };
		FF6DD31C1AEDF9F300F1F53A /* menu_icn_rename.png */ = {isa = PBXFileReference; lastKnownFileType = image.png; path = menu_icn_rename.png; sourceTree = "<group>"; };
		FF6DD31D1AEDF9F300F1F53A /* menu_icn_rename@2x.png */ = {isa = PBXFileReference; lastKnownFileType = image.png; path = "menu_icn_rename@2x.png"; sourceTree = "<group>"; };
		FF753CC3175858FC00344EC9 /* FMDatabase.h */ = {isa = PBXFileReference; fileEncoding = 4; lastKnownFileType = sourcecode.c.h; path = FMDatabase.h; sourceTree = "<group>"; };
		FF753CC4175858FC00344EC9 /* FMDatabase.m */ = {isa = PBXFileReference; fileEncoding = 4; lastKnownFileType = sourcecode.c.objc; path = FMDatabase.m; sourceTree = "<group>"; };
		FF753CC5175858FC00344EC9 /* FMDatabaseAdditions.h */ = {isa = PBXFileReference; fileEncoding = 4; lastKnownFileType = sourcecode.c.h; path = FMDatabaseAdditions.h; sourceTree = "<group>"; };
		FF753CC6175858FC00344EC9 /* FMDatabaseAdditions.m */ = {isa = PBXFileReference; fileEncoding = 4; lastKnownFileType = sourcecode.c.objc; path = FMDatabaseAdditions.m; sourceTree = "<group>"; };
		FF753CC7175858FC00344EC9 /* FMDatabasePool.h */ = {isa = PBXFileReference; fileEncoding = 4; lastKnownFileType = sourcecode.c.h; path = FMDatabasePool.h; sourceTree = "<group>"; };
		FF753CC8175858FC00344EC9 /* FMDatabasePool.m */ = {isa = PBXFileReference; fileEncoding = 4; lastKnownFileType = sourcecode.c.objc; path = FMDatabasePool.m; sourceTree = "<group>"; };
		FF753CC9175858FC00344EC9 /* FMDatabaseQueue.h */ = {isa = PBXFileReference; fileEncoding = 4; lastKnownFileType = sourcecode.c.h; path = FMDatabaseQueue.h; sourceTree = "<group>"; };
		FF753CCA175858FC00344EC9 /* FMDatabaseQueue.m */ = {isa = PBXFileReference; fileEncoding = 4; lastKnownFileType = sourcecode.c.objc; path = FMDatabaseQueue.m; sourceTree = "<group>"; };
		FF753CCB175858FC00344EC9 /* fmdb.m */ = {isa = PBXFileReference; fileEncoding = 4; lastKnownFileType = sourcecode.c.objc; path = fmdb.m; sourceTree = "<group>"; };
		FF753CCC175858FC00344EC9 /* FMResultSet.h */ = {isa = PBXFileReference; fileEncoding = 4; lastKnownFileType = sourcecode.c.h; path = FMResultSet.h; sourceTree = "<group>"; };
		FF753CCD175858FC00344EC9 /* FMResultSet.m */ = {isa = PBXFileReference; fileEncoding = 4; lastKnownFileType = sourcecode.c.objc; path = FMResultSet.m; sourceTree = "<group>"; };
		FF8364B91755759A008F5C58 /* traverse_text.png */ = {isa = PBXFileReference; lastKnownFileType = image.png; path = traverse_text.png; sourceTree = "<group>"; };
		FF8364BA1755759A008F5C58 /* traverse_text@2x.png */ = {isa = PBXFileReference; lastKnownFileType = image.png; path = "traverse_text@2x.png"; sourceTree = "<group>"; };
		FF8364BD1756949E008F5C58 /* traverse_text_on.png */ = {isa = PBXFileReference; lastKnownFileType = image.png; path = traverse_text_on.png; sourceTree = "<group>"; };
		FF8364BE1756949E008F5C58 /* traverse_text_on@2x.png */ = {isa = PBXFileReference; lastKnownFileType = image.png; path = "traverse_text_on@2x.png"; sourceTree = "<group>"; };
		FF8364C41757EC0B008F5C58 /* traverse_background_left.png */ = {isa = PBXFileReference; lastKnownFileType = image.png; path = traverse_background_left.png; sourceTree = "<group>"; };
		FF8364C51757EC0B008F5C58 /* traverse_background_left@2x.png */ = {isa = PBXFileReference; lastKnownFileType = image.png; path = "traverse_background_left@2x.png"; sourceTree = "<group>"; };
		FF83FF001FB51628008DAC0F /* StoreKit.framework */ = {isa = PBXFileReference; lastKnownFileType = wrapper.framework; name = StoreKit.framework; path = System/Library/Frameworks/StoreKit.framework; sourceTree = SDKROOT; };
		FF83FF021FB52565008DAC0F /* PremiumViewController.h */ = {isa = PBXFileReference; lastKnownFileType = sourcecode.c.h; path = PremiumViewController.h; sourceTree = "<group>"; };
		FF83FF031FB52565008DAC0F /* PremiumViewController.m */ = {isa = PBXFileReference; lastKnownFileType = sourcecode.c.objc; path = PremiumViewController.m; sourceTree = "<group>"; };
		FF83FF041FB52565008DAC0F /* PremiumViewController.xib */ = {isa = PBXFileReference; lastKnownFileType = file.xib; path = PremiumViewController.xib; sourceTree = "<group>"; };
		FF83FF071FB53373008DAC0F /* g_icn_greensun.png */ = {isa = PBXFileReference; lastKnownFileType = image.png; path = g_icn_greensun.png; sourceTree = "<group>"; };
		FF83FF0A1FB5371E008DAC0F /* g_icn_greensun@2x.png */ = {isa = PBXFileReference; lastKnownFileType = image.png; path = "g_icn_greensun@2x.png"; sourceTree = "<group>"; };
		FF83FF0D1FB54690008DAC0F /* g_icn_lightning.png */ = {isa = PBXFileReference; lastKnownFileType = image.png; path = g_icn_lightning.png; sourceTree = "<group>"; };
		FF83FF0E1FB54691008DAC0F /* g_icn_eating.png */ = {isa = PBXFileReference; lastKnownFileType = image.png; path = g_icn_eating.png; sourceTree = "<group>"; };
		FF83FF0F1FB54691008DAC0F /* g_icn_textview_black.png */ = {isa = PBXFileReference; lastKnownFileType = image.png; path = g_icn_textview_black.png; sourceTree = "<group>"; };
		FF83FF101FB54692008DAC0F /* g_icn_search_black.png */ = {isa = PBXFileReference; lastKnownFileType = image.png; path = g_icn_search_black.png; sourceTree = "<group>"; };
		FF83FF111FB54692008DAC0F /* g_icn_tag_black.png */ = {isa = PBXFileReference; lastKnownFileType = image.png; path = g_icn_tag_black.png; sourceTree = "<group>"; };
		FF83FF121FB54692008DAC0F /* g_icn_buffer.png */ = {isa = PBXFileReference; lastKnownFileType = image.png; path = g_icn_buffer.png; sourceTree = "<group>"; };
		FF83FF131FB54692008DAC0F /* g_icn_privacy.png */ = {isa = PBXFileReference; lastKnownFileType = image.png; path = g_icn_privacy.png; sourceTree = "<group>"; };
		FF83FF141FB54693008DAC0F /* g_icn_folder_black.png */ = {isa = PBXFileReference; lastKnownFileType = image.png; path = g_icn_folder_black.png; sourceTree = "<group>"; };
		FF855B541794A53A0098D48A /* checkmark.png */ = {isa = PBXFileReference; lastKnownFileType = image.png; path = checkmark.png; sourceTree = "<group>"; };
		FF855B551794A53A0098D48A /* checkmark@2x.png */ = {isa = PBXFileReference; lastKnownFileType = image.png; path = "checkmark@2x.png"; sourceTree = "<group>"; };
		FF855B591794B0670098D48A /* OfflineSyncUnreads.h */ = {isa = PBXFileReference; fileEncoding = 4; lastKnownFileType = sourcecode.c.h; name = OfflineSyncUnreads.h; path = offline/OfflineSyncUnreads.h; sourceTree = "<group>"; };
		FF855B5A1794B0670098D48A /* OfflineSyncUnreads.m */ = {isa = PBXFileReference; fileEncoding = 4; lastKnownFileType = sourcecode.c.objc; name = OfflineSyncUnreads.m; path = offline/OfflineSyncUnreads.m; sourceTree = "<group>"; };
		FF855B5C1794B0760098D48A /* OfflineFetchStories.h */ = {isa = PBXFileReference; fileEncoding = 4; lastKnownFileType = sourcecode.c.h; name = OfflineFetchStories.h; path = offline/OfflineFetchStories.h; sourceTree = "<group>"; };
		FF855B5D1794B0760098D48A /* OfflineFetchStories.m */ = {isa = PBXFileReference; fileEncoding = 4; lastKnownFileType = sourcecode.c.objc; name = OfflineFetchStories.m; path = offline/OfflineFetchStories.m; sourceTree = "<group>"; };
		FF855B5F1794B0830098D48A /* OfflineFetchImages.h */ = {isa = PBXFileReference; fileEncoding = 4; lastKnownFileType = sourcecode.c.h; name = OfflineFetchImages.h; path = offline/OfflineFetchImages.h; sourceTree = "<group>"; };
		FF855B601794B0830098D48A /* OfflineFetchImages.m */ = {isa = PBXFileReference; fileEncoding = 4; lastKnownFileType = sourcecode.c.objc; name = OfflineFetchImages.m; path = offline/OfflineFetchImages.m; sourceTree = "<group>"; };
		FF85BF5E16D5A587002D334D /* nav_icn_activity_hover.png */ = {isa = PBXFileReference; lastKnownFileType = image.png; path = nav_icn_activity_hover.png; sourceTree = "<group>"; };
		FF85BF5F16D5A587002D334D /* nav_icn_settings.png */ = {isa = PBXFileReference; lastKnownFileType = image.png; path = nav_icn_settings.png; sourceTree = "<group>"; };
		FF85BF6216D5A5A8002D334D /* nav_icn_add.png */ = {isa = PBXFileReference; lastKnownFileType = image.png; path = nav_icn_add.png; sourceTree = "<group>"; };
		FF85BF7016D6A90D002D334D /* ak-icon-global.png */ = {isa = PBXFileReference; lastKnownFileType = image.png; path = "ak-icon-global.png"; sourceTree = "<group>"; };
		FF85BF7216D6A972002D334D /* ak-icon-allstories.png */ = {isa = PBXFileReference; lastKnownFileType = image.png; path = "ak-icon-allstories.png"; sourceTree = "<group>"; };
		FF85BF7316D6A972002D334D /* ak-icon-blurblogs.png */ = {isa = PBXFileReference; lastKnownFileType = image.png; path = "ak-icon-blurblogs.png"; sourceTree = "<group>"; };
		FF877CD21C6541F2007940C3 /* menu_icn_organize@2x.png */ = {isa = PBXFileReference; lastKnownFileType = image.png; path = "menu_icn_organize@2x.png"; sourceTree = "<group>"; };
		FF88F10B1811BAEC007FEE78 /* unread_green@2x.png */ = {isa = PBXFileReference; lastKnownFileType = image.png; path = "unread_green@2x.png"; sourceTree = "<group>"; };
		FF88F10C1811BAEC007FEE78 /* unread_green.png */ = {isa = PBXFileReference; lastKnownFileType = image.png; path = unread_green.png; sourceTree = "<group>"; };
		FF8A94971DE3BB77000A4C31 /* Story Notification Service Extension.appex */ = {isa = PBXFileReference; explicitFileType = "wrapper.app-extension"; includeInIndex = 0; path = "Story Notification Service Extension.appex"; sourceTree = BUILT_PRODUCTS_DIR; };
		FF8A94991DE3BB77000A4C31 /* NotificationService.h */ = {isa = PBXFileReference; lastKnownFileType = sourcecode.c.h; path = NotificationService.h; sourceTree = "<group>"; };
		FF8A949A1DE3BB77000A4C31 /* NotificationService.m */ = {isa = PBXFileReference; lastKnownFileType = sourcecode.c.objc; path = NotificationService.m; sourceTree = "<group>"; };
		FF8A949C1DE3BB77000A4C31 /* Info.plist */ = {isa = PBXFileReference; lastKnownFileType = text.plist.xml; path = Info.plist; sourceTree = "<group>"; };
		FF8AFE561CAC73C9005D9B40 /* unread_blue@3x.png */ = {isa = PBXFileReference; lastKnownFileType = image.png; path = "unread_blue@3x.png"; sourceTree = "<group>"; };
		FF8C49921BBC9D140010D894 /* NewsBlur.entitlements */ = {isa = PBXFileReference; lastKnownFileType = text.xml; name = NewsBlur.entitlements; path = NewsBlur/NewsBlur.entitlements; sourceTree = "<group>"; };
		FF8D1EA51BAA304E00725D8A /* Reachability.h */ = {isa = PBXFileReference; fileEncoding = 4; lastKnownFileType = sourcecode.c.h; path = Reachability.h; sourceTree = "<group>"; };
		FF8D1EA61BAA304E00725D8A /* Reachability.m */ = {isa = PBXFileReference; fileEncoding = 4; lastKnownFileType = sourcecode.c.objc; path = Reachability.m; sourceTree = "<group>"; };
		FF8D1EBD1BAA311000725D8A /* SBJson4.h */ = {isa = PBXFileReference; fileEncoding = 4; lastKnownFileType = sourcecode.c.h; path = SBJson4.h; sourceTree = "<group>"; };
		FF8D1EBE1BAA311000725D8A /* SBJson4Parser.h */ = {isa = PBXFileReference; fileEncoding = 4; lastKnownFileType = sourcecode.c.h; path = SBJson4Parser.h; sourceTree = "<group>"; };
		FF8D1EBF1BAA311000725D8A /* SBJson4Parser.m */ = {isa = PBXFileReference; fileEncoding = 4; lastKnownFileType = sourcecode.c.objc; path = SBJson4Parser.m; sourceTree = "<group>"; };
		FF8D1EC01BAA311000725D8A /* SBJson4StreamParser.h */ = {isa = PBXFileReference; fileEncoding = 4; lastKnownFileType = sourcecode.c.h; path = SBJson4StreamParser.h; sourceTree = "<group>"; };
		FF8D1EC11BAA311000725D8A /* SBJson4StreamParser.m */ = {isa = PBXFileReference; fileEncoding = 4; lastKnownFileType = sourcecode.c.objc; path = SBJson4StreamParser.m; sourceTree = "<group>"; };
		FF8D1EC21BAA311000725D8A /* SBJson4StreamParserState.h */ = {isa = PBXFileReference; fileEncoding = 4; lastKnownFileType = sourcecode.c.h; path = SBJson4StreamParserState.h; sourceTree = "<group>"; };
		FF8D1EC31BAA311000725D8A /* SBJson4StreamParserState.m */ = {isa = PBXFileReference; fileEncoding = 4; lastKnownFileType = sourcecode.c.objc; path = SBJson4StreamParserState.m; sourceTree = "<group>"; };
		FF8D1EC41BAA311000725D8A /* SBJson4StreamTokeniser.h */ = {isa = PBXFileReference; fileEncoding = 4; lastKnownFileType = sourcecode.c.h; path = SBJson4StreamTokeniser.h; sourceTree = "<group>"; };
		FF8D1EC51BAA311000725D8A /* SBJson4StreamTokeniser.m */ = {isa = PBXFileReference; fileEncoding = 4; lastKnownFileType = sourcecode.c.objc; path = SBJson4StreamTokeniser.m; sourceTree = "<group>"; };
		FF8D1EC61BAA311000725D8A /* SBJson4StreamWriter.h */ = {isa = PBXFileReference; fileEncoding = 4; lastKnownFileType = sourcecode.c.h; path = SBJson4StreamWriter.h; sourceTree = "<group>"; };
		FF8D1EC71BAA311000725D8A /* SBJson4StreamWriter.m */ = {isa = PBXFileReference; fileEncoding = 4; lastKnownFileType = sourcecode.c.objc; path = SBJson4StreamWriter.m; sourceTree = "<group>"; };
		FF8D1EC81BAA311000725D8A /* SBJson4StreamWriterState.h */ = {isa = PBXFileReference; fileEncoding = 4; lastKnownFileType = sourcecode.c.h; path = SBJson4StreamWriterState.h; sourceTree = "<group>"; };
		FF8D1EC91BAA311000725D8A /* SBJson4StreamWriterState.m */ = {isa = PBXFileReference; fileEncoding = 4; lastKnownFileType = sourcecode.c.objc; path = SBJson4StreamWriterState.m; sourceTree = "<group>"; };
		FF8D1ECA1BAA311000725D8A /* SBJson4Writer.h */ = {isa = PBXFileReference; fileEncoding = 4; lastKnownFileType = sourcecode.c.h; path = SBJson4Writer.h; sourceTree = "<group>"; };
		FF8D1ECB1BAA311000725D8A /* SBJson4Writer.m */ = {isa = PBXFileReference; fileEncoding = 4; lastKnownFileType = sourcecode.c.objc; path = SBJson4Writer.m; sourceTree = "<group>"; };
		FF8D1ED61BAA33BA00725D8A /* NSObject+SBJSON.h */ = {isa = PBXFileReference; fileEncoding = 4; lastKnownFileType = sourcecode.c.h; path = "NSObject+SBJSON.h"; sourceTree = "<group>"; };
		FF8D1ED71BAA33BA00725D8A /* NSObject+SBJSON.m */ = {isa = PBXFileReference; fileEncoding = 4; lastKnownFileType = sourcecode.c.objc; path = "NSObject+SBJSON.m"; sourceTree = "<group>"; };
		FF8D1ED91BAA3CCD00725D8A /* JNWThrottledBlock.h */ = {isa = PBXFileReference; fileEncoding = 4; lastKnownFileType = sourcecode.c.h; name = JNWThrottledBlock.h; path = "Other Sources/JNWThrottledBlock.h"; sourceTree = "<group>"; };
		FF8D1EDA1BAA3CCD00725D8A /* JNWThrottledBlock.m */ = {isa = PBXFileReference; fileEncoding = 4; lastKnownFileType = sourcecode.c.objc; name = JNWThrottledBlock.m; path = "Other Sources/JNWThrottledBlock.m"; sourceTree = "<group>"; };
		FF9B8BB017F2351A0036A41C /* NBBarButtonItem.h */ = {isa = PBXFileReference; fileEncoding = 4; lastKnownFileType = sourcecode.c.h; path = NBBarButtonItem.h; sourceTree = "<group>"; };
		FF9B8BB117F2351A0036A41C /* NBBarButtonItem.m */ = {isa = PBXFileReference; fileEncoding = 4; lastKnownFileType = sourcecode.c.objc; path = NBBarButtonItem.m; sourceTree = "<group>"; };
		FF9D59331FBC08DB00823C10 /* Shiloh.jpg */ = {isa = PBXFileReference; lastKnownFileType = image.jpeg; path = Shiloh.jpg; sourceTree = "<group>"; };
		FF9DC9E81C85FC3E006097E1 /* bar_separator_dark@2x.png */ = {isa = PBXFileReference; lastKnownFileType = image.png; path = "bar_separator_dark@2x.png"; sourceTree = "<group>"; };
		FF9DC9EA1C860944006097E1 /* bar_separator_dark.png */ = {isa = PBXFileReference; lastKnownFileType = image.png; path = bar_separator_dark.png; sourceTree = "<group>"; };
		FF9F171518DCF3E000B75FC7 /* ios7_back_button@2x.png */ = {isa = PBXFileReference; lastKnownFileType = image.png; path = "ios7_back_button@2x.png"; sourceTree = "<group>"; };
		FFA045AE19CA49D700618DC4 /* SloppySwiper.h */ = {isa = PBXFileReference; fileEncoding = 4; lastKnownFileType = sourcecode.c.h; path = SloppySwiper.h; sourceTree = "<group>"; };
		FFA045AF19CA49D700618DC4 /* SloppySwiper.m */ = {isa = PBXFileReference; fileEncoding = 4; lastKnownFileType = sourcecode.c.objc; path = SloppySwiper.m; sourceTree = "<group>"; };
		FFA045B019CA49D700618DC4 /* SSWAnimator.h */ = {isa = PBXFileReference; fileEncoding = 4; lastKnownFileType = sourcecode.c.h; path = SSWAnimator.h; sourceTree = "<group>"; };
		FFA045B119CA49D700618DC4 /* SSWAnimator.m */ = {isa = PBXFileReference; fileEncoding = 4; lastKnownFileType = sourcecode.c.objc; path = SSWAnimator.m; sourceTree = "<group>"; };
		FFA045B219CA49D700618DC4 /* SSWDirectionalPanGestureRecognizer.h */ = {isa = PBXFileReference; fileEncoding = 4; lastKnownFileType = sourcecode.c.h; path = SSWDirectionalPanGestureRecognizer.h; sourceTree = "<group>"; };
		FFA045B319CA49D700618DC4 /* SSWDirectionalPanGestureRecognizer.m */ = {isa = PBXFileReference; fileEncoding = 4; lastKnownFileType = sourcecode.c.objc; path = SSWDirectionalPanGestureRecognizer.m; sourceTree = "<group>"; };
		FFA0483C19CA5B8400618DC4 /* EventWindow.h */ = {isa = PBXFileReference; fileEncoding = 4; lastKnownFileType = sourcecode.c.h; path = EventWindow.h; sourceTree = "<group>"; };
		FFA0483D19CA5B8400618DC4 /* EventWindow.m */ = {isa = PBXFileReference; fileEncoding = 4; lastKnownFileType = sourcecode.c.objc; path = EventWindow.m; sourceTree = "<group>"; };
		FFA0484219CA73B700618DC4 /* UIView+ViewController.h */ = {isa = PBXFileReference; fileEncoding = 4; lastKnownFileType = sourcecode.c.h; name = "UIView+ViewController.h"; path = "Other Sources/UIView+ViewController.h"; sourceTree = "<group>"; };
		FFA0484319CA73B700618DC4 /* UIView+ViewController.m */ = {isa = PBXFileReference; fileEncoding = 4; lastKnownFileType = sourcecode.c.objc; name = "UIView+ViewController.m"; path = "Other Sources/UIView+ViewController.m"; sourceTree = "<group>"; };
		FFAD4970144A386100BA6919 /* libz.dylib */ = {isa = PBXFileReference; lastKnownFileType = "compiled.mach-o.dylib"; name = libz.dylib; path = usr/lib/libz.dylib; sourceTree = SDKROOT; };
		FFAD89C018AC45A100D68567 /* StoriesCollection.h */ = {isa = PBXFileReference; fileEncoding = 4; lastKnownFileType = sourcecode.c.h; path = StoriesCollection.h; sourceTree = "<group>"; };
		FFAD89C118AC45A100D68567 /* StoriesCollection.m */ = {isa = PBXFileReference; fileEncoding = 4; lastKnownFileType = sourcecode.c.objc; path = StoriesCollection.m; sourceTree = "<group>"; };
		FFB1F69C1FBD1B2D001DA171 /* white_fade.png */ = {isa = PBXFileReference; lastKnownFileType = image.png; path = white_fade.png; sourceTree = "<group>"; };
		FFB5F50A17187B6F00C8B432 /* big_world.png */ = {isa = PBXFileReference; lastKnownFileType = image.png; path = big_world.png; sourceTree = "<group>"; };
		FFB705051925921F0052101C /* line_spacing_l.png */ = {isa = PBXFileReference; lastKnownFileType = image.png; path = line_spacing_l.png; sourceTree = "<group>"; };
		FFB705061925921F0052101C /* line_spacing_m.png */ = {isa = PBXFileReference; lastKnownFileType = image.png; path = line_spacing_m.png; sourceTree = "<group>"; };
		FFB705071925921F0052101C /* line_spacing_s.png */ = {isa = PBXFileReference; lastKnownFileType = image.png; path = line_spacing_s.png; sourceTree = "<group>"; };
		FFB705081925921F0052101C /* line_spacing_xl.png */ = {isa = PBXFileReference; lastKnownFileType = image.png; path = line_spacing_xl.png; sourceTree = "<group>"; };
		FFB705091925921F0052101C /* line_spacing_xs.png */ = {isa = PBXFileReference; lastKnownFileType = image.png; path = line_spacing_xs.png; sourceTree = "<group>"; };
		FFB757FC1727098D001D132F /* menu_icn_mail.png */ = {isa = PBXFileReference; lastKnownFileType = image.png; path = menu_icn_mail.png; sourceTree = "<group>"; };
		FFB757FD1727098D001D132F /* menu_icn_mail@2x.png */ = {isa = PBXFileReference; lastKnownFileType = image.png; path = "menu_icn_mail@2x.png"; sourceTree = "<group>"; };
		FFB9BE4017F4B65B00FE0A36 /* logo_120.png */ = {isa = PBXFileReference; lastKnownFileType = image.png; path = logo_120.png; sourceTree = "<group>"; };
		FFB9BE4117F4B65B00FE0A36 /* logo_152.png */ = {isa = PBXFileReference; lastKnownFileType = image.png; path = logo_152.png; sourceTree = "<group>"; };
		FFB9BE4217F4B65B00FE0A36 /* logo_29.png */ = {isa = PBXFileReference; lastKnownFileType = image.png; path = logo_29.png; sourceTree = "<group>"; };
		FFB9BE4317F4B65B00FE0A36 /* logo_40.png */ = {isa = PBXFileReference; lastKnownFileType = image.png; path = logo_40.png; sourceTree = "<group>"; };
		FFB9BE4417F4B65B00FE0A36 /* logo_120~iphone.png */ = {isa = PBXFileReference; lastKnownFileType = image.png; path = "logo_120~iphone.png"; sourceTree = "<group>"; };
		FFB9BE4517F4B65B00FE0A36 /* logo_76.png */ = {isa = PBXFileReference; lastKnownFileType = image.png; path = logo_76.png; sourceTree = "<group>"; };
		FFB9BE4617F4B65B00FE0A36 /* logo_120@2x.png */ = {isa = PBXFileReference; lastKnownFileType = image.png; path = "logo_120@2x.png"; sourceTree = "<group>"; };
		FFC0E5861F7ABF4B0023B9D9 /* AFAutoPurgingImageCache.h */ = {isa = PBXFileReference; lastKnownFileType = sourcecode.c.h; path = AFAutoPurgingImageCache.h; sourceTree = "<group>"; };
		FFC0E5871F7ABF4B0023B9D9 /* AFAutoPurgingImageCache.m */ = {isa = PBXFileReference; lastKnownFileType = sourcecode.c.objc; path = AFAutoPurgingImageCache.m; sourceTree = "<group>"; };
		FFC0E5881F7ABF4B0023B9D9 /* AFHTTPSessionManager.h */ = {isa = PBXFileReference; lastKnownFileType = sourcecode.c.h; path = AFHTTPSessionManager.h; sourceTree = "<group>"; };
		FFC0E5891F7ABF4B0023B9D9 /* AFHTTPSessionManager.m */ = {isa = PBXFileReference; lastKnownFileType = sourcecode.c.objc; path = AFHTTPSessionManager.m; sourceTree = "<group>"; };
		FFC0E58A1F7ABF4B0023B9D9 /* AFImageDownloader.h */ = {isa = PBXFileReference; lastKnownFileType = sourcecode.c.h; path = AFImageDownloader.h; sourceTree = "<group>"; };
		FFC0E58B1F7ABF4B0023B9D9 /* AFImageDownloader.m */ = {isa = PBXFileReference; lastKnownFileType = sourcecode.c.objc; path = AFImageDownloader.m; sourceTree = "<group>"; };
		FFC0E58C1F7ABF4B0023B9D9 /* AFNetworkActivityIndicatorManager.h */ = {isa = PBXFileReference; lastKnownFileType = sourcecode.c.h; path = AFNetworkActivityIndicatorManager.h; sourceTree = "<group>"; };
		FFC0E58D1F7ABF4B0023B9D9 /* AFNetworkActivityIndicatorManager.m */ = {isa = PBXFileReference; lastKnownFileType = sourcecode.c.objc; path = AFNetworkActivityIndicatorManager.m; sourceTree = "<group>"; };
		FFC0E58E1F7ABF4B0023B9D9 /* AFNetworking.h */ = {isa = PBXFileReference; lastKnownFileType = sourcecode.c.h; path = AFNetworking.h; sourceTree = "<group>"; };
		FFC0E58F1F7ABF4B0023B9D9 /* AFNetworkReachabilityManager.h */ = {isa = PBXFileReference; lastKnownFileType = sourcecode.c.h; path = AFNetworkReachabilityManager.h; sourceTree = "<group>"; };
		FFC0E5901F7ABF4B0023B9D9 /* AFNetworkReachabilityManager.m */ = {isa = PBXFileReference; lastKnownFileType = sourcecode.c.objc; path = AFNetworkReachabilityManager.m; sourceTree = "<group>"; };
		FFC0E5911F7ABF4B0023B9D9 /* AFSecurityPolicy.h */ = {isa = PBXFileReference; lastKnownFileType = sourcecode.c.h; path = AFSecurityPolicy.h; sourceTree = "<group>"; };
		FFC0E5921F7ABF4B0023B9D9 /* AFSecurityPolicy.m */ = {isa = PBXFileReference; lastKnownFileType = sourcecode.c.objc; path = AFSecurityPolicy.m; sourceTree = "<group>"; };
		FFC0E5931F7ABF4B0023B9D9 /* AFURLRequestSerialization.h */ = {isa = PBXFileReference; lastKnownFileType = sourcecode.c.h; path = AFURLRequestSerialization.h; sourceTree = "<group>"; };
		FFC0E5941F7ABF4B0023B9D9 /* AFURLRequestSerialization.m */ = {isa = PBXFileReference; lastKnownFileType = sourcecode.c.objc; path = AFURLRequestSerialization.m; sourceTree = "<group>"; };
		FFC0E5951F7ABF4B0023B9D9 /* AFURLResponseSerialization.h */ = {isa = PBXFileReference; lastKnownFileType = sourcecode.c.h; path = AFURLResponseSerialization.h; sourceTree = "<group>"; };
		FFC0E5961F7ABF4B0023B9D9 /* AFURLResponseSerialization.m */ = {isa = PBXFileReference; lastKnownFileType = sourcecode.c.objc; path = AFURLResponseSerialization.m; sourceTree = "<group>"; };
		FFC0E5971F7ABF4B0023B9D9 /* AFURLSessionManager.h */ = {isa = PBXFileReference; lastKnownFileType = sourcecode.c.h; path = AFURLSessionManager.h; sourceTree = "<group>"; };
		FFC0E5981F7ABF4B0023B9D9 /* AFURLSessionManager.m */ = {isa = PBXFileReference; lastKnownFileType = sourcecode.c.objc; path = AFURLSessionManager.m; sourceTree = "<group>"; };
		FFC0E5991F7ABF4B0023B9D9 /* UIActivityIndicatorView+AFNetworking.h */ = {isa = PBXFileReference; lastKnownFileType = sourcecode.c.h; path = "UIActivityIndicatorView+AFNetworking.h"; sourceTree = "<group>"; };
		FFC0E59A1F7ABF4B0023B9D9 /* UIActivityIndicatorView+AFNetworking.m */ = {isa = PBXFileReference; lastKnownFileType = sourcecode.c.objc; path = "UIActivityIndicatorView+AFNetworking.m"; sourceTree = "<group>"; };
		FFC0E59B1F7ABF4B0023B9D9 /* UIButton+AFNetworking.h */ = {isa = PBXFileReference; lastKnownFileType = sourcecode.c.h; path = "UIButton+AFNetworking.h"; sourceTree = "<group>"; };
		FFC0E59C1F7ABF4B0023B9D9 /* UIButton+AFNetworking.m */ = {isa = PBXFileReference; lastKnownFileType = sourcecode.c.objc; path = "UIButton+AFNetworking.m"; sourceTree = "<group>"; };
		FFC0E59D1F7ABF4B0023B9D9 /* UIImage+AFNetworking.h */ = {isa = PBXFileReference; lastKnownFileType = sourcecode.c.h; path = "UIImage+AFNetworking.h"; sourceTree = "<group>"; };
		FFC0E59E1F7ABF4B0023B9D9 /* UIImageView+AFNetworking.h */ = {isa = PBXFileReference; lastKnownFileType = sourcecode.c.h; path = "UIImageView+AFNetworking.h"; sourceTree = "<group>"; };
		FFC0E59F1F7ABF4B0023B9D9 /* UIImageView+AFNetworking.m */ = {isa = PBXFileReference; lastKnownFileType = sourcecode.c.objc; path = "UIImageView+AFNetworking.m"; sourceTree = "<group>"; };
		FFC0E5A01F7ABF4B0023B9D9 /* UIKit+AFNetworking.h */ = {isa = PBXFileReference; lastKnownFileType = sourcecode.c.h; path = "UIKit+AFNetworking.h"; sourceTree = "<group>"; };
		FFC0E5A11F7ABF4B0023B9D9 /* UIProgressView+AFNetworking.h */ = {isa = PBXFileReference; lastKnownFileType = sourcecode.c.h; path = "UIProgressView+AFNetworking.h"; sourceTree = "<group>"; };
		FFC0E5A21F7ABF4B0023B9D9 /* UIProgressView+AFNetworking.m */ = {isa = PBXFileReference; lastKnownFileType = sourcecode.c.objc; path = "UIProgressView+AFNetworking.m"; sourceTree = "<group>"; };
		FFC0E5A31F7ABF4B0023B9D9 /* UIRefreshControl+AFNetworking.h */ = {isa = PBXFileReference; lastKnownFileType = sourcecode.c.h; path = "UIRefreshControl+AFNetworking.h"; sourceTree = "<group>"; };
		FFC0E5A41F7ABF4B0023B9D9 /* UIRefreshControl+AFNetworking.m */ = {isa = PBXFileReference; lastKnownFileType = sourcecode.c.objc; path = "UIRefreshControl+AFNetworking.m"; sourceTree = "<group>"; };
		FFC486A619CA40B700F4758F /* logo_144.png */ = {isa = PBXFileReference; lastKnownFileType = image.png; path = logo_144.png; sourceTree = "<group>"; };
		FFC486A819CA40DA00F4758F /* logo_72.png */ = {isa = PBXFileReference; lastKnownFileType = image.png; path = logo_72.png; sourceTree = "<group>"; };
		FFC486AA19CA410000F4758F /* logo_50.png */ = {isa = PBXFileReference; lastKnownFileType = image.png; path = logo_50.png; sourceTree = "<group>"; };
		FFC486AB19CA410000F4758F /* logo_100.png */ = {isa = PBXFileReference; lastKnownFileType = image.png; path = logo_100.png; sourceTree = "<group>"; };
		FFC486AE19CA413C00F4758F /* logo_180.png */ = {isa = PBXFileReference; lastKnownFileType = image.png; path = logo_180.png; sourceTree = "<group>"; };
		FFC486B019CA416D00F4758F /* logo_57.png */ = {isa = PBXFileReference; lastKnownFileType = image.png; path = logo_57.png; sourceTree = "<group>"; };
		FFC486B119CA416D00F4758F /* logo_114.png */ = {isa = PBXFileReference; lastKnownFileType = image.png; path = logo_114.png; sourceTree = "<group>"; };
		FFC486B419CA41AE00F4758F /* logo_87.png */ = {isa = PBXFileReference; lastKnownFileType = image.png; path = logo_87.png; sourceTree = "<group>"; };
		FFC518B81768E59F00542719 /* g_icn_offline.png */ = {isa = PBXFileReference; lastKnownFileType = image.png; path = g_icn_offline.png; sourceTree = "<group>"; };
		FFC579861FB67752004677F1 /* confetti.png */ = {isa = PBXFileReference; lastKnownFileType = image.png; path = confetti.png; sourceTree = "<group>"; };
		FFC579871FB67752004677F1 /* diamond.png */ = {isa = PBXFileReference; lastKnownFileType = image.png; path = diamond.png; sourceTree = "<group>"; };
		FFC579881FB67752004677F1 /* star.png */ = {isa = PBXFileReference; lastKnownFileType = image.png; path = star.png; sourceTree = "<group>"; };
		FFC579891FB67752004677F1 /* triangle.png */ = {isa = PBXFileReference; lastKnownFileType = image.png; path = triangle.png; sourceTree = "<group>"; };
		FFC5798C1FB67752004677F1 /* SAConfettiView.swift */ = {isa = PBXFileReference; fileEncoding = 4; lastKnownFileType = sourcecode.swift; path = SAConfettiView.swift; sourceTree = "<group>"; };
		FFC5F2FF16E2D2C2007AC72C /* story_share_appnet_active.png */ = {isa = PBXFileReference; lastKnownFileType = image.png; path = story_share_appnet_active.png; sourceTree = "<group>"; };
		FFC5F30016E2D2C2007AC72C /* story_share_appnet_active@2x.png */ = {isa = PBXFileReference; lastKnownFileType = image.png; path = "story_share_appnet_active@2x.png"; sourceTree = "<group>"; };
		FFC5F30116E2D2C2007AC72C /* story_share_appnet.png */ = {isa = PBXFileReference; lastKnownFileType = image.png; path = story_share_appnet.png; sourceTree = "<group>"; };
		FFC5F30216E2D2C2007AC72C /* story_share_appnet@2x.png */ = {isa = PBXFileReference; lastKnownFileType = image.png; path = "story_share_appnet@2x.png"; sourceTree = "<group>"; };
		FFC5F30316E2D2C2007AC72C /* story_share_facebook_active.png */ = {isa = PBXFileReference; lastKnownFileType = image.png; path = story_share_facebook_active.png; sourceTree = "<group>"; };
		FFC5F30416E2D2C2007AC72C /* story_share_facebook_active@2x.png */ = {isa = PBXFileReference; lastKnownFileType = image.png; path = "story_share_facebook_active@2x.png"; sourceTree = "<group>"; };
		FFC5F30516E2D2C2007AC72C /* story_share_facebook.png */ = {isa = PBXFileReference; lastKnownFileType = image.png; path = story_share_facebook.png; sourceTree = "<group>"; };
		FFC5F30616E2D2C2007AC72C /* story_share_facebook@2x.png */ = {isa = PBXFileReference; lastKnownFileType = image.png; path = "story_share_facebook@2x.png"; sourceTree = "<group>"; };
		FFC5F30716E2D2C2007AC72C /* story_share_twitter_active.png */ = {isa = PBXFileReference; lastKnownFileType = image.png; path = story_share_twitter_active.png; sourceTree = "<group>"; };
		FFC5F30816E2D2C2007AC72C /* story_share_twitter_active@2x.png */ = {isa = PBXFileReference; lastKnownFileType = image.png; path = "story_share_twitter_active@2x.png"; sourceTree = "<group>"; };
		FFC5F30916E2D2C2007AC72C /* story_share_twitter.png */ = {isa = PBXFileReference; lastKnownFileType = image.png; path = story_share_twitter.png; sourceTree = "<group>"; };
		FFC5F30A16E2D2C2007AC72C /* story_share_twitter@2x.png */ = {isa = PBXFileReference; lastKnownFileType = image.png; path = "story_share_twitter@2x.png"; sourceTree = "<group>"; };
		FFC5F31F16E2F24B007AC72C /* white_spacer.png */ = {isa = PBXFileReference; lastKnownFileType = image.png; path = white_spacer.png; sourceTree = "<group>"; };
		FFCDD8ED17F4BCB4000C6483 /* Default-568h@2x.png */ = {isa = PBXFileReference; lastKnownFileType = image.png; path = "Default-568h@2x.png"; sourceTree = "<group>"; };
		FFCDD8EE17F4BCB4000C6483 /* Default-landscape.png */ = {isa = PBXFileReference; lastKnownFileType = image.png; path = "Default-landscape.png"; sourceTree = "<group>"; };
		FFCDD8EF17F4BCB4000C6483 /* Default-landscape@2x.png */ = {isa = PBXFileReference; lastKnownFileType = image.png; path = "Default-landscape@2x.png"; sourceTree = "<group>"; };
		FFCDD8F017F4BCB4000C6483 /* Default-portrait.png */ = {isa = PBXFileReference; lastKnownFileType = image.png; path = "Default-portrait.png"; sourceTree = "<group>"; };
		FFCDD8F117F4BCB4000C6483 /* Default-portrait@2x.png */ = {isa = PBXFileReference; lastKnownFileType = image.png; path = "Default-portrait@2x.png"; sourceTree = "<group>"; };
		FFCDD8F217F4BCB4000C6483 /* Default.png */ = {isa = PBXFileReference; lastKnownFileType = image.png; path = Default.png; sourceTree = "<group>"; };
		FFCDD8F917F50C08000C6483 /* drag_icon.png */ = {isa = PBXFileReference; lastKnownFileType = image.png; path = drag_icon.png; sourceTree = "<group>"; };
		FFCDD8FC17F6368F000C6483 /* MCSwipeTableViewCell.h */ = {isa = PBXFileReference; fileEncoding = 4; lastKnownFileType = sourcecode.c.h; path = MCSwipeTableViewCell.h; sourceTree = "<group>"; };
		FFCDD8FD17F6368F000C6483 /* MCSwipeTableViewCell.m */ = {isa = PBXFileReference; fileEncoding = 4; lastKnownFileType = sourcecode.c.objc; path = MCSwipeTableViewCell.m; sourceTree = "<group>"; };
		FFCDD8FF17F65A71000C6483 /* NBSwipeableCell.h */ = {isa = PBXFileReference; fileEncoding = 4; lastKnownFileType = sourcecode.c.h; path = NBSwipeableCell.h; sourceTree = "<group>"; };
		FFCDD90017F65A71000C6483 /* NBSwipeableCell.m */ = {isa = PBXFileReference; fileEncoding = 4; lastKnownFileType = sourcecode.c.objc; path = NBSwipeableCell.m; sourceTree = "<group>"; };
		FFD1D72F1459B63500E46F89 /* BaseViewController.h */ = {isa = PBXFileReference; fileEncoding = 4; lastKnownFileType = sourcecode.c.h; path = BaseViewController.h; sourceTree = "<group>"; };
		FFD1D7301459B63500E46F89 /* BaseViewController.m */ = {isa = PBXFileReference; fileEncoding = 4; lastKnownFileType = sourcecode.c.objc; path = BaseViewController.m; sourceTree = "<group>"; };
		FFD6604A1BACA45D006E4B8D /* THCircularProgressView.h */ = {isa = PBXFileReference; fileEncoding = 4; lastKnownFileType = sourcecode.c.h; name = THCircularProgressView.h; path = "Other Sources/THCircularProgressView.h"; sourceTree = "<group>"; };
		FFD6604B1BACA45D006E4B8D /* THCircularProgressView.m */ = {isa = PBXFileReference; fileEncoding = 4; lastKnownFileType = sourcecode.c.objc; name = THCircularProgressView.m; path = "Other Sources/THCircularProgressView.m"; sourceTree = "<group>"; };
		FFD887ED1445F1E800385399 /* AddSiteAutocompleteCell.h */ = {isa = PBXFileReference; fileEncoding = 4; lastKnownFileType = sourcecode.c.h; path = AddSiteAutocompleteCell.h; sourceTree = "<group>"; };
		FFD887EE1445F1E800385399 /* AddSiteAutocompleteCell.m */ = {isa = PBXFileReference; fileEncoding = 4; lastKnownFileType = sourcecode.c.objc; path = AddSiteAutocompleteCell.m; sourceTree = "<group>"; };
		FFDCA0B616E80877000D8E0C /* GCOAuth.h */ = {isa = PBXFileReference; fileEncoding = 4; lastKnownFileType = sourcecode.c.h; path = GCOAuth.h; sourceTree = "<group>"; };
		FFDCA0B716E80877000D8E0C /* GCOAuth.m */ = {isa = PBXFileReference; fileEncoding = 4; lastKnownFileType = sourcecode.c.objc; path = GCOAuth.m; sourceTree = "<group>"; };
		FFDCA0B816E80877000D8E0C /* NSData+Base64.h */ = {isa = PBXFileReference; fileEncoding = 4; lastKnownFileType = sourcecode.c.h; path = "NSData+Base64.h"; sourceTree = "<group>"; };
		FFDCA0B916E80877000D8E0C /* NSData+Base64.m */ = {isa = PBXFileReference; fileEncoding = 4; lastKnownFileType = sourcecode.c.objc; path = "NSData+Base64.m"; sourceTree = "<group>"; };
		FFDCA0BA16E80877000D8E0C /* README.md */ = {isa = PBXFileReference; fileEncoding = 4; lastKnownFileType = text; path = README.md; sourceTree = "<group>"; };
		FFDCA0BE16E80944000D8E0C /* Social.framework */ = {isa = PBXFileReference; lastKnownFileType = wrapper.framework; name = Social.framework; path = System/Library/Frameworks/Social.framework; sourceTree = SDKROOT; };
		FFDCA0C016E8094F000D8E0C /* Accounts.framework */ = {isa = PBXFileReference; lastKnownFileType = wrapper.framework; name = Accounts.framework; path = System/Library/Frameworks/Accounts.framework; sourceTree = SDKROOT; };
		FFDCA0C216E80952000D8E0C /* AdSupport.framework */ = {isa = PBXFileReference; lastKnownFileType = wrapper.framework; name = AdSupport.framework; path = System/Library/Frameworks/AdSupport.framework; sourceTree = SDKROOT; };
		FFDD845016E8871A000AA0A2 /* menu_icn_delete.png */ = {isa = PBXFileReference; lastKnownFileType = image.png; path = menu_icn_delete.png; sourceTree = "<group>"; };
		FFDD845116E8871A000AA0A2 /* menu_icn_delete@2x.png */ = {isa = PBXFileReference; lastKnownFileType = image.png; path = "menu_icn_delete@2x.png"; sourceTree = "<group>"; };
		FFDD845216E8871A000AA0A2 /* menu_icn_fetch_subscribers.png */ = {isa = PBXFileReference; lastKnownFileType = image.png; path = menu_icn_fetch_subscribers.png; sourceTree = "<group>"; };
		FFDD845316E8871A000AA0A2 /* menu_icn_fetch_subscribers@2x.png */ = {isa = PBXFileReference; lastKnownFileType = image.png; path = "menu_icn_fetch_subscribers@2x.png"; sourceTree = "<group>"; };
		FFDD845416E8871A000AA0A2 /* menu_icn_fetch.png */ = {isa = PBXFileReference; lastKnownFileType = image.png; path = menu_icn_fetch.png; sourceTree = "<group>"; };
		FFDD845516E8871A000AA0A2 /* menu_icn_fetch@2x.png */ = {isa = PBXFileReference; lastKnownFileType = image.png; path = "menu_icn_fetch@2x.png"; sourceTree = "<group>"; };
		FFDD845616E8871A000AA0A2 /* menu_icn_followers.png */ = {isa = PBXFileReference; lastKnownFileType = image.png; path = menu_icn_followers.png; sourceTree = "<group>"; };
		FFDD845716E8871A000AA0A2 /* menu_icn_followers@2x.png */ = {isa = PBXFileReference; lastKnownFileType = image.png; path = "menu_icn_followers@2x.png"; sourceTree = "<group>"; };
		FFDD845816E8871A000AA0A2 /* menu_icn_move.png */ = {isa = PBXFileReference; lastKnownFileType = image.png; path = menu_icn_move.png; sourceTree = "<group>"; };
		FFDD845916E8871A000AA0A2 /* menu_icn_move@2x.png */ = {isa = PBXFileReference; lastKnownFileType = image.png; path = "menu_icn_move@2x.png"; sourceTree = "<group>"; };
		FFDD845A16E8871A000AA0A2 /* menu_icn_train.png */ = {isa = PBXFileReference; lastKnownFileType = image.png; path = menu_icn_train.png; sourceTree = "<group>"; };
		FFDD845B16E8871A000AA0A2 /* menu_icn_train@2x.png */ = {isa = PBXFileReference; lastKnownFileType = image.png; path = "menu_icn_train@2x.png"; sourceTree = "<group>"; };
		FFDD846816E88722000AA0A2 /* clock.png */ = {isa = PBXFileReference; lastKnownFileType = image.png; path = clock.png; sourceTree = "<group>"; };
		FFDD846916E88722000AA0A2 /* clock@2x.png */ = {isa = PBXFileReference; lastKnownFileType = image.png; path = "clock@2x.png"; sourceTree = "<group>"; };
		FFDD846C16E887D3000AA0A2 /* g_icn_focus.png */ = {isa = PBXFileReference; lastKnownFileType = image.png; path = g_icn_focus.png; sourceTree = "<group>"; };
		FFDD846D16E887D3000AA0A2 /* g_icn_focus@2x.png */ = {isa = PBXFileReference; lastKnownFileType = image.png; path = "g_icn_focus@2x.png"; sourceTree = "<group>"; };
		FFDD846E16E887D3000AA0A2 /* g_icn_folder_add.png */ = {isa = PBXFileReference; lastKnownFileType = image.png; path = g_icn_folder_add.png; sourceTree = "<group>"; };
		FFDD846F16E887D3000AA0A2 /* g_icn_folder_add@2x.png */ = {isa = PBXFileReference; lastKnownFileType = image.png; path = "g_icn_folder_add@2x.png"; sourceTree = "<group>"; };
		FFDD847016E887D3000AA0A2 /* g_icn_folder_rss.png */ = {isa = PBXFileReference; lastKnownFileType = image.png; path = g_icn_folder_rss.png; sourceTree = "<group>"; };
		FFDD847116E887D3000AA0A2 /* g_icn_folder_rss@2x.png */ = {isa = PBXFileReference; lastKnownFileType = image.png; path = "g_icn_folder_rss@2x.png"; sourceTree = "<group>"; };
		FFDD847216E887D3000AA0A2 /* g_icn_folder.png */ = {isa = PBXFileReference; lastKnownFileType = image.png; path = g_icn_folder.png; sourceTree = "<group>"; };
		FFDD847316E887D3000AA0A2 /* g_icn_folder@2x.png */ = {isa = PBXFileReference; lastKnownFileType = image.png; path = "g_icn_folder@2x.png"; sourceTree = "<group>"; };
		FFDD847416E887D3000AA0A2 /* g_icn_hidden.png */ = {isa = PBXFileReference; lastKnownFileType = image.png; path = g_icn_hidden.png; sourceTree = "<group>"; };
		FFDD847516E887D3000AA0A2 /* g_icn_hidden@2x.png */ = {isa = PBXFileReference; lastKnownFileType = image.png; path = "g_icn_hidden@2x.png"; sourceTree = "<group>"; };
		FFDD847616E887D3000AA0A2 /* g_icn_unread.png */ = {isa = PBXFileReference; lastKnownFileType = image.png; path = g_icn_unread.png; sourceTree = "<group>"; };
		FFDD847716E887D3000AA0A2 /* g_icn_unread@2x.png */ = {isa = PBXFileReference; lastKnownFileType = image.png; path = "g_icn_unread@2x.png"; sourceTree = "<group>"; };
		FFDD848416E8EB1E000AA0A2 /* share.png */ = {isa = PBXFileReference; lastKnownFileType = image.png; path = share.png; sourceTree = "<group>"; };
		FFDD848516E8EB1E000AA0A2 /* share@2x.png */ = {isa = PBXFileReference; lastKnownFileType = image.png; path = "share@2x.png"; sourceTree = "<group>"; };
		FFDD848816E8EBF8000AA0A2 /* train.png */ = {isa = PBXFileReference; lastKnownFileType = image.png; path = train.png; sourceTree = "<group>"; };
		FFDD848916E8EBF8000AA0A2 /* train@2x.png */ = {isa = PBXFileReference; lastKnownFileType = image.png; path = "train@2x.png"; sourceTree = "<group>"; };
		FFDD848C16E8ED75000AA0A2 /* menu_icn_share.png */ = {isa = PBXFileReference; lastKnownFileType = image.png; path = menu_icn_share.png; sourceTree = "<group>"; };
		FFDD848D16E8ED75000AA0A2 /* menu_icn_share@2x.png */ = {isa = PBXFileReference; lastKnownFileType = image.png; path = "menu_icn_share@2x.png"; sourceTree = "<group>"; };
		FFDE35CA161B8F870034BFDE /* FolderTitleView.h */ = {isa = PBXFileReference; fileEncoding = 4; lastKnownFileType = sourcecode.c.h; path = FolderTitleView.h; sourceTree = "<group>"; };
		FFDE35CB161B8F870034BFDE /* FolderTitleView.m */ = {isa = PBXFileReference; fileEncoding = 4; lastKnownFileType = sourcecode.c.objc; path = FolderTitleView.m; sourceTree = "<group>"; };
		FFDE35D1161B9E600034BFDE /* disclosure_border.png */ = {isa = PBXFileReference; lastKnownFileType = image.png; path = disclosure_border.png; sourceTree = "<group>"; };
		FFDE35D8161D12250034BFDE /* UnreadCountView.h */ = {isa = PBXFileReference; fileEncoding = 4; lastKnownFileType = sourcecode.c.h; path = UnreadCountView.h; sourceTree = "<group>"; };
		FFDE35D9161D12250034BFDE /* UnreadCountView.m */ = {isa = PBXFileReference; fileEncoding = 4; lastKnownFileType = sourcecode.c.objc; path = UnreadCountView.m; sourceTree = "<group>"; };
		FFE5322D144C8AC300ACFDE0 /* Utilities.h */ = {isa = PBXFileReference; fileEncoding = 4; lastKnownFileType = sourcecode.c.h; path = Utilities.h; sourceTree = "<group>"; };
		FFE5322E144C8AC300ACFDE0 /* Utilities.m */ = {isa = PBXFileReference; fileEncoding = 4; lastKnownFileType = sourcecode.c.objc; path = Utilities.m; sourceTree = "<group>"; };
		FFE816AA17E280BD008AF4B0 /* ftux_tree.png */ = {isa = PBXFileReference; lastKnownFileType = image.png; path = ftux_tree.png; sourceTree = "<group>"; };
		FFE816AC17E29D71008AF4B0 /* big_world_white.png */ = {isa = PBXFileReference; lastKnownFileType = image.png; path = big_world_white.png; sourceTree = "<group>"; };
		FFEA5AE719D33FB400ED87A0 /* LaunchScreen.xib */ = {isa = PBXFileReference; fileEncoding = 4; lastKnownFileType = file.xib; path = LaunchScreen.xib; sourceTree = "<group>"; };
		FFEA5AE919D3407400ED87A0 /* launch_gradient.png */ = {isa = PBXFileReference; lastKnownFileType = image.png; path = launch_gradient.png; sourceTree = "<group>"; };
		FFEA5AEB19D340BC00ED87A0 /* logo_newsblur_512.png */ = {isa = PBXFileReference; lastKnownFileType = image.png; path = logo_newsblur_512.png; sourceTree = "<group>"; };
		FFECD017172B105800D45A62 /* UIActivitySafari.png */ = {isa = PBXFileReference; lastKnownFileType = image.png; path = UIActivitySafari.png; sourceTree = "<group>"; };
		FFECD018172B105800D45A62 /* UIActivitySafari@2x.png */ = {isa = PBXFileReference; lastKnownFileType = image.png; path = "UIActivitySafari@2x.png"; sourceTree = "<group>"; };
		FFF1E4C717750BDD00BF59D3 /* Settings.bundle */ = {isa = PBXFileReference; lastKnownFileType = "wrapper.plug-in"; path = Settings.bundle; sourceTree = "<group>"; };
		FFF1E4C917750D2C00BF59D3 /* menu_icn_preferences.png */ = {isa = PBXFileReference; lastKnownFileType = image.png; path = menu_icn_preferences.png; sourceTree = "<group>"; };
		FFF1E4CA17750D2C00BF59D3 /* menu_icn_preferences@2x.png */ = {isa = PBXFileReference; lastKnownFileType = image.png; path = "menu_icn_preferences@2x.png"; sourceTree = "<group>"; };
		FFF8B3AD1F847505001AB95E /* NBDashboardNavigationBar.h */ = {isa = PBXFileReference; lastKnownFileType = sourcecode.c.h; path = NBDashboardNavigationBar.h; sourceTree = "<group>"; };
		FFF8B3AE1F847505001AB95E /* NBDashboardNavigationBar.m */ = {isa = PBXFileReference; lastKnownFileType = sourcecode.c.objc; path = NBDashboardNavigationBar.m; sourceTree = "<group>"; };
		FFFF683B19D628000081904A /* NBURLCache.h */ = {isa = PBXFileReference; fileEncoding = 4; lastKnownFileType = sourcecode.c.h; name = NBURLCache.h; path = "Other Sources/NBURLCache.h"; sourceTree = "<group>"; };
		FFFF683C19D628000081904A /* NBURLCache.m */ = {isa = PBXFileReference; fileEncoding = 4; lastKnownFileType = sourcecode.c.objc; name = NBURLCache.m; path = "Other Sources/NBURLCache.m"; sourceTree = "<group>"; };
/* End PBXFileReference section */

/* Begin PBXFrameworksBuildPhase section */
		1749390D1C251BFE003D98AA /* Frameworks */ = {
			isa = PBXFrameworksBuildPhase;
			buildActionMask = 2147483647;
			files = (
			);
			runOnlyForDeploymentPostprocessing = 0;
		};
		177551D0238E228A00E27818 /* Frameworks */ = {
			isa = PBXFrameworksBuildPhase;
			buildActionMask = 2147483647;
			files = (
				177551D5238E228A00E27818 /* NotificationCenter.framework in Frameworks */,
			);
			runOnlyForDeploymentPostprocessing = 0;
		};
		1D60588F0D05DD3D006BFB54 /* Frameworks */ = {
			isa = PBXFrameworksBuildPhase;
			buildActionMask = 2147483647;
			files = (
				17BD3BA92271125400F615EC /* CoreServices.framework in Frameworks */,
				17BD3BA72271122800F615EC /* CoreSpotlight.framework in Frameworks */,
				17BD3BA52271102500F615EC /* Intents.framework in Frameworks */,
				17CF7DD41C5C6AE40067BC5B /* WebKit.framework in Frameworks */,
				FF308A8118C01043009F986A /* MediaPlayer.framework in Frameworks */,
				FF308A7F18C01037009F986A /* CoreLocation.framework in Frameworks */,
				FF83FF011FB51628008DAC0F /* StoreKit.framework in Frameworks */,
				FF308A7D18C01025009F986A /* CoreMotion.framework in Frameworks */,
				FF468E3817FCFB970080325C /* AVFoundation.framework in Frameworks */,
				78095E45128EF37E00230C8E /* SystemConfiguration.framework in Frameworks */,
				FF4EE9A4175EC9CF005891B5 /* libsqlite3.dylib in Frameworks */,
				FFDCA0C316E80952000D8E0C /* AdSupport.framework in Frameworks */,
				FFDCA0C116E8094F000D8E0C /* Accounts.framework in Frameworks */,
				FFDCA0BF16E80944000D8E0C /* Social.framework in Frameworks */,
				43F6A7A915B0E1ED0092EE91 /* CoreText.framework in Frameworks */,
				FF2D8C6C1487F05100057B80 /* Twitter.framework in Frameworks */,
				FF2D8B351487250C00057B80 /* MessageUI.framework in Frameworks */,
				FF2D8B331487250200057B80 /* Security.framework in Frameworks */,
				FFAD4971144A386100BA6919 /* libz.dylib in Frameworks */,
				179DD9CF23DFDD51007BFD21 /* CloudKit.framework in Frameworks */,
				1D60589F0D05DD5A006BFB54 /* Foundation.framework in Frameworks */,
				1DF5F4E00D08C38300B7A737 /* UIKit.framework in Frameworks */,
				288765A50DF7441C002DB57D /* CoreGraphics.framework in Frameworks */,
				788EF356127E5BC80088EDC5 /* QuartzCore.framework in Frameworks */,
				78095E3F128EF35400230C8E /* CFNetwork.framework in Frameworks */,
				78095E43128EF37E00230C8E /* MobileCoreServices.framework in Frameworks */,
			);
			runOnlyForDeploymentPostprocessing = 0;
		};
		FF8A94941DE3BB77000A4C31 /* Frameworks */ = {
			isa = PBXFrameworksBuildPhase;
			buildActionMask = 2147483647;
			files = (
			);
			runOnlyForDeploymentPostprocessing = 0;
		};
/* End PBXFrameworksBuildPhase section */

/* Begin PBXGroup section */
		010EDEF41B238635003B79DE /* OnePasswordExtension */ = {
			isa = PBXGroup;
			children = (
				010EDEFB1B238722003B79DE /* 1Password.xcassets */,
				010EDEF81B2386B7003B79DE /* OnePasswordExtension.m */,
				010EDEF91B2386B7003B79DE /* OnePasswordExtension.h */,
			);
			name = OnePasswordExtension;
			sourceTree = "<group>";
		};
		080E96DDFE201D6D7F000001 /* Classes */ = {
			isa = PBXGroup;
			children = (
				FF22FE5216E52BAD0046165A /* Foundation */,
				FF855B581794B03A0098D48A /* Offline */,
				43D8189F15B9404D00733444 /* Models */,
				437F974715ACA0C50007136B /* Dashboard */,
				17432C801C53425C003F8FD6 /* FeedChooser */,
				431B857315A131C300DCE497 /* Feeds */,
				431B857215A131B200DCE497 /* Feed-Detail */,
				431B857415A1324200DCE497 /* Story */,
				431B857115A1317000DCE497 /* FTUX */,
				431B857015A1315F00DCE497 /* Social */,
				FF3FA8871BB26595001F7C32 /* Activities */,
			);
			path = Classes;
			sourceTree = "<group>";
		};
		17432C801C53425C003F8FD6 /* FeedChooser */ = {
			isa = PBXGroup;
			children = (
				17432C811C53438D003F8FD6 /* FeedChooserViewController.h */,
				17432C821C53438D003F8FD6 /* FeedChooserViewController.m */,
				17432C841C5343C0003F8FD6 /* FeedChooserTitleView.h */,
				17432C851C5343C0003F8FD6 /* FeedChooserTitleView.m */,
				17432C871C534BC6003F8FD6 /* FeedChooserViewCell.h */,
				17432C881C534BC6003F8FD6 /* FeedChooserViewCell.m */,
				17E635AD1C548C580075338E /* FeedChooserItem.h */,
				17E635AE1C548C580075338E /* FeedChooserItem.m */,
			);
			name = FeedChooser;
			sourceTree = "<group>";
		};
		174939111C251BFE003D98AA /* Share Extension */ = {
			isa = PBXGroup;
			children = (
				174939121C251BFE003D98AA /* ShareViewController.h */,
				174939131C251BFE003D98AA /* ShareViewController.m */,
				174939151C251BFE003D98AA /* MainInterface.storyboard */,
				174939211C251E43003D98AA /* Share Extension.entitlements */,
				174939181C251BFE003D98AA /* Info.plist */,
			);
			path = "Share Extension";
			sourceTree = "<group>";
		};
		1753696F1BE535CF00904D00 /* fonts */ = {
			isa = PBXGroup;
			children = (
				FF3A3DED1BFBBAC600ADC01A /* ChronicleSSm-Bold.otf */,
				FF3A3DEE1BFBBAC600ADC01A /* ChronicleSSm-BoldItalic.otf */,
				FF3A3DEF1BFBBAC600ADC01A /* ChronicleSSm-Book.otf */,
				FF3A3DF01BFBBAC600ADC01A /* ChronicleSSm-BookItalic.otf */,
				FF3A3DF11BFBBAC600ADC01A /* ChronicleSSm-Light.otf */,
				FF3A3DF21BFBBAC600ADC01A /* ChronicleSSm-LightItalic.otf */,
				FF3A3DF31BFBBAC600ADC01A /* ChronicleSSm-Medium.otf */,
				FF3A3DF41BFBBAC600ADC01A /* ChronicleSSm-MediumItalic.otf */,
				FF3A3DF51BFBBAC600ADC01A /* GothamNarrow-Bold.otf */,
				FF3A3DF61BFBBAC600ADC01A /* GothamNarrow-BoldItalic.otf */,
				FF3A3DF71BFBBAC600ADC01A /* GothamNarrow-Book.otf */,
				FF3A3DF81BFBBAC600ADC01A /* GothamNarrow-BookItalic.otf */,
				FF3A3DF91BFBBAC600ADC01A /* GothamNarrow-Light.otf */,
				FF3A3DFA1BFBBAC600ADC01A /* GothamNarrow-LightItalic.otf */,
				FF3A3DFB1BFBBAC600ADC01A /* GothamNarrow-Medium.otf */,
				FF3A3DFC1BFBBAC600ADC01A /* GothamNarrow-MediumItalic.otf */,
				FF3A3DFD1BFBBAC600ADC01A /* WhitneySSm-Black-Bas.otf */,
				FF3A3DFE1BFBBAC600ADC01A /* WhitneySSm-BlackItalic-Bas.otf */,
				FF3A3DFF1BFBBAC600ADC01A /* WhitneySSm-Bold-Bas.otf */,
				FF3A3E001BFBBAC600ADC01A /* WhitneySSm-BoldItalic-Bas.otf */,
				FF3A3E011BFBBAC600ADC01A /* WhitneySSm-Book-Bas.otf */,
				FF3A3E021BFBBAC600ADC01A /* WhitneySSm-BookItalic-Bas.otf */,
				FF3A3E031BFBBAC600ADC01A /* WhitneySSm-Light-Bas.otf */,
				FF3A3E041BFBBAC600ADC01A /* WhitneySSm-LightItalic-Bas.otf */,
				FF3A3E051BFBBAC600ADC01A /* WhitneySSm-Medium-Bas.otf */,
				FF3A3E061BFBBAC600ADC01A /* WhitneySSm-MediumItalic-Bas.otf */,
				FF3A3E071BFBBAC600ADC01A /* WhitneySSm-Semibold-Bas.otf */,
				FF3A3E081BFBBAC600ADC01A /* WhitneySSm-SemiboldItalic-Bas.otf */,
			);
			path = fonts;
			sourceTree = "<group>";
		};
		177551D6238E228A00E27818 /* Widget Extension */ = {
			isa = PBXGroup;
			children = (
				17F363EF238E417300D5379D /* WidgetExtensionViewController.swift */,
				17E86ED4238E444B00863EC8 /* WidgetTableViewCell.swift */,
				17E86ED3238E444B00863EC8 /* WidgetTableViewCell.xib */,
				17CE3F0623AC529E003152EF /* WidgetErrorTableViewCell.swift */,
				17CE3F0523AC529B003152EF /* WidgetErrorTableViewCell.xib */,
				1763E2A223B1CEB600BA080C /* WidgetBarView.swift */,
				1763E2A023B1BCC900BA080C /* WidgetFeed.swift */,
				17042DB82391D68A001BCD32 /* WidgetStory.swift */,
				17042DBA23922A4D001BCD32 /* WidgetLoader.swift */,
				177551D9238E228A00E27818 /* MainInterface.storyboard */,
				177551E3238E26BF00E27818 /* Widget Extension.entitlements */,
				177551DC238E228A00E27818 /* Info.plist */,
				17FB51D923AC81C500F5D5BF /* InfoPlist.strings */,
			);
			path = "Widget Extension";
			sourceTree = "<group>";
		};
		19C28FACFE9D520D11CA2CBB /* Products */ = {
			isa = PBXGroup;
			children = (
				1D6058910D05DD3D006BFB54 /* NewsBlur.app */,
				174939101C251BFE003D98AA /* Share Extension.appex */,
				FF8A94971DE3BB77000A4C31 /* Story Notification Service Extension.appex */,
				177551D3238E228A00E27818 /* NewsBlur Latest.appex */,
			);
			name = Products;
			sourceTree = "<group>";
		};
		29B97314FDCFA39411CA2CEA /* CustomTemplate */ = {
			isa = PBXGroup;
			children = (
				080E96DDFE201D6D7F000001 /* Classes */,
				4307BE511565EDF8007A932A /* Resources */,
				43D0451C1565BC090085F811 /* Resources-iPad */,
				43B8F017156603170008733D /* Resources-iPhone */,
				29B97315FDCFA39411CA2CEA /* Other Sources */,
				174939111C251BFE003D98AA /* Share Extension */,
				FF8A94981DE3BB77000A4C31 /* Story Notification Service Extension */,
				177551D6238E228A00E27818 /* Widget Extension */,
				29B97323FDCFA39411CA2CEA /* Frameworks */,
				19C28FACFE9D520D11CA2CBB /* Products */,
				FF8C49921BBC9D140010D894 /* NewsBlur.entitlements */,
				8D1107310486CEB800E47090 /* NewsBlur-iPhone-Info.plist */,
			);
			name = CustomTemplate;
			sourceTree = "<group>";
		};
		29B97315FDCFA39411CA2CEA /* Other Sources */ = {
			isa = PBXGroup;
			children = (
				FFC579831FB67752004677F1 /* SAConfettiView */,
				010EDEF41B238635003B79DE /* OnePasswordExtension */,
				FF03AFF419F881380063002A /* ARChromeActivity */,
				FF03AFE619F87F2E0063002A /* TUSafariActivity */,
				FFA045AD19CA49D700618DC4 /* SloppySwiper */,
				FFCDD8FB17F6368F000C6483 /* MCSwipeTableViewCell */,
				FFC0E5851F7ABF4B0023B9D9 /* AFNetworking */,
				FF753CC2175858FC00344EC9 /* fmdb */,
				FF22FE5316E53ADC0046165A /* Underscore */,
				FF2924CE1E93293F00FCFA63 /* PINCache */,
				FF34FD2A1E9D93CB0062F8ED /* InAppSettingsKit */,
				43A4C3E615B0099B008787B5 /* NewsBlur_Prefix.pch */,
				179DD9CC23DFD20E007BFD21 /* BridgingHeader.h */,
				43A4C3B915B00966008787B5 /* ABTableViewCell.h */,
				43A4C3BA15B00966008787B5 /* ABTableViewCell.m */,
				43A4C3BE15B00966008787B5 /* GTMDefines.h */,
				43A4C3BF15B00966008787B5 /* GTMNString+HTML.h */,
				43A4C3C015B00966008787B5 /* GTMNString+HTML.m */,
				FF8D1ED91BAA3CCD00725D8A /* JNWThrottledBlock.h */,
				FF8D1EDA1BAA3CCD00725D8A /* JNWThrottledBlock.m */,
				43A4C3C315B00966008787B5 /* MBProgressHUD.h */,
				43A4C3C415B00966008787B5 /* MBProgressHUD.m */,
				43A4C3CC15B00966008787B5 /* NSString+HTML.h */,
				43A4C3CD15B00966008787B5 /* NSString+HTML.m */,
				43A4C3D015B00966008787B5 /* StringHelper.h */,
				43A4C3D115B00966008787B5 /* StringHelper.m */,
				43A4C3D315B00966008787B5 /* TransparentToolbar.h */,
				43A4C3D415B00966008787B5 /* TransparentToolbar.m */,
				43A4C3D515B00966008787B5 /* UIView+TKCategory.h */,
				43A4C3D615B00966008787B5 /* UIView+TKCategory.m */,
				FFA0484219CA73B700618DC4 /* UIView+ViewController.h */,
				FFA0484319CA73B700618DC4 /* UIView+ViewController.m */,
				E160F0551C9DAC2C00CB96DF /* UIViewController+HidePopover.h */,
				E160F0561C9DAC2C00CB96DF /* UIViewController+HidePopover.m */,
				FF4151BE16DED9660013E84B /* UIBarButtonItem+Image.h */,
				FF4151BF16DED9660013E84B /* UIBarButtonItem+Image.m */,
				17C495491C129863004805A7 /* UISearchBar+Field.h */,
				17C4954A1C129863004805A7 /* UISearchBar+Field.m */,
				FF1F13D618AAC97900FDA816 /* UIImage+Resize.h */,
				FF1F13D718AAC97900FDA816 /* UIImage+Resize.m */,
				FFFF683B19D628000081904A /* NBURLCache.h */,
				FFFF683C19D628000081904A /* NBURLCache.m */,
				FFD6604A1BACA45D006E4B8D /* THCircularProgressView.h */,
				FFD6604B1BACA45D006E4B8D /* THCircularProgressView.m */,
				FF3A3E151BFC3F1300ADC01A /* NSNull+JSON.h */,
				FF3A3E161BFC3F1300ADC01A /* NSNull+JSON.m */,
			);
			name = "Other Sources";
			sourceTree = "<group>";
		};
		29B97323FDCFA39411CA2CEA /* Frameworks */ = {
			isa = PBXGroup;
			children = (
				179DD9CE23DFDD51007BFD21 /* CloudKit.framework */,
				17BD3BA82271125400F615EC /* CoreServices.framework */,
				17BD3BA62271122800F615EC /* CoreSpotlight.framework */,
				17BD3BA42271102500F615EC /* Intents.framework */,
				FF83FF001FB51628008DAC0F /* StoreKit.framework */,
				17CF7DD31C5C6AE40067BC5B /* WebKit.framework */,
				FF308A8018C01043009F986A /* MediaPlayer.framework */,
				FF308A7E18C01037009F986A /* CoreLocation.framework */,
				FF308A7C18C01025009F986A /* CoreMotion.framework */,
				FF308A7A18C01014009F986A /* AssetsLibrary.framework */,
				FF26125318C00FEC0055FF4D /* AddressBook.framework */,
				FF468E3717FCFB970080325C /* AVFoundation.framework */,
				FF4EE9A3175EC9CF005891B5 /* libsqlite3.dylib */,
				FFDCA0C216E80952000D8E0C /* AdSupport.framework */,
				FFDCA0C016E8094F000D8E0C /* Accounts.framework */,
				FFDCA0BE16E80944000D8E0C /* Social.framework */,
				FFDCA0B516E80877000D8E0C /* cocoa-oauth */,
				43F6A7A815B0E1ED0092EE91 /* CoreText.framework */,
				FFAD4970144A386100BA6919 /* libz.dylib */,
				78095E3E128EF35400230C8E /* CFNetwork.framework */,
				288765A40DF7441C002DB57D /* CoreGraphics.framework */,
				1D30AB110D05D00D00671497 /* Foundation.framework */,
				FF2D8B341487250C00057B80 /* MessageUI.framework */,
				78095E42128EF37E00230C8E /* MobileCoreServices.framework */,
				788EF355127E5BC80088EDC5 /* QuartzCore.framework */,
				FF2D8B321487250200057B80 /* Security.framework */,
				78095E44128EF37E00230C8E /* SystemConfiguration.framework */,
				FF2D8C6B1487F05100057B80 /* Twitter.framework */,
				1DF5F4DF0D08C38300B7A737 /* UIKit.framework */,
				FF8D1EBC1BAA311000725D8A /* SBJSON */,
				FF8D1EA41BAA304E00725D8A /* Reachability */,
				177551D4238E228A00E27818 /* NotificationCenter.framework */,
			);
			name = Frameworks;
			sourceTree = "<group>";
		};
		4307BE511565EDF8007A932A /* Resources */ = {
			isa = PBXGroup;
			children = (
				FF191E4E18A323F400473252 /* Images.xcassets */,
				430C4BBE15D7208000B9F63B /* FTUX */,
				431B857815A132C500DCE497 /* js */,
				431B857715A132BE00DCE497 /* css */,
				1753696F1BE535CF00904D00 /* fonts */,
				431B857615A132B600DCE497 /* Images */,
				FFF1E4C717750BDD00BF59D3 /* Settings.bundle */,
				E1D123FD1C66753D00434F40 /* Localizable.stringsdict */,
			);
			path = Resources;
			sourceTree = "<group>";
		};
		430C4BBE15D7208000B9F63B /* FTUX */ = {
			isa = PBXGroup;
			children = (
				430C4BC315D7271200B9F63B /* google.png */,
				430C4BBF15D7208600B9F63B /* facebook.png */,
				430C4BC115D7214E00B9F63B /* twitter.png */,
			);
			name = FTUX;
			sourceTree = "<group>";
		};
		431B857015A1315F00DCE497 /* Social */ = {
			isa = PBXGroup;
			children = (
				437AA8C7159394E2005463F5 /* ShareViewController.h */,
				437AA8C8159394E2005463F5 /* ShareViewController.m */,
				431B856515A0C45100DCE497 /* FriendsListViewController.h */,
				431B856615A0C45100DCE497 /* FriendsListViewController.m */,
				431B856B15A0D91E00DCE497 /* UserProfileViewController.h */,
				431B856C15A0D91E00DCE497 /* UserProfileViewController.m */,
				431B857F15A23C6B00DCE497 /* ProfileBadge.h */,
				431B858015A23C6B00DCE497 /* ProfileBadge.m */,
				438FEDE615D5B15F00E3B3C9 /* FollowGrid.h */,
				438FEDE715D5B15F00E3B3C9 /* FollowGrid.m */,
				432EBD2115D1D4070000729D /* AddSiteTableCell.h */,
				432EBD2215D1D4070000729D /* AddSiteTableCell.m */,
			);
			name = Social;
			sourceTree = "<group>";
		};
		431B857115A1317000DCE497 /* FTUX */ = {
			isa = PBXGroup;
			children = (
				433323CA158968ED0025064D /* FirstTimeUserViewController.h */,
				433323CB158968ED0025064D /* FirstTimeUserViewController.m */,
				433323CC158968ED0025064D /* FirstTimeUserViewController.xib */,
				43E8381B15BC73EB000553BE /* FirstTimeUserAddSitesViewController.h */,
				43E8381C15BC73EB000553BE /* FirstTimeUserAddSitesViewController.m */,
				43E8381D15BC73EB000553BE /* FirstTimeUserAddSitesViewController.xib */,
				43E8381515BC73EA000553BE /* FirstTimeUserAddFriendsViewController.h */,
				43E8381615BC73EA000553BE /* FirstTimeUserAddFriendsViewController.m */,
				43E8381715BC73EB000553BE /* FirstTimeUserAddFriendsViewController.xib */,
				43E8381815BC73EB000553BE /* FirstTimeUserAddNewsBlurViewController.h */,
				43E8381915BC73EB000553BE /* FirstTimeUserAddNewsBlurViewController.m */,
				43E8381A15BC73EB000553BE /* FirstTimeUserAddNewsBlurViewController.xib */,
				784B50EA127E3F68008F90EA /* LoginViewController.h */,
				784B50EB127E3F68008F90EA /* LoginViewController.m */,
				43B232BD15D5F61700D035B4 /* AuthorizeServicesViewController.h */,
				43B232BE15D5F61700D035B4 /* AuthorizeServicesViewController.m */,
				43B232BF15D5F61700D035B4 /* AuthorizeServicesViewController.xib */,
				43CE0F5D15DADB7E00608ED8 /* SiteCell.h */,
				43CE0F5E15DADB7F00608ED8 /* SiteCell.m */,
				1715D0292166B3F900227731 /* PremiumManager.h */,
				1715D02A2166B3F900227731 /* PremiumManager.m */,
				FF83FF021FB52565008DAC0F /* PremiumViewController.h */,
				FF83FF031FB52565008DAC0F /* PremiumViewController.m */,
				FF83FF041FB52565008DAC0F /* PremiumViewController.xib */,
			);
			name = FTUX;
			sourceTree = "<group>";
		};
		431B857215A131B200DCE497 /* Feed-Detail */ = {
			isa = PBXGroup;
			children = (
				787A0CD811CE65330056422D /* FeedDetailViewController.h */,
				787A0CD911CE65330056422D /* FeedDetailViewController.m */,
				7843F50311EEB1A000675F64 /* FeedDetailTableCell.h */,
				7843F50411EEB1A000675F64 /* FeedDetailTableCell.m */,
				FF2D8CE214893BBF00057B80 /* MoveSiteViewController.h */,
				FF2D8CE314893BBF00057B80 /* MoveSiteViewController.m */,
				FF5ACC221DE5F0C000FBD044 /* NotificationsViewController.h */,
				FF5ACC231DE5F0C000FBD044 /* NotificationsViewController.m */,
				FF5ACC251DE5FA3E00FBD044 /* NotificationFeedCell.h */,
				FF5ACC261DE5FA3E00FBD044 /* NotificationFeedCell.m */,
			);
			name = "Feed-Detail";
			sourceTree = "<group>";
		};
		431B857315A131C300DCE497 /* Feeds */ = {
			isa = PBXGroup;
			children = (
				28D7ACF60DDB3853001CB0EB /* NewsBlurViewController.h */,
				28D7ACF70DDB3853001CB0EB /* NewsBlurViewController.m */,
				439DAB1D1590DA350019B0EB /* FeedsMenuViewController.h */,
				439DAB1E1590DA350019B0EB /* FeedsMenuViewController.m */,
				FFD887ED1445F1E800385399 /* AddSiteAutocompleteCell.h */,
				FFD887EE1445F1E800385399 /* AddSiteAutocompleteCell.m */,
				FF5EA47C143B691000B7563D /* AddSiteViewController.h */,
				FF5EA47D143B691000B7563D /* AddSiteViewController.m */,
				17731A9C23DFAD3D00759A7D /* ImportExportPreferences.swift */,
				FFDE35CA161B8F870034BFDE /* FolderTitleView.h */,
				FFDE35CB161B8F870034BFDE /* FolderTitleView.m */,
				43F44B1A159D8D7200F48F8A /* FeedTableCell.h */,
				43F44B1B159D8D7200F48F8A /* FeedTableCell.m */,
				FFDE35D8161D12250034BFDE /* UnreadCountView.h */,
				FFDE35D9161D12250034BFDE /* UnreadCountView.m */,
			);
			name = Feeds;
			sourceTree = "<group>";
		};
		431B857415A1324200DCE497 /* Story */ = {
			isa = PBXGroup;
			children = (
				FF6A233016448E0700E15989 /* StoryPageControl.h */,
				FF6A233116448E0700E15989 /* StoryPageControl.m */,
				7842ECF511D44A530066CF9D /* StoryDetailViewController.h */,
				7842ECF611D44A530066CF9D /* StoryDetailViewController.m */,
				43763ACE158F90B100B3DBE2 /* FontSettingsViewController.h */,
				43763ACF158F90B100B3DBE2 /* FontSettingsViewController.m */,
				17EB505E1BE46A900021358B /* FontListViewController.h */,
				17EB505F1BE46A900021358B /* FontListViewController.m */,
				78095EC6128F30B500230C8E /* OriginalStoryViewController.h */,
				78095EC7128F30B500230C8E /* OriginalStoryViewController.m */,
				FF67D3B0168924C40057A7DA /* TrainerViewController.h */,
				FF67D3B1168924C40057A7DA /* TrainerViewController.m */,
				FF6282131A11613900271FDB /* UserTagsViewController.h */,
				FF6282141A11613900271FDB /* UserTagsViewController.m */,
				E1C44B09200147ED002128AD /* StoryTitleAttributedString.h */,
				E1C44B0A200147ED002128AD /* StoryTitleAttributedString.m */,
			);
			name = Story;
			sourceTree = "<group>";
		};
		431B857615A132B600DCE497 /* Images */ = {
			isa = PBXGroup;
			children = (
				FFB1F69C1FBD1B2D001DA171 /* white_fade.png */,
				FF9D59331FBC08DB00823C10 /* Shiloh.jpg */,
				FF3FA8941BB26B6A001F7C32 /* copy_link@2x.png */,
				FF83FF121FB54692008DAC0F /* g_icn_buffer.png */,
				FF83FF0E1FB54691008DAC0F /* g_icn_eating.png */,
				FF83FF141FB54693008DAC0F /* g_icn_folder_black.png */,
				FF83FF0D1FB54690008DAC0F /* g_icn_lightning.png */,
				FF83FF131FB54692008DAC0F /* g_icn_privacy.png */,
				FF83FF101FB54692008DAC0F /* g_icn_search_black.png */,
				FF83FF111FB54692008DAC0F /* g_icn_tag_black.png */,
				FF83FF0F1FB54691008DAC0F /* g_icn_textview_black.png */,
				FF83FF071FB53373008DAC0F /* g_icn_greensun.png */,
				FF83FF0A1FB5371E008DAC0F /* g_icn_greensun@2x.png */,
				FF03AFE219F87A770063002A /* g_icn_folder_read.png */,
				FF03AFE319F87A770063002A /* g_icn_folder_read@2x.png */,
				FF3964BB192BED0A004BEE1A /* tag.png */,
				FFB705051925921F0052101C /* line_spacing_l.png */,
				FFB705061925921F0052101C /* line_spacing_m.png */,
				FFB705071925921F0052101C /* line_spacing_s.png */,
				FFB705081925921F0052101C /* line_spacing_xl.png */,
				FFB705091925921F0052101C /* line_spacing_xs.png */,
				FFCDD8F917F50C08000C6483 /* drag_icon.png */,
				FF9F171518DCF3E000B75FC7 /* ios7_back_button@2x.png */,
				17876BA21C99137B0055DD15 /* accessory_disclosure.png */,
				17876BA31C99137B0055DD15 /* accessory_disclosure@2x.png */,
				FFB9BE3F17F4B65B00FE0A36 /* logos */,
				FFE816AC17E29D71008AF4B0 /* big_world_white.png */,
				FFE816AA17E280BD008AF4B0 /* ftux_tree.png */,
				FF855B541794A53A0098D48A /* checkmark.png */,
				FF855B551794A53A0098D48A /* checkmark@2x.png */,
				17EB505A1BE4411E0021358B /* choose_font.png */,
				17EB505B1BE4411E0021358B /* choose_font@2x.png */,
				FFF1E4C917750D2C00BF59D3 /* menu_icn_preferences.png */,
				FFF1E4CA17750D2C00BF59D3 /* menu_icn_preferences@2x.png */,
				1761295C1C630AEB00702FE4 /* mute_feed_off.png */,
				1761295D1C630AEB00702FE4 /* mute_feed_off@2x.png */,
				1761295E1C630AEB00702FE4 /* mute_feed_on.png */,
				1761295F1C630AEB00702FE4 /* mute_feed_on@2x.png */,
				FF1104601769695A00502C29 /* g_icn_offline@2x.png */,
				FFC518B81768E59F00542719 /* g_icn_offline.png */,
				17AACFD822279A3900DE6EA4 /* autoscroll_off.png */,
				17AACFDE22279A3B00DE6EA4 /* autoscroll_off@2x.png */,
				17AACFDD22279A3B00DE6EA4 /* autoscroll_pause.png */,
				17AACFDA22279A3A00DE6EA4 /* autoscroll_pause@2x.png */,
				17AACFE022279A3C00DE6EA4 /* autoscroll_resume.png */,
				17AACFD722279A3900DE6EA4 /* autoscroll_resume@2x.png */,
				17AACFD922279A3A00DE6EA4 /* autoscroll_slower.png */,
				17AACFDF22279A3C00DE6EA4 /* autoscroll_slower@2x.png */,
				17AACFDC22279A3B00DE6EA4 /* autoscroll_faster.png */,
				17AACFDB22279A3A00DE6EA4 /* autoscroll_faster@2x.png */,
				FF8364C41757EC0B008F5C58 /* traverse_background_left.png */,
				FF8364C51757EC0B008F5C58 /* traverse_background_left@2x.png */,
				FF5D4015179A00B900349659 /* traverse_send.png */,
				FF5D4016179A00B900349659 /* traverse_send@2x.png */,
				FF8364BD1756949E008F5C58 /* traverse_text_on.png */,
				FF8364BE1756949E008F5C58 /* traverse_text_on@2x.png */,
				FF8364B91755759A008F5C58 /* traverse_text.png */,
				FF8364BA1755759A008F5C58 /* traverse_text@2x.png */,
				FFECD017172B105800D45A62 /* UIActivitySafari.png */,
				FFECD018172B105800D45A62 /* UIActivitySafari@2x.png */,
				FFB5F50A17187B6F00C8B432 /* big_world.png */,
				FFDD848816E8EBF8000AA0A2 /* train.png */,
				FFDD848916E8EBF8000AA0A2 /* train@2x.png */,
				FFDD848416E8EB1E000AA0A2 /* share.png */,
				FFDD848516E8EB1E000AA0A2 /* share@2x.png */,
				FFDD846816E88722000AA0A2 /* clock.png */,
				FFDD846916E88722000AA0A2 /* clock@2x.png */,
				FF62820C1A1160DD00271FDB /* add_tag.png */,
				FF62820D1A1160DD00271FDB /* add_tag@2x.png */,
				175696A41C596ABC004C128D /* menu_icn_all.png */,
				175696A51C596ABC004C128D /* menu_icn_all@2x.png */,
				FF6DD31C1AEDF9F300F1F53A /* menu_icn_rename.png */,
				FF6DD31D1AEDF9F300F1F53A /* menu_icn_rename@2x.png */,
				FFB757FC1727098D001D132F /* menu_icn_mail.png */,
				FFB757FD1727098D001D132F /* menu_icn_mail@2x.png */,
				FFDD845016E8871A000AA0A2 /* menu_icn_delete.png */,
				FFDD845116E8871A000AA0A2 /* menu_icn_delete@2x.png */,
				FFDD845216E8871A000AA0A2 /* menu_icn_fetch_subscribers.png */,
				FFDD845316E8871A000AA0A2 /* menu_icn_fetch_subscribers@2x.png */,
				FFDD845416E8871A000AA0A2 /* menu_icn_fetch.png */,
				FFDD845516E8871A000AA0A2 /* menu_icn_fetch@2x.png */,
				FFDD845616E8871A000AA0A2 /* menu_icn_followers.png */,
				FFDD845716E8871A000AA0A2 /* menu_icn_followers@2x.png */,
				FFDD845816E8871A000AA0A2 /* menu_icn_move.png */,
				FFDD845916E8871A000AA0A2 /* menu_icn_move@2x.png */,
				FFDD848C16E8ED75000AA0A2 /* menu_icn_share.png */,
				FFDD848D16E8ED75000AA0A2 /* menu_icn_share@2x.png */,
				FFDD845A16E8871A000AA0A2 /* menu_icn_train.png */,
				FFDD845B16E8871A000AA0A2 /* menu_icn_train@2x.png */,
				17CBD3C01BF6ED2C003FCCAE /* menu_icn_markread.png */,
				17CBD3C11BF6ED2C003FCCAE /* menu_icn_markread@2x.png */,
				17E635971C5431F50075338E /* menu_icn_mute.png */,
				17E635981C5431F50075338E /* menu_icn_mute@2x.png */,
				17E635991C5431F50075338E /* menu_icn_organize.png */,
				FF877CD21C6541F2007940C3 /* menu_icn_organize@2x.png */,
				175FAC4A23AB34EB002AC38C /* menu_icn_widget.png */,
				175FAC4B23AB34EB002AC38C /* menu_icn_widget@2x.png */,
				FF5ACC201DE5ED7500FBD044 /* menu_icn_notifications.png */,
				FF5ACC291DE6088B00FBD044 /* menu_icn_notifications@2x.png */,
				17B14BDA23E24B4D00CF8D2C /* menu_icn_statistics.png */,
				17B14BDB23E24B4E00CF8D2C /* menu_icn_statistics@2x.png */,
				FF688E5016E6B8D0003B7B42 /* traverse_background.png */,
				FF688E5116E6B8D0003B7B42 /* traverse_background@2x.png */,
				FF688E4C16E6B3E1003B7B42 /* traverse_done.png */,
				FF688E4D16E6B3E1003B7B42 /* traverse_done@2x.png */,
				FF5D4019179A03E700349659 /* traverse_previous_off.png */,
				FF5D401A179A03E700349659 /* traverse_previous_off@2x.png */,
				17C67D9C2138B2D10027CCAE /* traverse_previous_off_vert.png */,
				17C67D982138B2CF0027CCAE /* traverse_previous_off_vert@2x.png */,
				FF688E4816E6AFD3003B7B42 /* traverse_previous.png */,
				FF688E4916E6AFD3003B7B42 /* traverse_previous@2x.png */,
				17C67D9B2138B2D10027CCAE /* traverse_previous_vert.png */,
				17C67D992138B2D00027CCAE /* traverse_previous_vert@2x.png */,
				FF688E4416E6ADB1003B7B42 /* traverse_next.png */,
				FF688E4516E6ADB1003B7B42 /* traverse_next@2x.png */,
				17C67D9D2138B2D10027CCAE /* traverse_next_vert.png */,
				17C67D9A2138B2D00027CCAE /* traverse_next_vert@2x.png */,
				FF22FE7416E557D80046165A /* toolbar_tall_background.png */,
				FF22FE7516E557D80046165A /* toolbar_tall_background@2x.png */,
				FF22FE7016E554FD0046165A /* barbutton_sendto.png */,
				FF22FE7116E554FD0046165A /* barbutton_sendto@2x.png */,
				FF22FE6C16E554540046165A /* barbutton_refresh.png */,
				FF22FE6D16E554540046165A /* barbutton_refresh@2x.png */,
				FF22FE6816E54F590046165A /* barbutton_forward.png */,
				FF22FE6916E54F590046165A /* barbutton_forward@2x.png */,
				FF22FE6416E54E590046165A /* barbutton_back.png */,
				FF22FE6516E54E590046165A /* barbutton_back@2x.png */,
				17E635A11C5432220075338E /* barbutton_selection.png */,
				17E635A21C5432220075338E /* barbutton_selection@2x.png */,
				17E635A31C5432220075338E /* barbutton_selection@3x.png */,
				1750658C1C5730FB00072BF5 /* barbutton_selection_off.png */,
				1750658D1C5730FB00072BF5 /* barbutton_selection_off@2x.png */,
				1750658E1C5730FB00072BF5 /* barbutton_selection_off@3x.png */,
				17BE5A6C1C5DDA8C0075F92C /* barbutton_sort_asc.png */,
				17BE5A6D1C5DDA8C0075F92C /* barbutton_sort_asc@2x.png */,
				17BE5A6E1C5DDA8C0075F92C /* barbutton_sort_asc@3x.png */,
				17BE5A6F1C5DDA8C0075F92C /* barbutton_sort_desc.png */,
				17BE5A701C5DDA8C0075F92C /* barbutton_sort_desc@2x.png */,
				17BE5A711C5DDA8C0075F92C /* barbutton_sort_desc@3x.png */,
				FF22FE5016E42C600046165A /* world@2x.png */,
				FF22FE4416E410A60046165A /* folder_collapse.png */,
				FF22FE4516E410A60046165A /* folder_expand.png */,
				FF22FE4C16E41EB40046165A /* disclosure_down.png */,
				FF22FE4D16E41EB40046165A /* disclosure_down@2x.png */,
				FFC5F31F16E2F24B007AC72C /* white_spacer.png */,
				FFC5F2FF16E2D2C2007AC72C /* story_share_appnet_active.png */,
				FFC5F30016E2D2C2007AC72C /* story_share_appnet_active@2x.png */,
				FFC5F30116E2D2C2007AC72C /* story_share_appnet.png */,
				FFC5F30216E2D2C2007AC72C /* story_share_appnet@2x.png */,
				FFC5F30316E2D2C2007AC72C /* story_share_facebook_active.png */,
				FFC5F30416E2D2C2007AC72C /* story_share_facebook_active@2x.png */,
				FFC5F30516E2D2C2007AC72C /* story_share_facebook.png */,
				FFC5F30616E2D2C2007AC72C /* story_share_facebook@2x.png */,
				FFC5F30716E2D2C2007AC72C /* story_share_twitter_active.png */,
				FFC5F30816E2D2C2007AC72C /* story_share_twitter_active@2x.png */,
				FFC5F30916E2D2C2007AC72C /* story_share_twitter.png */,
				FFC5F30A16E2D2C2007AC72C /* story_share_twitter@2x.png */,
				FF4151C516DEF1A80013E84B /* original_button.png */,
				FF4151C616DEF1A80013E84B /* original_button@2x.png */,
				1740C6851C10FD75005EA453 /* theme_color_light.png */,
				1740C68D1C110665005EA453 /* theme_color_light@2x.png */,
				1740C6961C1110BA005EA453 /* theme_color_light-sel.png */,
				1740C6971C1110BA005EA453 /* theme_color_light-sel@2x.png */,
				1740C6871C10FD75005EA453 /* theme_color_sepia.png */,
				1740C68F1C110665005EA453 /* theme_color_sepia@2x.png */,
				1740C69A1C1110BA005EA453 /* theme_color_sepia-sel.png */,
				1740C69B1C1110BA005EA453 /* theme_color_sepia-sel@2x.png */,
				1740C6861C10FD75005EA453 /* theme_color_medium.png */,
				1740C68E1C110665005EA453 /* theme_color_medium@2x.png */,
				1740C6991C1110BA005EA453 /* theme_color_medium-sel@2x.png */,
				1740C6981C1110BA005EA453 /* theme_color_medium-sel.png */,
				1740C6841C10FD75005EA453 /* theme_color_dark.png */,
				1740C68C1C110665005EA453 /* theme_color_dark@2x.png */,
				1740C6941C1110BA005EA453 /* theme_color_dark-sel.png */,
				1740C6951C1110BA005EA453 /* theme_color_dark-sel@2x.png */,
				FF4151C116DEDF9D0013E84B /* markread.png */,
				FF4151C216DEDF9D0013E84B /* markread@2x.png */,
				FF4151BA16DED7D10013E84B /* bar-separator.png */,
				FF4151BB16DED7D10013E84B /* bar-separator@2x.png */,
				FF9DC9EA1C860944006097E1 /* bar_separator_dark.png */,
				FF9DC9E81C85FC3E006097E1 /* bar_separator_dark@2x.png */,
				FFDD846C16E887D3000AA0A2 /* g_icn_focus.png */,
				FFDD846D16E887D3000AA0A2 /* g_icn_focus@2x.png */,
				FFDD846E16E887D3000AA0A2 /* g_icn_folder_add.png */,
				FFDD846F16E887D3000AA0A2 /* g_icn_folder_add@2x.png */,
				FFDD847016E887D3000AA0A2 /* g_icn_folder_rss.png */,
				FFDD847116E887D3000AA0A2 /* g_icn_folder_rss@2x.png */,
				17876B9A1C9911D40055DD15 /* g_icn_folder_rss_sm.png */,
				17876B9B1C9911D40055DD15 /* g_icn_folder_rss_sm@2x.png */,
				FFDD847216E887D3000AA0A2 /* g_icn_folder.png */,
				FFDD847316E887D3000AA0A2 /* g_icn_folder@2x.png */,
				17876B9C1C9911D40055DD15 /* g_icn_folder_sm.png */,
				17876B9D1C9911D40055DD15 /* g_icn_folder_sm@2x.png */,
				FFDD847416E887D3000AA0A2 /* g_icn_hidden.png */,
				FFDD847516E887D3000AA0A2 /* g_icn_hidden@2x.png */,
				FFDD847616E887D3000AA0A2 /* g_icn_unread.png */,
				FFDD847716E887D3000AA0A2 /* g_icn_unread@2x.png */,
				FF29708816DD7AA400E92F85 /* segmented */,
				FF85BF7216D6A972002D334D /* ak-icon-allstories.png */,
				FF85BF7316D6A972002D334D /* ak-icon-blurblogs.png */,
				FF85BF7016D6A90D002D334D /* ak-icon-global.png */,
				FF85BF6216D5A5A8002D334D /* nav_icn_add.png */,
				FF29709716DD9F7400E92F85 /* nav_icn_add@2x.png */,
				FF85BF5E16D5A587002D334D /* nav_icn_activity_hover.png */,
				FF29709916DDA02200E92F85 /* nav_icn_activity_hover@2x.png */,
				FF85BF5F16D5A587002D334D /* nav_icn_settings.png */,
				FF29709516DD9F2600E92F85 /* nav_icn_settings@2x.png */,
				FF41309F162CECAE00DDB6A7 /* email.png */,
				FF41309C162CEC7100DDB6A7 /* time.png */,
				FF5F3A8A162B8390008DBE3E /* car.png */,
				FF5F3A88162B8377008DBE3E /* arrow_branch.png */,
				FF5F3A84162B831A008DBE3E /* user_orange.png */,
				FF5F3A86162B834E008DBE3E /* bin_closed.png */,
				43A4C40B15B00A26008787B5 /* disclosure.png */,
				FF22FE4916E413C30046165A /* disclosure@2x.png */,
				FFDE35D1161B9E600034BFDE /* disclosure_border.png */,
				FF21B1131C821E1A0053938A /* disclosure_border@2x.png */,
				FF21B10F1C821E150053938A /* disclosure_border_dark@2x.png */,
				FF21B1101C821E150053938A /* disclosure_border_dark.png */,
				FF21B1151C8221E20053938A /* disclosure_border_sepia@2x.png */,
				FF21B1161C8221E20053938A /* disclosure_border_sepia.png */,
				FF21B1191C8228740053938A /* disclosure_border_medium@2x.png */,
				FF21B11A1C8228740053938A /* disclosure_border_medium.png */,
				43BC458E15D9F75F00205B69 /* facebook_button_on.png */,
				43BC458F15D9F75F00205B69 /* facebook_button_on@2x.png */,
				43BC459015D9F75F00205B69 /* facebook_button.png */,
				43BC459115D9F75F00205B69 /* facebook_button@2x.png */,
				43BC458515D9F75700205B69 /* twitter_button_on.png */,
				43BC458615D9F75700205B69 /* twitter_button_on@2x.png */,
				43BC458715D9F75700205B69 /* twitter_button.png */,
				43BC458815D9F75700205B69 /* twitter_button@2x.png */,
				43821AD115D8703F0034A4EF /* 258-checkmark.png */,
				43821AD215D8703F0034A4EF /* 258-checkmark@2x.png */,
				43C3D40B15D469010066D36D /* unread_yellow.png */,
				FF29709316DD8CB000E92F85 /* unread_yellow@2x.png */,
				FF6281FD1A09641100271FDB /* unread_yellow@3x.png */,
				17C5BA681CA39EA400F5961C /* unread_yellow_icn.png */,
				17C5BA691CA39EA400F5961C /* unread_yellow_icn@2x.png */,
				17C5BA6A1CA39EA400F5961C /* unread_yellow_icn@3x.png */,
				FF6281FB1A0962FA00271FDB /* unread_green@3x.png */,
				FF88F10B1811BAEC007FEE78 /* unread_green@2x.png */,
				FF88F10C1811BAEC007FEE78 /* unread_green.png */,
				17C5BA651CA39EA400F5961C /* unread_green_icn.png */,
				17C5BA661CA39EA400F5961C /* unread_green_icn@2x.png */,
				17C5BA671CA39EA400F5961C /* unread_green_icn@3x.png */,
				17C5BA611CA39AA100F5961C /* unread_blue.png */,
				17C5BA621CA39AA100F5961C /* unread_blue@2x.png */,
				FF8AFE561CAC73C9005D9B40 /* unread_blue@3x.png */,
				17C5BA711CA39EE400F5961C /* unread_blue_icn.png */,
				17C5BA721CA39EE400F5961C /* unread_blue_icn@2x.png */,
				43C3D40915D468BA0066D36D /* all.png */,
				FF6281F91A09614C00271FDB /* all@3x.png */,
				43C3D41115D46D330066D36D /* all@2x.png */,
				43C3D40215D44EA30066D36D /* user_light.png */,
				43C3D40315D44EA30066D36D /* user_light@2x.png */,
				43A4BACC15C866FA00F3B8D4 /* popoverArrowDown.png */,
				43A4BACD15C866FA00F3B8D4 /* popoverArrowDown@2x.png */,
				43A4BACE15C866FA00F3B8D4 /* popoverArrowDownSimple.png */,
				43A4BACF15C866FA00F3B8D4 /* popoverArrowLeft.png */,
				43A4BAD015C866FA00F3B8D4 /* popoverArrowLeft@2x.png */,
				43A4BAD115C866FA00F3B8D4 /* popoverArrowLeftSimple.png */,
				43A4BAD215C866FA00F3B8D4 /* popoverArrowRight.png */,
				43A4BAD315C866FA00F3B8D4 /* popoverArrowRight@2x.png */,
				43A4BAD415C866FA00F3B8D4 /* popoverArrowRightSimple.png */,
				43A4BAD515C866FA00F3B8D4 /* popoverArrowUp.png */,
				43A4BAD615C866FA00F3B8D4 /* popoverArrowUp@2x.png */,
				43A4BAD715C866FA00F3B8D4 /* popoverArrowUpSimple.png */,
				43A4BAD815C866FA00F3B8D4 /* popoverBg.png */,
				43A4BAD915C866FA00F3B8D4 /* popoverBg@2x.png */,
				43A4BADA15C866FA00F3B8D4 /* popoverBgSimple.png */,
				43AF417515C30B1600758366 /* 37x-Checkmark.png */,
				43AF417615C30B1600758366 /* 37x-Checkmark@2x.png */,
				43C1680A15B3D99B00428BA3 /* 7-location-place.png */,
				FF5F3A81162B82B5008DBE3E /* rainbow.png */,
				43A4C3F315B00A26008787B5 /* arrow.png */,
				43A4C3F415B00A26008787B5 /* arrow@2x.png */,
				43A4C3F715B00A26008787B5 /* Background.png */,
				43A4C3F815B00A26008787B5 /* Background@2X.png */,
				43A4C41115B00A26008787B5 /* fleuron.png */,
				FF546DF8160298E500948020 /* fleuron@2x.png */,
				43B6A26F15B6952F00CEA2E6 /* group.png */,
				43B6A27015B6952F00CEA2E6 /* group@2x.png */,
				43A4C42315B00A26008787B5 /* logo_512.png */,
				FFEA5AEB19D340BC00ED87A0 /* logo_newsblur_512.png */,
				43A4C42415B00A26008787B5 /* logo_background.png */,
				43A4C42615B00A26008787B5 /* logo_newsblur_blur.png */,
				17C4954E1C14049A004805A7 /* logo_newsblur_blur-dark.png */,
				17F156701BDABBF60092EBFD /* safari_shadow@2x.png */,
				43A4C43F15B00A26008787B5 /* warning.gif */,
				43A4C44015B00A26008787B5 /* warning.png */,
				43A4C44115B00A26008787B5 /* world.png */,
			);
			name = Images;
			sourceTree = "<group>";
		};
		431B857715A132BE00DCE497 /* css */ = {
			isa = PBXGroup;
			children = (
				FF67D3BD168A708D0057A7DA /* storyDetailView.css */,
				1745FABA217E7FD400336F24 /* storyDetailViewLight.css */,
				17E265DD1C0D17340060655F /* storyDetailViewDark.css */,
				17E57D551C0E592600EB3D4B /* storyDetailViewMedium.css */,
				17E57D561C0E592600EB3D4B /* storyDetailViewSepia.css */,
				FF67D3BA168A70630057A7DA /* trainer.css */,
			);
			name = css;
			sourceTree = "<group>";
		};
		431B857815A132C500DCE497 /* js */ = {
			isa = PBXGroup;
			children = (
				FF67D3BE168A708D0057A7DA /* storyDetailView.js */,
				FF67D3BF168A708D0057A7DA /* zepto.js */,
				FF67D3C6168A71B30057A7DA /* fastTouch.js */,
				FF67D3C4168A71870057A7DA /* trainer.js */,
				FF265F10187B6B230080C332 /* fitvid.js */,
			);
			name = js;
			sourceTree = "<group>";
		};
		433323B5158901A40025064D /* Images */ = {
			isa = PBXGroup;
			children = (
				432EBD1415D1A7800000729D /* user_on.png */,
				432EBD1515D1A7800000729D /* user_on@2x.png */,
				432EBD0C15D1A2B00000729D /* fountain_pen_on.png */,
				432EBD0D15D1A2B00000729D /* fountain_pen_on@2x.png */,
				433323C015895E280025064D /* orange_button.png */,
				433323C4158963BB0025064D /* orange_button@2x.png */,
				433323BC1589022C0025064D /* user.png */,
				433323BD1589022C0025064D /* user@2x.png */,
				433323BA158901C10025064D /* login_background.png */,
				433323B6158901A40025064D /* fountain_pen.png */,
				433323B7158901A40025064D /* fountain_pen@2x.png */,
			);
			name = Images;
			path = "Resources-iPad/Images";
			sourceTree = "<group>";
		};
		437F974715ACA0C50007136B /* Dashboard */ = {
			isa = PBXGroup;
			children = (
				437F974915ACA0ED0007136B /* DashboardViewController.h */,
				437F974A15ACA0ED0007136B /* DashboardViewController.m */,
				FFF8B3AD1F847505001AB95E /* NBDashboardNavigationBar.h */,
				FFF8B3AE1F847505001AB95E /* NBDashboardNavigationBar.m */,
				437F977015AE70E30007136B /* InteractionsModule.h */,
				437F977115AE70E30007136B /* InteractionsModule.m */,
				437F976D15AE21280007136B /* ActivityModule.h */,
				437F976E15AE21280007136B /* ActivityModule.m */,
				43ABBCA815B53A1400EA3111 /* InteractionCell.h */,
				43ABBCA915B53A1400EA3111 /* InteractionCell.m */,
				43F6A79B15B0CDC60092EE91 /* ActivityCell.h */,
				43F6A79C15B0CDC60092EE91 /* ActivityCell.m */,
				FF1660CB16D6FD8A00AF8541 /* SmallInteractionCell.h */,
				FF1660CC16D6FD8A00AF8541 /* SmallInteractionCell.m */,
				4383DCD415BB8B87007E6611 /* SmallActivityCell.h */,
				4383DCD515BB8B88007E6611 /* SmallActivityCell.m */,
			);
			name = Dashboard;
			sourceTree = "<group>";
		};
		43B8F017156603170008733D /* Resources-iPhone */ = {
			isa = PBXGroup;
			children = (
				FF1660C716D6E9A700AF8541 /* DashboardViewController.xib */,
				43B8F018156603170008733D /* AddSiteAutocompleteCell.xib */,
				43B8F019156603170008733D /* AddSiteViewController.xib */,
				43B8F01B156603170008733D /* FeedDetailViewController.xib */,
				439DAB1F1590DA350019B0EB /* FeedsMenuViewController.xib */,
				17432C7B1C533E89003F8FD6 /* MenuViewController.xib */,
				17432C791C533DCC003F8FD6 /* FeedChooserViewController.xib */,
				17CBD3BB1BF66B07003FCCAE /* MarkReadMenuViewController.xib */,
				43763AD0158F90B100B3DBE2 /* FontSettingsViewController.xib */,
				17EB50611BE46BB00021358B /* FontListViewController.xib */,
				43B8F01C156603170008733D /* LoginViewController.xib */,
				43B8F01D156603170008733D /* MainWindow.xib */,
				43B8F01E156603170008733D /* MoveSiteViewController.xib */,
				43B8F01F156603170008733D /* NewsBlurViewController.xib */,
				43081E2115AFE84200B24D7A /* ShareViewController.xib */,
				43B8F021156603170008733D /* StoryDetailViewController.xib */,
				FF6A23361644903900E15989 /* StoryPageControl.xib */,
				FF67D3B6168977690057A7DA /* TrainerViewController.xib */,
				43A4BAEA15C893E300F3B8D4 /* FriendsListViewController.xib */,
			);
			path = "Resources-iPhone";
			sourceTree = "<group>";
		};
		43D0451C1565BC090085F811 /* Resources-iPad */ = {
			isa = PBXGroup;
			children = (
				433323B5158901A40025064D /* Images */,
				43D045241565BC150085F811 /* LoginViewController~ipad.xib */,
				FF1660C916D6E9B400AF8541 /* DashboardViewController~ipad.xib */,
				43D0451F1565BC150085F811 /* MainWindow~ipad.xib */,
				43D045281565BC150085F811 /* MoveSiteViewController~ipad.xib */,
				43D045221565BC150085F811 /* StoryDetailViewController~ipad.xib */,
				437AA8C9159394E2005463F5 /* ShareViewController~ipad.xib */,
			);
			name = "Resources-iPad";
			sourceTree = "<group>";
		};
		43D8189F15B9404D00733444 /* Models */ = {
			isa = PBXGroup;
			children = (
			);
			name = Models;
			sourceTree = "<group>";
		};
		FF03AFE619F87F2E0063002A /* TUSafariActivity */ = {
			isa = PBXGroup;
			children = (
				FF03AFE719F87F2E0063002A /* safari.png */,
				FF03AFE819F87F2E0063002A /* safari@2x.png */,
				FF03AFE919F87F2E0063002A /* safari@3x.png */,
				FF03AFEA19F87F2E0063002A /* safari~iPad.png */,
				FF03AFEB19F87F2E0063002A /* safari~iPad@2x.png */,
				FF03AFEC19F87F2E0063002A /* TUSafariActivity.h */,
				FF03AFED19F87F2E0063002A /* TUSafariActivity.m */,
			);
			name = TUSafariActivity;
			path = "Other Sources/TUSafariActivity";
			sourceTree = "<group>";
		};
		FF03AFF419F881380063002A /* ARChromeActivity */ = {
			isa = PBXGroup;
			children = (
				FF03AFF519F881380063002A /* ARChromeActivity.h */,
				FF03AFF619F881380063002A /* ARChromeActivity.m */,
				FF03AFF719F881380063002A /* ARChromeActivity.png */,
				FF03AFF819F881380063002A /* ARChromeActivity@2x.png */,
				FF03AFF919F881380063002A /* ARChromeActivity@2x~ipad.png */,
				FF03AFFA19F881380063002A /* ARChromeActivity@3x.png */,
				FF03AFFB19F881380063002A /* ARChromeActivity@3x~ipad.png */,
				FF03AFFC19F881380063002A /* ARChromeActivity~ipad.png */,
			);
			name = ARChromeActivity;
			path = "Other Sources/ARChromeActivity";
			sourceTree = "<group>";
		};
		FF22FE5216E52BAD0046165A /* Foundation */ = {
			isa = PBXGroup;
			children = (
				43A4C3C215B00966008787B5 /* main.m */,
				FFEA5AE719D33FB400ED87A0 /* LaunchScreen.xib */,
				1D3623240D0F684500981E51 /* NewsBlurAppDelegate.h */,
				1D3623250D0F684500981E51 /* NewsBlurAppDelegate.m */,
				FFD1D72F1459B63500E46F89 /* BaseViewController.h */,
				FFD1D7301459B63500E46F89 /* BaseViewController.m */,
				17C074941C14C46B00CFCDB7 /* ThemeManager.h */,
				17C074951C14C46B00CFCDB7 /* ThemeManager.m */,
				FFE5322D144C8AC300ACFDE0 /* Utilities.h */,
				FFE5322E144C8AC300ACFDE0 /* Utilities.m */,
				43D818A115B940C200733444 /* DataUtilities.h */,
				43D818A215B940C200733444 /* DataUtilities.m */,
				436ACA8B15BF1088004E01CC /* NBContainerViewController.h */,
				436ACA8C15BF1088004E01CC /* NBContainerViewController.m */,
				17432C7D1C533FBC003F8FD6 /* MenuViewController.h */,
				17432C7E1C533FBC003F8FD6 /* MenuViewController.m */,
				FF4130A1162E10CF00DDB6A7 /* MenuTableViewCell.h */,
				FF4130A2162E10CF00DDB6A7 /* MenuTableViewCell.m */,
				17CBD3BD1BF66B6C003FCCAE /* MarkReadMenuViewController.h */,
				17CBD3BE1BF66B6C003FCCAE /* MarkReadMenuViewController.m */,
				FF6618C6176184560039913B /* NBNotifier.h */,
				FF6618C7176184560039913B /* NBNotifier.m */,
				FF11045D176950F900502C29 /* NBLoadingCell.h */,
				FF11045E176950F900502C29 /* NBLoadingCell.m */,
				FF9B8BB017F2351A0036A41C /* NBBarButtonItem.h */,
				FF9B8BB117F2351A0036A41C /* NBBarButtonItem.m */,
				FFCDD8FF17F65A71000C6483 /* NBSwipeableCell.h */,
				FFCDD90017F65A71000C6483 /* NBSwipeableCell.m */,
				FFAD89C018AC45A100D68567 /* StoriesCollection.h */,
				FFAD89C118AC45A100D68567 /* StoriesCollection.m */,
				FFA0483C19CA5B8400618DC4 /* EventWindow.h */,
				FFA0483D19CA5B8400618DC4 /* EventWindow.m */,
				FF1C4E151A3FB1F4000995E3 /* NBActivityItemSource.h */,
				FF1C4E161A3FB1F4000995E3 /* NBActivityItemSource.m */,
			);
			name = Foundation;
			sourceTree = "<group>";
		};
		FF22FE5316E53ADC0046165A /* Underscore */ = {
			isa = PBXGroup;
			children = (
				FF22FE5416E53ADC0046165A /* Underscore+Functional.h */,
				FF22FE5516E53ADC0046165A /* Underscore+Functional.m */,
				FF22FE5616E53ADC0046165A /* Underscore-Prefix.pch */,
				FF22FE5716E53ADC0046165A /* Underscore.h */,
				FF22FE5816E53ADC0046165A /* Underscore.m */,
				FF22FE5916E53ADC0046165A /* USArrayWrapper.h */,
				FF22FE5A16E53ADC0046165A /* USArrayWrapper.m */,
				FF22FE5B16E53ADC0046165A /* USConstants.h */,
				FF22FE5C16E53ADC0046165A /* USDictionaryWrapper.h */,
				FF22FE5D16E53ADC0046165A /* USDictionaryWrapper.m */,
			);
			path = Underscore;
			sourceTree = "<group>";
		};
		FF2924CE1E93293F00FCFA63 /* PINCache */ = {
			isa = PBXGroup;
			children = (
				FF2924DD1E932D2900FCFA63 /* Nullability.h */,
				FF2924DE1E932D2900FCFA63 /* PINCache.h */,
				FF2924DF1E932D2900FCFA63 /* PINCache.m */,
				FF2924E01E932D2900FCFA63 /* PINCacheObjectSubscripting.h */,
				FF2924E11E932D2900FCFA63 /* PINDiskCache.h */,
				FF2924E21E932D2900FCFA63 /* PINDiskCache.m */,
				FF2924E31E932D2900FCFA63 /* PINMemoryCache.h */,
				FF2924E41E932D2900FCFA63 /* PINMemoryCache.m */,
			);
			name = PINCache;
			path = "Other Sources/PINCache";
			sourceTree = "<group>";
		};
		FF29708816DD7AA400E92F85 /* segmented */ = {
			isa = PBXGroup;
			children = (
				FF29708D16DD7C8A00E92F85 /* segment_left_selected.png */,
				FF29708F16DD7FD800E92F85 /* segment_unselected.png */,
				FF29709116DD80F700E92F85 /* segment_right_selected.png */,
				FF29708916DD7AA400E92F85 /* segment_active.png */,
				FF29708A16DD7AA400E92F85 /* segment_inactive.png */,
			);
			path = segmented;
			sourceTree = "<group>";
		};
		FF34FD2A1E9D93CB0062F8ED /* InAppSettingsKit */ = {
			isa = PBXGroup;
			children = (
				FF34FD2B1E9D93CB0062F8ED /* Controllers */,
				FF34FD351E9D93CB0062F8ED /* Models */,
				FF34FD401E9D93CB0062F8ED /* Resources */,
				FF34FD511E9D93CB0062F8ED /* Views */,
			);
			name = InAppSettingsKit;
			path = "Other Sources/InAppSettingsKit";
			sourceTree = "<group>";
		};
		FF34FD2B1E9D93CB0062F8ED /* Controllers */ = {
			isa = PBXGroup;
			children = (
				FF34FD2C1E9D93CB0062F8ED /* IASKAppSettingsViewController.h */,
				FF34FD2D1E9D93CB0062F8ED /* IASKAppSettingsViewController.m */,
				FF34FD301E9D93CB0062F8ED /* IASKMultipleValueSelection.h */,
				FF34FD311E9D93CB0062F8ED /* IASKMultipleValueSelection.m */,
				FF34FD321E9D93CB0062F8ED /* IASKSpecifierValuesViewController.h */,
				FF34FD331E9D93CB0062F8ED /* IASKSpecifierValuesViewController.m */,
				FF34FD341E9D93CB0062F8ED /* IASKViewController.h */,
			);
			path = Controllers;
			sourceTree = "<group>";
		};
		FF34FD351E9D93CB0062F8ED /* Models */ = {
			isa = PBXGroup;
			children = (
				FF34FD361E9D93CB0062F8ED /* IASKSettingsReader.h */,
				FF34FD371E9D93CB0062F8ED /* IASKSettingsReader.m */,
				FF34FD381E9D93CB0062F8ED /* IASKSettingsStore.h */,
				FF34FD391E9D93CB0062F8ED /* IASKSettingsStore.m */,
				FF34FD3A1E9D93CB0062F8ED /* IASKSettingsStoreFile.h */,
				FF34FD3B1E9D93CB0062F8ED /* IASKSettingsStoreFile.m */,
				FF34FD3C1E9D93CB0062F8ED /* IASKSettingsStoreUserDefaults.h */,
				FF34FD3D1E9D93CB0062F8ED /* IASKSettingsStoreUserDefaults.m */,
				FF34FD3E1E9D93CB0062F8ED /* IASKSpecifier.h */,
				FF34FD3F1E9D93CB0062F8ED /* IASKSpecifier.m */,
			);
			path = Models;
			sourceTree = "<group>";
		};
		FF34FD401E9D93CB0062F8ED /* Resources */ = {
			isa = PBXGroup;
			children = (
				FF34FD411E9D93CB0062F8ED /* IASKLocalizable.strings */,
			);
			path = Resources;
			sourceTree = "<group>";
		};
		FF34FD511E9D93CB0062F8ED /* Views */ = {
			isa = PBXGroup;
			children = (
				FF34FD521E9D93CB0062F8ED /* IASKPSSliderSpecifierViewCell.h */,
				FF34FD531E9D93CB0062F8ED /* IASKPSSliderSpecifierViewCell.m */,
				FF34FD541E9D93CB0062F8ED /* IASKPSTextFieldSpecifierViewCell.h */,
				FF34FD551E9D93CB0062F8ED /* IASKPSTextFieldSpecifierViewCell.m */,
				FF34FD561E9D93CB0062F8ED /* IASKSlider.h */,
				FF34FD571E9D93CB0062F8ED /* IASKSlider.m */,
				FF34FD581E9D93CB0062F8ED /* IASKSwitch.h */,
				FF34FD591E9D93CB0062F8ED /* IASKSwitch.m */,
				FF34FD5A1E9D93CB0062F8ED /* IASKTextField.h */,
				FF34FD5B1E9D93CB0062F8ED /* IASKTextField.m */,
				FF34FD5C1E9D93CB0062F8ED /* IASKTextView.h */,
				FF34FD5D1E9D93CB0062F8ED /* IASKTextView.m */,
				FF34FD5E1E9D93CB0062F8ED /* IASKTextViewCell.h */,
				FF34FD5F1E9D93CB0062F8ED /* IASKTextViewCell.m */,
			);
			path = Views;
			sourceTree = "<group>";
		};
		FF3FA8871BB26595001F7C32 /* Activities */ = {
			isa = PBXGroup;
			children = (
				FF3FA88B1BB2677C001F7C32 /* NBCopyLinkActivity.h */,
				FF3FA88C1BB2677C001F7C32 /* NBCopyLinkActivity.m */,
			);
			name = Activities;
			sourceTree = "<group>";
		};
		FF753CC2175858FC00344EC9 /* fmdb */ = {
			isa = PBXGroup;
			children = (
				FF753CC3175858FC00344EC9 /* FMDatabase.h */,
				FF753CC4175858FC00344EC9 /* FMDatabase.m */,
				FF753CC5175858FC00344EC9 /* FMDatabaseAdditions.h */,
				FF753CC6175858FC00344EC9 /* FMDatabaseAdditions.m */,
				FF753CC7175858FC00344EC9 /* FMDatabasePool.h */,
				FF753CC8175858FC00344EC9 /* FMDatabasePool.m */,
				FF753CC9175858FC00344EC9 /* FMDatabaseQueue.h */,
				FF753CCA175858FC00344EC9 /* FMDatabaseQueue.m */,
				FF753CCB175858FC00344EC9 /* fmdb.m */,
				FF753CCC175858FC00344EC9 /* FMResultSet.h */,
				FF753CCD175858FC00344EC9 /* FMResultSet.m */,
			);
			name = fmdb;
			path = "Other Sources/fmdb";
			sourceTree = "<group>";
		};
		FF855B581794B03A0098D48A /* Offline */ = {
			isa = PBXGroup;
			children = (
				FF855B591794B0670098D48A /* OfflineSyncUnreads.h */,
				FF855B5A1794B0670098D48A /* OfflineSyncUnreads.m */,
				FF855B5C1794B0760098D48A /* OfflineFetchStories.h */,
				FF855B5D1794B0760098D48A /* OfflineFetchStories.m */,
				17362ADB23639B4E00A0FCCC /* OfflineFetchText.h */,
				17362ADC23639B4E00A0FCCC /* OfflineFetchText.m */,
				FF855B5F1794B0830098D48A /* OfflineFetchImages.h */,
				FF855B601794B0830098D48A /* OfflineFetchImages.m */,
				FF0FAEAF17B0846C008651F9 /* OfflineCleanImages.h */,
				FF0FAEB017B0846C008651F9 /* OfflineCleanImages.m */,
			);
			name = Offline;
			sourceTree = "<group>";
		};
		FF8A94981DE3BB77000A4C31 /* Story Notification Service Extension */ = {
			isa = PBXGroup;
			children = (
				17B96BE624304F72009A8EED /* Story Notification Service Extension.entitlements */,
				FF8A94991DE3BB77000A4C31 /* NotificationService.h */,
				FF8A949A1DE3BB77000A4C31 /* NotificationService.m */,
				FF8A949C1DE3BB77000A4C31 /* Info.plist */,
			);
			path = "Story Notification Service Extension";
			sourceTree = "<group>";
		};
		FF8D1EA41BAA304E00725D8A /* Reachability */ = {
			isa = PBXGroup;
			children = (
				FF8D1EA51BAA304E00725D8A /* Reachability.h */,
				FF8D1EA61BAA304E00725D8A /* Reachability.m */,
			);
			name = Reachability;
			path = "Other Sources/Reachability";
			sourceTree = SOURCE_ROOT;
		};
		FF8D1EBC1BAA311000725D8A /* SBJSON */ = {
			isa = PBXGroup;
			children = (
				FF8D1ED61BAA33BA00725D8A /* NSObject+SBJSON.h */,
				FF8D1ED71BAA33BA00725D8A /* NSObject+SBJSON.m */,
				FF8D1EBD1BAA311000725D8A /* SBJson4.h */,
				FF8D1EBE1BAA311000725D8A /* SBJson4Parser.h */,
				FF8D1EBF1BAA311000725D8A /* SBJson4Parser.m */,
				FF8D1EC01BAA311000725D8A /* SBJson4StreamParser.h */,
				FF8D1EC11BAA311000725D8A /* SBJson4StreamParser.m */,
				FF8D1EC21BAA311000725D8A /* SBJson4StreamParserState.h */,
				FF8D1EC31BAA311000725D8A /* SBJson4StreamParserState.m */,
				FF8D1EC41BAA311000725D8A /* SBJson4StreamTokeniser.h */,
				FF8D1EC51BAA311000725D8A /* SBJson4StreamTokeniser.m */,
				FF8D1EC61BAA311000725D8A /* SBJson4StreamWriter.h */,
				FF8D1EC71BAA311000725D8A /* SBJson4StreamWriter.m */,
				FF8D1EC81BAA311000725D8A /* SBJson4StreamWriterState.h */,
				FF8D1EC91BAA311000725D8A /* SBJson4StreamWriterState.m */,
				FF8D1ECA1BAA311000725D8A /* SBJson4Writer.h */,
				FF8D1ECB1BAA311000725D8A /* SBJson4Writer.m */,
			);
			name = SBJSON;
			path = "Other Sources/SBJSON";
			sourceTree = "<group>";
		};
		FFA045AD19CA49D700618DC4 /* SloppySwiper */ = {
			isa = PBXGroup;
			children = (
				FFA045AE19CA49D700618DC4 /* SloppySwiper.h */,
				FFA045AF19CA49D700618DC4 /* SloppySwiper.m */,
				FFA045B019CA49D700618DC4 /* SSWAnimator.h */,
				FFA045B119CA49D700618DC4 /* SSWAnimator.m */,
				FFA045B219CA49D700618DC4 /* SSWDirectionalPanGestureRecognizer.h */,
				FFA045B319CA49D700618DC4 /* SSWDirectionalPanGestureRecognizer.m */,
			);
			name = SloppySwiper;
			path = "Other Sources/SloppySwiper";
			sourceTree = "<group>";
		};
		FFB9BE3F17F4B65B00FE0A36 /* logos */ = {
			isa = PBXGroup;
			children = (
				FFEA5AE919D3407400ED87A0 /* launch_gradient.png */,
				FFC486B419CA41AE00F4758F /* logo_87.png */,
				FFC486B019CA416D00F4758F /* logo_57.png */,
				FFC486B119CA416D00F4758F /* logo_114.png */,
				FFC486AE19CA413C00F4758F /* logo_180.png */,
				FFC486AA19CA410000F4758F /* logo_50.png */,
				FFC486AB19CA410000F4758F /* logo_100.png */,
				FFC486A819CA40DA00F4758F /* logo_72.png */,
				FFC486A619CA40B700F4758F /* logo_144.png */,
				FF322236185BC1CE004078AA /* logo_80.png */,
				FF322234185BC1AA004078AA /* logo_58.png */,
				FFCDD8ED17F4BCB4000C6483 /* Default-568h@2x.png */,
				FFCDD8EE17F4BCB4000C6483 /* Default-landscape.png */,
				FFCDD8EF17F4BCB4000C6483 /* Default-landscape@2x.png */,
				FFCDD8F017F4BCB4000C6483 /* Default-portrait.png */,
				FFCDD8F117F4BCB4000C6483 /* Default-portrait@2x.png */,
				FFCDD8F217F4BCB4000C6483 /* Default.png */,
				FFB9BE4017F4B65B00FE0A36 /* logo_120.png */,
				FFB9BE4117F4B65B00FE0A36 /* logo_152.png */,
				FFB9BE4317F4B65B00FE0A36 /* logo_40.png */,
				FFB9BE4217F4B65B00FE0A36 /* logo_29.png */,
				FFB9BE4417F4B65B00FE0A36 /* logo_120~iphone.png */,
				FFB9BE4517F4B65B00FE0A36 /* logo_76.png */,
				FFB9BE4617F4B65B00FE0A36 /* logo_120@2x.png */,
			);
			path = logos;
			sourceTree = "<group>";
		};
		FFC0E5851F7ABF4B0023B9D9 /* AFNetworking */ = {
			isa = PBXGroup;
			children = (
				FFC0E5861F7ABF4B0023B9D9 /* AFAutoPurgingImageCache.h */,
				FFC0E5871F7ABF4B0023B9D9 /* AFAutoPurgingImageCache.m */,
				FFC0E5881F7ABF4B0023B9D9 /* AFHTTPSessionManager.h */,
				FFC0E5891F7ABF4B0023B9D9 /* AFHTTPSessionManager.m */,
				FFC0E58A1F7ABF4B0023B9D9 /* AFImageDownloader.h */,
				FFC0E58B1F7ABF4B0023B9D9 /* AFImageDownloader.m */,
				FFC0E58C1F7ABF4B0023B9D9 /* AFNetworkActivityIndicatorManager.h */,
				FFC0E58D1F7ABF4B0023B9D9 /* AFNetworkActivityIndicatorManager.m */,
				FFC0E58E1F7ABF4B0023B9D9 /* AFNetworking.h */,
				FFC0E58F1F7ABF4B0023B9D9 /* AFNetworkReachabilityManager.h */,
				FFC0E5901F7ABF4B0023B9D9 /* AFNetworkReachabilityManager.m */,
				FFC0E5911F7ABF4B0023B9D9 /* AFSecurityPolicy.h */,
				FFC0E5921F7ABF4B0023B9D9 /* AFSecurityPolicy.m */,
				FFC0E5931F7ABF4B0023B9D9 /* AFURLRequestSerialization.h */,
				FFC0E5941F7ABF4B0023B9D9 /* AFURLRequestSerialization.m */,
				FFC0E5951F7ABF4B0023B9D9 /* AFURLResponseSerialization.h */,
				FFC0E5961F7ABF4B0023B9D9 /* AFURLResponseSerialization.m */,
				FFC0E5971F7ABF4B0023B9D9 /* AFURLSessionManager.h */,
				FFC0E5981F7ABF4B0023B9D9 /* AFURLSessionManager.m */,
				FFC0E5991F7ABF4B0023B9D9 /* UIActivityIndicatorView+AFNetworking.h */,
				FFC0E59A1F7ABF4B0023B9D9 /* UIActivityIndicatorView+AFNetworking.m */,
				FFC0E59B1F7ABF4B0023B9D9 /* UIButton+AFNetworking.h */,
				FFC0E59C1F7ABF4B0023B9D9 /* UIButton+AFNetworking.m */,
				FFC0E59D1F7ABF4B0023B9D9 /* UIImage+AFNetworking.h */,
				FFC0E59E1F7ABF4B0023B9D9 /* UIImageView+AFNetworking.h */,
				FFC0E59F1F7ABF4B0023B9D9 /* UIImageView+AFNetworking.m */,
				FFC0E5A01F7ABF4B0023B9D9 /* UIKit+AFNetworking.h */,
				FFC0E5A11F7ABF4B0023B9D9 /* UIProgressView+AFNetworking.h */,
				FFC0E5A21F7ABF4B0023B9D9 /* UIProgressView+AFNetworking.m */,
				FFC0E5A31F7ABF4B0023B9D9 /* UIRefreshControl+AFNetworking.h */,
				FFC0E5A41F7ABF4B0023B9D9 /* UIRefreshControl+AFNetworking.m */,
			);
			name = AFNetworking;
			path = "Other Sources/AFNetworking";
			sourceTree = "<group>";
		};
		FFC579831FB67752004677F1 /* SAConfettiView */ = {
			isa = PBXGroup;
			children = (
				FFC579841FB67752004677F1 /* Assets */,
				FFC5798A1FB67752004677F1 /* Classes */,
			);
			name = SAConfettiView;
			path = "Other Sources/SAConfettiView";
			sourceTree = "<group>";
		};
		FFC579841FB67752004677F1 /* Assets */ = {
			isa = PBXGroup;
			children = (
				FFC579861FB67752004677F1 /* confetti.png */,
				FFC579871FB67752004677F1 /* diamond.png */,
				FFC579881FB67752004677F1 /* star.png */,
				FFC579891FB67752004677F1 /* triangle.png */,
			);
			path = Assets;
			sourceTree = "<group>";
		};
		FFC5798A1FB67752004677F1 /* Classes */ = {
			isa = PBXGroup;
			children = (
				FFC5798C1FB67752004677F1 /* SAConfettiView.swift */,
			);
			path = Classes;
			sourceTree = "<group>";
		};
		FFCDD8FB17F6368F000C6483 /* MCSwipeTableViewCell */ = {
			isa = PBXGroup;
			children = (
				FFCDD8FC17F6368F000C6483 /* MCSwipeTableViewCell.h */,
				FFCDD8FD17F6368F000C6483 /* MCSwipeTableViewCell.m */,
			);
			name = MCSwipeTableViewCell;
			path = "Other Sources/MCSwipeTableViewCell";
			sourceTree = "<group>";
		};
		FFDCA0B516E80877000D8E0C /* cocoa-oauth */ = {
			isa = PBXGroup;
			children = (
				FFDCA0B616E80877000D8E0C /* GCOAuth.h */,
				FFDCA0B716E80877000D8E0C /* GCOAuth.m */,
				FFDCA0B816E80877000D8E0C /* NSData+Base64.h */,
				FFDCA0B916E80877000D8E0C /* NSData+Base64.m */,
				FFDCA0BA16E80877000D8E0C /* README.md */,
			);
			path = "cocoa-oauth";
			sourceTree = "<group>";
		};
/* End PBXGroup section */

/* Begin PBXNativeTarget section */
		1749390F1C251BFE003D98AA /* Share Extension */ = {
			isa = PBXNativeTarget;
			buildConfigurationList = 1749391E1C251BFE003D98AA /* Build configuration list for PBXNativeTarget "Share Extension" */;
			buildPhases = (
				1749390C1C251BFE003D98AA /* Sources */,
				1749390D1C251BFE003D98AA /* Frameworks */,
				1749390E1C251BFE003D98AA /* Resources */,
			);
			buildRules = (
			);
			dependencies = (
			);
			name = "Share Extension";
			productName = "Share Extension";
			productReference = 174939101C251BFE003D98AA /* Share Extension.appex */;
			productType = "com.apple.product-type.app-extension";
		};
		177551D2238E228A00E27818 /* Widget Extension */ = {
			isa = PBXNativeTarget;
			buildConfigurationList = 177551E2238E228A00E27818 /* Build configuration list for PBXNativeTarget "Widget Extension" */;
			buildPhases = (
				177551CF238E228A00E27818 /* Sources */,
				177551D0238E228A00E27818 /* Frameworks */,
				177551D1238E228A00E27818 /* Resources */,
			);
			buildRules = (
			);
			dependencies = (
			);
			name = "Widget Extension";
			productName = widget;
			productReference = 177551D3238E228A00E27818 /* NewsBlur Latest.appex */;
			productType = "com.apple.product-type.app-extension";
		};
		1D6058900D05DD3D006BFB54 /* NewsBlur */ = {
			isa = PBXNativeTarget;
			buildConfigurationList = 1D6058960D05DD3E006BFB54 /* Build configuration list for PBXNativeTarget "NewsBlur" */;
			buildPhases = (
				1D60588D0D05DD3D006BFB54 /* Resources */,
				1D60588E0D05DD3D006BFB54 /* Sources */,
				1D60588F0D05DD3D006BFB54 /* Frameworks */,
				FF8C49911BBC893B0010D894 /* Embed App Extensions */,
				FF8A94A31DE3BB77000A4C31 /* Embed App Extensions */,
			);
			buildRules = (
			);
			dependencies = (
				1749391A1C251BFE003D98AA /* PBXTargetDependency */,
				FF8A949E1DE3BB77000A4C31 /* PBXTargetDependency */,
				177551DE238E228A00E27818 /* PBXTargetDependency */,
			);
			name = NewsBlur;
			productName = NewsBlur;
			productReference = 1D6058910D05DD3D006BFB54 /* NewsBlur.app */;
			productType = "com.apple.product-type.application";
		};
		FF8A94961DE3BB77000A4C31 /* Story Notification Service Extension */ = {
			isa = PBXNativeTarget;
			buildConfigurationList = FF8A94A21DE3BB77000A4C31 /* Build configuration list for PBXNativeTarget "Story Notification Service Extension" */;
			buildPhases = (
				FF8A94931DE3BB77000A4C31 /* Sources */,
				FF8A94941DE3BB77000A4C31 /* Frameworks */,
				FF8A94951DE3BB77000A4C31 /* Resources */,
			);
			buildRules = (
			);
			dependencies = (
			);
			name = "Story Notification Service Extension";
			productName = "Story Notification Service Extension";
			productReference = FF8A94971DE3BB77000A4C31 /* Story Notification Service Extension.appex */;
			productType = "com.apple.product-type.app-extension";
		};
/* End PBXNativeTarget section */

/* Begin PBXProject section */
		29B97313FDCFA39411CA2CEA /* Project object */ = {
			isa = PBXProject;
			attributes = {
				LastSwiftUpdateCheck = 1120;
				LastUpgradeCheck = 1140;
				ORGANIZATIONNAME = NewsBlur;
				TargetAttributes = {
					1749390F1C251BFE003D98AA = {
						CreatedOnToolsVersion = 7.2;
						DevelopmentTeam = HR7P97SD72;
						SystemCapabilities = {
							com.apple.ApplicationGroups.iOS = {
								enabled = 1;
							};
						};
					};
					177551D2238E228A00E27818 = {
						CreatedOnToolsVersion = 11.2.1;
						DevelopmentTeam = HR7P97SD72;
						LastSwiftMigration = 1120;
						ProvisioningStyle = Automatic;
					};
					1D6058900D05DD3D006BFB54 = {
						DevelopmentTeam = HR7P97SD72;
						LastSwiftMigration = 1020;
						ProvisioningStyle = Automatic;
						SystemCapabilities = {
							com.apple.ApplicationGroups.iOS = {
								enabled = 1;
							};
							com.apple.InAppPurchase = {
								enabled = 1;
							};
							com.apple.Push = {
								enabled = 1;
							};
							com.apple.SafariKeychain = {
								enabled = 1;
							};
						};
					};
					FF8A94961DE3BB77000A4C31 = {
						CreatedOnToolsVersion = 8.1;
						DevelopmentTeam = HR7P97SD72;
						ProvisioningStyle = Automatic;
					};
				};
			};
			buildConfigurationList = C01FCF4E08A954540054247B /* Build configuration list for PBXProject "NewsBlur" */;
			compatibilityVersion = "Xcode 3.2";
			developmentRegion = en;
			hasScannedForEncodings = 1;
			knownRegions = (
				de,
				en,
				cs,
				es,
				eu,
				fi,
				fr,
				it,
				ja,
				ko,
				nl,
				no,
				pl,
				pt,
				ru,
				sk,
				sv,
				vi,
				zh_CN,
				Base,
				el,
				"pt-PT",
				th,
				tr,
			);
			mainGroup = 29B97314FDCFA39411CA2CEA /* CustomTemplate */;
			projectDirPath = "";
			projectRoot = "";
			targets = (
				1D6058900D05DD3D006BFB54 /* NewsBlur */,
				1749390F1C251BFE003D98AA /* Share Extension */,
				FF8A94961DE3BB77000A4C31 /* Story Notification Service Extension */,
				177551D2238E228A00E27818 /* Widget Extension */,
			);
		};
/* End PBXProject section */

/* Begin PBXResourcesBuildPhase section */
		1749390E1C251BFE003D98AA /* Resources */ = {
			isa = PBXResourcesBuildPhase;
			buildActionMask = 2147483647;
			files = (
				174939171C251BFE003D98AA /* MainInterface.storyboard in Resources */,
			);
			runOnlyForDeploymentPostprocessing = 0;
		};
		177551D1238E228A00E27818 /* Resources */ = {
			isa = PBXResourcesBuildPhase;
			buildActionMask = 2147483647;
			files = (
				17813FB723AC6E450057FB16 /* WidgetErrorTableViewCell.xib in Resources */,
				17FB51D723AC81C500F5D5BF /* InfoPlist.strings in Resources */,
				177551DB238E228A00E27818 /* MainInterface.storyboard in Resources */,
				17E86ED5238E444B00863EC8 /* WidgetTableViewCell.xib in Resources */,
			);
			runOnlyForDeploymentPostprocessing = 0;
		};
		1D60588D0D05DD3D006BFB54 /* Resources */ = {
			isa = PBXResourcesBuildPhase;
			buildActionMask = 2147483647;
			files = (
				FF3A3E091BFBBB5100ADC01A /* ChronicleSSm-Book.otf in Resources */,
				FF3A3E111BFBBB6B00ADC01A /* WhitneySSm-Book-Bas.otf in Resources */,
				FF3A3E0A1BFBBB5400ADC01A /* ChronicleSSm-BookItalic.otf in Resources */,
				FF3A3E131BFBBB6F00ADC01A /* WhitneySSm-Medium-Bas.otf in Resources */,
				FF3A3E141BFBBB7100ADC01A /* WhitneySSm-MediumItalic-Bas.otf in Resources */,
				FF3A3E121BFBBB6D00ADC01A /* WhitneySSm-BookItalic-Bas.otf in Resources */,
				17BE5A771C5DDA8C0075F92C /* barbutton_sort_desc@3x.png in Resources */,
				FF3A3E0B1BFBBB5900ADC01A /* ChronicleSSm-Medium.otf in Resources */,
				FF3A3E101BFBBB6600ADC01A /* GothamNarrow-MediumItalic.otf in Resources */,
				FF3A3E0C1BFBBB5B00ADC01A /* ChronicleSSm-MediumItalic.otf in Resources */,
				FF3A3E0D1BFBBB5E00ADC01A /* GothamNarrow-Book.otf in Resources */,
				17AACFE822279A3C00DE6EA4 /* autoscroll_off@2x.png in Resources */,
				FF3A3E0E1BFBBB6100ADC01A /* GothamNarrow-BookItalic.otf in Resources */,
				FF3A3E0F1BFBBB6400ADC01A /* GothamNarrow-Medium.otf in Resources */,
				17876BA41C99137B0055DD15 /* accessory_disclosure.png in Resources */,
				FF265F12187B6D4F0080C332 /* fitvid.js in Resources */,
				FF67D3CC168A73380057A7DA /* storyDetailView.js in Resources */,
				1740C6A31C1110BA005EA453 /* theme_color_sepia-sel@2x.png in Resources */,
				1740C6921C110665005EA453 /* theme_color_medium@2x.png in Resources */,
				FF67D3CD168A73380057A7DA /* zepto.js in Resources */,
				FF67D3CE168A73380057A7DA /* trainer.js in Resources */,
				FF67D3CF168A73380057A7DA /* fastTouch.js in Resources */,
				43B8F022156603180008733D /* AddSiteAutocompleteCell.xib in Resources */,
				43B8F023156603180008733D /* AddSiteViewController.xib in Resources */,
				43B8F025156603180008733D /* FeedDetailViewController.xib in Resources */,
				17432C7C1C533E89003F8FD6 /* MenuViewController.xib in Resources */,
				17C5BA741CA39EE400F5961C /* unread_blue_icn@2x.png in Resources */,
				43B8F026156603180008733D /* LoginViewController.xib in Resources */,
				43B8F027156603180008733D /* MainWindow.xib in Resources */,
				43B8F028156603180008733D /* MoveSiteViewController.xib in Resources */,
				FF21B1141C821E1A0053938A /* disclosure_border@2x.png in Resources */,
				43B8F029156603180008733D /* NewsBlurViewController.xib in Resources */,
				FF03AFF219F87F2E0063002A /* safari~iPad@2x.png in Resources */,
				FF62820E1A1160DD00271FDB /* add_tag.png in Resources */,
				43B8F02B156603180008733D /* StoryDetailViewController.xib in Resources */,
				FF9DC9E91C85FC3E006097E1 /* bar_separator_dark@2x.png in Resources */,
				433D24821582EEC000AE9E72 /* LoginViewController~ipad.xib in Resources */,
				17CBD3BC1BF66B07003FCCAE /* MarkReadMenuViewController.xib in Resources */,
				433D24831582EEC300AE9E72 /* MainWindow~ipad.xib in Resources */,
				433D24841582EEC500AE9E72 /* MoveSiteViewController~ipad.xib in Resources */,
				433D24871582EECD00AE9E72 /* StoryDetailViewController~ipad.xib in Resources */,
				FFEA5AE819D33FB400ED87A0 /* LaunchScreen.xib in Resources */,
				433323B8158901A40025064D /* fountain_pen.png in Resources */,
				433323B9158901A40025064D /* fountain_pen@2x.png in Resources */,
				433323BB158901C10025064D /* login_background.png in Resources */,
				FF83FF151FB54693008DAC0F /* g_icn_lightning.png in Resources */,
				17BE5A761C5DDA8C0075F92C /* barbutton_sort_desc@2x.png in Resources */,
				433323BE1589022C0025064D /* user.png in Resources */,
				433323BF1589022C0025064D /* user@2x.png in Resources */,
				433323C215895E280025064D /* orange_button.png in Resources */,
				17C5BA701CA39EA400F5961C /* unread_yellow_icn@3x.png in Resources */,
				433323C5158963BB0025064D /* orange_button@2x.png in Resources */,
				FF9DC9EB1C860944006097E1 /* bar_separator_dark.png in Resources */,
				433323CE158968ED0025064D /* FirstTimeUserViewController.xib in Resources */,
				FFB7050D1925921F0052101C /* line_spacing_xl.png in Resources */,
				43763AD2158F90B100B3DBE2 /* FontSettingsViewController.xib in Resources */,
				439DAB211590DA350019B0EB /* FeedsMenuViewController.xib in Resources */,
				010EDEFC1B238722003B79DE /* 1Password.xcassets in Resources */,
				FF6DD31F1AEDF9F300F1F53A /* menu_icn_rename@2x.png in Resources */,
				17AACFE322279A3C00DE6EA4 /* autoscroll_slower.png in Resources */,
				437AA8CB159394E2005463F5 /* ShareViewController~ipad.xib in Resources */,
				17E57D581C0E592600EB3D4B /* storyDetailViewSepia.css in Resources */,
				FF88F10D1811BAEC007FEE78 /* unread_green@2x.png in Resources */,
				17C5BA731CA39EE400F5961C /* unread_blue_icn.png in Resources */,
				43081E2215AFE84200B24D7A /* ShareViewController.xib in Resources */,
				43A4C44E15B00A26008787B5 /* arrow.png in Resources */,
				175696A71C596ABC004C128D /* menu_icn_all@2x.png in Resources */,
				17AACFE922279A3C00DE6EA4 /* autoscroll_slower@2x.png in Resources */,
				43A4C44F15B00A26008787B5 /* arrow@2x.png in Resources */,
				43A4C45215B00A26008787B5 /* Background.png in Resources */,
				43A4C45315B00A26008787B5 /* Background@2X.png in Resources */,
				43A4C46615B00A26008787B5 /* disclosure.png in Resources */,
				FFEA5AEC19D340BC00ED87A0 /* logo_newsblur_512.png in Resources */,
				43A4C46C15B00A26008787B5 /* fleuron.png in Resources */,
				43A4C47E15B00A26008787B5 /* logo_512.png in Resources */,
				43A4C47F15B00A26008787B5 /* logo_background.png in Resources */,
				FFB9BE4717F4B65B00FE0A36 /* logo_120.png in Resources */,
				1740C6911C110665005EA453 /* theme_color_light@2x.png in Resources */,
				43A4C48115B00A26008787B5 /* logo_newsblur_blur.png in Resources */,
				43A4C49A15B00A26008787B5 /* warning.gif in Resources */,
				43A4C49B15B00A26008787B5 /* warning.png in Resources */,
				17E265DE1C0D17340060655F /* storyDetailViewDark.css in Resources */,
				17C67D9F2138B2D20027CCAE /* traverse_previous_vert@2x.png in Resources */,
				175FAC4D23AB34EB002AC38C /* menu_icn_widget@2x.png in Resources */,
				43A4C49C15B00A26008787B5 /* world.png in Resources */,
				43C1680B15B3D99B00428BA3 /* 7-location-place.png in Resources */,
				43B6A27515B6952F00CEA2E6 /* group.png in Resources */,
				175696A61C596ABC004C128D /* menu_icn_all.png in Resources */,
				43B6A27615B6952F00CEA2E6 /* group@2x.png in Resources */,
				1740C6901C110665005EA453 /* theme_color_dark@2x.png in Resources */,
				43E8381F15BC73EB000553BE /* FirstTimeUserAddFriendsViewController.xib in Resources */,
				43E8382115BC73EB000553BE /* FirstTimeUserAddNewsBlurViewController.xib in Resources */,
				43E8382315BC73EB000553BE /* FirstTimeUserAddSitesViewController.xib in Resources */,
				FF9D59341FBC08DC00823C10 /* Shiloh.jpg in Resources */,
				43AF417715C30B1600758366 /* 37x-Checkmark.png in Resources */,
				43AF417815C30B1600758366 /* 37x-Checkmark@2x.png in Resources */,
				43A4BADB15C866FA00F3B8D4 /* popoverArrowDown.png in Resources */,
				FF6281FE1A09641100271FDB /* unread_yellow@3x.png in Resources */,
				FFC486A919CA40DA00F4758F /* logo_72.png in Resources */,
				43A4BADC15C866FA00F3B8D4 /* popoverArrowDown@2x.png in Resources */,
				17AACFEA22279A3C00DE6EA4 /* autoscroll_resume.png in Resources */,
				43A4BADD15C866FA00F3B8D4 /* popoverArrowDownSimple.png in Resources */,
				175FAC4C23AB34EB002AC38C /* menu_icn_widget.png in Resources */,
				43A4BADE15C866FA00F3B8D4 /* popoverArrowLeft.png in Resources */,
				FFC486AC19CA410000F4758F /* logo_50.png in Resources */,
				176129601C630AEB00702FE4 /* mute_feed_off.png in Resources */,
				17C67DA12138B2D20027CCAE /* traverse_previous_vert.png in Resources */,
				FFB9BE4817F4B65B00FE0A36 /* logo_152.png in Resources */,
				43A4BADF15C866FA00F3B8D4 /* popoverArrowLeft@2x.png in Resources */,
				1750658F1C5730FB00072BF5 /* barbutton_selection_off.png in Resources */,
				43A4BAE015C866FA00F3B8D4 /* popoverArrowLeftSimple.png in Resources */,
				17EB50621BE46BB00021358B /* FontListViewController.xib in Resources */,
				43A4BAE115C866FA00F3B8D4 /* popoverArrowRight.png in Resources */,
				FF6281FC1A0962FA00271FDB /* unread_green@3x.png in Resources */,
				43A4BAE215C866FA00F3B8D4 /* popoverArrowRight@2x.png in Resources */,
				43A4BAE315C866FA00F3B8D4 /* popoverArrowRightSimple.png in Resources */,
				FFC486AF19CA413C00F4758F /* logo_180.png in Resources */,
				1745FABB217E7FD400336F24 /* storyDetailViewLight.css in Resources */,
				43A4BAE415C866FA00F3B8D4 /* popoverArrowUp.png in Resources */,
				1740C68A1C10FD75005EA453 /* theme_color_medium.png in Resources */,
				43A4BAE515C866FA00F3B8D4 /* popoverArrowUp@2x.png in Resources */,
				43A4BAE615C866FA00F3B8D4 /* popoverArrowUpSimple.png in Resources */,
				43A4BAE715C866FA00F3B8D4 /* popoverBg.png in Resources */,
				176129631C630AEB00702FE4 /* mute_feed_on@2x.png in Resources */,
				43A4BAE815C866FA00F3B8D4 /* popoverBg@2x.png in Resources */,
				FF88F10E1811BAEC007FEE78 /* unread_green.png in Resources */,
				43A4BAE915C866FA00F3B8D4 /* popoverBgSimple.png in Resources */,
				43A4BAEB15C893E300F3B8D4 /* FriendsListViewController.xib in Resources */,
				FF03AFF119F87F2E0063002A /* safari~iPad.png in Resources */,
				432EBD0E15D1A2B00000729D /* fountain_pen_on.png in Resources */,
				432EBD0F15D1A2B00000729D /* fountain_pen_on@2x.png in Resources */,
				432EBD1615D1A7800000729D /* user_on.png in Resources */,
				FFB9BE4C17F4B65B00FE0A36 /* logo_76.png in Resources */,
				FF83FF191FB54693008DAC0F /* g_icn_tag_black.png in Resources */,
				432EBD1715D1A7800000729D /* user_on@2x.png in Resources */,
				43C3D40415D44EA30066D36D /* user_light.png in Resources */,
				43C3D40515D44EA30066D36D /* user_light@2x.png in Resources */,
				FF21B11B1C8228740053938A /* disclosure_border_medium@2x.png in Resources */,
				43C3D40A15D468BA0066D36D /* all.png in Resources */,
				43C3D40C15D469010066D36D /* unread_yellow.png in Resources */,
				1740C6891C10FD75005EA453 /* theme_color_light.png in Resources */,
				43C3D41215D46D330066D36D /* all@2x.png in Resources */,
				43B232C115D5F61700D035B4 /* AuthorizeServicesViewController.xib in Resources */,
				430C4BC015D7208600B9F63B /* facebook.png in Resources */,
				430C4BC215D7214E00B9F63B /* twitter.png in Resources */,
				430C4BC415D7271200B9F63B /* google.png in Resources */,
				17BE5A751C5DDA8C0075F92C /* barbutton_sort_desc.png in Resources */,
				43821AD315D8703F0034A4EF /* 258-checkmark.png in Resources */,
				43821AD415D8703F0034A4EF /* 258-checkmark@2x.png in Resources */,
				43BC458915D9F75700205B69 /* twitter_button_on.png in Resources */,
				43BC458A15D9F75700205B69 /* twitter_button_on@2x.png in Resources */,
				17E6359D1C5431F50075338E /* menu_icn_mute@2x.png in Resources */,
				43BC458B15D9F75700205B69 /* twitter_button.png in Resources */,
				43BC458C15D9F75700205B69 /* twitter_button@2x.png in Resources */,
				FF03AFEE19F87F2E0063002A /* safari.png in Resources */,
				FFB7050A1925921F0052101C /* line_spacing_l.png in Resources */,
				43BC459215D9F76000205B69 /* facebook_button_on.png in Resources */,
				43BC459315D9F76000205B69 /* facebook_button_on@2x.png in Resources */,
				43BC459415D9F76000205B69 /* facebook_button.png in Resources */,
				43BC459515D9F76000205B69 /* facebook_button@2x.png in Resources */,
				FF21B1171C8221E20053938A /* disclosure_border_sepia@2x.png in Resources */,
				FF546DF9160298E500948020 /* fleuron@2x.png in Resources */,
				FFDE35D2161B9E600034BFDE /* disclosure_border.png in Resources */,
				FF83FF181FB54693008DAC0F /* g_icn_search_black.png in Resources */,
				FF03B00219F881380063002A /* ARChromeActivity@3x~ipad.png in Resources */,
				17C5BA6E1CA39EA400F5961C /* unread_yellow_icn.png in Resources */,
				FF5F3A82162B82B5008DBE3E /* rainbow.png in Resources */,
				17C67DA22138B2D20027CCAE /* traverse_previous_off_vert.png in Resources */,
				FF5F3A85162B831A008DBE3E /* user_orange.png in Resources */,
				1740C69F1C1110BA005EA453 /* theme_color_light-sel@2x.png in Resources */,
				FF5F3A87162B834E008DBE3E /* bin_closed.png in Resources */,
				17AACFE622279A3C00DE6EA4 /* autoscroll_faster.png in Resources */,
				FF5F3A89162B8377008DBE3E /* arrow_branch.png in Resources */,
				FF5F3A8B162B8390008DBE3E /* car.png in Resources */,
				FF41309D162CEC7100DDB6A7 /* time.png in Resources */,
				FF4130A0162CECAE00DDB6A7 /* email.png in Resources */,
				FF6A23391644957800E15989 /* StoryPageControl.xib in Resources */,
				FF67D3B7168977690057A7DA /* TrainerViewController.xib in Resources */,
				FF67D3BB168A70630057A7DA /* trainer.css in Resources */,
				FF3FA8951BB26B6A001F7C32 /* copy_link@2x.png in Resources */,
				17AACFE222279A3C00DE6EA4 /* autoscroll_off.png in Resources */,
				17C5BA6D1CA39EA400F5961C /* unread_green_icn@3x.png in Resources */,
				FFC486B519CA41AE00F4758F /* logo_87.png in Resources */,
				FFB1F69D1FBD1B2D001DA171 /* white_fade.png in Resources */,
				FFCDD8F617F4BCB4000C6483 /* Default-portrait.png in Resources */,
				FF67D3C1168A708D0057A7DA /* storyDetailView.css in Resources */,
				FFCDD8F317F4BCB4000C6483 /* Default-568h@2x.png in Resources */,
				17BE5A721C5DDA8C0075F92C /* barbutton_sort_asc.png in Resources */,
				FF85BF6016D5A587002D334D /* nav_icn_activity_hover.png in Resources */,
				FF85BF6116D5A587002D334D /* nav_icn_settings.png in Resources */,
				FF83FF0C1FB5371E008DAC0F /* g_icn_greensun@2x.png in Resources */,
				FF85BF6316D5A5A8002D334D /* nav_icn_add.png in Resources */,
				FF85BF7116D6A90D002D334D /* ak-icon-global.png in Resources */,
				FFC486AD19CA410000F4758F /* logo_100.png in Resources */,
				FF6DD31E1AEDF9F300F1F53A /* menu_icn_rename.png in Resources */,
				FF85BF7416D6A972002D334D /* ak-icon-allstories.png in Resources */,
				FF85BF7516D6A972002D334D /* ak-icon-blurblogs.png in Resources */,
				FF1660C816D6E9A700AF8541 /* DashboardViewController.xib in Resources */,
				FFC5798F1FB67752004677F1 /* diamond.png in Resources */,
				17876B9E1C9911D40055DD15 /* g_icn_folder_rss_sm.png in Resources */,
				FF1660CA16D6E9B400AF8541 /* DashboardViewController~ipad.xib in Resources */,
				FF3964BC192BED0A004BEE1A /* tag.png in Resources */,
				FF29708B16DD7AA400E92F85 /* segment_active.png in Resources */,
				FF29708C16DD7AA400E92F85 /* segment_inactive.png in Resources */,
				17F156711BDABBF60092EBFD /* safari_shadow@2x.png in Resources */,
				FF29708E16DD7C8A00E92F85 /* segment_left_selected.png in Resources */,
				FF29709016DD7FD800E92F85 /* segment_unselected.png in Resources */,
				17E57D571C0E592600EB3D4B /* storyDetailViewMedium.css in Resources */,
				FF03B00319F881380063002A /* ARChromeActivity~ipad.png in Resources */,
				FF29709216DD80F700E92F85 /* segment_right_selected.png in Resources */,
				FF29709416DD8CB000E92F85 /* unread_yellow@2x.png in Resources */,
				FF62820F1A1160DD00271FDB /* add_tag@2x.png in Resources */,
				FF29709616DD9F2600E92F85 /* nav_icn_settings@2x.png in Resources */,
				17AACFE522279A3C00DE6EA4 /* autoscroll_faster@2x.png in Resources */,
				FF29709816DD9F7400E92F85 /* nav_icn_add@2x.png in Resources */,
				17C5BA6F1CA39EA400F5961C /* unread_yellow_icn@2x.png in Resources */,
				FF29709A16DDA02200E92F85 /* nav_icn_activity_hover@2x.png in Resources */,
				FF4151BC16DED7D10013E84B /* bar-separator.png in Resources */,
				FF4151BD16DED7D10013E84B /* bar-separator@2x.png in Resources */,
				FF4151C316DEDF9D0013E84B /* markread.png in Resources */,
				1740C6931C110665005EA453 /* theme_color_sepia@2x.png in Resources */,
				FF4151C416DEDF9D0013E84B /* markread@2x.png in Resources */,
				FF4151C716DEF1A80013E84B /* original_button.png in Resources */,
				17EB505C1BE4411E0021358B /* choose_font.png in Resources */,
				FF4151C816DEF1A80013E84B /* original_button@2x.png in Resources */,
				FFC5F30B16E2D2C2007AC72C /* story_share_appnet_active.png in Resources */,
				17EB505D1BE4411E0021358B /* choose_font@2x.png in Resources */,
				FFC5F30C16E2D2C2007AC72C /* story_share_appnet_active@2x.png in Resources */,
				FFC5F30D16E2D2C2007AC72C /* story_share_appnet.png in Resources */,
				FFC5F30E16E2D2C2007AC72C /* story_share_appnet@2x.png in Resources */,
				1740C6A11C1110BA005EA453 /* theme_color_medium-sel@2x.png in Resources */,
				17876BA01C9911D40055DD15 /* g_icn_folder_sm.png in Resources */,
				17E635A91C5432220075338E /* barbutton_selection@3x.png in Resources */,
				FFC5F30F16E2D2C2007AC72C /* story_share_facebook_active.png in Resources */,
				FFC486B219CA416D00F4758F /* logo_57.png in Resources */,
				FFC5F31016E2D2C2007AC72C /* story_share_facebook_active@2x.png in Resources */,
				FFC5F31116E2D2C2007AC72C /* story_share_facebook.png in Resources */,
				FFC5F31216E2D2C2007AC72C /* story_share_facebook@2x.png in Resources */,
				FF03AFE519F87A770063002A /* g_icn_folder_read@2x.png in Resources */,
				17C67D9E2138B2D20027CCAE /* traverse_previous_off_vert@2x.png in Resources */,
				FF6281FA1A09614C00271FDB /* all@3x.png in Resources */,
				FFC5F31316E2D2C2007AC72C /* story_share_twitter_active.png in Resources */,
				FFC5F31416E2D2C2007AC72C /* story_share_twitter_active@2x.png in Resources */,
				FF21B1181C8221E20053938A /* disclosure_border_sepia.png in Resources */,
				17AACFE422279A3C00DE6EA4 /* autoscroll_pause@2x.png in Resources */,
				FFC5F31516E2D2C2007AC72C /* story_share_twitter.png in Resources */,
				FF21B1121C821E150053938A /* disclosure_border_dark.png in Resources */,
				FFC5F31616E2D2C2007AC72C /* story_share_twitter@2x.png in Resources */,
				FFC5F32016E2F24B007AC72C /* white_spacer.png in Resources */,
				FF22FE4616E410A60046165A /* folder_collapse.png in Resources */,
				17E6359C1C5431F50075338E /* menu_icn_mute.png in Resources */,
				FF22FE4716E410A60046165A /* folder_expand.png in Resources */,
				FFB7050B1925921F0052101C /* line_spacing_m.png in Resources */,
				FF22FE4B16E413C30046165A /* disclosure@2x.png in Resources */,
				175065911C5730FB00072BF5 /* barbutton_selection_off@3x.png in Resources */,
				FF322237185BC1CE004078AA /* logo_80.png in Resources */,
				17CBD3C21BF6ED2C003FCCAE /* menu_icn_markread.png in Resources */,
				FFB7050E1925921F0052101C /* line_spacing_xs.png in Resources */,
				FF22FE4E16E41EB40046165A /* disclosure_down.png in Resources */,
				FF34FD691E9D93CB0062F8ED /* IASKLocalizable.strings in Resources */,
				FF21B1111C821E150053938A /* disclosure_border_dark@2x.png in Resources */,
				176129611C630AEB00702FE4 /* mute_feed_off@2x.png in Resources */,
				17BE5A741C5DDA8C0075F92C /* barbutton_sort_asc@3x.png in Resources */,
				FF22FE4F16E41EB40046165A /* disclosure_down@2x.png in Resources */,
				FF22FE5116E42C600046165A /* world@2x.png in Resources */,
				FF22FE6616E54E590046165A /* barbutton_back.png in Resources */,
				FF22FE6716E54E590046165A /* barbutton_back@2x.png in Resources */,
				FF22FE6A16E54F590046165A /* barbutton_forward.png in Resources */,
				FF22FE6B16E54F590046165A /* barbutton_forward@2x.png in Resources */,
				175065901C5730FB00072BF5 /* barbutton_selection_off@2x.png in Resources */,
				FF22FE6E16E554540046165A /* barbutton_refresh.png in Resources */,
				FF22FE6F16E554540046165A /* barbutton_refresh@2x.png in Resources */,
				FF22FE7216E554FD0046165A /* barbutton_sendto.png in Resources */,
				FFB9BE4D17F4B65B00FE0A36 /* logo_120@2x.png in Resources */,
				FF03AFFF19F881380063002A /* ARChromeActivity@2x.png in Resources */,
				FF83FF1B1FB54693008DAC0F /* g_icn_privacy.png in Resources */,
				FF22FE7316E554FD0046165A /* barbutton_sendto@2x.png in Resources */,
				FF22FE7616E557D80046165A /* toolbar_tall_background.png in Resources */,
				FF22FE7716E557D80046165A /* toolbar_tall_background@2x.png in Resources */,
				17C5BA641CA39AA100F5961C /* unread_blue@2x.png in Resources */,
				FF688E4616E6ADB1003B7B42 /* traverse_next.png in Resources */,
				FF688E4716E6ADB1003B7B42 /* traverse_next@2x.png in Resources */,
				FF688E4A16E6AFD3003B7B42 /* traverse_previous.png in Resources */,
				FF688E4B16E6AFD3003B7B42 /* traverse_previous@2x.png in Resources */,
				FF688E4E16E6B3E1003B7B42 /* traverse_done.png in Resources */,
				FF191E4F18A323F400473252 /* Images.xcassets in Resources */,
				FF688E4F16E6B3E1003B7B42 /* traverse_done@2x.png in Resources */,
				FF9F171618DCF3E000B75FC7 /* ios7_back_button@2x.png in Resources */,
				FF688E5216E6B8D0003B7B42 /* traverse_background.png in Resources */,
				FF688E5316E6B8D0003B7B42 /* traverse_background@2x.png in Resources */,
				1740C68B1C10FD75005EA453 /* theme_color_sepia.png in Resources */,
				FFDD845C16E8871A000AA0A2 /* menu_icn_delete.png in Resources */,
				FFDD845D16E8871A000AA0A2 /* menu_icn_delete@2x.png in Resources */,
				FF83FF061FB52565008DAC0F /* PremiumViewController.xib in Resources */,
				FF03AFE419F87A770063002A /* g_icn_folder_read.png in Resources */,
				FFDD845E16E8871A000AA0A2 /* menu_icn_fetch_subscribers.png in Resources */,
				FF5ACC211DE5ED7500FBD044 /* menu_icn_notifications.png in Resources */,
				FFDD845F16E8871A000AA0A2 /* menu_icn_fetch_subscribers@2x.png in Resources */,
				FFDD846016E8871A000AA0A2 /* menu_icn_fetch.png in Resources */,
				FFDD846116E8871A000AA0A2 /* menu_icn_fetch@2x.png in Resources */,
				FF03AFFE19F881380063002A /* ARChromeActivity.png in Resources */,
				17C4954F1C14049A004805A7 /* logo_newsblur_blur-dark.png in Resources */,
				FFDD846216E8871A000AA0A2 /* menu_icn_followers.png in Resources */,
				FFDD846316E8871A000AA0A2 /* menu_icn_followers@2x.png in Resources */,
				17876BA11C9911D40055DD15 /* g_icn_folder_sm@2x.png in Resources */,
				FF83FF081FB53374008DAC0F /* g_icn_greensun.png in Resources */,
				FFDD846416E8871A000AA0A2 /* menu_icn_move.png in Resources */,
				FFDD846516E8871A000AA0A2 /* menu_icn_move@2x.png in Resources */,
				FF83FF1C1FB54693008DAC0F /* g_icn_folder_black.png in Resources */,
				FFDD846616E8871A000AA0A2 /* menu_icn_train.png in Resources */,
				FFDD846716E8871A000AA0A2 /* menu_icn_train@2x.png in Resources */,
				17E635A71C5432220075338E /* barbutton_selection.png in Resources */,
				FFDD846A16E88722000AA0A2 /* clock.png in Resources */,
				17AACFE122279A3C00DE6EA4 /* autoscroll_resume@2x.png in Resources */,
				FFCDD8F417F4BCB4000C6483 /* Default-landscape.png in Resources */,
				17876BA51C99137B0055DD15 /* accessory_disclosure@2x.png in Resources */,
				FFDD846B16E88722000AA0A2 /* clock@2x.png in Resources */,
				FFCDD8F717F4BCB4000C6483 /* Default-portrait@2x.png in Resources */,
				FFDD847816E887D3000AA0A2 /* g_icn_focus.png in Resources */,
				FFB9BE4B17F4B65B00FE0A36 /* logo_120~iphone.png in Resources */,
				17E6359E1C5431F50075338E /* menu_icn_organize.png in Resources */,
				FFDD847916E887D3000AA0A2 /* g_icn_focus@2x.png in Resources */,
				FF877CD31C6541F2007940C3 /* menu_icn_organize@2x.png in Resources */,
				176129621C630AEB00702FE4 /* mute_feed_on.png in Resources */,
				17C5BA6C1CA39EA400F5961C /* unread_green_icn@2x.png in Resources */,
				FFDD847A16E887D3000AA0A2 /* g_icn_folder_add.png in Resources */,
				FFDD847B16E887D3000AA0A2 /* g_icn_folder_add@2x.png in Resources */,
				FFDD847C16E887D3000AA0A2 /* g_icn_folder_rss.png in Resources */,
				FFDD847D16E887D3000AA0A2 /* g_icn_folder_rss@2x.png in Resources */,
				FF03B00119F881380063002A /* ARChromeActivity@3x.png in Resources */,
				FFDD847E16E887D3000AA0A2 /* g_icn_folder.png in Resources */,
				FF83FF1A1FB54693008DAC0F /* g_icn_buffer.png in Resources */,
				17432C7A1C533DCC003F8FD6 /* FeedChooserViewController.xib in Resources */,
				FFDD847F16E887D3000AA0A2 /* g_icn_folder@2x.png in Resources */,
				1740C6881C10FD75005EA453 /* theme_color_dark.png in Resources */,
				FFDD848016E887D3000AA0A2 /* g_icn_hidden.png in Resources */,
				FF21B11C1C8228740053938A /* disclosure_border_medium.png in Resources */,
				17C67DA02138B2D20027CCAE /* traverse_next_vert@2x.png in Resources */,
				FFDD848116E887D3000AA0A2 /* g_icn_hidden@2x.png in Resources */,
				FFB7050C1925921F0052101C /* line_spacing_s.png in Resources */,
				1740C69E1C1110BA005EA453 /* theme_color_light-sel.png in Resources */,
				FFDD848216E887D3000AA0A2 /* g_icn_unread.png in Resources */,
				FFDD848316E887D3000AA0A2 /* g_icn_unread@2x.png in Resources */,
				FF5ACC2B1DE6088B00FBD044 /* menu_icn_notifications@2x.png in Resources */,
				FFDD848616E8EB1E000AA0A2 /* share.png in Resources */,
				FFDD848716E8EB1E000AA0A2 /* share@2x.png in Resources */,
				17C5BA6B1CA39EA400F5961C /* unread_green_icn.png in Resources */,
				1740C6A01C1110BA005EA453 /* theme_color_medium-sel.png in Resources */,
				FFDD848A16E8EBF8000AA0A2 /* train.png in Resources */,
				17C67DA32138B2D20027CCAE /* traverse_next_vert.png in Resources */,
				FFDD848B16E8EBF8000AA0A2 /* train@2x.png in Resources */,
				FFB9BE4A17F4B65B00FE0A36 /* logo_40.png in Resources */,
				FFDD848E16E8ED75000AA0A2 /* menu_icn_share.png in Resources */,
				17AACFE722279A3C00DE6EA4 /* autoscroll_pause.png in Resources */,
				FF03AFF019F87F2E0063002A /* safari@3x.png in Resources */,
				FF83FF161FB54693008DAC0F /* g_icn_eating.png in Resources */,
				FFDD848F16E8ED75000AA0A2 /* menu_icn_share@2x.png in Resources */,
				FFC579901FB67752004677F1 /* star.png in Resources */,
				17B14BDD23E24B4E00CF8D2C /* menu_icn_statistics@2x.png in Resources */,
				FFB5F50B17187B6F00C8B432 /* big_world.png in Resources */,
				FFB757FE1727098D001D132F /* menu_icn_mail.png in Resources */,
				FFB757FF1727098D001D132F /* menu_icn_mail@2x.png in Resources */,
				FFECD019172B105800D45A62 /* UIActivitySafari.png in Resources */,
				17876B9F1C9911D40055DD15 /* g_icn_folder_rss_sm@2x.png in Resources */,
				FFECD01A172B105800D45A62 /* UIActivitySafari@2x.png in Resources */,
				FFB9BE4917F4B65B00FE0A36 /* logo_29.png in Resources */,
				17CBD3C31BF6ED2C003FCCAE /* menu_icn_markread@2x.png in Resources */,
				FF8364BB1755759A008F5C58 /* traverse_text.png in Resources */,
				FFC5798E1FB67752004677F1 /* confetti.png in Resources */,
				1740C69D1C1110BA005EA453 /* theme_color_dark-sel@2x.png in Resources */,
				FF8364BC1755759A008F5C58 /* traverse_text@2x.png in Resources */,
				FF8364BF1756949E008F5C58 /* traverse_text_on.png in Resources */,
				1740C6A21C1110BA005EA453 /* theme_color_sepia-sel.png in Resources */,
				17BE5A731C5DDA8C0075F92C /* barbutton_sort_asc@2x.png in Resources */,
				17E635A81C5432220075338E /* barbutton_selection@2x.png in Resources */,
				FFEA5AEA19D3407400ED87A0 /* launch_gradient.png in Resources */,
				FF8AFE571CAC73C9005D9B40 /* unread_blue@3x.png in Resources */,
				FF03AFEF19F87F2E0063002A /* safari@2x.png in Resources */,
				FF8364C01756949E008F5C58 /* traverse_text_on@2x.png in Resources */,
				FF8364C61757EC0B008F5C58 /* traverse_background_left.png in Resources */,
				1740C69C1C1110BA005EA453 /* theme_color_dark-sel.png in Resources */,
				FF8364C71757EC0B008F5C58 /* traverse_background_left@2x.png in Resources */,
				FFC518B91768E59F00542719 /* g_icn_offline.png in Resources */,
				FFC579911FB67752004677F1 /* triangle.png in Resources */,
				FF1104611769695A00502C29 /* g_icn_offline@2x.png in Resources */,
				FF83FF171FB54693008DAC0F /* g_icn_textview_black.png in Resources */,
				FF322235185BC1AA004078AA /* logo_58.png in Resources */,
				FFC486A719CA40B700F4758F /* logo_144.png in Resources */,
				FFF1E4C817750BDD00BF59D3 /* Settings.bundle in Resources */,
				FFF1E4CB17750D2C00BF59D3 /* menu_icn_preferences.png in Resources */,
				FFF1E4CC17750D2C00BF59D3 /* menu_icn_preferences@2x.png in Resources */,
				FF855B561794A53A0098D48A /* checkmark.png in Resources */,
				FFC486B319CA416D00F4758F /* logo_114.png in Resources */,
				FF855B571794A53A0098D48A /* checkmark@2x.png in Resources */,
				FFCDD8F517F4BCB4000C6483 /* Default-landscape@2x.png in Resources */,
				FF03B00019F881380063002A /* ARChromeActivity@2x~ipad.png in Resources */,
				FFCDD8F817F4BCB4000C6483 /* Default.png in Resources */,
				FF5D4017179A00B900349659 /* traverse_send.png in Resources */,
				FFCDD8FA17F50C08000C6483 /* drag_icon.png in Resources */,
				FF5D4018179A00B900349659 /* traverse_send@2x.png in Resources */,
				FF5D401B179A03E700349659 /* traverse_previous_off.png in Resources */,
				17B14BDC23E24B4E00CF8D2C /* menu_icn_statistics.png in Resources */,
				FF5D401C179A03E700349659 /* traverse_previous_off@2x.png in Resources */,
				FFE816AB17E280BD008AF4B0 /* ftux_tree.png in Resources */,
				FFE816AD17E29D71008AF4B0 /* big_world_white.png in Resources */,
				17C5BA631CA39AA100F5961C /* unread_blue.png in Resources */,
				E1D123FE1C66753D00434F40 /* Localizable.stringsdict in Resources */,
			);
			runOnlyForDeploymentPostprocessing = 0;
		};
		FF8A94951DE3BB77000A4C31 /* Resources */ = {
			isa = PBXResourcesBuildPhase;
			buildActionMask = 2147483647;
			files = (
			);
			runOnlyForDeploymentPostprocessing = 0;
		};
/* End PBXResourcesBuildPhase section */

/* Begin PBXSourcesBuildPhase section */
		1749390C1C251BFE003D98AA /* Sources */ = {
			isa = PBXSourcesBuildPhase;
			buildActionMask = 2147483647;
			files = (
				174939141C251BFE003D98AA /* ShareViewController.m in Sources */,
			);
			runOnlyForDeploymentPostprocessing = 0;
		};
		177551CF238E228A00E27818 /* Sources */ = {
			isa = PBXSourcesBuildPhase;
			buildActionMask = 2147483647;
			files = (
				17CE3F0723AC529E003152EF /* WidgetErrorTableViewCell.swift in Sources */,
				1763E2A123B1BCC900BA080C /* WidgetFeed.swift in Sources */,
				17E86ED6238E444B00863EC8 /* WidgetTableViewCell.swift in Sources */,
				17F363F2238E417300D5379D /* WidgetExtensionViewController.swift in Sources */,
				17042DB92391D68A001BCD32 /* WidgetStory.swift in Sources */,
				1763E2A323B1CEB600BA080C /* WidgetBarView.swift in Sources */,
				17042DBB23922A4D001BCD32 /* WidgetLoader.swift in Sources */,
			);
			runOnlyForDeploymentPostprocessing = 0;
		};
		1D60588E0D05DD3D006BFB54 /* Sources */ = {
			isa = PBXSourcesBuildPhase;
			buildActionMask = 2147483647;
			files = (
				FFC0E5A81F7AC00A0023B9D9 /* AFAutoPurgingImageCache.m in Sources */,
				FFC0E5AA1F7AC00A0023B9D9 /* AFHTTPSessionManager.m in Sources */,
				FFC0E5AC1F7AC00A0023B9D9 /* AFImageDownloader.m in Sources */,
				FFC0E5AE1F7AC00A0023B9D9 /* AFNetworkActivityIndicatorManager.m in Sources */,
				FFC0E5B11F7AC00A0023B9D9 /* AFNetworkReachabilityManager.m in Sources */,
				FFC0E5B31F7AC00A0023B9D9 /* AFSecurityPolicy.m in Sources */,
				FFC0E5B51F7AC00A0023B9D9 /* AFURLRequestSerialization.m in Sources */,
				FFC0E5B71F7AC00A0023B9D9 /* AFURLResponseSerialization.m in Sources */,
				FFC0E5B91F7AC00A0023B9D9 /* AFURLSessionManager.m in Sources */,
				FFC0E5BB1F7AC00A0023B9D9 /* UIActivityIndicatorView+AFNetworking.m in Sources */,
				FFC0E5BD1F7AC00A0023B9D9 /* UIButton+AFNetworking.m in Sources */,
				FFC0E5C01F7AC00A0023B9D9 /* UIImageView+AFNetworking.m in Sources */,
				FFC0E5C31F7AC00A0023B9D9 /* UIProgressView+AFNetworking.m in Sources */,
				FFC0E5C51F7AC00A0023B9D9 /* UIRefreshControl+AFNetworking.m in Sources */,
				17EB50601BE46A900021358B /* FontListViewController.m in Sources */,
				FF0FAEB117B084D2008651F9 /* OfflineCleanImages.m in Sources */,
				43F44B1C159D8DBC00F48F8A /* FeedTableCell.m in Sources */,
				1D3623260D0F684500981E51 /* NewsBlurAppDelegate.m in Sources */,
				17432C861C5343C0003F8FD6 /* FeedChooserTitleView.m in Sources */,
				28D7ACF80DDB3853001CB0EB /* NewsBlurViewController.m in Sources */,
				FFFF683D19D628000081904A /* NBURLCache.m in Sources */,
				787A0CDB11CE65330056422D /* FeedDetailViewController.m in Sources */,
				7842ECF811D44A530066CF9D /* StoryDetailViewController.m in Sources */,
				FF2924E61E932D2900FCFA63 /* PINDiskCache.m in Sources */,
				7843F50511EEB1A000675F64 /* FeedDetailTableCell.m in Sources */,
				784B50ED127E3F68008F90EA /* LoginViewController.m in Sources */,
				FF5ACC241DE5F0C000FBD044 /* NotificationsViewController.m in Sources */,
				FFCDD8FE17F6368F000C6483 /* MCSwipeTableViewCell.m in Sources */,
				78095EC9128F30B500230C8E /* OriginalStoryViewController.m in Sources */,
				FF1C4E171A3FB1F4000995E3 /* NBActivityItemSource.m in Sources */,
				17C4954B1C129863004805A7 /* UISearchBar+Field.m in Sources */,
				FF3A3E171BFC3F1300ADC01A /* NSNull+JSON.m in Sources */,
				FF34FD6C1E9D93CB0062F8ED /* IASKSlider.m in Sources */,
				FF5EA47F143B691000B7563D /* AddSiteViewController.m in Sources */,
				FF1F13D818AAC97900FDA816 /* UIImage+Resize.m in Sources */,
				FFD887F01445F1E800385399 /* AddSiteAutocompleteCell.m in Sources */,
				FF8D1ECD1BAA311000725D8A /* SBJson4StreamParser.m in Sources */,
				FFE5322F144C8AC300ACFDE0 /* Utilities.m in Sources */,
				17731A9D23DFAD3D00759A7D /* ImportExportPreferences.swift in Sources */,
				FFD1D7311459B63500E46F89 /* BaseViewController.m in Sources */,
				FF34FD6D1E9D93CB0062F8ED /* IASKSwitch.m in Sources */,
				FF9B8BB217F2351A0036A41C /* NBBarButtonItem.m in Sources */,
				FF2D8CE514893BC000057B80 /* MoveSiteViewController.m in Sources */,
				433323CD158968ED0025064D /* FirstTimeUserViewController.m in Sources */,
				FF34FD6B1E9D93CB0062F8ED /* IASKPSTextFieldSpecifierViewCell.m in Sources */,
				FF8D1ED01BAA311000725D8A /* SBJson4StreamWriter.m in Sources */,
				43763AD1158F90B100B3DBE2 /* FontSettingsViewController.m in Sources */,
				FF34FD601E9D93CB0062F8ED /* IASKAppSettingsViewController.m in Sources */,
				439DAB201590DA350019B0EB /* FeedsMenuViewController.m in Sources */,
				17CBD3BF1BF66B6C003FCCAE /* MarkReadMenuViewController.m in Sources */,
				FFA045B519CA49D700618DC4 /* SSWAnimator.m in Sources */,
				437AA8CA159394E2005463F5 /* ShareViewController.m in Sources */,
				FF8D1ECC1BAA311000725D8A /* SBJson4Parser.m in Sources */,
				431B856815A0C45200DCE497 /* FriendsListViewController.m in Sources */,
				431B856E15A0D91E00DCE497 /* UserProfileViewController.m in Sources */,
				FF8D1EDB1BAA3CCD00725D8A /* JNWThrottledBlock.m in Sources */,
				431B858115A23C6B00DCE497 /* ProfileBadge.m in Sources */,
				437F974C15ACA0ED0007136B /* DashboardViewController.m in Sources */,
				437F976F15AE21290007136B /* ActivityModule.m in Sources */,
				437F977215AE70E30007136B /* InteractionsModule.m in Sources */,
				43A4C3D715B00966008787B5 /* ABTableViewCell.m in Sources */,
				1715D02B2166B3F900227731 /* PremiumManager.m in Sources */,
				43A4C3DA15B00966008787B5 /* GTMNString+HTML.m in Sources */,
				43A4C3DC15B00966008787B5 /* main.m in Sources */,
				43A4C3DD15B00966008787B5 /* MBProgressHUD.m in Sources */,
				43A4C3E115B00966008787B5 /* NSString+HTML.m in Sources */,
				FF34FD641E9D93CB0062F8ED /* IASKSettingsReader.m in Sources */,
				FF6282151A11613900271FDB /* UserTagsViewController.m in Sources */,
				43A4C3E315B00966008787B5 /* StringHelper.m in Sources */,
				43A4C3E415B00966008787B5 /* TransparentToolbar.m in Sources */,
				FFD6604C1BACA45D006E4B8D /* THCircularProgressView.m in Sources */,
				FF34FD681E9D93CB0062F8ED /* IASKSpecifier.m in Sources */,
				FFA0484419CA73B700618DC4 /* UIView+ViewController.m in Sources */,
				FF2924E51E932D2900FCFA63 /* PINCache.m in Sources */,
				17432C891C534BC6003F8FD6 /* FeedChooserViewCell.m in Sources */,
				43A4C3E515B00966008787B5 /* UIView+TKCategory.m in Sources */,
				FF34FD631E9D93CB0062F8ED /* IASKSpecifierValuesViewController.m in Sources */,
				43F6A79D15B0CDC60092EE91 /* ActivityCell.m in Sources */,
				FF3FA88D1BB2677C001F7C32 /* NBCopyLinkActivity.m in Sources */,
				17432C831C53438D003F8FD6 /* FeedChooserViewController.m in Sources */,
				010EDEFA1B2386B7003B79DE /* OnePasswordExtension.m in Sources */,
				43ABBCAA15B53A1400EA3111 /* InteractionCell.m in Sources */,
				FF8D1ECF1BAA311000725D8A /* SBJson4StreamTokeniser.m in Sources */,
				FF8D1ED81BAA33BA00725D8A /* NSObject+SBJSON.m in Sources */,
				FF34FD651E9D93CB0062F8ED /* IASKSettingsStore.m in Sources */,
				43D818A315B940C200733444 /* DataUtilities.m in Sources */,
				FF03AFFD19F881380063002A /* ARChromeActivity.m in Sources */,
				4383DCD615BB8B88007E6611 /* SmallActivityCell.m in Sources */,
				43E8381E15BC73EB000553BE /* FirstTimeUserAddFriendsViewController.m in Sources */,
				FF34FD661E9D93CB0062F8ED /* IASKSettingsStoreFile.m in Sources */,
				43E8382015BC73EB000553BE /* FirstTimeUserAddNewsBlurViewController.m in Sources */,
				43E8382215BC73EB000553BE /* FirstTimeUserAddSitesViewController.m in Sources */,
				436ACA8D15BF1088004E01CC /* NBContainerViewController.m in Sources */,
				FFA0483E19CA5B8400618DC4 /* EventWindow.m in Sources */,
				432EBD2315D1D4070000729D /* AddSiteTableCell.m in Sources */,
				438FEDE815D5B15F00E3B3C9 /* FollowGrid.m in Sources */,
				FF8D1ED21BAA311000725D8A /* SBJson4Writer.m in Sources */,
				43B232C015D5F61700D035B4 /* AuthorizeServicesViewController.m in Sources */,
				FF2924E71E932D2900FCFA63 /* PINMemoryCache.m in Sources */,
				43CE0F5F15DADB7F00608ED8 /* SiteCell.m in Sources */,
				FFA045B419CA49D700618DC4 /* SloppySwiper.m in Sources */,
				E160F0571C9DAC2C00CB96DF /* UIViewController+HidePopover.m in Sources */,
				FFDE35CC161B8F870034BFDE /* FolderTitleView.m in Sources */,
				E1C44B0B200147ED002128AD /* StoryTitleAttributedString.m in Sources */,
				FFDE35DA161D12250034BFDE /* UnreadCountView.m in Sources */,
				FF34FD621E9D93CB0062F8ED /* IASKMultipleValueSelection.m in Sources */,
				FF4130A3162E10CF00DDB6A7 /* MenuTableViewCell.m in Sources */,
				17432C7F1C533FBC003F8FD6 /* MenuViewController.m in Sources */,
				FFF8B3AF1F847505001AB95E /* NBDashboardNavigationBar.m in Sources */,
				17E635AF1C548C580075338E /* FeedChooserItem.m in Sources */,
				FF6A233216448E0700E15989 /* StoryPageControl.m in Sources */,
				FF67D3B2168924C40057A7DA /* TrainerViewController.m in Sources */,
				FF1660CD16D6FD8A00AF8541 /* SmallInteractionCell.m in Sources */,
				FF34FD6E1E9D93CB0062F8ED /* IASKTextField.m in Sources */,
				FF8D1ECE1BAA311000725D8A /* SBJson4StreamParserState.m in Sources */,
				FF4151C016DED9660013E84B /* UIBarButtonItem+Image.m in Sources */,
				FF8D1ED11BAA311000725D8A /* SBJson4StreamWriterState.m in Sources */,
				FF5ACC271DE5FA3E00FBD044 /* NotificationFeedCell.m in Sources */,
				FFA045B619CA49D700618DC4 /* SSWDirectionalPanGestureRecognizer.m in Sources */,
				FF22FE5E16E53ADC0046165A /* Underscore+Functional.m in Sources */,
				17C074961C14C46B00CFCDB7 /* ThemeManager.m in Sources */,
				FF22FE5F16E53ADC0046165A /* Underscore.m in Sources */,
				FF22FE6016E53ADC0046165A /* USArrayWrapper.m in Sources */,
				FF22FE6116E53ADC0046165A /* USDictionaryWrapper.m in Sources */,
				FFDCA0BB16E80877000D8E0C /* GCOAuth.m in Sources */,
				FFDCA0BC16E80877000D8E0C /* NSData+Base64.m in Sources */,
				FFC579931FB67752004677F1 /* SAConfettiView.swift in Sources */,
				FF753CCE175858FC00344EC9 /* FMDatabase.m in Sources */,
				FF753CCF175858FC00344EC9 /* FMDatabaseAdditions.m in Sources */,
				FF753CD0175858FC00344EC9 /* FMDatabasePool.m in Sources */,
				FF753CD1175858FC00344EC9 /* FMDatabaseQueue.m in Sources */,
				FF753CD3175858FC00344EC9 /* FMResultSet.m in Sources */,
				FF6618C8176184560039913B /* NBNotifier.m in Sources */,
				FF03AFF319F87F2E0063002A /* TUSafariActivity.m in Sources */,
				FF83FF051FB52565008DAC0F /* PremiumViewController.m in Sources */,
				FF11045F176950F900502C29 /* NBLoadingCell.m in Sources */,
				FF34FD701E9D93CB0062F8ED /* IASKTextViewCell.m in Sources */,
				FFAD89C218AC45A100D68567 /* StoriesCollection.m in Sources */,
				FF34FD6F1E9D93CB0062F8ED /* IASKTextView.m in Sources */,
				FF855B5B1794B0670098D48A /* OfflineSyncUnreads.m in Sources */,
				FF34FD6A1E9D93CB0062F8ED /* IASKPSSliderSpecifierViewCell.m in Sources */,
				FF855B5E1794B0760098D48A /* OfflineFetchStories.m in Sources */,
				17362ADD23639B4E00A0FCCC /* OfflineFetchText.m in Sources */,
				FF855B611794B0830098D48A /* OfflineFetchImages.m in Sources */,
				FF8D1EA71BAA304E00725D8A /* Reachability.m in Sources */,
				FFCDD90117F65A71000C6483 /* NBSwipeableCell.m in Sources */,
				FF34FD671E9D93CB0062F8ED /* IASKSettingsStoreUserDefaults.m in Sources */,
			);
			runOnlyForDeploymentPostprocessing = 0;
		};
		FF8A94931DE3BB77000A4C31 /* Sources */ = {
			isa = PBXSourcesBuildPhase;
			buildActionMask = 2147483647;
			files = (
				FF8A949B1DE3BB77000A4C31 /* NotificationService.m in Sources */,
			);
			runOnlyForDeploymentPostprocessing = 0;
		};
/* End PBXSourcesBuildPhase section */

/* Begin PBXTargetDependency section */
		1749391A1C251BFE003D98AA /* PBXTargetDependency */ = {
			isa = PBXTargetDependency;
			target = 1749390F1C251BFE003D98AA /* Share Extension */;
			targetProxy = 174939191C251BFE003D98AA /* PBXContainerItemProxy */;
		};
		177551DE238E228A00E27818 /* PBXTargetDependency */ = {
			isa = PBXTargetDependency;
			platformFilter = ios;
			target = 177551D2238E228A00E27818 /* Widget Extension */;
			targetProxy = 177551DD238E228A00E27818 /* PBXContainerItemProxy */;
		};
		FF8A949E1DE3BB77000A4C31 /* PBXTargetDependency */ = {
			isa = PBXTargetDependency;
			target = FF8A94961DE3BB77000A4C31 /* Story Notification Service Extension */;
			targetProxy = FF8A949D1DE3BB77000A4C31 /* PBXContainerItemProxy */;
		};
/* End PBXTargetDependency section */

/* Begin PBXVariantGroup section */
		174939151C251BFE003D98AA /* MainInterface.storyboard */ = {
			isa = PBXVariantGroup;
			children = (
				174939161C251BFE003D98AA /* Base */,
			);
			name = MainInterface.storyboard;
			sourceTree = "<group>";
		};
		177551D9238E228A00E27818 /* MainInterface.storyboard */ = {
			isa = PBXVariantGroup;
			children = (
				177551DA238E228A00E27818 /* Base */,
			);
			name = MainInterface.storyboard;
			sourceTree = "<group>";
		};
		17FB51D923AC81C500F5D5BF /* InfoPlist.strings */ = {
			isa = PBXVariantGroup;
			children = (
				17FB51D823AC81C500F5D5BF /* en */,
			);
			name = InfoPlist.strings;
			sourceTree = "<group>";
		};
		FF34FD411E9D93CB0062F8ED /* IASKLocalizable.strings */ = {
			isa = PBXVariantGroup;
			children = (
				FF34FD421E9D93CB0062F8ED /* Base */,
				FF34FD431E9D93CB0062F8ED /* de */,
				FF34FD441E9D93CB0062F8ED /* el */,
				FF34FD451E9D93CB0062F8ED /* en */,
				FF34FD461E9D93CB0062F8ED /* es */,
				FF34FD471E9D93CB0062F8ED /* fr */,
				FF34FD481E9D93CB0062F8ED /* it */,
				FF34FD491E9D93CB0062F8ED /* ja */,
				FF34FD4A1E9D93CB0062F8ED /* nl */,
				FF34FD4B1E9D93CB0062F8ED /* pt-PT */,
				FF34FD4C1E9D93CB0062F8ED /* pt */,
				FF34FD4D1E9D93CB0062F8ED /* ru */,
				FF34FD4E1E9D93CB0062F8ED /* sv */,
				FF34FD4F1E9D93CB0062F8ED /* th */,
				FF34FD501E9D93CB0062F8ED /* tr */,
			);
			name = IASKLocalizable.strings;
			sourceTree = "<group>";
		};
/* End PBXVariantGroup section */

/* Begin XCBuildConfiguration section */
		1749391C1C251BFE003D98AA /* Debug */ = {
			isa = XCBuildConfiguration;
			buildSettings = {
				ALWAYS_SEARCH_USER_PATHS = NO;
				ASSETCATALOG_COMPILER_APPICON_NAME = AppIcon;
				CLANG_CXX_LANGUAGE_STANDARD = "gnu++0x";
				CLANG_CXX_LIBRARY = "libc++";
				CLANG_ENABLE_OBJC_ARC = YES;
				CLANG_WARN_BOOL_CONVERSION = YES;
				CLANG_WARN_CONSTANT_CONVERSION = YES;
				CLANG_WARN_DIRECT_OBJC_ISA_USAGE = YES_ERROR;
				CLANG_WARN_EMPTY_BODY = YES;
				CLANG_WARN_ENUM_CONVERSION = YES;
				CLANG_WARN_INT_CONVERSION = YES;
				CLANG_WARN_OBJC_ROOT_CLASS = YES_ERROR;
				CLANG_WARN_UNREACHABLE_CODE = YES;
				CLANG_WARN__DUPLICATE_METHOD_MATCH = YES;
				CODE_SIGN_ENTITLEMENTS = "Share Extension/Share Extension.entitlements";
				CODE_SIGN_IDENTITY = "iPhone Developer";
				"CODE_SIGN_IDENTITY[sdk=iphoneos*]" = "iPhone Developer";
				CURRENT_PROJECT_VERSION = 112;
				DEBUG_INFORMATION_FORMAT = dwarf;
				DEVELOPMENT_TEAM = HR7P97SD72;
				ENABLE_STRICT_OBJC_MSGSEND = YES;
				GCC_C_LANGUAGE_STANDARD = gnu99;
				GCC_DYNAMIC_NO_PIC = NO;
				GCC_NO_COMMON_BLOCKS = YES;
				GCC_OPTIMIZATION_LEVEL = 0;
				GCC_PREPROCESSOR_DEFINITIONS = (
					"DEBUG=1",
					"$(inherited)",
				);
				GCC_WARN_64_TO_32_BIT_CONVERSION = YES;
				GCC_WARN_ABOUT_RETURN_TYPE = YES_ERROR;
				GCC_WARN_UNDECLARED_SELECTOR = YES;
				GCC_WARN_UNINITIALIZED_AUTOS = YES_AGGRESSIVE;
				GCC_WARN_UNUSED_FUNCTION = YES;
				INFOPLIST_FILE = "Share Extension/Info.plist";
				IPHONEOS_DEPLOYMENT_TARGET = 9.0;
<<<<<<< HEAD
				LD_RUNPATH_SEARCH_PATHS = (
					"$(inherited)",
					"@executable_path/Frameworks",
					"@executable_path/../../Frameworks",
				);
				MARKETING_VERSION = 10.0.1;
=======
				LD_RUNPATH_SEARCH_PATHS = "$(inherited) @executable_path/Frameworks @executable_path/../../Frameworks";
				MARKETING_VERSION = 10.0.2;
>>>>>>> c3a725ad
				MTL_ENABLE_DEBUG_INFO = YES;
				PRODUCT_BUNDLE_IDENTIFIER = "com.newsblur.NewsBlur.Share-Extension";
				PRODUCT_NAME = "$(TARGET_NAME)";
				PROVISIONING_PROFILE = "";
				SKIP_INSTALL = YES;
				SUPPORTS_MACCATALYST = YES;
				TARGETED_DEVICE_FAMILY = "1,2";
			};
			name = Debug;
		};
		1749391D1C251BFE003D98AA /* Release */ = {
			isa = XCBuildConfiguration;
			buildSettings = {
				ALWAYS_SEARCH_USER_PATHS = NO;
				ASSETCATALOG_COMPILER_APPICON_NAME = AppIcon;
				CLANG_CXX_LANGUAGE_STANDARD = "gnu++0x";
				CLANG_CXX_LIBRARY = "libc++";
				CLANG_ENABLE_OBJC_ARC = YES;
				CLANG_WARN_BOOL_CONVERSION = YES;
				CLANG_WARN_CONSTANT_CONVERSION = YES;
				CLANG_WARN_DIRECT_OBJC_ISA_USAGE = YES_ERROR;
				CLANG_WARN_EMPTY_BODY = YES;
				CLANG_WARN_ENUM_CONVERSION = YES;
				CLANG_WARN_INT_CONVERSION = YES;
				CLANG_WARN_OBJC_ROOT_CLASS = YES_ERROR;
				CLANG_WARN_UNREACHABLE_CODE = YES;
				CLANG_WARN__DUPLICATE_METHOD_MATCH = YES;
				CODE_SIGN_ENTITLEMENTS = "Share Extension/Share Extension.entitlements";
				CODE_SIGN_IDENTITY = "iPhone Developer";
				"CODE_SIGN_IDENTITY[sdk=iphoneos*]" = "iPhone Developer";
				CURRENT_PROJECT_VERSION = 112;
				DEVELOPMENT_TEAM = HR7P97SD72;
				ENABLE_NS_ASSERTIONS = NO;
				ENABLE_STRICT_OBJC_MSGSEND = YES;
				GCC_C_LANGUAGE_STANDARD = gnu99;
				GCC_NO_COMMON_BLOCKS = YES;
				GCC_WARN_64_TO_32_BIT_CONVERSION = YES;
				GCC_WARN_ABOUT_RETURN_TYPE = YES_ERROR;
				GCC_WARN_UNDECLARED_SELECTOR = YES;
				GCC_WARN_UNINITIALIZED_AUTOS = YES_AGGRESSIVE;
				GCC_WARN_UNUSED_FUNCTION = YES;
				INFOPLIST_FILE = "Share Extension/Info.plist";
				IPHONEOS_DEPLOYMENT_TARGET = 9.0;
<<<<<<< HEAD
				LD_RUNPATH_SEARCH_PATHS = (
					"$(inherited)",
					"@executable_path/Frameworks",
					"@executable_path/../../Frameworks",
				);
				MARKETING_VERSION = 10.0.1;
=======
				LD_RUNPATH_SEARCH_PATHS = "$(inherited) @executable_path/Frameworks @executable_path/../../Frameworks";
				MARKETING_VERSION = 10.0.2;
>>>>>>> c3a725ad
				MTL_ENABLE_DEBUG_INFO = NO;
				PRODUCT_BUNDLE_IDENTIFIER = "com.newsblur.NewsBlur.Share-Extension";
				PRODUCT_NAME = "$(TARGET_NAME)";
				PROVISIONING_PROFILE = "";
				SKIP_INSTALL = YES;
				SUPPORTS_MACCATALYST = YES;
				TARGETED_DEVICE_FAMILY = "1,2";
				VALIDATE_PRODUCT = YES;
			};
			name = Release;
		};
		177551E0238E228A00E27818 /* Debug */ = {
			isa = XCBuildConfiguration;
			buildSettings = {
				ALWAYS_SEARCH_USER_PATHS = NO;
				CLANG_ANALYZER_NONNULL = YES;
				CLANG_ANALYZER_NUMBER_OBJECT_CONVERSION = YES_AGGRESSIVE;
				CLANG_CXX_LANGUAGE_STANDARD = "gnu++14";
				CLANG_CXX_LIBRARY = "libc++";
				CLANG_ENABLE_MODULES = YES;
				CLANG_ENABLE_OBJC_ARC = YES;
				CLANG_ENABLE_OBJC_WEAK = YES;
				CLANG_WARN_DEPRECATED_OBJC_IMPLEMENTATIONS = YES;
				CLANG_WARN_DIRECT_OBJC_ISA_USAGE = YES_ERROR;
				CLANG_WARN_DOCUMENTATION_COMMENTS = YES;
				CLANG_WARN_OBJC_IMPLICIT_RETAIN_SELF = YES;
				CLANG_WARN_OBJC_ROOT_CLASS = YES_ERROR;
				CLANG_WARN_UNGUARDED_AVAILABILITY = YES_AGGRESSIVE;
				CODE_SIGN_ENTITLEMENTS = "Widget Extension/Widget Extension.entitlements";
				CODE_SIGN_IDENTITY = "iPhone Developer";
				"CODE_SIGN_IDENTITY[sdk=iphoneos*]" = "iPhone Developer";
				CODE_SIGN_STYLE = Automatic;
				CURRENT_PROJECT_VERSION = 112;
				DEBUG_INFORMATION_FORMAT = dwarf;
				DEVELOPMENT_TEAM = HR7P97SD72;
				GCC_C_LANGUAGE_STANDARD = gnu11;
				GCC_DYNAMIC_NO_PIC = NO;
				GCC_OPTIMIZATION_LEVEL = 0;
				GCC_PREPROCESSOR_DEFINITIONS = (
					"DEBUG=1",
					"$(inherited)",
				);
				GCC_WARN_ABOUT_RETURN_TYPE = YES_ERROR;
				GCC_WARN_UNINITIALIZED_AUTOS = YES_AGGRESSIVE;
				INFOPLIST_FILE = "Widget Extension/Info.plist";
				IPHONEOS_DEPLOYMENT_TARGET = 13.2;
<<<<<<< HEAD
				LD_RUNPATH_SEARCH_PATHS = (
					"$(inherited)",
					"@executable_path/Frameworks",
					"@executable_path/../../Frameworks",
				);
				MARKETING_VERSION = 10.0.1;
=======
				LD_RUNPATH_SEARCH_PATHS = "$(inherited) @executable_path/Frameworks @executable_path/../../Frameworks";
				MARKETING_VERSION = 10.0.2;
>>>>>>> c3a725ad
				MTL_ENABLE_DEBUG_INFO = INCLUDE_SOURCE;
				MTL_FAST_MATH = YES;
				PRODUCT_BUNDLE_IDENTIFIER = com.newsblur.NewsBlur.widget;
				PRODUCT_NAME = "NewsBlur Latest";
				SKIP_INSTALL = YES;
				SUPPORTS_MACCATALYST = NO;
				SWIFT_ACTIVE_COMPILATION_CONDITIONS = DEBUG;
				SWIFT_OPTIMIZATION_LEVEL = "-Onone";
				SWIFT_VERSION = 5.0;
				TARGETED_DEVICE_FAMILY = "1,2";
			};
			name = Debug;
		};
		177551E1238E228A00E27818 /* Release */ = {
			isa = XCBuildConfiguration;
			buildSettings = {
				ALWAYS_SEARCH_USER_PATHS = NO;
				CLANG_ANALYZER_NONNULL = YES;
				CLANG_ANALYZER_NUMBER_OBJECT_CONVERSION = YES_AGGRESSIVE;
				CLANG_CXX_LANGUAGE_STANDARD = "gnu++14";
				CLANG_CXX_LIBRARY = "libc++";
				CLANG_ENABLE_MODULES = YES;
				CLANG_ENABLE_OBJC_ARC = YES;
				CLANG_ENABLE_OBJC_WEAK = YES;
				CLANG_WARN_DEPRECATED_OBJC_IMPLEMENTATIONS = YES;
				CLANG_WARN_DIRECT_OBJC_ISA_USAGE = YES_ERROR;
				CLANG_WARN_DOCUMENTATION_COMMENTS = YES;
				CLANG_WARN_OBJC_IMPLICIT_RETAIN_SELF = YES;
				CLANG_WARN_OBJC_ROOT_CLASS = YES_ERROR;
				CLANG_WARN_UNGUARDED_AVAILABILITY = YES_AGGRESSIVE;
				CODE_SIGN_ENTITLEMENTS = "Widget Extension/Widget Extension.entitlements";
				CODE_SIGN_IDENTITY = "iPhone Developer";
				"CODE_SIGN_IDENTITY[sdk=iphoneos*]" = "iPhone Developer";
				CODE_SIGN_STYLE = Automatic;
				CURRENT_PROJECT_VERSION = 112;
				DEVELOPMENT_TEAM = HR7P97SD72;
				ENABLE_NS_ASSERTIONS = NO;
				GCC_C_LANGUAGE_STANDARD = gnu11;
				GCC_WARN_ABOUT_RETURN_TYPE = YES_ERROR;
				GCC_WARN_UNINITIALIZED_AUTOS = YES_AGGRESSIVE;
				INFOPLIST_FILE = "Widget Extension/Info.plist";
				IPHONEOS_DEPLOYMENT_TARGET = 13.2;
<<<<<<< HEAD
				LD_RUNPATH_SEARCH_PATHS = (
					"$(inherited)",
					"@executable_path/Frameworks",
					"@executable_path/../../Frameworks",
				);
				MARKETING_VERSION = 10.0.1;
=======
				LD_RUNPATH_SEARCH_PATHS = "$(inherited) @executable_path/Frameworks @executable_path/../../Frameworks";
				MARKETING_VERSION = 10.0.2;
>>>>>>> c3a725ad
				MTL_ENABLE_DEBUG_INFO = NO;
				MTL_FAST_MATH = YES;
				PRODUCT_BUNDLE_IDENTIFIER = com.newsblur.NewsBlur.widget;
				PRODUCT_NAME = "NewsBlur Latest";
				SKIP_INSTALL = YES;
				SUPPORTS_MACCATALYST = NO;
				SWIFT_VERSION = 5.0;
				TARGETED_DEVICE_FAMILY = "1,2";
				VALIDATE_PRODUCT = YES;
			};
			name = Release;
		};
		1D6058940D05DD3E006BFB54 /* Debug */ = {
			isa = XCBuildConfiguration;
			buildSettings = {
				ALWAYS_EMBED_SWIFT_STANDARD_LIBRARIES = YES;
				ALWAYS_SEARCH_USER_PATHS = YES;
				ASSETCATALOG_COMPILER_APPICON_NAME = AppIcon;
				CLANG_ENABLE_OBJC_ARC = YES;
				CODE_SIGN_ENTITLEMENTS = NewsBlur/NewsBlur.entitlements;
				CODE_SIGN_IDENTITY = "iPhone Developer";
				"CODE_SIGN_IDENTITY[sdk=iphoneos*]" = "iPhone Developer";
				COPY_PHASE_STRIP = NO;
				CURRENT_PROJECT_VERSION = 112;
				DEVELOPMENT_TEAM = HR7P97SD72;
				FRAMEWORK_SEARCH_PATHS = (
					"$(inherited)",
					"$(PROJECT_DIR)",
				);
				GCC_DYNAMIC_NO_PIC = NO;
				GCC_OPTIMIZATION_LEVEL = 0;
				GCC_PRECOMPILE_PREFIX_HEADER = YES;
				GCC_PREFIX_HEADER = NewsBlur_Prefix.pch;
				GCC_THUMB_SUPPORT = NO;
				GCC_VERSION = "";
				HEADER_SEARCH_PATHS = "";
				INFOPLIST_FILE = "NewsBlur-iPhone-Info.plist";
				LD_RUNPATH_SEARCH_PATHS = "@executable_path/Frameworks";
				LIBRARY_SEARCH_PATHS = (
					"$(inherited)",
					"\"$(SRCROOT)\"",
					"\"$(SRCROOT)/Other Sources\"",
				);
				MARKETING_VERSION = 10.0.2;
				OTHER_CPLUSPLUSFLAGS = "$(OTHER_CFLAGS)";
				OTHER_LDFLAGS = (
					"-lsqlite3.0",
					"-ObjC",
					"-all_load",
				);
				PRODUCT_BUNDLE_IDENTIFIER = com.newsblur.NewsBlur;
				PRODUCT_NAME = NewsBlur;
				PROVISIONING_PROFILE = "";
				PROVISIONING_PROFILE_SPECIFIER = "";
				STRIP_INSTALLED_PRODUCT = NO;
				SUPPORTS_MACCATALYST = YES;
				SWIFT_VERSION = 5.0;
				TARGETED_DEVICE_FAMILY = "1,2";
				"WARNING_CFLAGS[arch=*]" = "-Wall";
			};
			name = Debug;
		};
		1D6058950D05DD3E006BFB54 /* Release */ = {
			isa = XCBuildConfiguration;
			buildSettings = {
				ALWAYS_EMBED_SWIFT_STANDARD_LIBRARIES = YES;
				ALWAYS_SEARCH_USER_PATHS = NO;
				ASSETCATALOG_COMPILER_APPICON_NAME = AppIcon;
				CLANG_ENABLE_OBJC_ARC = YES;
				CODE_SIGN_ENTITLEMENTS = NewsBlur/NewsBlur.entitlements;
				CODE_SIGN_IDENTITY = "iPhone Developer";
				"CODE_SIGN_IDENTITY[sdk=iphoneos*]" = "iPhone Developer";
				COPY_PHASE_STRIP = YES;
				CURRENT_PROJECT_VERSION = 112;
				DEVELOPMENT_TEAM = HR7P97SD72;
				FRAMEWORK_SEARCH_PATHS = (
					"$(inherited)",
					"$(PROJECT_DIR)",
				);
				GCC_OPTIMIZATION_LEVEL = 0;
				GCC_PRECOMPILE_PREFIX_HEADER = YES;
				GCC_PREFIX_HEADER = NewsBlur_Prefix.pch;
				GCC_THUMB_SUPPORT = NO;
				GCC_VERSION = "";
				HEADER_SEARCH_PATHS = "";
				INFOPLIST_FILE = "NewsBlur-iPhone-Info.plist";
				LD_RUNPATH_SEARCH_PATHS = "@executable_path/Frameworks";
				LIBRARY_SEARCH_PATHS = (
					"$(inherited)",
					"\"$(SRCROOT)\"",
					"\"$(SRCROOT)/Other Sources\"",
				);
				MARKETING_VERSION = 10.0.2;
				OTHER_LDFLAGS = (
					"-lsqlite3.0",
					"-ObjC",
					"-all_load",
				);
				PRODUCT_BUNDLE_IDENTIFIER = com.newsblur.NewsBlur;
				PRODUCT_NAME = NewsBlur;
				PROVISIONING_PROFILE = "";
				PROVISIONING_PROFILE_SPECIFIER = "";
				SUPPORTS_MACCATALYST = YES;
				SWIFT_VERSION = 5.0;
				TARGETED_DEVICE_FAMILY = "1,2";
				VALIDATE_PRODUCT = YES;
			};
			name = Release;
		};
		C01FCF4F08A954540054247B /* Debug */ = {
			isa = XCBuildConfiguration;
			buildSettings = {
				ALWAYS_EMBED_SWIFT_STANDARD_LIBRARIES = YES;
				CLANG_ENABLE_MODULES = YES;
				CLANG_WARN_BLOCK_CAPTURE_AUTORELEASING = YES;
				CLANG_WARN_BOOL_CONVERSION = YES;
				CLANG_WARN_COMMA = YES;
				CLANG_WARN_CONSTANT_CONVERSION = YES;
				CLANG_WARN_EMPTY_BODY = YES;
				CLANG_WARN_ENUM_CONVERSION = YES;
				CLANG_WARN_INFINITE_RECURSION = YES;
				CLANG_WARN_INT_CONVERSION = YES;
				CLANG_WARN_NON_LITERAL_NULL_CONVERSION = YES;
				CLANG_WARN_OBJC_LITERAL_CONVERSION = YES;
				CLANG_WARN_RANGE_LOOP_ANALYSIS = YES;
				CLANG_WARN_STRICT_PROTOTYPES = YES;
				CLANG_WARN_SUSPICIOUS_MOVE = YES;
				CLANG_WARN_UNREACHABLE_CODE = YES;
				CLANG_WARN__DUPLICATE_METHOD_MATCH = YES;
				CODE_SIGN_IDENTITY = "iPhone Developer";
				COPY_PHASE_STRIP = NO;
				CURRENT_PROJECT_VERSION = 107;
				DEBUG_INFORMATION_FORMAT = "dwarf-with-dsym";
				ENABLE_STRICT_OBJC_MSGSEND = YES;
				ENABLE_TESTABILITY = YES;
				GCC_C_LANGUAGE_STANDARD = "compiler-default";
				GCC_NO_COMMON_BLOCKS = YES;
				GCC_WARN_64_TO_32_BIT_CONVERSION = YES;
				GCC_WARN_ABOUT_RETURN_TYPE = YES;
				GCC_WARN_UNDECLARED_SELECTOR = YES;
				GCC_WARN_UNINITIALIZED_AUTOS = YES;
				GCC_WARN_UNUSED_FUNCTION = YES;
				GCC_WARN_UNUSED_VARIABLE = YES;
				HEADER_SEARCH_PATHS = "$(BUILT_PRODUCTS_DIR)/**";
				IPHONEOS_DEPLOYMENT_TARGET = 11.0;
				MARKETING_VERSION = 9.1.1;
				ONLY_ACTIVE_ARCH = YES;
				OTHER_LDFLAGS = "-ObjC";
				PROVISIONING_PROFILE = "";
				RUN_CLANG_STATIC_ANALYZER = YES;
				SDKROOT = iphoneos;
				STRIP_INSTALLED_PRODUCT = NO;
				SWIFT_OBJC_BRIDGING_HEADER = "Other Sources/BridgingHeader.h";
				SWIFT_OPTIMIZATION_LEVEL = "-Onone";
			};
			name = Debug;
		};
		C01FCF5008A954540054247B /* Release */ = {
			isa = XCBuildConfiguration;
			buildSettings = {
				ALWAYS_EMBED_SWIFT_STANDARD_LIBRARIES = YES;
				CLANG_ENABLE_MODULES = YES;
				CLANG_WARN_BLOCK_CAPTURE_AUTORELEASING = YES;
				CLANG_WARN_BOOL_CONVERSION = YES;
				CLANG_WARN_COMMA = YES;
				CLANG_WARN_CONSTANT_CONVERSION = YES;
				CLANG_WARN_EMPTY_BODY = YES;
				CLANG_WARN_ENUM_CONVERSION = YES;
				CLANG_WARN_INFINITE_RECURSION = YES;
				CLANG_WARN_INT_CONVERSION = YES;
				CLANG_WARN_NON_LITERAL_NULL_CONVERSION = YES;
				CLANG_WARN_OBJC_LITERAL_CONVERSION = YES;
				CLANG_WARN_RANGE_LOOP_ANALYSIS = YES;
				CLANG_WARN_STRICT_PROTOTYPES = YES;
				CLANG_WARN_SUSPICIOUS_MOVE = YES;
				CLANG_WARN_UNREACHABLE_CODE = YES;
				CLANG_WARN__DUPLICATE_METHOD_MATCH = YES;
				CODE_SIGN_IDENTITY = "iPhone Developer";
				COPY_PHASE_STRIP = NO;
				CURRENT_PROJECT_VERSION = 107;
				DEBUG_INFORMATION_FORMAT = "dwarf-with-dsym";
				ENABLE_STRICT_OBJC_MSGSEND = YES;
				GCC_C_LANGUAGE_STANDARD = "compiler-default";
				GCC_NO_COMMON_BLOCKS = YES;
				GCC_WARN_64_TO_32_BIT_CONVERSION = YES;
				GCC_WARN_ABOUT_RETURN_TYPE = YES;
				GCC_WARN_UNDECLARED_SELECTOR = YES;
				GCC_WARN_UNINITIALIZED_AUTOS = YES;
				GCC_WARN_UNUSED_FUNCTION = YES;
				GCC_WARN_UNUSED_VARIABLE = YES;
				HEADER_SEARCH_PATHS = "$(BUILT_PRODUCTS_DIR)/**";
				IPHONEOS_DEPLOYMENT_TARGET = 11.0;
				MARKETING_VERSION = 9.1.1;
				ONLY_ACTIVE_ARCH = NO;
				OTHER_CFLAGS = "-DNS_BLOCK_ASSERTIONS=1";
				OTHER_LDFLAGS = "-ObjC";
				PROVISIONING_PROFILE = "";
				SDKROOT = iphoneos;
				STRIP_INSTALLED_PRODUCT = NO;
				SWIFT_OBJC_BRIDGING_HEADER = "Other Sources/BridgingHeader.h";
				SWIFT_OPTIMIZATION_LEVEL = "-O";
			};
			name = Release;
		};
		FF8A94A01DE3BB77000A4C31 /* Debug */ = {
			isa = XCBuildConfiguration;
			buildSettings = {
				ALWAYS_SEARCH_USER_PATHS = NO;
				CLANG_ANALYZER_NONNULL = YES;
				CLANG_CXX_LANGUAGE_STANDARD = "gnu++0x";
				CLANG_CXX_LIBRARY = "libc++";
				CLANG_ENABLE_OBJC_ARC = YES;
				CLANG_WARN_DIRECT_OBJC_ISA_USAGE = YES_ERROR;
				CLANG_WARN_DOCUMENTATION_COMMENTS = YES;
				CLANG_WARN_OBJC_ROOT_CLASS = YES_ERROR;
				CLANG_WARN_SUSPICIOUS_MOVES = YES;
				CODE_SIGN_ENTITLEMENTS = "Story Notification Service Extension/Story Notification Service Extension.entitlements";
				CODE_SIGN_IDENTITY = "Apple Development";
				"CODE_SIGN_IDENTITY[sdk=iphoneos*]" = "iPhone Developer";
				CODE_SIGN_STYLE = Automatic;
				CURRENT_PROJECT_VERSION = 112;
				DEBUG_INFORMATION_FORMAT = dwarf;
				DEVELOPMENT_TEAM = HR7P97SD72;
				GCC_C_LANGUAGE_STANDARD = gnu99;
				GCC_DYNAMIC_NO_PIC = NO;
				GCC_OPTIMIZATION_LEVEL = 0;
				GCC_PREPROCESSOR_DEFINITIONS = (
					"DEBUG=1",
					"$(inherited)",
				);
				GCC_WARN_ABOUT_RETURN_TYPE = YES_ERROR;
				GCC_WARN_UNINITIALIZED_AUTOS = YES_AGGRESSIVE;
				INFOPLIST_FILE = "Story Notification Service Extension/Info.plist";
				IPHONEOS_DEPLOYMENT_TARGET = 10.1;
<<<<<<< HEAD
				LD_RUNPATH_SEARCH_PATHS = (
					"$(inherited)",
					"@executable_path/Frameworks",
					"@executable_path/../../Frameworks",
				);
				MARKETING_VERSION = 10.0.1;
=======
				LD_RUNPATH_SEARCH_PATHS = "$(inherited) @executable_path/Frameworks @executable_path/../../Frameworks";
				MARKETING_VERSION = 10.0.2;
>>>>>>> c3a725ad
				MTL_ENABLE_DEBUG_INFO = YES;
				PRODUCT_BUNDLE_IDENTIFIER = "com.newsblur.NewsBlur.Story-Notification-Service-Extension";
				PRODUCT_NAME = "$(TARGET_NAME)";
				PROVISIONING_PROFILE_SPECIFIER = "";
				SKIP_INSTALL = YES;
				SUPPORTS_MACCATALYST = YES;
				TARGETED_DEVICE_FAMILY = "1,2";
			};
			name = Debug;
		};
		FF8A94A11DE3BB77000A4C31 /* Release */ = {
			isa = XCBuildConfiguration;
			buildSettings = {
				ALWAYS_SEARCH_USER_PATHS = NO;
				CLANG_ANALYZER_NONNULL = YES;
				CLANG_CXX_LANGUAGE_STANDARD = "gnu++0x";
				CLANG_CXX_LIBRARY = "libc++";
				CLANG_ENABLE_OBJC_ARC = YES;
				CLANG_WARN_DIRECT_OBJC_ISA_USAGE = YES_ERROR;
				CLANG_WARN_DOCUMENTATION_COMMENTS = YES;
				CLANG_WARN_OBJC_ROOT_CLASS = YES_ERROR;
				CLANG_WARN_SUSPICIOUS_MOVES = YES;
				CODE_SIGN_ENTITLEMENTS = "Story Notification Service Extension/Story Notification Service Extension.entitlements";
				CODE_SIGN_IDENTITY = "Apple Development";
				"CODE_SIGN_IDENTITY[sdk=iphoneos*]" = "iPhone Developer";
				CODE_SIGN_STYLE = Automatic;
				CURRENT_PROJECT_VERSION = 112;
				DEVELOPMENT_TEAM = HR7P97SD72;
				ENABLE_NS_ASSERTIONS = NO;
				GCC_C_LANGUAGE_STANDARD = gnu99;
				GCC_WARN_ABOUT_RETURN_TYPE = YES_ERROR;
				GCC_WARN_UNINITIALIZED_AUTOS = YES_AGGRESSIVE;
				INFOPLIST_FILE = "Story Notification Service Extension/Info.plist";
				IPHONEOS_DEPLOYMENT_TARGET = 10.1;
<<<<<<< HEAD
				LD_RUNPATH_SEARCH_PATHS = (
					"$(inherited)",
					"@executable_path/Frameworks",
					"@executable_path/../../Frameworks",
				);
				MARKETING_VERSION = 10.0.1;
=======
				LD_RUNPATH_SEARCH_PATHS = "$(inherited) @executable_path/Frameworks @executable_path/../../Frameworks";
				MARKETING_VERSION = 10.0.2;
>>>>>>> c3a725ad
				MTL_ENABLE_DEBUG_INFO = NO;
				PRODUCT_BUNDLE_IDENTIFIER = "com.newsblur.NewsBlur.Story-Notification-Service-Extension";
				PRODUCT_NAME = "$(TARGET_NAME)";
				PROVISIONING_PROFILE_SPECIFIER = "";
				SKIP_INSTALL = YES;
				SUPPORTS_MACCATALYST = YES;
				TARGETED_DEVICE_FAMILY = "1,2";
				VALIDATE_PRODUCT = YES;
			};
			name = Release;
		};
/* End XCBuildConfiguration section */

/* Begin XCConfigurationList section */
		1749391E1C251BFE003D98AA /* Build configuration list for PBXNativeTarget "Share Extension" */ = {
			isa = XCConfigurationList;
			buildConfigurations = (
				1749391C1C251BFE003D98AA /* Debug */,
				1749391D1C251BFE003D98AA /* Release */,
			);
			defaultConfigurationIsVisible = 0;
			defaultConfigurationName = Release;
		};
		177551E2238E228A00E27818 /* Build configuration list for PBXNativeTarget "Widget Extension" */ = {
			isa = XCConfigurationList;
			buildConfigurations = (
				177551E0238E228A00E27818 /* Debug */,
				177551E1238E228A00E27818 /* Release */,
			);
			defaultConfigurationIsVisible = 0;
			defaultConfigurationName = Release;
		};
		1D6058960D05DD3E006BFB54 /* Build configuration list for PBXNativeTarget "NewsBlur" */ = {
			isa = XCConfigurationList;
			buildConfigurations = (
				1D6058940D05DD3E006BFB54 /* Debug */,
				1D6058950D05DD3E006BFB54 /* Release */,
			);
			defaultConfigurationIsVisible = 0;
			defaultConfigurationName = Release;
		};
		C01FCF4E08A954540054247B /* Build configuration list for PBXProject "NewsBlur" */ = {
			isa = XCConfigurationList;
			buildConfigurations = (
				C01FCF4F08A954540054247B /* Debug */,
				C01FCF5008A954540054247B /* Release */,
			);
			defaultConfigurationIsVisible = 0;
			defaultConfigurationName = Release;
		};
		FF8A94A21DE3BB77000A4C31 /* Build configuration list for PBXNativeTarget "Story Notification Service Extension" */ = {
			isa = XCConfigurationList;
			buildConfigurations = (
				FF8A94A01DE3BB77000A4C31 /* Debug */,
				FF8A94A11DE3BB77000A4C31 /* Release */,
			);
			defaultConfigurationIsVisible = 0;
			defaultConfigurationName = Release;
		};
/* End XCConfigurationList section */
	};
	rootObject = 29B97313FDCFA39411CA2CEA /* Project object */;
}<|MERGE_RESOLUTION|>--- conflicted
+++ resolved
@@ -3621,17 +3621,12 @@
 				GCC_WARN_UNUSED_FUNCTION = YES;
 				INFOPLIST_FILE = "Share Extension/Info.plist";
 				IPHONEOS_DEPLOYMENT_TARGET = 9.0;
-<<<<<<< HEAD
 				LD_RUNPATH_SEARCH_PATHS = (
 					"$(inherited)",
 					"@executable_path/Frameworks",
 					"@executable_path/../../Frameworks",
 				);
-				MARKETING_VERSION = 10.0.1;
-=======
-				LD_RUNPATH_SEARCH_PATHS = "$(inherited) @executable_path/Frameworks @executable_path/../../Frameworks";
 				MARKETING_VERSION = 10.0.2;
->>>>>>> c3a725ad
 				MTL_ENABLE_DEBUG_INFO = YES;
 				PRODUCT_BUNDLE_IDENTIFIER = "com.newsblur.NewsBlur.Share-Extension";
 				PRODUCT_NAME = "$(TARGET_NAME)";
@@ -3675,17 +3670,12 @@
 				GCC_WARN_UNUSED_FUNCTION = YES;
 				INFOPLIST_FILE = "Share Extension/Info.plist";
 				IPHONEOS_DEPLOYMENT_TARGET = 9.0;
-<<<<<<< HEAD
 				LD_RUNPATH_SEARCH_PATHS = (
 					"$(inherited)",
 					"@executable_path/Frameworks",
 					"@executable_path/../../Frameworks",
 				);
-				MARKETING_VERSION = 10.0.1;
-=======
-				LD_RUNPATH_SEARCH_PATHS = "$(inherited) @executable_path/Frameworks @executable_path/../../Frameworks";
 				MARKETING_VERSION = 10.0.2;
->>>>>>> c3a725ad
 				MTL_ENABLE_DEBUG_INFO = NO;
 				PRODUCT_BUNDLE_IDENTIFIER = "com.newsblur.NewsBlur.Share-Extension";
 				PRODUCT_NAME = "$(TARGET_NAME)";
@@ -3732,17 +3722,12 @@
 				GCC_WARN_UNINITIALIZED_AUTOS = YES_AGGRESSIVE;
 				INFOPLIST_FILE = "Widget Extension/Info.plist";
 				IPHONEOS_DEPLOYMENT_TARGET = 13.2;
-<<<<<<< HEAD
 				LD_RUNPATH_SEARCH_PATHS = (
 					"$(inherited)",
 					"@executable_path/Frameworks",
 					"@executable_path/../../Frameworks",
 				);
-				MARKETING_VERSION = 10.0.1;
-=======
-				LD_RUNPATH_SEARCH_PATHS = "$(inherited) @executable_path/Frameworks @executable_path/../../Frameworks";
 				MARKETING_VERSION = 10.0.2;
->>>>>>> c3a725ad
 				MTL_ENABLE_DEBUG_INFO = INCLUDE_SOURCE;
 				MTL_FAST_MATH = YES;
 				PRODUCT_BUNDLE_IDENTIFIER = com.newsblur.NewsBlur.widget;
@@ -3785,17 +3770,12 @@
 				GCC_WARN_UNINITIALIZED_AUTOS = YES_AGGRESSIVE;
 				INFOPLIST_FILE = "Widget Extension/Info.plist";
 				IPHONEOS_DEPLOYMENT_TARGET = 13.2;
-<<<<<<< HEAD
 				LD_RUNPATH_SEARCH_PATHS = (
 					"$(inherited)",
 					"@executable_path/Frameworks",
 					"@executable_path/../../Frameworks",
 				);
-				MARKETING_VERSION = 10.0.1;
-=======
-				LD_RUNPATH_SEARCH_PATHS = "$(inherited) @executable_path/Frameworks @executable_path/../../Frameworks";
 				MARKETING_VERSION = 10.0.2;
->>>>>>> c3a725ad
 				MTL_ENABLE_DEBUG_INFO = NO;
 				MTL_FAST_MATH = YES;
 				PRODUCT_BUNDLE_IDENTIFIER = com.newsblur.NewsBlur.widget;
@@ -4030,17 +4010,12 @@
 				GCC_WARN_UNINITIALIZED_AUTOS = YES_AGGRESSIVE;
 				INFOPLIST_FILE = "Story Notification Service Extension/Info.plist";
 				IPHONEOS_DEPLOYMENT_TARGET = 10.1;
-<<<<<<< HEAD
 				LD_RUNPATH_SEARCH_PATHS = (
 					"$(inherited)",
 					"@executable_path/Frameworks",
 					"@executable_path/../../Frameworks",
 				);
-				MARKETING_VERSION = 10.0.1;
-=======
-				LD_RUNPATH_SEARCH_PATHS = "$(inherited) @executable_path/Frameworks @executable_path/../../Frameworks";
 				MARKETING_VERSION = 10.0.2;
->>>>>>> c3a725ad
 				MTL_ENABLE_DEBUG_INFO = YES;
 				PRODUCT_BUNDLE_IDENTIFIER = "com.newsblur.NewsBlur.Story-Notification-Service-Extension";
 				PRODUCT_NAME = "$(TARGET_NAME)";
@@ -4075,17 +4050,12 @@
 				GCC_WARN_UNINITIALIZED_AUTOS = YES_AGGRESSIVE;
 				INFOPLIST_FILE = "Story Notification Service Extension/Info.plist";
 				IPHONEOS_DEPLOYMENT_TARGET = 10.1;
-<<<<<<< HEAD
 				LD_RUNPATH_SEARCH_PATHS = (
 					"$(inherited)",
 					"@executable_path/Frameworks",
 					"@executable_path/../../Frameworks",
 				);
-				MARKETING_VERSION = 10.0.1;
-=======
-				LD_RUNPATH_SEARCH_PATHS = "$(inherited) @executable_path/Frameworks @executable_path/../../Frameworks";
 				MARKETING_VERSION = 10.0.2;
->>>>>>> c3a725ad
 				MTL_ENABLE_DEBUG_INFO = NO;
 				PRODUCT_BUNDLE_IDENTIFIER = "com.newsblur.NewsBlur.Story-Notification-Service-Extension";
 				PRODUCT_NAME = "$(TARGET_NAME)";
