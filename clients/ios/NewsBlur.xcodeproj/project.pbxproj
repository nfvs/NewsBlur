--- conflicted
+++ resolved
@@ -20,14 +20,11 @@
 		1715D02B2166B3F900227731 /* PremiumManager.m in Sources */ = {isa = PBXBuildFile; fileRef = 1715D02A2166B3F900227731 /* PremiumManager.m */; };
 		171B6FFD25C4C7C8008638A9 /* StoryPagesViewController.swift in Sources */ = {isa = PBXBuildFile; fileRef = 171B6FFC25C4C7C8008638A9 /* StoryPagesViewController.swift */; };
 		1721C9D12497F91A00B0EDC4 /* mute_gray.png in Resources */ = {isa = PBXBuildFile; fileRef = 1721C9D02497F91900B0EDC4 /* mute_gray.png */; };
-<<<<<<< HEAD
 		1723388B26BE43EB00610784 /* WidgetLoader.swift in Sources */ = {isa = PBXBuildFile; fileRef = 1723388A26BE43EB00610784 /* WidgetLoader.swift */; };
 		1723388E26BE440400610784 /* WidgetStory.swift in Sources */ = {isa = PBXBuildFile; fileRef = 1723388C26BE440400610784 /* WidgetStory.swift */; };
 		1723388F26BE440400610784 /* WidgetFeed.swift in Sources */ = {isa = PBXBuildFile; fileRef = 1723388D26BE440400610784 /* WidgetFeed.swift */; };
 		1723389126BF7CFE00610784 /* WidgetCache.swift in Sources */ = {isa = PBXBuildFile; fileRef = 1723389026BF7CFE00610784 /* WidgetCache.swift */; };
 		1723389426C3775B00610784 /* WidgetBarView.swift in Sources */ = {isa = PBXBuildFile; fileRef = 1723389326C3775A00610784 /* WidgetBarView.swift */; };
-=======
->>>>>>> fbecdf0c
 		172AD264251D901D000BB264 /* HorizontalPageDelegate.swift in Sources */ = {isa = PBXBuildFile; fileRef = 172AD263251D901D000BB264 /* HorizontalPageDelegate.swift */; };
 		172AD274251D9F40000BB264 /* Storyboards.swift in Sources */ = {isa = PBXBuildFile; fileRef = 172AD273251D9F40000BB264 /* Storyboards.swift */; };
 		17362ADD23639B4E00A0FCCC /* OfflineFetchText.m in Sources */ = {isa = PBXBuildFile; fileRef = 17362ADC23639B4E00A0FCCC /* OfflineFetchText.m */; };
@@ -82,11 +79,7 @@
 		17731A9D23DFAD3D00759A7D /* ImportExportPreferences.swift in Sources */ = {isa = PBXBuildFile; fileRef = 17731A9C23DFAD3D00759A7D /* ImportExportPreferences.swift */; };
 		177551D5238E228A00E27818 /* NotificationCenter.framework in Frameworks */ = {isa = PBXBuildFile; fileRef = 177551D4238E228A00E27818 /* NotificationCenter.framework */; platformFilter = ios; };
 		177551DB238E228A00E27818 /* MainInterface.storyboard in Resources */ = {isa = PBXBuildFile; fileRef = 177551D9238E228A00E27818 /* MainInterface.storyboard */; };
-<<<<<<< HEAD
 		177551DF238E228A00E27818 /* Old NewsBlur Latest.appex in Embed App Extensions */ = {isa = PBXBuildFile; fileRef = 177551D3238E228A00E27818 /* Old NewsBlur Latest.appex */; platformFilter = ios; settings = {ATTRIBUTES = (RemoveHeadersOnCopy, ); }; };
-=======
-		177551DF238E228A00E27818 /* NewsBlur Latest.appex in Embed App Extensions */ = {isa = PBXBuildFile; fileRef = 177551D3238E228A00E27818 /* NewsBlur Latest.appex */; platformFilter = ios; settings = {ATTRIBUTES = (RemoveHeadersOnCopy, ); }; };
->>>>>>> fbecdf0c
 		17813FB723AC6E450057FB16 /* WidgetErrorTableViewCell.xib in Resources */ = {isa = PBXBuildFile; fileRef = 17CE3F0523AC529B003152EF /* WidgetErrorTableViewCell.xib */; };
 		1787083024F8B3A50000C82B /* StoryDetailViewController.swift in Sources */ = {isa = PBXBuildFile; fileRef = 1787082F24F8B3A50000C82B /* StoryDetailViewController.swift */; };
 		17876B9E1C9911D40055DD15 /* g_icn_folder_rss_sm.png in Resources */ = {isa = PBXBuildFile; fileRef = 17876B9A1C9911D40055DD15 /* g_icn_folder_rss_sm.png */; };
@@ -726,14 +719,11 @@
 		1715D02A2166B3F900227731 /* PremiumManager.m */ = {isa = PBXFileReference; lastKnownFileType = sourcecode.c.objc; path = PremiumManager.m; sourceTree = "<group>"; };
 		171B6FFC25C4C7C8008638A9 /* StoryPagesViewController.swift */ = {isa = PBXFileReference; fileEncoding = 4; lastKnownFileType = sourcecode.swift; path = StoryPagesViewController.swift; sourceTree = "<group>"; };
 		1721C9D02497F91900B0EDC4 /* mute_gray.png */ = {isa = PBXFileReference; lastKnownFileType = image.png; path = mute_gray.png; sourceTree = "<group>"; };
-<<<<<<< HEAD
 		1723388A26BE43EB00610784 /* WidgetLoader.swift */ = {isa = PBXFileReference; lastKnownFileType = sourcecode.swift; path = WidgetLoader.swift; sourceTree = "<group>"; };
 		1723388C26BE440400610784 /* WidgetStory.swift */ = {isa = PBXFileReference; lastKnownFileType = sourcecode.swift; path = WidgetStory.swift; sourceTree = "<group>"; };
 		1723388D26BE440400610784 /* WidgetFeed.swift */ = {isa = PBXFileReference; lastKnownFileType = sourcecode.swift; path = WidgetFeed.swift; sourceTree = "<group>"; };
 		1723389026BF7CFE00610784 /* WidgetCache.swift */ = {isa = PBXFileReference; lastKnownFileType = sourcecode.swift; path = WidgetCache.swift; sourceTree = "<group>"; };
 		1723389326C3775A00610784 /* WidgetBarView.swift */ = {isa = PBXFileReference; lastKnownFileType = sourcecode.swift; path = WidgetBarView.swift; sourceTree = "<group>"; };
-=======
->>>>>>> fbecdf0c
 		172AD263251D901D000BB264 /* HorizontalPageDelegate.swift */ = {isa = PBXFileReference; lastKnownFileType = sourcecode.swift; path = HorizontalPageDelegate.swift; sourceTree = "<group>"; };
 		172AD273251D9F40000BB264 /* Storyboards.swift */ = {isa = PBXFileReference; lastKnownFileType = sourcecode.swift; path = Storyboards.swift; sourceTree = "<group>"; };
 		17362ADB23639B4E00A0FCCC /* OfflineFetchText.h */ = {isa = PBXFileReference; lastKnownFileType = sourcecode.c.h; name = OfflineFetchText.h; path = offline/OfflineFetchText.h; sourceTree = "<group>"; };
@@ -2960,13 +2950,8 @@
 		29B97313FDCFA39411CA2CEA /* Project object */ = {
 			isa = PBXProject;
 			attributes = {
-<<<<<<< HEAD
-				LastSwiftUpdateCheck = 1250;
-				LastUpgradeCheck = 1250;
-=======
 				LastSwiftUpdateCheck = 1120;
 				LastUpgradeCheck = 1310;
->>>>>>> fbecdf0c
 				ORGANIZATIONNAME = NewsBlur;
 				TargetAttributes = {
 					173CB30C26BCE94700BA872A = {
@@ -3751,11 +3736,7 @@
 		177551DE238E228A00E27818 /* PBXTargetDependency */ = {
 			isa = PBXTargetDependency;
 			platformFilter = ios;
-<<<<<<< HEAD
 			target = 177551D2238E228A00E27818 /* Old Widget Extension */;
-=======
-			target = 177551D2238E228A00E27818 /* Widget Extension */;
->>>>>>> fbecdf0c
 			targetProxy = 177551DD238E228A00E27818 /* PBXContainerItemProxy */;
 		};
 		FF8A949E1DE3BB77000A4C31 /* PBXTargetDependency */ = {
@@ -3931,11 +3912,7 @@
 				CODE_SIGN_ENTITLEMENTS = "Share Extension/Share Extension.entitlements";
 				CODE_SIGN_IDENTITY = "iPhone Developer";
 				"CODE_SIGN_IDENTITY[sdk=iphoneos*]" = "iPhone Developer";
-<<<<<<< HEAD
-				CURRENT_PROJECT_VERSION = 128;
-=======
 				CURRENT_PROJECT_VERSION = 131;
->>>>>>> fbecdf0c
 				DEBUG_INFORMATION_FORMAT = dwarf;
 				DEVELOPMENT_TEAM = HR7P97SD72;
 				ENABLE_STRICT_OBJC_MSGSEND = YES;
@@ -3992,11 +3969,7 @@
 				CODE_SIGN_ENTITLEMENTS = "Share Extension/Share Extension.entitlements";
 				CODE_SIGN_IDENTITY = "iPhone Developer";
 				"CODE_SIGN_IDENTITY[sdk=iphoneos*]" = "iPhone Developer";
-<<<<<<< HEAD
-				CURRENT_PROJECT_VERSION = 128;
-=======
 				CURRENT_PROJECT_VERSION = 131;
->>>>>>> fbecdf0c
 				DEVELOPMENT_TEAM = HR7P97SD72;
 				ENABLE_NS_ASSERTIONS = NO;
 				ENABLE_STRICT_OBJC_MSGSEND = YES;
@@ -4048,11 +4021,7 @@
 				CODE_SIGN_IDENTITY = "iPhone Developer";
 				"CODE_SIGN_IDENTITY[sdk=iphoneos*]" = "iPhone Developer";
 				CODE_SIGN_STYLE = Automatic;
-<<<<<<< HEAD
-				CURRENT_PROJECT_VERSION = 128;
-=======
 				CURRENT_PROJECT_VERSION = 131;
->>>>>>> fbecdf0c
 				DEBUG_INFORMATION_FORMAT = dwarf;
 				DEVELOPMENT_TEAM = HR7P97SD72;
 				GCC_C_LANGUAGE_STANDARD = gnu11;
@@ -4064,11 +4033,7 @@
 				);
 				GCC_WARN_ABOUT_RETURN_TYPE = YES_ERROR;
 				GCC_WARN_UNINITIALIZED_AUTOS = YES_AGGRESSIVE;
-<<<<<<< HEAD
 				INFOPLIST_FILE = "Old Widget Extension/Info.plist";
-=======
-				INFOPLIST_FILE = "Widget Extension/Info.plist";
->>>>>>> fbecdf0c
 				IPHONEOS_DEPLOYMENT_TARGET = 14.0;
 				LD_RUNPATH_SEARCH_PATHS = (
 					"$(inherited)",
@@ -4109,21 +4074,13 @@
 				CODE_SIGN_IDENTITY = "iPhone Developer";
 				"CODE_SIGN_IDENTITY[sdk=iphoneos*]" = "iPhone Developer";
 				CODE_SIGN_STYLE = Automatic;
-<<<<<<< HEAD
-				CURRENT_PROJECT_VERSION = 128;
-=======
 				CURRENT_PROJECT_VERSION = 131;
->>>>>>> fbecdf0c
 				DEVELOPMENT_TEAM = HR7P97SD72;
 				ENABLE_NS_ASSERTIONS = NO;
 				GCC_C_LANGUAGE_STANDARD = gnu11;
 				GCC_WARN_ABOUT_RETURN_TYPE = YES_ERROR;
 				GCC_WARN_UNINITIALIZED_AUTOS = YES_AGGRESSIVE;
-<<<<<<< HEAD
 				INFOPLIST_FILE = "Old Widget Extension/Info.plist";
-=======
-				INFOPLIST_FILE = "Widget Extension/Info.plist";
->>>>>>> fbecdf0c
 				IPHONEOS_DEPLOYMENT_TARGET = 14.0;
 				LD_RUNPATH_SEARCH_PATHS = (
 					"$(inherited)",
@@ -4153,11 +4110,7 @@
 				CODE_SIGN_IDENTITY = "iPhone Developer";
 				"CODE_SIGN_IDENTITY[sdk=iphoneos*]" = "iPhone Developer";
 				COPY_PHASE_STRIP = NO;
-<<<<<<< HEAD
-				CURRENT_PROJECT_VERSION = 128;
-=======
 				CURRENT_PROJECT_VERSION = 131;
->>>>>>> fbecdf0c
 				DEVELOPMENT_TEAM = HR7P97SD72;
 				FRAMEWORK_SEARCH_PATHS = (
 					"$(inherited)",
@@ -4209,11 +4162,7 @@
 				CODE_SIGN_IDENTITY = "iPhone Developer";
 				"CODE_SIGN_IDENTITY[sdk=iphoneos*]" = "iPhone Developer";
 				COPY_PHASE_STRIP = YES;
-<<<<<<< HEAD
-				CURRENT_PROJECT_VERSION = 128;
-=======
 				CURRENT_PROJECT_VERSION = 131;
->>>>>>> fbecdf0c
 				DEVELOPMENT_TEAM = HR7P97SD72;
 				FRAMEWORK_SEARCH_PATHS = (
 					"$(inherited)",
@@ -4372,11 +4321,7 @@
 				CODE_SIGN_IDENTITY = "Apple Development";
 				"CODE_SIGN_IDENTITY[sdk=iphoneos*]" = "iPhone Developer";
 				CODE_SIGN_STYLE = Automatic;
-<<<<<<< HEAD
-				CURRENT_PROJECT_VERSION = 128;
-=======
 				CURRENT_PROJECT_VERSION = 131;
->>>>>>> fbecdf0c
 				DEBUG_INFORMATION_FORMAT = dwarf;
 				DEVELOPMENT_TEAM = HR7P97SD72;
 				GCC_C_LANGUAGE_STANDARD = gnu99;
@@ -4423,11 +4368,7 @@
 				CODE_SIGN_IDENTITY = "Apple Development";
 				"CODE_SIGN_IDENTITY[sdk=iphoneos*]" = "iPhone Developer";
 				CODE_SIGN_STYLE = Automatic;
-<<<<<<< HEAD
-				CURRENT_PROJECT_VERSION = 128;
-=======
 				CURRENT_PROJECT_VERSION = 131;
->>>>>>> fbecdf0c
 				DEVELOPMENT_TEAM = HR7P97SD72;
 				ENABLE_NS_ASSERTIONS = NO;
 				GCC_C_LANGUAGE_STANDARD = gnu99;
