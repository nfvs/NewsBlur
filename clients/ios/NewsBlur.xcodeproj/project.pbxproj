--- conflicted
+++ resolved
@@ -9,9 +9,6 @@
 /* Begin PBXBuildFile section */
 		010EDEFA1B2386B7003B79DE /* OnePasswordExtension.m in Sources */ = {isa = PBXBuildFile; fileRef = 010EDEF81B2386B7003B79DE /* OnePasswordExtension.m */; };
 		010EDEFC1B238722003B79DE /* 1Password.xcassets in Resources */ = {isa = PBXBuildFile; fileRef = 010EDEFB1B238722003B79DE /* 1Password.xcassets */; };
-<<<<<<< HEAD
-		175369711BE535CF00904D00 /* Oregon LDO.ttf in Resources */ = {isa = PBXBuildFile; fileRef = 175369701BE535CF00904D00 /* Oregon LDO.ttf */; };
-=======
 		1740C6881C10FD75005EA453 /* theme_color_dark.png in Resources */ = {isa = PBXBuildFile; fileRef = 1740C6841C10FD75005EA453 /* theme_color_dark.png */; };
 		1740C6891C10FD75005EA453 /* theme_color_light.png in Resources */ = {isa = PBXBuildFile; fileRef = 1740C6851C10FD75005EA453 /* theme_color_light.png */; };
 		1740C68A1C10FD75005EA453 /* theme_color_medium.png in Resources */ = {isa = PBXBuildFile; fileRef = 1740C6861C10FD75005EA453 /* theme_color_medium.png */; };
@@ -38,17 +35,11 @@
 		17E265DE1C0D17340060655F /* storyDetailViewDark.css in Resources */ = {isa = PBXBuildFile; fileRef = 17E265DD1C0D17340060655F /* storyDetailViewDark.css */; };
 		17E57D571C0E592600EB3D4B /* storyDetailViewMedium.css in Resources */ = {isa = PBXBuildFile; fileRef = 17E57D551C0E592600EB3D4B /* storyDetailViewMedium.css */; };
 		17E57D581C0E592600EB3D4B /* storyDetailViewSepia.css in Resources */ = {isa = PBXBuildFile; fileRef = 17E57D561C0E592600EB3D4B /* storyDetailViewSepia.css */; };
->>>>>>> b6a54ad2
 		17EB505C1BE4411E0021358B /* choose_font.png in Resources */ = {isa = PBXBuildFile; fileRef = 17EB505A1BE4411E0021358B /* choose_font.png */; };
 		17EB505D1BE4411E0021358B /* choose_font@2x.png in Resources */ = {isa = PBXBuildFile; fileRef = 17EB505B1BE4411E0021358B /* choose_font@2x.png */; };
 		17EB50601BE46A900021358B /* FontListViewController.m in Sources */ = {isa = PBXBuildFile; fileRef = 17EB505F1BE46A900021358B /* FontListViewController.m */; };
 		17EB50621BE46BB00021358B /* FontListViewController.xib in Resources */ = {isa = PBXBuildFile; fileRef = 17EB50611BE46BB00021358B /* FontListViewController.xib */; };
 		17EB50651BE47C160021358B /* FontTableViewCell.m in Sources */ = {isa = PBXBuildFile; fileRef = 17EB50641BE47C160021358B /* FontTableViewCell.m */; };
-<<<<<<< HEAD
-		17F1566C1BDAB0930092EBFD /* NBSafariViewController.m in Sources */ = {isa = PBXBuildFile; fileRef = 17F1566B1BDAB0930092EBFD /* NBSafariViewController.m */; };
-		17F1566F1BDAB14F0092EBFD /* NBModalPushPopTransition.m in Sources */ = {isa = PBXBuildFile; fileRef = 17F1566E1BDAB14F0092EBFD /* NBModalPushPopTransition.m */; };
-=======
->>>>>>> b6a54ad2
 		17F156711BDABBF60092EBFD /* safari_shadow@2x.png in Resources */ = {isa = PBXBuildFile; fileRef = 17F156701BDABBF60092EBFD /* safari_shadow@2x.png */; };
 		1D3623260D0F684500981E51 /* NewsBlurAppDelegate.m in Sources */ = {isa = PBXBuildFile; fileRef = 1D3623250D0F684500981E51 /* NewsBlurAppDelegate.m */; };
 		1D60589F0D05DD5A006BFB54 /* Foundation.framework in Frameworks */ = {isa = PBXBuildFile; fileRef = 1D30AB110D05D00D00671497 /* Foundation.framework */; };
@@ -275,8 +266,6 @@
 		FF322235185BC1AA004078AA /* logo_58.png in Resources */ = {isa = PBXBuildFile; fileRef = FF322234185BC1AA004078AA /* logo_58.png */; };
 		FF322237185BC1CE004078AA /* logo_80.png in Resources */ = {isa = PBXBuildFile; fileRef = FF322236185BC1CE004078AA /* logo_80.png */; };
 		FF3964BC192BED0A004BEE1A /* tag.png in Resources */ = {isa = PBXBuildFile; fileRef = FF3964BB192BED0A004BEE1A /* tag.png */; };
-<<<<<<< HEAD
-=======
 		FF3A3E091BFBBB5100ADC01A /* ChronicleSSm-Book.otf in Resources */ = {isa = PBXBuildFile; fileRef = FF3A3DEF1BFBBAC600ADC01A /* ChronicleSSm-Book.otf */; };
 		FF3A3E0A1BFBBB5400ADC01A /* ChronicleSSm-BookItalic.otf in Resources */ = {isa = PBXBuildFile; fileRef = FF3A3DF01BFBBAC600ADC01A /* ChronicleSSm-BookItalic.otf */; };
 		FF3A3E0B1BFBBB5900ADC01A /* ChronicleSSm-Medium.otf in Resources */ = {isa = PBXBuildFile; fileRef = FF3A3DF31BFBBAC600ADC01A /* ChronicleSSm-Medium.otf */; };
@@ -290,7 +279,6 @@
 		FF3A3E131BFBBB6F00ADC01A /* WhitneySSm-Medium-Bas.otf in Resources */ = {isa = PBXBuildFile; fileRef = FF3A3E051BFBBAC600ADC01A /* WhitneySSm-Medium-Bas.otf */; };
 		FF3A3E141BFBBB7100ADC01A /* WhitneySSm-MediumItalic-Bas.otf in Resources */ = {isa = PBXBuildFile; fileRef = FF3A3E061BFBBAC600ADC01A /* WhitneySSm-MediumItalic-Bas.otf */; };
 		FF3A3E171BFC3F1300ADC01A /* NSNull+JSON.m in Sources */ = {isa = PBXBuildFile; fileRef = FF3A3E161BFC3F1300ADC01A /* NSNull+JSON.m */; };
->>>>>>> b6a54ad2
 		FF3FA88D1BB2677C001F7C32 /* NBCopyLinkActivity.m in Sources */ = {isa = PBXBuildFile; fileRef = FF3FA88C1BB2677C001F7C32 /* NBCopyLinkActivity.m */; };
 		FF3FA8951BB26B6A001F7C32 /* copy_link@2x.png in Resources */ = {isa = PBXBuildFile; fileRef = FF3FA8941BB26B6A001F7C32 /* copy_link@2x.png */; };
 		FF41309D162CEC7100DDB6A7 /* time.png in Resources */ = {isa = PBXBuildFile; fileRef = FF41309C162CEC7100DDB6A7 /* time.png */; };
@@ -371,12 +359,9 @@
 		FF85BF7516D6A972002D334D /* ak-icon-blurblogs.png in Resources */ = {isa = PBXBuildFile; fileRef = FF85BF7316D6A972002D334D /* ak-icon-blurblogs.png */; };
 		FF88F10D1811BAEC007FEE78 /* unread_green@2x.png in Resources */ = {isa = PBXBuildFile; fileRef = FF88F10B1811BAEC007FEE78 /* unread_green@2x.png */; };
 		FF88F10E1811BAEC007FEE78 /* unread_green.png in Resources */ = {isa = PBXBuildFile; fileRef = FF88F10C1811BAEC007FEE78 /* unread_green.png */; };
-<<<<<<< HEAD
 		FF8C49861BBC893B0010D894 /* ActionViewController.m in Sources */ = {isa = PBXBuildFile; fileRef = FF8C49851BBC893B0010D894 /* ActionViewController.m */; };
 		FF8C498D1BBC893B0010D894 /* NewsBlur Share Extension.appex in Embed App Extensions */ = {isa = PBXBuildFile; fileRef = FF8C49821BBC893A0010D894 /* NewsBlur Share Extension.appex */; settings = {ATTRIBUTES = (RemoveHeadersOnCopy, ); }; };
 		FF8C49941BBCA4810010D894 /* NewsBlur_Prefix.pch in Sources */ = {isa = PBXBuildFile; fileRef = 43A4C3E615B0099B008787B5 /* NewsBlur_Prefix.pch */; };
-=======
->>>>>>> b6a54ad2
 		FF8D1EA71BAA304E00725D8A /* Reachability.m in Sources */ = {isa = PBXBuildFile; fileRef = FF8D1EA61BAA304E00725D8A /* Reachability.m */; };
 		FF8D1ECC1BAA311000725D8A /* SBJson4Parser.m in Sources */ = {isa = PBXBuildFile; fileRef = FF8D1EBF1BAA311000725D8A /* SBJson4Parser.m */; };
 		FF8D1ECD1BAA311000725D8A /* SBJson4StreamParser.m in Sources */ = {isa = PBXBuildFile; fileRef = FF8D1EC11BAA311000725D8A /* SBJson4StreamParser.m */; };
@@ -540,9 +525,6 @@
 		010EDEF81B2386B7003B79DE /* OnePasswordExtension.m */ = {isa = PBXFileReference; fileEncoding = 4; lastKnownFileType = sourcecode.c.objc; name = OnePasswordExtension.m; path = "Other Sources/OnePasswordExtension/OnePasswordExtension.m"; sourceTree = "<group>"; };
 		010EDEF91B2386B7003B79DE /* OnePasswordExtension.h */ = {isa = PBXFileReference; fileEncoding = 4; lastKnownFileType = sourcecode.c.h; name = OnePasswordExtension.h; path = "Other Sources/OnePasswordExtension/OnePasswordExtension.h"; sourceTree = "<group>"; };
 		010EDEFB1B238722003B79DE /* 1Password.xcassets */ = {isa = PBXFileReference; lastKnownFileType = folder.assetcatalog; name = 1Password.xcassets; path = "Other Sources/OnePasswordExtension/1Password.xcassets"; sourceTree = "<group>"; };
-<<<<<<< HEAD
-		175369701BE535CF00904D00 /* Oregon LDO.ttf */ = {isa = PBXFileReference; lastKnownFileType = file; path = "Oregon LDO.ttf"; sourceTree = "<group>"; };
-=======
 		1740C6841C10FD75005EA453 /* theme_color_dark.png */ = {isa = PBXFileReference; lastKnownFileType = image.png; path = theme_color_dark.png; sourceTree = "<group>"; };
 		1740C6851C10FD75005EA453 /* theme_color_light.png */ = {isa = PBXFileReference; lastKnownFileType = image.png; path = theme_color_light.png; sourceTree = "<group>"; };
 		1740C6861C10FD75005EA453 /* theme_color_medium.png */ = {isa = PBXFileReference; lastKnownFileType = image.png; path = theme_color_medium.png; sourceTree = "<group>"; };
@@ -572,7 +554,6 @@
 		17E265DD1C0D17340060655F /* storyDetailViewDark.css */ = {isa = PBXFileReference; fileEncoding = 4; lastKnownFileType = text.css; name = storyDetailViewDark.css; path = static/storyDetailViewDark.css; sourceTree = SOURCE_ROOT; };
 		17E57D551C0E592600EB3D4B /* storyDetailViewMedium.css */ = {isa = PBXFileReference; fileEncoding = 4; lastKnownFileType = text.css; name = storyDetailViewMedium.css; path = static/storyDetailViewMedium.css; sourceTree = SOURCE_ROOT; };
 		17E57D561C0E592600EB3D4B /* storyDetailViewSepia.css */ = {isa = PBXFileReference; fileEncoding = 4; lastKnownFileType = text.css; name = storyDetailViewSepia.css; path = static/storyDetailViewSepia.css; sourceTree = SOURCE_ROOT; };
->>>>>>> b6a54ad2
 		17EB505A1BE4411E0021358B /* choose_font.png */ = {isa = PBXFileReference; lastKnownFileType = image.png; path = choose_font.png; sourceTree = "<group>"; };
 		17EB505B1BE4411E0021358B /* choose_font@2x.png */ = {isa = PBXFileReference; lastKnownFileType = image.png; path = "choose_font@2x.png"; sourceTree = "<group>"; };
 		17EB505E1BE46A900021358B /* FontListViewController.h */ = {isa = PBXFileReference; fileEncoding = 4; lastKnownFileType = sourcecode.c.h; path = FontListViewController.h; sourceTree = "<group>"; };
@@ -580,13 +561,6 @@
 		17EB50611BE46BB00021358B /* FontListViewController.xib */ = {isa = PBXFileReference; fileEncoding = 4; lastKnownFileType = file.xib; name = FontListViewController.xib; path = Classes/FontListViewController.xib; sourceTree = SOURCE_ROOT; };
 		17EB50631BE47C160021358B /* FontTableViewCell.h */ = {isa = PBXFileReference; fileEncoding = 4; lastKnownFileType = sourcecode.c.h; path = FontTableViewCell.h; sourceTree = "<group>"; };
 		17EB50641BE47C160021358B /* FontTableViewCell.m */ = {isa = PBXFileReference; fileEncoding = 4; lastKnownFileType = sourcecode.c.objc; path = FontTableViewCell.m; sourceTree = "<group>"; };
-<<<<<<< HEAD
-		17F1566A1BDAB0930092EBFD /* NBSafariViewController.h */ = {isa = PBXFileReference; fileEncoding = 4; lastKnownFileType = sourcecode.c.h; path = NBSafariViewController.h; sourceTree = "<group>"; };
-		17F1566B1BDAB0930092EBFD /* NBSafariViewController.m */ = {isa = PBXFileReference; fileEncoding = 4; lastKnownFileType = sourcecode.c.objc; path = NBSafariViewController.m; sourceTree = "<group>"; };
-		17F1566D1BDAB14F0092EBFD /* NBModalPushPopTransition.h */ = {isa = PBXFileReference; fileEncoding = 4; lastKnownFileType = sourcecode.c.h; path = NBModalPushPopTransition.h; sourceTree = "<group>"; };
-		17F1566E1BDAB14F0092EBFD /* NBModalPushPopTransition.m */ = {isa = PBXFileReference; fileEncoding = 4; lastKnownFileType = sourcecode.c.objc; path = NBModalPushPopTransition.m; sourceTree = "<group>"; };
-=======
->>>>>>> b6a54ad2
 		17F156701BDABBF60092EBFD /* safari_shadow@2x.png */ = {isa = PBXFileReference; lastKnownFileType = image.png; path = "safari_shadow@2x.png"; sourceTree = "<group>"; };
 		1D30AB110D05D00D00671497 /* Foundation.framework */ = {isa = PBXFileReference; lastKnownFileType = wrapper.framework; name = Foundation.framework; path = System/Library/Frameworks/Foundation.framework; sourceTree = SDKROOT; };
 		1D3623240D0F684500981E51 /* NewsBlurAppDelegate.h */ = {isa = PBXFileReference; fileEncoding = 4; lastKnownFileType = sourcecode.c.h; lineEnding = 0; path = NewsBlurAppDelegate.h; sourceTree = "<group>"; xcLanguageSpecificationIdentifier = xcode.lang.objcpp; };
@@ -1299,9 +1273,6 @@
 		1753696F1BE535CF00904D00 /* fonts */ = {
 			isa = PBXGroup;
 			children = (
-<<<<<<< HEAD
-				175369701BE535CF00904D00 /* Oregon LDO.ttf */,
-=======
 				FF3A3DED1BFBBAC600ADC01A /* ChronicleSSm-Bold.otf */,
 				FF3A3DEE1BFBBAC600ADC01A /* ChronicleSSm-BoldItalic.otf */,
 				FF3A3DEF1BFBBAC600ADC01A /* ChronicleSSm-Book.otf */,
@@ -1330,7 +1301,6 @@
 				FF3A3E061BFBBAC600ADC01A /* WhitneySSm-MediumItalic-Bas.otf */,
 				FF3A3E071BFBBAC600ADC01A /* WhitneySSm-Semibold-Bas.otf */,
 				FF3A3E081BFBBAC600ADC01A /* WhitneySSm-SemiboldItalic-Bas.otf */,
->>>>>>> b6a54ad2
 			);
 			path = fonts;
 			sourceTree = "<group>";
@@ -1785,10 +1755,7 @@
 				FFEA5AEB19D340BC00ED87A0 /* logo_newsblur_512.png */,
 				43A4C42415B00A26008787B5 /* logo_background.png */,
 				43A4C42615B00A26008787B5 /* logo_newsblur_blur.png */,
-<<<<<<< HEAD
-=======
 				17C4954E1C14049A004805A7 /* logo_newsblur_blur-dark.png */,
->>>>>>> b6a54ad2
 				17F156701BDABBF60092EBFD /* safari_shadow@2x.png */,
 				43A4C43F15B00A26008787B5 /* warning.gif */,
 				43A4C44015B00A26008787B5 /* warning.png */,
@@ -2013,11 +1980,8 @@
 				FF4130A2162E10CF00DDB6A7 /* MenuTableViewCell.m */,
 				17EB50631BE47C160021358B /* FontTableViewCell.h */,
 				17EB50641BE47C160021358B /* FontTableViewCell.m */,
-<<<<<<< HEAD
-=======
 				17CBD3BD1BF66B6C003FCCAE /* MarkReadMenuViewController.h */,
 				17CBD3BE1BF66B6C003FCCAE /* MarkReadMenuViewController.m */,
->>>>>>> b6a54ad2
 				FF6618C6176184560039913B /* NBNotifier.h */,
 				FF6618C7176184560039913B /* NBNotifier.m */,
 				FF11045D176950F900502C29 /* NBLoadingCell.h */,
@@ -2346,10 +2310,7 @@
 				1D60588D0D05DD3D006BFB54 /* Resources */,
 				1D60588E0D05DD3D006BFB54 /* Sources */,
 				1D60588F0D05DD3D006BFB54 /* Frameworks */,
-<<<<<<< HEAD
 				FF8C49911BBC893B0010D894 /* Embed App Extensions */,
-=======
->>>>>>> b6a54ad2
 			);
 			buildRules = (
 			);
@@ -2389,7 +2350,6 @@
 				TargetAttributes = {
 					1D6058900D05DD3D006BFB54 = {
 						DevelopmentTeam = HR7P97SD72;
-<<<<<<< HEAD
 						SystemCapabilities = {
 							com.apple.ApplicationGroups.iOS = {
 								enabled = 1;
@@ -2404,8 +2364,6 @@
 								enabled = 1;
 							};
 						};
-=======
->>>>>>> b6a54ad2
 					};
 				};
 			};
@@ -2781,7 +2739,6 @@
 			);
 			runOnlyForDeploymentPostprocessing = 0;
 		};
-<<<<<<< HEAD
 		FF8C49801BBC893A0010D894 /* Resources */ = {
 			isa = PBXResourcesBuildPhase;
 			buildActionMask = 2147483647;
@@ -2789,8 +2746,6 @@
 			);
 			runOnlyForDeploymentPostprocessing = 0;
 		};
-=======
->>>>>>> b6a54ad2
 /* End PBXResourcesBuildPhase section */
 
 /* Begin PBXSourcesBuildPhase section */
@@ -2998,13 +2953,9 @@
 				ALWAYS_SEARCH_USER_PATHS = YES;
 				ASSETCATALOG_COMPILER_APPICON_NAME = AppIcon;
 				CLANG_ENABLE_OBJC_ARC = YES;
-<<<<<<< HEAD
 				CODE_SIGN_ENTITLEMENTS = NewsBlur/NewsBlur.entitlements;
 				CODE_SIGN_IDENTITY = "iPhone Developer";
 				"CODE_SIGN_IDENTITY[sdk=iphoneos*]" = "iPhone Developer";
-=======
-				CODE_SIGN_IDENTITY = "iPhone Developer";
->>>>>>> b6a54ad2
 				COPY_PHASE_STRIP = NO;
 				FRAMEWORK_SEARCH_PATHS = (
 					"$(inherited)",
@@ -3045,15 +2996,10 @@
 				ALWAYS_SEARCH_USER_PATHS = NO;
 				ASSETCATALOG_COMPILER_APPICON_NAME = AppIcon;
 				CLANG_ENABLE_OBJC_ARC = YES;
-<<<<<<< HEAD
 				CODE_SIGN_ENTITLEMENTS = NewsBlur/NewsBlur.entitlements;
 				CODE_SIGN_IDENTITY = "iPhone Developer";
 				"CODE_SIGN_IDENTITY[sdk=iphoneos*]" = "iPhone Developer";
 				COPY_PHASE_STRIP = YES;
-=======
-				CODE_SIGN_IDENTITY = "iPhone Developer";
-				COPY_PHASE_STRIP = NO;
->>>>>>> b6a54ad2
 				FRAMEWORK_SEARCH_PATHS = (
 					"$(inherited)",
 					"$(PROJECT_DIR)",
