//
//  FolderTitleView.m
//  NewsBlur
//
//  Created by Samuel Clay on 10/2/12.
//  Copyright (c) 2012 NewsBlur. All rights reserved.
//

#import <QuartzCore/QuartzCore.h>
#import "NewsBlurAppDelegate.h"
#import "FolderTitleView.h"
#import "UnreadCountView.h"
#import "NewsBlur-Swift.h"

@implementation FolderTitleView

@synthesize appDelegate;
@synthesize section;
@synthesize unreadCount;
@synthesize invisibleHeaderButton;

- (void)setNeedsDisplay {
    [unreadCount setNeedsDisplay];
    
    fontDescriptorSize = nil;
    
    [super setNeedsDisplay];
}

- (void) drawRect:(CGRect)rect {
    
    self.appDelegate = [NewsBlurAppDelegate sharedAppDelegate];
    NSUserDefaults *userPreferences = [NSUserDefaults standardUserDefaults];
    
    CGContextRef context = UIGraphicsGetCurrentContext();
    for (UIView *subview in self.subviews) {
        [subview removeFromSuperview];
    }
    
    [UIColorFromRGB(0xF7F8F5) set];
    CGContextFillRect(context, rect);
    
    NSString *folderName = appDelegate.dictFoldersArray[section];
    NSString *collapseKey = [NSString stringWithFormat:@"folderCollapsed:%@", folderName];
    BOOL isFolderCollapsed = [userPreferences boolForKey:collapseKey];
    BOOL isSavedStoriesFeed = self.appDelegate.isSavedStoriesIntelligenceMode;
    NSInteger countWidth = 0;
    NSString *accessibilityCount = @"";
    NSArray *folderComponents = [folderName componentsSeparatedByString:@" ▸ "];
<<<<<<< HEAD
    folderName = folderComponents.lastObject;
=======
    NSString *folderDisplayName = folderComponents.lastObject;
>>>>>>> 55b7fe48
    
    CGFloat indentationOffset = (folderComponents.count - 1) * 28;
    rect.origin.x += indentationOffset;
    rect.size.width -= indentationOffset;
    
    if ([folderName isEqual:@"saved_stories"]) {
        unreadCount = [[UnreadCountView alloc] initWithFrame:CGRectInset(rect, 0, 2)];
        unreadCount.appDelegate = appDelegate;
        unreadCount.opaque = NO;
        unreadCount.psCount = appDelegate.savedStoriesCount;
        unreadCount.blueCount = appDelegate.savedStoriesCount;
        
        [unreadCount calculateOffsets:appDelegate.savedStoriesCount nt:0];
        countWidth = [unreadCount offsetWidth];
        [self addSubview:unreadCount];
        
        accessibilityCount = [NSString stringWithFormat:@", %@ stories", @(appDelegate.savedStoriesCount)];
    } else if ([folderName isEqual:@"saved_searches"]) {
        NSInteger count = appDelegate.savedSearchesCount;
        unreadCount = [[UnreadCountView alloc] initWithFrame:CGRectInset(rect, 0, 2)];
        unreadCount.appDelegate = appDelegate;
        unreadCount.opaque = NO;
        unreadCount.psCount = count;
        unreadCount.blueCount = count;
        
        [unreadCount calculateOffsets:count nt:0];
        countWidth = [unreadCount offsetWidth];
        [self addSubview:unreadCount];
        
        accessibilityCount = [NSString stringWithFormat:@", %@ searches", @(count)];
    } else if (isFolderCollapsed && !isSavedStoriesFeed) {
        UnreadCounts *counts = [appDelegate splitUnreadCountForFolder:folderName];
        unreadCount = [[UnreadCountView alloc] initWithFrame:CGRectMake(rect.origin.x, 0, CGRectGetWidth(rect), CGRectGetHeight(rect))];
        unreadCount.appDelegate = appDelegate;
        unreadCount.opaque = NO;
        unreadCount.psCount = counts.ps;
        unreadCount.ntCount = counts.nt;
        
        [unreadCount calculateOffsets:counts.ps nt:counts.nt];
        countWidth = [unreadCount offsetWidth];
        [self addSubview:unreadCount];
        
        accessibilityCount = [NSString stringWithFormat:@", collapsed, %@ unread stories", @(counts.nt)];
    } else if (UIAccessibilityIsVoiceOverRunning()) {
        UnreadCounts *counts = [appDelegate splitUnreadCountForFolder:folderName];
        
        accessibilityCount = [NSString stringWithFormat:@", %@ unread stories", @(counts.nt)];
    }
    
    // create the parent view that will hold header Label
    UIView* customView = [[UIView alloc] initWithFrame:rect];
    
    // Folder title
    UIColor *backgroundColor = UIColorFromRGB(0xEAECE6);
    UIColor *textColor = UIColorFromRGB(0x4C4D4A);
    UIFontDescriptor *boldFontDescriptor = [self fontDescriptorUsingPreferredSize:UIFontTextStyleCaption1];
    UIFont *font = [UIFont fontWithName:@"WhitneySSm-Medium" size:boldFontDescriptor.pointSize];
    NSInteger titleOffsetY = ((rect.size.height - font.pointSize) / 2) - 1;
    NSString *folderTitle;
    if (section == NewsBlurTopSectionInfrequentSiteStories) {
        folderTitle = @"Infrequent Site Stories";
    } else if (section == NewsBlurTopSectionAllStories) {
        folderTitle = @"All Site Stories";
    } else if ([folderName isEqual:@"widget_stories"]) {
        folderTitle = @"Widget Site Stories";
    } else if ([folderName isEqual:@"read_stories"]) {
        folderTitle = @"Read Stories";
    } else if ([folderName isEqual:@"river_global"]) {
        folderTitle = @"Global Shared Stories";
    } else if ([folderName isEqual:@"river_blurblogs"]) {
        folderTitle = @"All Shared Stories";
    } else if ([folderName isEqual:@"saved_stories"]) {
        folderTitle = @"Saved Stories";
    } else if ([folderName isEqual:@"saved_searches"]) {
        folderTitle = @"Saved Searches";
    } else {
<<<<<<< HEAD
        folderTitle = folderName;
=======
        folderTitle = folderDisplayName;
>>>>>>> 55b7fe48
        backgroundColor = UIColorFromRGB(0xF7F8F5);
    }
    
    [backgroundColor set];
    CGContextFillRect(context, rect);
    
    UIColor *shadowColor = UIColorFromRGB(0xF0F2E9);
    CGContextSetShadowWithColor(context, CGSizeMake(0, 1), 0, [shadowColor CGColor]);

    NSMutableParagraphStyle *paragraphStyle = [[NSMutableParagraphStyle defaultParagraphStyle] mutableCopy];
    paragraphStyle.lineBreakMode = NSLineBreakByTruncatingTail;
    paragraphStyle.alignment = NSTextAlignmentLeft;
    [folderTitle
     drawInRect:CGRectMake(rect.origin.x + 36.0, titleOffsetY, rect.size.width - 36 - 36 - countWidth, font.pointSize + 5)
     withAttributes:@{NSFontAttributeName: font,
                      NSForegroundColorAttributeName: textColor,
                      NSParagraphStyleAttributeName: paragraphStyle}];
        
    invisibleHeaderButton = [UIButton buttonWithType:UIButtonTypeCustom];
    invisibleHeaderButton.frame = CGRectMake(rect.origin.x, 0, customView.frame.size.width, customView.frame.size.height);
    invisibleHeaderButton.layer.cornerRadius = 10;
    invisibleHeaderButton.clipsToBounds = YES;
    invisibleHeaderButton.alpha = .1;
    invisibleHeaderButton.tag = section;
    invisibleHeaderButton.accessibilityLabel = [NSString stringWithFormat:@"%@ folder%@", folderTitle, accessibilityCount];
    invisibleHeaderButton.accessibilityTraits = UIAccessibilityTraitNone;
    [invisibleHeaderButton addTarget:appDelegate.feedsViewController
                              action:@selector(didSelectSectionHeader:)
                    forControlEvents:UIControlEventTouchUpInside];
    [invisibleHeaderButton addTarget:appDelegate.feedsViewController
                              action:@selector(sectionTapped:)
                    forControlEvents:UIControlEventTouchDown];
    [invisibleHeaderButton addTarget:appDelegate.feedsViewController
                              action:@selector(sectionUntapped:)
                    forControlEvents:UIControlEventTouchUpInside];
    [invisibleHeaderButton addTarget:appDelegate.feedsViewController
                              action:@selector(sectionUntappedOutside:)
                    forControlEvents:UIControlEventTouchUpOutside];
    [invisibleHeaderButton addTarget:appDelegate.feedsViewController
                              action:@selector(sectionUntappedOutside:)
                    forControlEvents:UIControlEventTouchCancel];
    [invisibleHeaderButton addTarget:appDelegate.feedsViewController
                              action:@selector(sectionUntappedOutside:)
                    forControlEvents:UIControlEventTouchDragOutside];
    [customView addSubview:invisibleHeaderButton];
    
    if (!appDelegate.hasNoSites) {
        NSInteger disclosureHeight = 29;
        UIButton *disclosureButton = [UIButton buttonWithType:UIButtonTypeCustom];
        UIImage *disclosureImage = [UIImage imageNamed:@"disclosure.png"];
        [disclosureButton setImage:disclosureImage forState:UIControlStateNormal];
        disclosureButton.frame = CGRectMake(customView.frame.size.width - 32, CGRectGetMidY(rect)-disclosureHeight/2-1, disclosureHeight, disclosureHeight);

        // Add collapse button to all folders except Everything
        if (section != NewsBlurTopSectionInfrequentSiteStories && section != NewsBlurTopSectionAllStories && ![folderName isEqual:@"read_stories"] && ![folderName isEqual:@"river_global"] && ![folderName isEqual:@"widget_stories"]) {
            if (!isFolderCollapsed) {
                UIImage *disclosureImage = [UIImage imageNamed:@"disclosure_down.png"];
                [disclosureButton setImage:disclosureImage forState:UIControlStateNormal];
//                disclosureButton.transform = CGAffineTransformMakeRotation(M_PI_2);
            }
            
            disclosureButton.tag = section;
            [disclosureButton addTarget:appDelegate.feedsViewController action:@selector(didCollapseFolder:) forControlEvents:UIControlEventTouchUpInside];

            UIImage *disclosureBorder = [UIImage imageNamed:@"disclosure_border"];
            if ([[[ThemeManager themeManager] theme] isEqualToString:ThemeStyleSepia]) {
                disclosureBorder = [UIImage imageNamed:@"disclosure_border_sepia"];
            } else if ([[[ThemeManager themeManager] theme] isEqualToString:ThemeStyleMedium]) {
                disclosureBorder = [UIImage imageNamed:@"disclosure_border_medium"];
            } else if ([[[ThemeManager themeManager] theme] isEqualToString:ThemeStyleDark]) {
                disclosureBorder = [UIImage imageNamed:@"disclosure_border_dark"];
            }
            [disclosureBorder drawInRect:CGRectMake(rect.origin.x + customView.frame.size.width - 32, CGRectGetMidY(rect)-disclosureHeight/2 - 1, disclosureHeight, disclosureHeight)];
        } else {
            // Everything/Saved folder doesn't get a button
            [disclosureButton setUserInteractionEnabled:NO];
        }
        [customView addSubview:disclosureButton];
    }
    
    UIImage *folderImage;
    int folderImageViewX = 10;
    BOOL allowLongPress = NO;
    int width = 20;
    int height = 20;
    
    if (section == NewsBlurTopSectionInfrequentSiteStories) {
        folderImage = [UIImage imageNamed:@"ak-icon-infrequent.png"];
        if ([[UIDevice currentDevice] userInterfaceIdiom] == UIUserInterfaceIdiomPad) {
            folderImageViewX = 10;
        } else {
            folderImageViewX = 7;
        }
        allowLongPress = YES;
    } else if (section == NewsBlurTopSectionAllStories) {
        folderImage = [UIImage imageNamed:@"all-stories"];
        if ([[UIDevice currentDevice] userInterfaceIdiom] == UIUserInterfaceIdiomPad) {
            folderImageViewX = 10;
        } else {
            folderImageViewX = 7;
        }
        allowLongPress = NO;
    } else if ([folderName isEqual:@"river_global"]) {
        folderImage = [UIImage imageNamed:@"global-shares"];
        if ([[UIDevice currentDevice] userInterfaceIdiom] == UIUserInterfaceIdiomPad) {
            folderImageViewX = 10;
        } else {
            folderImageViewX = 8;
        }
    } else if ([folderName isEqual:@"river_blurblogs"]) {
        folderImage = [UIImage imageNamed:@"all-shares"];
        if ([[UIDevice currentDevice] userInterfaceIdiom] == UIUserInterfaceIdiomPad) {
            folderImageViewX = 10;
        } else {
            folderImageViewX = 8;
        }
    } else if ([folderName isEqual:@"saved_searches"]) {
        folderImage = [UIImage imageNamed:@"search"];
        if ([[UIDevice currentDevice] userInterfaceIdiom] == UIUserInterfaceIdiomPad) {
            folderImageViewX = 10;
        } else {
            folderImageViewX = 7;
        }
    } else if ([folderName isEqual:@"saved_stories"]) {
        folderImage = [UIImage imageNamed:@"saved-stories"];
        if ([[UIDevice currentDevice] userInterfaceIdiom] == UIUserInterfaceIdiomPad) {
            folderImageViewX = 10;
        } else {
            folderImageViewX = 7;
        }
    } else if ([folderName isEqual:@"read_stories"]) {
        folderImage = [UIImage imageNamed:@"indicator-unread"];
        if ([[UIDevice currentDevice] userInterfaceIdiom] == UIUserInterfaceIdiomPad) {
            folderImageViewX = 10;
        } else {
            folderImageViewX = 7;
        }
    } else if ([folderName isEqual:@"widget_stories"]) {
        folderImage = [UIImage imageNamed:@"g_icn_folder_widget.png"];
        if ([[UIDevice currentDevice] userInterfaceIdiom] == UIUserInterfaceIdiomPad) {
            folderImageViewX = 10;
        } else {
            folderImageViewX = 7;
        }
    } else {
        if (isFolderCollapsed) {
            folderImage = [UIImage imageNamed:@"folder-closed"];
        } else {
            folderImage = [UIImage imageNamed:@"folder-open"];
        }
        if ([[UIDevice currentDevice] userInterfaceIdiom] == UIUserInterfaceIdiomPad) {
        } else {
            folderImageViewX = 7;
        }
        allowLongPress = YES;
    }
    
    folderImage = [folderImage imageWithTintColor:UIColorFromLightDarkRGB(0x95968F, 0x95968F)];
    
    [folderImage drawInRect:CGRectMake(rect.origin.x + folderImageViewX, CGRectGetMidY(rect)-height/2, width, height)];
    
    [customView setAutoresizingMask:UIViewAutoresizingNone];
    
    if (isFolderCollapsed && !isSavedStoriesFeed) {
        [self insertSubview:customView belowSubview:unreadCount];
    } else {
        [self addSubview:customView];
    }

    if (allowLongPress) {
        UILongPressGestureRecognizer *longpress = [[UILongPressGestureRecognizer alloc]
                                                   initWithTarget:self action:@selector(handleLongPress:)];
        longpress.minimumPressDuration = 1.0;
        longpress.delegate = self;
        [self addGestureRecognizer:longpress];
    }
}

- (UIFontDescriptor *)fontDescriptorUsingPreferredSize:(NSString *)textStyle {
    if (fontDescriptorSize) return fontDescriptorSize;

    NSUserDefaults *userPreferences = [NSUserDefaults standardUserDefaults];
    UIFontDescriptor *fontDescriptor = [UIFontDescriptor preferredFontDescriptorWithTextStyle: textStyle];
    fontDescriptorSize = [fontDescriptor fontDescriptorWithSymbolicTraits: UIFontDescriptorTraitBold];

    if (![userPreferences boolForKey:@"use_system_font_size"]) {
        if ([[userPreferences stringForKey:@"feed_list_font_size"] isEqualToString:@"xs"]) {
            fontDescriptorSize = [fontDescriptorSize fontDescriptorWithSize:11.0f];
        } else if ([[userPreferences stringForKey:@"feed_list_font_size"] isEqualToString:@"small"]) {
            fontDescriptorSize = [fontDescriptorSize fontDescriptorWithSize:13.0f];
        } else if ([[userPreferences stringForKey:@"feed_list_font_size"] isEqualToString:@"medium"]) {
            fontDescriptorSize = [fontDescriptorSize fontDescriptorWithSize:14.0f];
        } else if ([[userPreferences stringForKey:@"feed_list_font_size"] isEqualToString:@"large"]) {
            fontDescriptorSize = [fontDescriptorSize fontDescriptorWithSize:17.0f];
        } else if ([[userPreferences stringForKey:@"feed_list_font_size"] isEqualToString:@"xl"]) {
            fontDescriptorSize = [fontDescriptorSize fontDescriptorWithSize:19.0f];
        }
    }
    
    return fontDescriptorSize;
}

- (void)handleLongPress:(UILongPressGestureRecognizer *)gestureRecognizer {
    if (gestureRecognizer.state != UIGestureRecognizerStateBegan) return;
    if (section < 2) return;
    
    NSUserDefaults *preferences = [NSUserDefaults standardUserDefaults];
    NSString *longPressTitle = [preferences stringForKey:@"long_press_feed_title"];
    NSString *folderTitle = [appDelegate.dictFoldersArray objectAtIndex:section];
    NSArray *feedIds = [self.appDelegate feedIdsForFolderTitle:folderTitle];
    NSString *collectionTitle = [folderTitle isEqual:@"everything"] ? @"everything" : @"entire folder";
    
    if ([longPressTitle isEqualToString:@"mark_read_choose_days"]) {
        [self.appDelegate showMarkReadMenuWithFeedIds:feedIds collectionTitle:collectionTitle sourceView:self sourceRect:self.bounds completionHandler:^(BOOL marked){
            [self.appDelegate.folderCountCache removeObjectForKey:folderTitle];
            [self.appDelegate.feedsViewController sectionUntappedOutside:self.invisibleHeaderButton];
            [self.appDelegate.feedsViewController.feedTitlesTable reloadData];
        }];
    } else if ([longPressTitle isEqualToString:@"mark_read_immediate"]) {
        [self.appDelegate.folderCountCache removeObjectForKey:folderTitle];
        [self.appDelegate.feedsViewController markFeedsRead:feedIds cutoffDays:0];
        [self.appDelegate.feedsViewController.feedTitlesTable reloadData];
    }
}

@end<|MERGE_RESOLUTION|>--- conflicted
+++ resolved
@@ -47,11 +47,7 @@
     NSInteger countWidth = 0;
     NSString *accessibilityCount = @"";
     NSArray *folderComponents = [folderName componentsSeparatedByString:@" ▸ "];
-<<<<<<< HEAD
-    folderName = folderComponents.lastObject;
-=======
     NSString *folderDisplayName = folderComponents.lastObject;
->>>>>>> 55b7fe48
     
     CGFloat indentationOffset = (folderComponents.count - 1) * 28;
     rect.origin.x += indentationOffset;
@@ -128,11 +124,7 @@
     } else if ([folderName isEqual:@"saved_searches"]) {
         folderTitle = @"Saved Searches";
     } else {
-<<<<<<< HEAD
-        folderTitle = folderName;
-=======
         folderTitle = folderDisplayName;
->>>>>>> 55b7fe48
         backgroundColor = UIColorFromRGB(0xF7F8F5);
     }
     
