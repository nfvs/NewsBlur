//
//  NBActivityItemProvider.m
//  NewsBlur
//
//  Created by Samuel Clay on 12/15/14.
//  Copyright (c) 2014 NewsBlur. All rights reserved.
//

#import "NBActivityItemProvider.h"

@implementation NBActivityItemProvider

- (instancetype)initWithUrl:(NSURL *)_url authorName:(NSString *)_authorName text:(NSString *)_text title:(NSString *)_title feedTitle:(NSString *)_feedTitle {
    if (self = [super initWithPlaceholderItem:_url]) {
        url = _url;
        authorName = _authorName;
        text = _text;
        title = _title;
        feedTitle = _feedTitle;
    }
    
    return self;
}

- (id)item {
    if ([self.placeholderItem isKindOfClass:[NSString class]]) {
        if ([self.activityType isEqualToString:UIActivityTypeMessage]) {
            return [NSString stringWithFormat:@"%@\n%@", title, url];
        } else if ([self.activityType isEqualToString:UIActivityTypePostToFacebook] ||
            [self.activityType isEqualToString:UIActivityTypeMail]) {
            
            return [NSString stringWithFormat:@"%@\n%@\n%@", title, url, text];
        } else if ([self.activityType isEqualToString:@"NBCopyLinkActivity"] ||
                   [self.activityType isEqualToString:@"TUSafariActivity"] ||
<<<<<<< HEAD
                   [self.activityType isEqualToString:@"ARChromeActivity"]) {
=======
                   [self.activityType isEqualToString:@"ARChromeActivity"] ||
                   [self.activityType isEqualToString:@"com.apple.mobilenotes.SharingExtension"]) {
>>>>>>> b6a54ad2
            return url;
        } else {
            return [NSString stringWithFormat:@"%@\n%@", title, url];
        }
    } else if ([self.placeholderItem isKindOfClass:[NSURL class]]) {
        return url;
    }
    
    return [NSString stringWithFormat:@"%@\n%@", title, url];
}

-(id)activityViewController:(UIActivityViewController *)activityViewController itemForActivityType:(NSString *)activityType {
    if ([activityType isEqualToString:UIActivityTypeMail] ||
        [activityType isEqualToString:@"com.evernote.iPhone.Evernote.EvernoteShare"]) {
        return @{@"body": text ?: @"", @"subject": title};
    } else if ([activityType isEqualToString:UIActivityTypePostToTwitter] ||
               [activityType isEqualToString:UIActivityTypePostToFacebook] ||
               [activityType isEqualToString:UIActivityTypePostToWeibo]) {
        return [NSString stringWithFormat:@"%@\n%@", title, url];
    } else if ([activityType isEqualToString:@"NBCopyLinkActivity"] ||
               [self.activityType isEqualToString:@"TUSafariActivity"] ||
<<<<<<< HEAD
               [self.activityType isEqualToString:@"ARChromeActivity"]) {
=======
               [self.activityType isEqualToString:@"ARChromeActivity"] ||
               [self.activityType isEqualToString:@"com.apple.mobilenotes.SharingExtension"]) {
>>>>>>> b6a54ad2
        return url;
    }
    
    return [NSString stringWithFormat:@"%@\n%@", title, url];
}

- (NSString *)activityViewController:(UIActivityViewController *)activityViewController subjectForActivityType:(NSString *)activityType {
    return title;
}

@end<|MERGE_RESOLUTION|>--- conflicted
+++ resolved
@@ -32,12 +32,8 @@
             return [NSString stringWithFormat:@"%@\n%@\n%@", title, url, text];
         } else if ([self.activityType isEqualToString:@"NBCopyLinkActivity"] ||
                    [self.activityType isEqualToString:@"TUSafariActivity"] ||
-<<<<<<< HEAD
-                   [self.activityType isEqualToString:@"ARChromeActivity"]) {
-=======
                    [self.activityType isEqualToString:@"ARChromeActivity"] ||
                    [self.activityType isEqualToString:@"com.apple.mobilenotes.SharingExtension"]) {
->>>>>>> b6a54ad2
             return url;
         } else {
             return [NSString stringWithFormat:@"%@\n%@", title, url];
@@ -59,12 +55,8 @@
         return [NSString stringWithFormat:@"%@\n%@", title, url];
     } else if ([activityType isEqualToString:@"NBCopyLinkActivity"] ||
                [self.activityType isEqualToString:@"TUSafariActivity"] ||
-<<<<<<< HEAD
-               [self.activityType isEqualToString:@"ARChromeActivity"]) {
-=======
                [self.activityType isEqualToString:@"ARChromeActivity"] ||
                [self.activityType isEqualToString:@"com.apple.mobilenotes.SharingExtension"]) {
->>>>>>> b6a54ad2
         return url;
     }
     
