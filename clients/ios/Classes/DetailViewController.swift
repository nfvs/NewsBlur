//
//  DetailViewController.swift
//  NewsBlur
//
//  Created by David Sinclair on 2020-08-27.
//  Copyright © 2020 NewsBlur. All rights reserved.
//

import UIKit

/// Manages the detail column of the split view, with the feed detail and/or the story pages.
class DetailViewController: BaseViewController {
    /// Returns the shared app delegate.
    var appDelegate: NewsBlurAppDelegate {
        return NewsBlurAppDelegate.shared()
    }
    
    /// Preference keys.
    enum Key {
        /// Layout of the story titles and story pages.
        static let layout = "story_titles_position"
        
        /// Style of the feed detail list layout.
        static let style = "story_titles_style"
        
        /// Behavior of the split controller.
        static let behavior = "split_behavior"
        
        /// Position of the divider between the views when in horizontal orientation. Only used for `.top` and `.bottom` layouts.
        static let horizontalPosition = "story_titles_divider_horizontal"
        
        /// Position of the divider between the views when in vertical orientation. Only used for `.top` and `.bottom` layouts.
        static let verticalPosition = "story_titles_divider_vertical"
    }
    
    /// Preference values.
    enum LayoutValue {
        static let left = "titles_on_left"
        static let top = "titles_on_top"
        static let bottom = "titles_on_bottom"
        static let grid = "titles_in_grid"
    }
    
    /// How the feed detail and story pages are laid out.
    enum Layout {
        /// The feed detail is to the left of the story pages (and managed by the split view, not here).
        case left
        
        /// The feed detail is at the top, the story pages at the bottom.
        case top
        
        /// The story pages are at the top, the feed detail at the bottom.
        case bottom
        
        /// Using a grid view for the story titles and story pages.
        case grid
    }
    
    /// How the feed detail and story pages are laid out.
    var layout: Layout {
        get {
            switch UserDefaults.standard.string(forKey: Key.layout) {
            case LayoutValue.top:
                return .top
            case LayoutValue.bottom:
                return .bottom
            case LayoutValue.grid:
                return .grid
            default:
                return .left
            }
        }
        set {
            guard newValue != layout else {
                return
            }
            
            switch newValue {
            case .top:
                UserDefaults.standard.set(LayoutValue.top, forKey: Key.layout)
            case .bottom:
                UserDefaults.standard.set(LayoutValue.bottom, forKey: Key.layout)
            case .grid:
                UserDefaults.standard.set(LayoutValue.grid, forKey: Key.layout)
            default:
                UserDefaults.standard.set(LayoutValue.left, forKey: Key.layout)
            }
            
            updateLayout(reload: true)
        }
    }
    
    /// Whether or not the feed detail is on the left; see also the following properties.
    @objc var storyTitlesOnLeft: Bool {
        return layout == .left
    }
    
    /// Whether or not the feed detail is on the top; see also the previous property.
    @objc var storyTitlesOnTop: Bool {
        return layout == .top
    }
    
    /// Whether or not using the grid layout; see also the previous properties.
    @objc var storyTitlesInGrid: Bool {
        return layout == .grid
    }
    
    /// Preference values.
    enum StyleValue {
        static let standard = "standard"
        static let experimental = "experimental"
    }
    
    /// Style of the feed detail list layout.
    enum Style {
        /// The feed detail list uses the legacy table view.
        case standard
        
        /// The feed detail list uses the SwiftUI grid view.
        case experimental
    }
    
    /// Style of the feed detail list layout.
    var style: Style {
        get {
            switch UserDefaults.standard.string(forKey: Key.style) {
                case StyleValue.experimental:
                    return .experimental
                default:
                    return .standard
            }
        }
        set {
            guard newValue != style else {
                return
            }
            
            switch newValue {
                case .experimental:
                    UserDefaults.standard.set(StyleValue.experimental, forKey: Key.style)
                default:
                    UserDefaults.standard.set(StyleValue.standard, forKey: Key.style)
            }
            
            updateLayout(reload: true)
        }
    }
    
    /// Whether or not using the legacy list for non-grid layout.
    @objc var storyTitlesInLegacyTable: Bool {
        return layout != .grid && style != .experimental
    }
    
    /// Preference values.
    enum BehaviorValue {
        static let auto = "auto"
        static let tile = "tile"
        static let displace = "displace"
        static let overlay = "overlay"
    }
    
    /// How the split controller behaves.
    enum Behavior {
        /// The split controller figures out the best behavior.
        case auto
        
        /// The split controller arranges the views side-by-side.
        case tile
        
        /// The split controller pushes the detail view aside.
        case displace
        
        /// The split controller puts the left columns over the detail view.
        case overlay
    }
    
    /// How the split controller behaves.
    var behavior: Behavior {
        switch UserDefaults.standard.string(forKey: Key.behavior) {
        case BehaviorValue.tile:
            return .tile
        case BehaviorValue.displace:
            return .displace
        case BehaviorValue.overlay:
            return .overlay
        default:
            return .auto
        }
    }
    
    /// Returns `true` if the device is an iPhone, otherwise `false`.
    @objc var isPhone: Bool {
        return UIDevice.current.userInterfaceIdiom == .phone
    }
    
    /// Returns `true` if the window is in portrait orientation, otherwise `false`.
    @objc var isPortraitOrientation: Bool {
        return view.window?.windowScene?.interfaceOrientation.isPortrait ?? false
    }
    
    /// Position of the divider between the views.
    var dividerPosition: CGFloat {
        get {
            let key = isPortraitOrientation ? Key.verticalPosition : Key.horizontalPosition
            let value = CGFloat(UserDefaults.standard.float(forKey: key))
            
            if value == 0 {
                return 200
            } else {
                return value
            }
        }
        set {
            guard newValue != dividerPosition else {
                return
            }
            
            let key = isPortraitOrientation ? Key.verticalPosition : Key.horizontalPosition
            
            UserDefaults.standard.set(Float(newValue), forKey: key)
        }
    }
    
    /// Top container view.
    @IBOutlet weak var topContainerView: UIView!
    
    /// Bottom container view.
    @IBOutlet weak var bottomContainerView: UIView!
    
    /// Draggable divider view.
    @IBOutlet weak var dividerView: UIView!
    
    /// Indicator image in the divider view.
    @IBOutlet weak var dividerImageView: UIImageView!
    
    /// Top container view top constraint. May need to adjust this for fullscreen on iPhone.
    @IBOutlet weak var topContainerTopConstraint: NSLayoutConstraint!
    
    /// Bottom constraint of the divider view.
    @IBOutlet weak var dividerViewBottomConstraint: NSLayoutConstraint!
    
    /// The navigation controller managed by the split view controller, that encloses the immediate navigation controller of the detail view when in compact layout.
    @objc var parentNavigationController: UINavigationController? {
        return navigationController?.parent as? UINavigationController
    }
    
    /// The feed detail navigation controller in the supplementary pane, loaded from the storyboard.
    var supplementaryFeedDetailNavigationController: UINavigationController?
    
    /// The feed detail view controller in the supplementary pane, loaded from the storyboard.
    var supplementaryFeedDetailViewController: FeedDetailViewController?
    
    /// The feed detail view controller, if using `top`, `bottom`, or `grid` layout. `nil` if using `left` layout.
    var feedDetailViewController: FeedDetailViewController?
    
    /// Whether or not the grid layout was used the last time checking the view controllers.
    private var wasGrid = false
    
    /// The horizontal page view controller. [Not currently used; might be used for #1351 (gestures in vertical scrolling).]
//    var horizontalPageViewController: HorizontalPageViewController?
    
    /// An instance of the story pages view controller for list layouts.
    lazy var listStoryPagesViewController = StoryPagesViewController()
    
    /// A separate instance of the story pages view controller for use in the grid layout.
    lazy var gridStoryPagesViewController = StoryPagesViewController()
    
    /// The story pages view controller, that manages the previous, current, and next story view controllers.
    @objc var storyPagesViewController: StoryPagesViewController?
    
    /// Returns the currently displayed story view controller, or `nil` if none.
    @objc var currentStoryController: StoryDetailViewController? {
        return storyPagesViewController?.currentPage
    }
    
    /// Prepare the views.
    @objc func checkLayout() {
        checkViewControllers()
    }
    
    /// Updates the layout; call this when the layout is changed in the preferences.
    @objc(updateLayoutWithReload:) func updateLayout(reload: Bool) {
        checkViewControllers()
        
        appDelegate.feedsViewController.loadOfflineFeeds(false)
        
        if layout != .left, let controller = feedDetailViewController {
            if behavior == .overlay {
                navigationItem.leftBarButtonItems = [controller.feedsBarButton, controller.settingsBarButton]
            } else {
                navigationItem.leftBarButtonItems = [controller.settingsBarButton]
            }
        } else {
            navigationItem.leftBarButtonItems = []
        }
        
        if reload {
            DispatchQueue.main.async {
                self.feedDetailViewController?.reload()
            }
        }
    }
    
    /// Update the theme.
    @objc override func updateTheme() {
        super.updateTheme()
        
        guard let manager = ThemeManager.shared else {
            return
        }
        
        manager.update(navigationController)
        manager.updateBackground(of: view)
        
        dividerImageView.image = manager.themedImage(UIImage(named: "drag_icon.png"))
        view.backgroundColor = navigationController?.navigationBar.barTintColor
        navigationController?.navigationBar.barStyle = manager.isDarkTheme ? .black : .default
        
        tidyNavigationController()
    }
    
    /// Moves the story pages controller to a Grid layout cell content (automatically removing it from the previous parent).
    func prepareStoriesForGridView() {
        guard !isPhone, let storyPagesViewController else {
            return
        }
        
        print("🎈 prepareStoriesForGridView: \(storyPagesViewController.currentPage.activeStory?["story_title"] ?? "none")")
        
        remove(viewController: storyPagesViewController)
        
        storyPagesViewController.updatePage(withActiveStory: appDelegate.storiesCollection.locationOfActiveStory(), updateFeedDetail: false)
        
        adjustForAutoscroll()
        
        storyPagesViewController.currentPage.webView.scrollView.isScrollEnabled = false
    }
    
    /// Moves the story pages controller to a Grid layout cell content (automatically removing it from the previous parent).
//    @objc func moveStoriesToGridCell(_ cellContent: UIView) {
//        #warning("hack disabled for SwiftUI experiment")
////        guard let storyPagesViewController else {
////            return
////        }
////
////        print("🎈 moveStoriesToGridCell: \(storyPagesViewController.currentPage.activeStory["story_title"] ?? "none")")
////
////        add(viewController: storyPagesViewController, to: cellContent, of: appDelegate.feedDetailViewController)
////
////        adjustForAutoscroll()
////
////        storyPagesViewController.currentPage.webView.scrollView.isScrollEnabled = false
//    }
    
    /// Moves the story pages controller to the appropriate container in the detail controller (automatically removing it from the previous parent).
    @objc func moveStoriesToDetailContainer() {
        guard let storyPagesViewController else {
            return
        }
        
        let isTop = layout == .top
        let appropriateSuperview = isTop ? bottomContainerView : topContainerView
        
        if storyPagesViewController.view.superview != appropriateSuperview {
            add(viewController: storyPagesViewController, top: !isTop)
            
            adjustForAutoscroll()
            
            storyPagesViewController.currentPage.webView.scrollView.isScrollEnabled = true
        }
    }
    
    /// Adjusts the container when autoscrolling. Only applies to iPhone.
    @objc func adjustForAutoscroll() {
        adjustTopConstraint()
        updateTheme()
    }
    
    override func viewDidLoad() {
        super.viewDidLoad()
        
        updateLayout(reload: false)
    }
    
    override func viewDidAppear(_ animated: Bool) {
        super.viewDidAppear(animated)
        
        adjustTopConstraint()
    }
    
    override func viewWillTransition(to size: CGSize, with coordinator: UIViewControllerTransitionCoordinator) {
        super.viewWillTransition(to: size, with: coordinator)
        
        if [.top, .bottom].contains(layout) {
            coordinator.animate { context in
                self.dividerViewBottomConstraint.constant = self.dividerPosition
            }
        }
        
        coordinator.animate { context in
            self.adjustTopConstraint()
        }
    }
    
    private func adjustTopConstraint() {
<<<<<<< HEAD
        guard let scene = view.window?.windowScene else {
            return
        }
        
        if !isPhone {
            if scene.traitCollection.horizontalSizeClass == .compact {
=======
        guard topContainerTopConstraint != nil else {
            return
        }
        
        if UIDevice.current.userInterfaceIdiom != .phone {
            if view.window?.windowScene?.traitCollection.horizontalSizeClass == .compact {
>>>>>>> e6548c7c
                topContainerTopConstraint.constant = -50
            } else {
                topContainerTopConstraint.constant = 0
            }
        } else if let controller = storyPagesViewController, !controller.isNavigationBarHidden {
            let navigationHeight = navigationController?.navigationBar.frame.height ?? 0
            let adjustment: CGFloat = view.safeAreaInsets.top > 25 ? 5 : 0
            
            topContainerTopConstraint.constant = -(navigationHeight - adjustment)
        } else {
            topContainerTopConstraint.constant = 0
        }
    }
    
    private var isDraggingDivider = false
    
    override func touchesMoved(_ touches: Set<UITouch>, with event: UIEvent?) {
        let touch = touches.first
        
        guard let point = touch?.location(in: view) else {
            return
        }
        
        let isInside = dividerView.frame.contains(point)
        
        guard touch?.view == dividerView || isInside || isDraggingDivider else {
            return
        }
        
        isDraggingDivider = true
        
        let position = view.frame.height - point.y - 6
        
        guard position > 150, position < view.frame.height - 200 else {
            return
        }
        
        dividerPosition = position
        dividerViewBottomConstraint.constant = position
        view.setNeedsLayout()
    }
    
    override func touchesEnded(_ touches: Set<UITouch>, with event: UIEvent?) {
        isDraggingDivider = false
    }
}

private extension DetailViewController {
    func checkViewControllers() {
        let isTop = layout == .top
        
        if layout != .grid || isPhone {
            storyPagesViewController = listStoryPagesViewController
            _ = storyPagesViewController?.view
            
            moveStoriesToDetailContainer()
        } else {
            storyPagesViewController = gridStoryPagesViewController
            _ = storyPagesViewController?.view
        }
        
        if layout == .left || isPhone {
            if feedDetailViewController != nil {
                remove(viewController: feedDetailViewController)
                
                feedDetailViewController = nil
                supplementaryFeedDetailViewController?.storiesCollection = appDelegate.storiesCollection
                appDelegate.feedDetailNavigationController = supplementaryFeedDetailNavigationController
                appDelegate.feedDetailViewController = supplementaryFeedDetailViewController
                appDelegate.splitViewController.setViewController(supplementaryFeedDetailNavigationController, for: .supplementary)
                supplementaryFeedDetailNavigationController = nil
                supplementaryFeedDetailViewController = nil
            }
            
            if wasGrid && !isPhone {
                DispatchQueue.main.async {
                    self.appDelegate.loadStoryDetailView()
                }
            }
            
            dividerViewBottomConstraint.constant = -13
            wasGrid = false
        } else if layout == .grid {
            if feedDetailViewController == nil || !wasGrid {
                remove(viewController: feedDetailViewController)
                
                feedDetailViewController = Storyboards.shared.controller(withIdentifier: .feedDetail) as? FeedDetailViewController
                feedDetailViewController?.storiesCollection = appDelegate.storiesCollection
                
                add(viewController: feedDetailViewController, top: true)
                
                if appDelegate.feedDetailNavigationController != nil {
                    supplementaryFeedDetailNavigationController = appDelegate.feedDetailNavigationController
                }
                
                supplementaryFeedDetailViewController = appDelegate.feedDetailViewController
                appDelegate.feedDetailNavigationController = nil
                appDelegate.feedDetailViewController = feedDetailViewController
                appDelegate.splitViewController.setViewController(nil, for: .supplementary)
            } else {
                add(viewController: feedDetailViewController, top: true)
            }
            
            dividerViewBottomConstraint.constant = -13
            wasGrid = true
        } else {
            if feedDetailViewController == nil || wasGrid {
                remove(viewController: feedDetailViewController)
                
                feedDetailViewController = Storyboards.shared.controller(withIdentifier: .feedDetail) as? FeedDetailViewController
                feedDetailViewController?.storiesCollection = appDelegate.storiesCollection
                
                add(viewController: feedDetailViewController, top: isTop)
                
                if appDelegate.feedDetailNavigationController != nil {
                    supplementaryFeedDetailNavigationController = appDelegate.feedDetailNavigationController
                }
                
                supplementaryFeedDetailViewController = appDelegate.feedDetailViewController
                appDelegate.feedDetailNavigationController = nil
                appDelegate.feedDetailViewController = feedDetailViewController
                appDelegate.splitViewController.setViewController(nil, for: .supplementary)
            } else {
                let appropriateSuperview = isTop ? topContainerView : bottomContainerView
                
                if feedDetailViewController?.view.superview != appropriateSuperview {
                    add(viewController: feedDetailViewController, top: isTop)
                }
            }
            
            dividerViewBottomConstraint.constant = dividerPosition
            
<<<<<<< HEAD
            appDelegate.updateSplitBehavior()
            wasGrid = false
=======
            appDelegate.updateSplitBehavior(true)
>>>>>>> e6548c7c
        }
        
        appDelegate.feedDetailViewController.changedLayout()
    }
    
    func add(viewController: UIViewController?, top: Bool) {
        if top {
            add(viewController: viewController, to: topContainerView)
        } else {
            add(viewController: viewController, to: bottomContainerView)
        }
    }
    
    func add(viewController: UIViewController?, to containerView: UIView, of containerController: UIViewController? = nil) {
        guard let viewController else {
            return
        }
        
        let containerController = containerController ?? self
        
        containerController.addChild(viewController)
        
        containerView.addSubview(viewController.view)
        
        viewController.view.translatesAutoresizingMaskIntoConstraints = false
        viewController.view.leadingAnchor.constraint(equalTo: containerView.leadingAnchor).isActive = true
        viewController.view.trailingAnchor.constraint(equalTo: containerView.trailingAnchor).isActive = true
        viewController.view.topAnchor.constraint(equalTo: containerView.topAnchor).isActive = true
        viewController.view.bottomAnchor.constraint(equalTo: containerView.bottomAnchor).isActive = true
        
        viewController.didMove(toParent: containerController)
    }
    
    func remove(viewController: UIViewController?) {
        guard let viewController else {
            return
        }
        
        viewController.willMove(toParent: nil)
        viewController.removeFromParent()
        viewController.view.removeFromSuperview()
    }
    
    /// The status bar portion of the navigation controller isn't the right color, due to a white subview bleeding through the visual effect view. This somewhat hacky function will correct that.
    func tidyNavigationController() {
        guard let visualEffectSubviews = navigationController?.navigationBar.subviews.first?.subviews.first?.subviews, visualEffectSubviews.count == 3, visualEffectSubviews[1].alpha == 1 else {
            return
        }
        
        navigationController?.navigationBar.subviews.first?.backgroundColor = UINavigationBar.appearance().backgroundColor
    }
}<|MERGE_RESOLUTION|>--- conflicted
+++ resolved
@@ -403,21 +403,12 @@
     }
     
     private func adjustTopConstraint() {
-<<<<<<< HEAD
         guard let scene = view.window?.windowScene else {
             return
         }
         
         if !isPhone {
             if scene.traitCollection.horizontalSizeClass == .compact {
-=======
-        guard topContainerTopConstraint != nil else {
-            return
-        }
-        
-        if UIDevice.current.userInterfaceIdiom != .phone {
-            if view.window?.windowScene?.traitCollection.horizontalSizeClass == .compact {
->>>>>>> e6548c7c
                 topContainerTopConstraint.constant = -50
             } else {
                 topContainerTopConstraint.constant = 0
@@ -550,12 +541,8 @@
             
             dividerViewBottomConstraint.constant = dividerPosition
             
-<<<<<<< HEAD
-            appDelegate.updateSplitBehavior()
+            appDelegate.updateSplitBehavior(true)
             wasGrid = false
-=======
-            appDelegate.updateSplitBehavior(true)
->>>>>>> e6548c7c
         }
         
         appDelegate.feedDetailViewController.changedLayout()
