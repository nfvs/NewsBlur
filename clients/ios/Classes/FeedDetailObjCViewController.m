//
//  FeedDetailObjCViewController.m
//  NewsBlur
//
//  Created by Samuel Clay on 6/20/10.
//  Copyright 2010 NewsBlur. All rights reserved.
//

#import <QuartzCore/QuartzCore.h>
#import "FeedDetailObjCViewController.h"
#import "NewsBlurAppDelegate.h"
#import "FeedDetailTableCell.h"
#import "UserProfileViewController.h"
#import "NSString+HTML.h"
#import "MBProgressHUD.h"
#import "SBJson4.h"
#import "NSObject+SBJSON.h"
#import "StringHelper.h"
#import "Utilities.h"
#import "UIBarButtonItem+Image.h"
#import "MarkReadMenuViewController.h"
#import "NBNotifier.h"
#import "NBLoadingCell.h"
#import "FMDatabase.h"
#import "NBBarButtonItem.h"
#import "UIImage+Resize.h"
#import "PINCache.h"
#import "StoriesCollection.h"
#import "NSNull+JSON.h"
#import "UISearchBar+Field.h"
#import "MenuViewController.h"
#import "StoryTitleAttributedString.h"
#import "NewsBlur-Swift.h"

#define kTableViewRowHeight 60;
#define kTableViewRiverRowHeight 90;
#define kTableViewShortRowDifference 14;

typedef NS_ENUM(NSUInteger, MarkReadShowMenu)
{
    MarkReadShowMenuNever = 0,
    MarkReadShowMenuBasedOnPref,
    MarkReadShowMenuAlways
};

typedef NS_ENUM(NSUInteger, FeedSection)
{
    FeedSectionBefore = 0,
    FeedSectionSelected,
    FeedSectionAfter,
    FeedSectionLoading
};

@interface FeedDetailObjCViewController ()

@property (nonatomic) NSInteger oldLocation;
@property (nonatomic) NSUInteger scrollingMarkReadRow;
@property (readwrite) BOOL inPullToRefresh_;
@property (nonatomic) BOOL isFadingTable;
@property (nonatomic, strong) NSString *restoringFolder;
@property (nonatomic, strong) NSString *restoringFeedID;

@end

@implementation FeedDetailObjCViewController

@synthesize storyTitlesTable, feedMarkReadButton;
@synthesize settingsBarButton;
@synthesize separatorBarButton;
@synthesize titleImageBarButton;
@synthesize spacerBarButton, spacer2BarButton;
@synthesize appDelegate;
@synthesize pageFetching;
@synthesize pageFinished;
@synthesize finishedAnimatingIn;
@synthesize notifier;
@synthesize searchBar;
@synthesize isOnline;
@synthesize isShowingFetching;
@synthesize storiesCollection;
@synthesize showImagePreview;
@synthesize invalidateFontCache;


- (id)initWithNibName:(NSString *)nibNameOrNil bundle:(NSBundle *)nibBundleOrNil {
	
    if ((self = [super initWithNibName:nibNameOrNil bundle:nibBundleOrNil])) {
    }
    return self;
}
 
- (void)viewDidLoad {
    [super viewDidLoad];
    
    self.appDelegate = [NewsBlurAppDelegate sharedAppDelegate];
    
    [[NSNotificationCenter defaultCenter] addObserver:self
                                             selector:@selector(preferredContentSizeChanged:)
                                                 name:UIContentSizeCategoryDidChangeNotification
                                               object:nil];
    
    [[NSNotificationCenter defaultCenter] addObserver:self selector:@selector(finishedLoadingFeedsNotification:) name:@"FinishedLoadingFeedsNotification" object:nil];
    
    self.storyTitlesTable.backgroundColor = UIColorFromRGB(0xf4f4f4);
    self.storyTitlesTable.separatorColor = UIColorFromRGB(0xE9E8E4);
    if (@available(iOS 15.0, *)) {
        self.storyTitlesTable.allowsFocus = NO;
    }
    if ([[UIDevice currentDevice] userInterfaceIdiom] == UIUserInterfaceIdiomPad) {
        self.storyTitlesTable.dragDelegate = self;
        self.storyTitlesTable.dragInteractionEnabled = YES;
    }
    self.view.backgroundColor = UIColorFromRGB(0xf4f4f4);

    spacerBarButton = [[UIBarButtonItem alloc]
                       initWithBarButtonSystemItem:UIBarButtonSystemItemFixedSpace target:nil action:nil];
    spacerBarButton.width = 0;
    spacer2BarButton = [[UIBarButtonItem alloc]
                        initWithBarButtonSystemItem:UIBarButtonSystemItemFixedSpace target:nil action:nil];
    spacer2BarButton.width = 0;
    
    self.refreshControl = [UIRefreshControl new];
    self.refreshControl.tintColor = UIColorFromLightDarkRGB(0x0, 0xffffff);
    self.refreshControl.backgroundColor = UIColorFromRGB(0xE3E6E0);
    [self.refreshControl addTarget:self action:@selector(refresh:) forControlEvents:UIControlEventValueChanged];
    
    self.searchBar = [[UISearchBar alloc]
                 initWithFrame:CGRectMake(0, 0, CGRectGetWidth(self.storyTitlesTable.frame), 44.)];
    self.searchBar.delegate = self;
    [self.searchBar setReturnKeyType:UIReturnKeySearch];
    self.searchBar.backgroundColor = UIColorFromRGB(0xE3E6E0);
    self.searchBar.tintColor = UIColorFromRGB(0x0);
    self.searchBar.nb_searchField.textColor = UIColorFromRGB(0x0);
    [self.searchBar setSearchBarStyle:UISearchBarStyleMinimal];
    [self.searchBar setAutocapitalizationType:UITextAutocapitalizationTypeNone];
    self.storyTitlesTable.tableHeaderView = self.searchBar;
    self.storyTitlesTable.keyboardDismissMode = UIScrollViewKeyboardDismissModeOnDrag;
    self.storyTitlesTable.translatesAutoresizingMaskIntoConstraints = NO;
    self.messageView.translatesAutoresizingMaskIntoConstraints = NO;
//    self.view.translatesAutoresizingMaskIntoConstraints = NO; // No autolayout until UISplitViewController is built
    
    UIImage *separatorImage = [UIImage imageNamed:@"bar-separator.png"];
    if ([ThemeManager themeManager].isDarkTheme) {
        separatorImage = [UIImage imageNamed:@"bar_separator_dark"];
    }
    separatorBarButton = [UIBarButtonItem barItemWithImage:separatorImage target:nil action:nil];
    [separatorBarButton setEnabled:NO];
    separatorBarButton.isAccessibilityElement = NO;
    
    self.feedsBarButton = [[UIBarButtonItem alloc] initWithTitle:@"Sites" style:UIBarButtonItemStylePlain target:self action:@selector(doShowFeeds:)];
    self.feedsBarButton.accessibilityLabel = @"Show Sites";
    
    UIImage *settingsImage = [Utilities imageNamed:@"settings" sized:30];
    settingsBarButton = [UIBarButtonItem barItemWithImage:settingsImage target:self action:@selector(doOpenSettingsMenu:)];
    settingsBarButton.accessibilityLabel = @"Settings";
    
    UIImage *markreadImage = [Utilities imageNamed:@"mark-read" sized:30];
    feedMarkReadButton = [UIBarButtonItem barItemWithImage:markreadImage target:self action:@selector(doOpenMarkReadMenu:)];
    feedMarkReadButton.accessibilityLabel = @"Mark all as read";
    
    UIView *view = [feedMarkReadButton valueForKey:@"view"];
    UILongPressGestureRecognizer *markReadLongPress = [[UILongPressGestureRecognizer alloc]
                                               initWithTarget:self action:@selector(handleMarkReadLongPress:)];
    markReadLongPress.minimumPressDuration = 1.0;
    markReadLongPress.delegate = self;
    [view addGestureRecognizer:markReadLongPress];
    
    titleImageBarButton = [UIBarButtonItem alloc];

    UILongPressGestureRecognizer *tableLongPress = [[UILongPressGestureRecognizer alloc]
                                               initWithTarget:self action:@selector(handleTableLongPress:)];
    tableLongPress.minimumPressDuration = 1.0;
    tableLongPress.delegate = self;
    [self.storyTitlesTable addGestureRecognizer:tableLongPress];
    
#if TARGET_OS_MACCATALYST
    // CATALYST: support double-click; doing the following breaks clicking on rows in Catalyst.
#else
    UITapGestureRecognizer *doubleTapGesture = [[UITapGestureRecognizer alloc]
                                                initWithTarget:self action:nil];
    doubleTapGesture.numberOfTapsRequired = 2;
    [self.storyTitlesTable addGestureRecognizer:doubleTapGesture];
    doubleTapGesture.delegate = self;
#endif
    
    [[ThemeManager themeManager] addThemeGestureRecognizerToView:self.storyTitlesTable];
    
    self.notifier = [[NBNotifier alloc] initWithTitle:@"Fetching stories..."];
    [self.view addSubview:self.notifier];
    [self.view addConstraint:[NSLayoutConstraint constraintWithItem:self.notifier attribute:NSLayoutAttributeWidth relatedBy:NSLayoutRelationEqual toItem:self.view attribute:NSLayoutAttributeWidth multiplier:1.0 constant:0]];
    [self.view addConstraint:[NSLayoutConstraint constraintWithItem:self.notifier attribute:NSLayoutAttributeLeading relatedBy:NSLayoutRelationEqual toItem:self.view attribute:NSLayoutAttributeLeading multiplier:1.0 constant:0]];
    [self.view addConstraint:[NSLayoutConstraint constraintWithItem:self.notifier attribute:NSLayoutAttributeHeight relatedBy:NSLayoutRelationEqual toItem:nil attribute:NSLayoutAttributeNotAnAttribute multiplier:1.0 constant:NOTIFIER_HEIGHT]];
    self.notifier.topOffsetConstraint = [NSLayoutConstraint constraintWithItem:self.notifier attribute:NSLayoutAttributeTop relatedBy:NSLayoutRelationEqual toItem:self.view attribute:NSLayoutAttributeBottom multiplier:1.0 constant:0];
    [self.view addConstraint:self.notifier.topOffsetConstraint];
    
    [self addKeyCommandWithInput:@"a" modifierFlags:UIKeyModifierShift action:@selector(doMarkAllRead:) discoverabilityTitle:@"Mark All as Read"];
}

- (BOOL)gestureRecognizer:(UIGestureRecognizer *)gestureRecognizer shouldReceiveTouch:(UITouch *)touch {
    //    NSLog(@"Gesture double tap: %ld - %ld", touch.tapCount, gestureRecognizer.state);
    inDoubleTap = (touch.tapCount == 2);
    return YES;
}

- (BOOL)gestureRecognizer:(UIGestureRecognizer *)gestureRecognizer shouldRecognizeSimultaneouslyWithGestureRecognizer:(UIGestureRecognizer *)otherGestureRecognizer {
    //    NSLog(@"Gesture should multiple? %ld (%ld) - %d", gestureRecognizer.state, UIGestureRecognizerStateEnded, inDoubleTap);
    if (gestureRecognizer.state == UIGestureRecognizerStateEnded && inDoubleTap) {
        CGPoint p = [gestureRecognizer locationInView:self.storyTitlesTable];
        NSIndexPath *indexPath = [self.storyTitlesTable indexPathForRowAtPoint:p];
        NSDictionary *story = [self getStoryAtLocation:indexPath.row];
        if (!story) return YES;
        NSUserDefaults *preferences = [NSUserDefaults standardUserDefaults];
        BOOL openOriginal = NO;
        BOOL showText = NO;
        BOOL markUnread = NO;
        BOOL saveStory = NO;
        if (gestureRecognizer.numberOfTouches == 2) {
            NSString *twoFingerTap = [preferences stringForKey:@"two_finger_double_tap"];
            if ([twoFingerTap isEqualToString:@"open_original_story"]) {
                openOriginal = YES;
            } else if ([twoFingerTap isEqualToString:@"show_original_text"]) {
                showText = YES;
            } else if ([twoFingerTap isEqualToString:@"mark_unread"]) {
                markUnread = YES;
            } else if ([twoFingerTap isEqualToString:@"save_story"]) {
                saveStory = YES;
            }
        } else if ([[UIDevice currentDevice] userInterfaceIdiom] != UIUserInterfaceIdiomPhone) {
            NSString *doubleTap = [preferences stringForKey:@"double_tap_story"];
            if ([doubleTap isEqualToString:@"open_original_story"]) {
                openOriginal = YES;
            } else if ([doubleTap isEqualToString:@"show_original_text"]) {
                showText = YES;
            } else if ([doubleTap isEqualToString:@"mark_unread"]) {
                markUnread = YES;
            } else if ([doubleTap isEqualToString:@"save_story"]) {
                saveStory = YES;
            }
        }
        if (openOriginal) {
            [appDelegate
             showOriginalStory:[NSURL URLWithString:[story objectForKey:@"story_permalink"]]];
        } else if (showText) {
            [appDelegate.storyDetailViewController fetchTextView];
        } else if (markUnread) {
            [storiesCollection toggleStoryUnread:story];
            [self reload];
        } else if (saveStory) {
            [storiesCollection toggleStorySaved:story];
            [self reload];
        }
        inDoubleTap = NO;
    }
    return YES;
}

- (BOOL)searchBarShouldBeginEditing:(UISearchBar *)searchBar {
    [self updateTheme];
    
    return YES;
}

- (void)searchBarTextDidBeginEditing:(UISearchBar *)searchBar {
    [self.searchBar setShowsCancelButton:YES animated:YES];
}

- (void)searchBarTextDidEndEditing:(UISearchBar *)searchBar {
    if ([self.searchBar.text length]) {
        [self.searchBar setShowsCancelButton:YES animated:YES];
    } else {
        [self.searchBar setShowsCancelButton:NO animated:YES];
    }
    [self.searchBar resignFirstResponder];
}

- (void)searchBarCancelButtonClicked:(UISearchBar *)searchBar {
    [self.searchBar setText:@""];
    [self.searchBar resignFirstResponder];
    storiesCollection.inSearch = NO;
    storiesCollection.searchQuery = nil;
    storiesCollection.savedSearchQuery = nil;
    [self reloadStories];
}

- (void)searchBarSearchButtonClicked:(UISearchBar*) theSearchBar {
    [self.searchBar resignFirstResponder];
}

- (BOOL)disablesAutomaticKeyboardDismissal {
    return NO;
}

- (void)searchBar:(UISearchBar *)searchBar textDidChange:(NSString *)searchText {
    if ([searchText length]) {
        storiesCollection.inSearch = YES;
        storiesCollection.searchQuery = searchText;
        
        if (![searchText isEqualToString:storiesCollection.savedSearchQuery]) {
            storiesCollection.savedSearchQuery = nil;
        }
    } else {
        storiesCollection.inSearch = NO;
        storiesCollection.searchQuery = nil;
        storiesCollection.savedSearchQuery = nil;
    }
    
    [FeedDetailViewController cancelPreviousPerformRequestsWithTarget:self selector:@selector(reloadStories) object:nil];
    [self performSelector:@selector(reloadStories) withObject:nil afterDelay:1.0];
}

- (void)preferredContentSizeChanged:(NSNotification *)aNotification {
    appDelegate.fontDescriptorTitleSize = nil;

    [self reload];
}

- (void)updateTextSize {
    NSUserDefaults *userPreferences = [NSUserDefaults standardUserDefaults];
    NSString *textSizePref = [userPreferences stringForKey:@"story_list_preview_text_size"];
    
    if ([textSizePref isEqualToString:@"short"]) {
        self.textSize = FeedDetailTextSizeShort;
    } else if ([textSizePref isEqualToString:@"medium"]) {
        self.textSize = FeedDetailTextSizeMedium;
    } else if ([textSizePref isEqualToString:@"long"]) {
        self.textSize = FeedDetailTextSizeLong;
    } else {
        self.textSize = FeedDetailTextSizeTitleOnly;
    }
}

//- (void)changedStoryHeight:(CGFloat)storyHeight {
//    @throw [NSException exceptionWithName:@"Missing changedStoryHeight implementation" reason:@"This is implemented in the Swift subclass, so should never reach here." userInfo:nil];
//}

- (void)loadingFeed {
    @throw [NSException exceptionWithName:@"Missing loadingFeed implementation" reason:@"This is implemented in the Swift subclass, so should never reach here." userInfo:nil];
}

- (void)changedLayout {
    @throw [NSException exceptionWithName:@"Missing changedLayout implementation" reason:@"This is implemented in the Swift subclass, so should never reach here." userInfo:nil];
}

- (void)reload {
    @throw [NSException exceptionWithName:@"Missing reload implementation" reason:@"This is implemented in the Swift subclass, so should never reach here." userInfo:nil];
}

- (void)reloadImmediately {
    @throw [NSException exceptionWithName:@"Missing reloadImmediately implementation" reason:@"This is implemented in the Swift subclass, so should never reach here." userInfo:nil];
}

- (void)reloadIndexPath:(NSIndexPath *)indexPath withRowAnimation:(UITableViewRowAnimation)rowAnimation {
    @throw [NSException exceptionWithName:@"Missing reloadIndexPath implementation" reason:@"This is implemented in the Swift subclass, so should never reach here." userInfo:nil];
}

- (void)reloadTable {
    if (self.isFadingTable) {
        return;
    }
    
    NSUserDefaults *userPreferences = [NSUserDefaults standardUserDefaults];
    
    [self updateTextSize];
    self.showImagePreview = ![[userPreferences stringForKey:@"story_list_preview_images_size"] isEqualToString:@"none"];
    
    appDelegate.fontDescriptorTitleSize = nil;
    self.scrollingMarkReadRow = NSNotFound;
    
    [self.storyTitlesTable reloadData];
    
    NSInteger location = storiesCollection.locationOfActiveStory;
    NSIndexPath *indexPath = [self indexPathForStoryLocation:location];
    
    if (indexPath && location >= 0 && self.view.window != nil) {
        [self tableView:self.storyTitlesTable selectRowAtIndexPath:indexPath animated:NO];
    }
}

- (void)reloadWithSizing {
    NSUserDefaults *userPreferences = [NSUserDefaults standardUserDefaults];
    
    [self updateTextSize];
    self.showImagePreview = ![[userPreferences stringForKey:@"story_list_preview_images_size"] isEqualToString:@"none"];
    
    appDelegate.fontDescriptorTitleSize = nil;
    self.scrollingMarkReadRow = NSNotFound;
    
    [self reload];
}

- (void)viewWillTransitionToSize:(CGSize)size withTransitionCoordinator:(id<UIViewControllerTransitionCoordinator>)coordinator {
    [super viewWillTransitionToSize:size withTransitionCoordinator:coordinator];
    
    [self reload];
    
    [coordinator animateAlongsideTransition:^(id<UIViewControllerTransitionCoordinatorContext>  _Nonnull context) {
        UIInterfaceOrientation orientation = self.view.window.windowScene.interfaceOrientation;
        [self setUserAvatarLayout:orientation];
        [self.notifier setNeedsLayout];
    } completion:^(id<UIViewControllerTransitionCoordinatorContext>  _Nonnull context) {
        [self checkScroll];
        NSLog(@"Feed detail did re-orient.");
    }];
}

- (void)viewWillAppear:(BOOL)animated {
    [super viewWillAppear:animated];
    
    self.appDelegate = (NewsBlurAppDelegate *)[[UIApplication sharedApplication] delegate];
    
    if (self.standardInteractivePopGestureDelegate == nil) {
        self.standardInteractivePopGestureDelegate = appDelegate.detailViewController.parentNavigationController.interactivePopGestureRecognizer.delegate;
    }
    
    UIInterfaceOrientation orientation = self.view.window.windowScene.interfaceOrientation;
    [self setUserAvatarLayout:orientation];
    self.finishedAnimatingIn = NO;
    [MBProgressHUD hideHUDForView:self.view animated:NO];
    self.messageView.hidden = YES;
    
    [self updateTextSize];
    
    NSUserDefaults *userPreferences = [NSUserDefaults standardUserDefaults];
    self.showImagePreview = ![[userPreferences stringForKey:@"story_list_preview_images_size"] isEqualToString:@"none"];
    
    // set right avatar title image
    spacerBarButton.width = 0;
    spacer2BarButton.width = 0;
    if (!self.isPhoneOrCompact) {
        spacerBarButton.width = -6;
        spacer2BarButton.width = 10;
    }
    
    if (storiesCollection == nil) {
        NSString *appOpening = [userPreferences stringForKey:@"app_opening"];
        
        if ([appOpening isEqualToString:@"feeds"] && [[UIDevice currentDevice] userInterfaceIdiom] == UIUserInterfaceIdiomPad) {
            self.messageLabel.text = @"Select a feed to read";
            self.messageView.hidden = NO;
        }
    }
    
    if (storiesCollection.isSocialView) {
        spacerBarButton.width = -6;
        NSString *feedIdStr = [NSString stringWithFormat:@"%@", [storiesCollection.activeFeed objectForKey:@"id"]];
        UIImage *titleImage  = [appDelegate getFavicon:feedIdStr isSocial:YES];
        titleImage = [Utilities roundCorneredImage:titleImage radius:6 convertToSize:CGSizeMake(32, 32)];
        [((UIButton *)titleImageBarButton.customView).imageView removeFromSuperview];
        titleImageBarButton = [UIBarButtonItem barItemWithImage:titleImage
                                                         target:self
                                                         action:@selector(showUserProfile)];
        self.navigationItem.rightBarButtonItems = [NSArray arrayWithObjects:
                                                   spacerBarButton,
                                                   titleImageBarButton,
                                                   spacer2BarButton,
                                                   separatorBarButton,
                                                   feedMarkReadButton, nil];
    } else {
        self.navigationItem.rightBarButtonItems = [NSArray arrayWithObjects:
                                                   spacerBarButton,
                                                   settingsBarButton,
                                                   spacer2BarButton,
                                                   separatorBarButton,
                                                   feedMarkReadButton,
                                                   nil];
    }
    
    // set center title
    if (self.isPhoneOrCompact &&
        !self.navigationItem.titleView) {
        self.navigationItem.titleView = [appDelegate makeFeedTitle:storiesCollection.activeFeed];
    }
    
    if ([storiesCollection.activeFeedStories count]) {
        [self reload];
    }
    
    appDelegate.originalStoryCount = (int)[appDelegate unreadCount];
    self.scrollingMarkReadRow = NSNotFound;
    
    if ((storiesCollection.isSocialRiverView ||
         storiesCollection.isSocialView)) {
        settingsBarButton.enabled = NO;
    } else {
        settingsBarButton.enabled = YES;
    }
    
    if (storiesCollection.isSocialRiverView ||
        storiesCollection.isSavedView ||
        storiesCollection.isReadView) {
        feedMarkReadButton.enabled = NO;
    } else {
        feedMarkReadButton.enabled = YES;
    }
    
    [self.notifier setNeedsLayout];
    
    if (storiesCollection.inSearch && storiesCollection.searchQuery) {
        [self.searchBar setText:storiesCollection.searchQuery];
        [self.storyTitlesTable setContentOffset:CGPointMake(0, 0)];
        if (storiesCollection.savedSearchQuery == nil) {
            [self.searchBar becomeFirstResponder];
        }
    } else {
        [self.searchBar setText:@""];
    }
    if ([self.searchBar.text length]) {
        [self.searchBar setShowsCancelButton:YES animated:YES];
    } else {
        [self.searchBar setShowsCancelButton:NO animated:YES];
    }
    
    if (self.canPullToRefresh) {
        self.storyTitlesTable.refreshControl = self.refreshControl;
    } else {
        self.storyTitlesTable.refreshControl = nil;
    }
    
    [self updateTheme];
    
    if (self.isPhoneOrCompact) {
        // Async to let the view be added to the view hierarchy.
        dispatch_async(dispatch_get_main_queue(), ^{
            [self fadeSelectedCell:NO];
        });
    }
    
    if (storiesCollection.activeFeed != nil) {
        [appDelegate donateFeed];
    } else if (storiesCollection.activeFolder != nil) {
        [appDelegate donateFolder];
    }
}

- (void)viewDidAppear:(BOOL)animated {
    [super viewDidAppear:animated];
    
    if (appDelegate.detailViewController.parentNavigationController.interactivePopGestureRecognizer.delegate != self.standardInteractivePopGestureDelegate) {
        appDelegate.detailViewController.parentNavigationController.interactivePopGestureRecognizer.delegate = self.standardInteractivePopGestureDelegate;
    }
    
    if (appDelegate.inStoryDetail && self.isPhoneOrCompact) {
        appDelegate.inStoryDetail = NO;
        [self checkScroll];
    }
    
    if (invalidateFontCache) {
        invalidateFontCache = NO;
        [self reloadWithSizing];
    }
    
    self.finishedAnimatingIn = YES;
    if ([storiesCollection.activeFeedStories count]) {
        [self reload];
    }
    
    if (self.isPhoneOrCompact) {
        [self fadeSelectedCell:YES];
    }
    
    [self.notifier setNeedsLayout];
    
    [self testForTryFeed];
}

- (void)viewWillDisappear:(BOOL)animated {
    [super viewWillDisappear:animated];
    
    [self.searchBar resignFirstResponder];
}

- (void)viewDidDisappear:(BOOL)animated {
    [super viewDidDisappear:animated];
    
    [self.searchBar resignFirstResponder];
    [self.appDelegate hidePopoverAnimated:YES];
    
    if (self.isMovingToParentViewController) {
        appDelegate.inFindingStoryMode = NO;
        appDelegate.findingStoryStartDate = nil;
        appDelegate.tryFeedStoryId = nil;
        [MBProgressHUD hideHUDForView:self.view animated:YES];
    }
}

- (void)fadeSelectedCell {
    [self fadeSelectedCell:YES];
}

- (void)fadeSelectedCell:(BOOL)deselect {
    if (self.isLegacyTable) {
        [self reloadTable];
        
        NSInteger location = storiesCollection.locationOfActiveStory;
        NSIndexPath *indexPath = [self indexPathForStoryLocation:location];
        
        if (indexPath && location >= 0 && self.view.window != nil) {
            [self tableView:self.storyTitlesTable selectRowAtIndexPath:indexPath animated:NO];
            if (deselect) {
                self.isFadingTable = YES;
                dispatch_after(dispatch_time(DISPATCH_TIME_NOW,  0.1 * NSEC_PER_SEC),
                               dispatch_get_main_queue(), ^(void) {
                    [self tableView:self.storyTitlesTable deselectRowAtIndexPath:indexPath animated:YES];
                    self.isFadingTable = NO;
                });
            }
        }
    } else {
        [self reload];
    }
    
    if (deselect) {
        appDelegate.activeStory = nil;
    }
}

- (void)setUserAvatarLayout:(UIInterfaceOrientation)orientation {
    if (self.isPhoneOrCompact && storiesCollection.isSocialView) {
        if (UIInterfaceOrientationIsPortrait(orientation)) {
            NBBarButtonItem *avatar = (NBBarButtonItem *)titleImageBarButton.customView;
            CGRect buttonFrame = avatar.frame;
            buttonFrame.size = CGSizeMake(32, 32);
            avatar.frame = buttonFrame;
        } else {
            NBBarButtonItem *avatar = (NBBarButtonItem *)titleImageBarButton.customView;
            CGRect buttonFrame = avatar.frame;
            buttonFrame.size = CGSizeMake(28, 28);
            avatar.frame = buttonFrame;
        }
    }
}

- (BOOL)isPhoneOrCompact {
    return [[UIDevice currentDevice] userInterfaceIdiom] == UIUserInterfaceIdiomPhone || self.appDelegate.isCompactWidth;
}

#pragma mark -
#pragma mark State Restoration

- (void)encodeRestorableStateWithCoder:(NSCoder *)coder {
    [super encodeRestorableStateWithCoder:coder];
    
    [coder encodeObject:appDelegate.storiesCollection.activeFolder forKey:@"folder"];
    
    if (appDelegate.storiesCollection.activeFeed != nil) {
        [coder encodeObject:[NSString stringWithFormat:@"%@", appDelegate.storiesCollection.activeFeed[@"id"]] forKey:@"feed_id"];
    }
}

- (void)decodeRestorableStateWithCoder:(NSCoder *)coder {
    [super decodeRestorableStateWithCoder:coder];
    
    NSString *folder = [coder decodeObjectOfClass:[NSString class] forKey:@"folder"];
    NSString *feedID = [coder decodeObjectOfClass:[NSString class] forKey:@"feed_id"];
    
    if (folder != nil || feedID != nil) {
        self.restoringFolder = folder;
        self.restoringFeedID = feedID;
    }
}

- (void)finishedLoadingFeedsNotification:(NSNotification *)notification {
    if (self.restoringFeedID.length > 0) {
        NSDictionary *feed = [appDelegate getFeed:self.restoringFeedID];
        BOOL isSocial = [appDelegate isSocialFeed:self.restoringFeedID];
        
        if (feed != nil) {
            appDelegate.storiesCollection.isSocialView = isSocial;
            appDelegate.storiesCollection.activeFeed = feed;
            [appDelegate loadFeedDetailView:NO];
            [self viewWillAppear:NO];
        }
    } else if (self.restoringFolder.length > 0) {
        NSString *folder = self.restoringFolder;
        NSInteger index = [appDelegate.dictFoldersArray indexOfObject:folder];
        
        if (index != NSNotFound && index > NewsBlurTopSectionAllStories) {
            folder = [NSString stringWithFormat:@"%@", @(index)];
        }
        
        [appDelegate loadRiverFeedDetailView:(FeedDetailViewController *)self withFolder:folder];
        [self viewWillAppear:NO];
    }
    
    self.restoringFolder = nil;
    self.restoringFeedID = 0;
}

#pragma mark -
#pragma mark Siri Shortcuts

- (void)gotoFolder:(NSString *)folder feedID:(NSString *)feedID {
    self.restoringFolder = folder;
    self.restoringFeedID = feedID;
}

#pragma mark -
#pragma mark Initialization

- (void)resetFeedDetail {
    appDelegate.hasLoadedFeedDetail = NO;
    self.navigationItem.titleView = nil;
    self.pageFetching = NO;
    self.pageFinished = NO;
    self.isOnline = YES;
    self.isShowingFetching = NO;
    self.cameFromFeedsList = YES;
    self.scrollingMarkReadRow = NSNotFound;
    appDelegate.activeStory = nil;
    [storiesCollection setStories:nil];
    [storiesCollection setFeedUserProfiles:nil];
    storiesCollection.storyCount = 0;
    [appDelegate.storyPagesViewController resetPages];
    [appDelegate.storyPagesViewController hidePages];
    
    storiesCollection.inSearch = NO;
    storiesCollection.searchQuery = nil;
    storiesCollection.savedSearchQuery = nil;
    [self.searchBar setText:@""];
    [self.notifier hideIn:0];
    [self beginOfflineTimer];
    [appDelegate.cacheImagesOperationQueue cancelAllOperations];
//    [self reload];
}

- (void)reloadStories {
    appDelegate.hasLoadedFeedDetail = NO;
    appDelegate.activeStory = nil;
    [storiesCollection setStories:nil];
    [storiesCollection setFeedUserProfiles:nil];
    storiesCollection.storyCount = 0;
    storiesCollection.activeClassifiers = [NSMutableDictionary dictionary];
    storiesCollection.activePopularAuthors = [NSArray array];
    storiesCollection.activePopularTags = [NSArray array];
    self.pageFetching = NO;
    self.pageFinished = NO;
    self.isOnline = YES;
    self.isShowingFetching = NO;
    
    if (storiesCollection.isRiverView) {
        [self fetchRiverPage:1 withCallback:nil];
    } else {
        [self fetchFeedDetail:1 withCallback:nil];
    }
    
    [self reload];
    
    if (self.isLegacyTable) {
        [storyTitlesTable scrollRectToVisible:CGRectMake(0, CGRectGetHeight(self.searchBar.frame), 1, 1) animated:YES];
    }
}

- (void)beginOfflineTimer {
    if ([self.storiesCollection.activeFolder isEqualToString:@"infrequent"]) {
        return;
    }
    
    dispatch_after(dispatch_time(DISPATCH_TIME_NOW, 1 * NSEC_PER_SEC), dispatch_get_main_queue(), ^{
        if (!self.storiesCollection.storyLocationsCount && !self.pageFinished &&
            self.storiesCollection.feedPage == 1 && self.isOnline) {
            self.isShowingFetching = YES;
            self.isOnline = NO;
            [self showLoadingNotifier];
            [self loadOfflineStories];
        }
    });
}

- (void)cacheImagesForStories:(NSArray *)stories {
    NSBlockOperation *cacheImagesOperation = [NSBlockOperation blockOperationWithBlock:^{
        AFHTTPSessionManager *manager = [AFHTTPSessionManager manager];
        [manager.requestSerializer setTimeoutInterval:5];
        manager.responseSerializer = [AFImageResponseSerializer serializer];
        
        for (NSDictionary *story in stories) {
            NSString *storyHash = story[@"story_hash"];
            NSArray *imageURLs = story[@"image_urls"];
            self.appDelegate.cachedStoryImages[storyHash] = [NSNull null];
            [self getFirstImage:imageURLs forStoryHash:storyHash withManager:manager];
        }
    }];
    [cacheImagesOperation setQualityOfService:NSQualityOfServiceBackground];
    [cacheImagesOperation setQueuePriority:NSOperationQueuePriorityVeryLow];
    [appDelegate.cacheImagesOperationQueue addOperation:cacheImagesOperation];
}

- (void)getFirstImage:(NSArray *)storyImageUrls forStoryHash:(NSString *)storyHash withManager:(AFHTTPSessionManager *)manager {
    NSString *storyImageUrl = [[storyImageUrls firstObject] stringByAddingPercentEncodingWithAllowedCharacters:[NSCharacterSet URLQueryAllowedCharacterSet]];
    
    if (storyImageUrl == nil) {
        return;
    }
    
    [manager GET:storyImageUrl parameters:nil progress:nil success:^(NSURLSessionDataTask * _Nonnull task, id  _Nullable responseObject) {
        dispatch_queue_t queue = dispatch_get_global_queue(DISPATCH_QUEUE_PRIORITY_LOW, 0ul);
        dispatch_async(queue, ^{
            UIImage *image = (UIImage *)responseObject;
            
            if (!image || image.size.height < 50 || image.size.width < 50) {
                if (storyImageUrls.count > 1) {
                    NSArray *remainingImageUrls = [storyImageUrls subarrayWithRange:NSMakeRange(1, storyImageUrls.count - 1)];
                    [self getFirstImage:remainingImageUrls forStoryHash:storyHash withManager:manager];
                }
                return;
            }
            
            CGSize maxImageSize = CGSizeMake(300, 300);
            image = [image imageByScalingAndCroppingForSize:maxImageSize];
            self.appDelegate.cachedStoryImages[storyHash] = image;
            dispatch_async(dispatch_get_main_queue(), ^{
                [self showImageForStoryHash:storyHash];
            });
        });
    } failure:^(NSURLSessionDataTask * _Nullable task, NSError * _Nonnull error) {
        NSLog(@"getFirstImage for %@ error: %@", storyHash, error);  // log
        
        if (storyImageUrls.count > 1) {
            NSArray *remainingImageUrls = [storyImageUrls subarrayWithRange:NSMakeRange(1, storyImageUrls.count - 1)];
            [self getFirstImage:remainingImageUrls forStoryHash:storyHash withManager:manager];
        }
    }];
}

- (void)showImageForStoryHash:(NSString *)storyHash {
    if (!self.isLegacyTable) {
        return;
    }
    
    if (self.view.window == nil) {
        NSLog(@"showImageForStoryHash when not in a window: %@", storyHash);  // log
        return;
    }
    
    for (FeedDetailTableCell *cell in [self.storyTitlesTable visibleCells]) {
        if (![cell isKindOfClass:[FeedDetailTableCell class]]) return;
        if ([cell.storyHash isEqualToString:storyHash]) {
            NSIndexPath *indexPath = [self.storyTitlesTable indexPathForCell:cell];
            NSInteger numberOfRows = [self.storyTitlesTable numberOfRowsInSection:0];
            
            NSLog(@"showImageForStoryHash for row %@ of %@", @(indexPath.row), @(numberOfRows));  // log
            
            if (indexPath.row >= numberOfRows) {
                NSLog(@"⚠️ row %@ is greater than the number of rows: %@", @(indexPath.row), @(numberOfRows));  // log
                continue;
            }
            
            [self reloadIndexPath:indexPath withRowAnimation:UITableViewRowAnimationNone];
            break;
        }
    }
}

- (void)flashInfrequentStories {
    NSUserDefaults *prefs = [NSUserDefaults standardUserDefaults];
    NSInteger infrequent = [prefs integerForKey:@"infrequent_stories_per_month"];
    [MBProgressHUD hideHUDForView:self.storyTitlesTable animated:NO];
    MBProgressHUD *hud = [MBProgressHUD showHUDAddedTo:self.view animated:YES];
    hud.mode = MBProgressHUDModeText;
    hud.removeFromSuperViewOnHide = YES;
    
    hud.labelText = [NSString stringWithFormat:@"< %ld stories/month", (long)infrequent];;
    
    [hud hide:YES afterDelay:0.5];
}

#pragma mark -
#pragma mark Regular and Social Feeds

- (void)fetchNextPage:(void(^)(void))callback {
    if (storiesCollection.isRiverView) {
        [self fetchRiverPage:storiesCollection.feedPage+1 withCallback:callback];
    } else {
        [self fetchFeedDetail:storiesCollection.feedPage+1 withCallback:callback];
    }
}

- (void)fetchFeedDetail:(int)page withCallback:(void(^)(void))callback {
    NSString *theFeedDetailURL;
    
    if (!storiesCollection.activeFeed) return;
    
    if (!callback && (self.pageFetching || self.pageFinished)) return;
    
    storiesCollection.feedPage = page;
    self.pageFetching = YES;
    NSInteger storyCount = storiesCollection.storyCount;
    if (storyCount == 0) {
        [self reload];
        if (self.isLegacyTable) {
            [storyTitlesTable scrollRectToVisible:CGRectMake(0, 0, 1, 1) animated:NO];
        }
    }
    if (storiesCollection.feedPage == 1) {
        dispatch_async(dispatch_get_global_queue(DISPATCH_QUEUE_PRIORITY_DEFAULT,
                                                 (unsigned long)NULL), ^(void) {
            [self.appDelegate.database inDatabase:^(FMDatabase *db) {
                [self.appDelegate prepareActiveCachedImages:db];
            }];
        });
    }
    if (self.isLegacyTable && !storiesCollection.inSearch && storiesCollection.feedPage == 1) {
        [self.storyTitlesTable setContentOffset:CGPointMake(0, CGRectGetHeight(self.searchBar.frame))];
    }
    
    if (!self.isOnline) {
        [self loadOfflineStories];
        if (!self.isShowingFetching) {
            [self showOfflineNotifier];
        }
        return;
    } else {
        [self.notifier hide];
    }
    
    if (storiesCollection.isSocialView) {
        theFeedDetailURL = [NSString stringWithFormat:@"%@/social/stories/%@/?page=%d",
                            self.appDelegate.url,
                            [storiesCollection.activeFeed objectForKey:@"user_id"],
                            storiesCollection.feedPage];
    } else if (storiesCollection.isSavedView) {
        theFeedDetailURL = [NSString stringWithFormat:
                            @"%@/reader/starred_stories/?page=%d&v=2&tag=%@",
                            self.appDelegate.url,
                            storiesCollection.feedPage,
                            [storiesCollection.activeSavedStoryTag urlEncode]];
    } else if (storiesCollection.isReadView) {
        theFeedDetailURL = [NSString stringWithFormat:
                            @"%@/reader/read_stories/?page=%d&v=2",
                            self.appDelegate.url,
                            storiesCollection.feedPage];
    } else {
        theFeedDetailURL = [NSString stringWithFormat:@"%@/reader/feed/%@/?include_hidden=true&page=%d",
                            self.appDelegate.url,
                            [storiesCollection.activeFeed objectForKey:@"id"],
                            storiesCollection.feedPage];
    }
    
    theFeedDetailURL = [NSString stringWithFormat:@"%@&order=%@",
                        theFeedDetailURL,
                        [storiesCollection activeOrder]];
    theFeedDetailURL = [NSString stringWithFormat:@"%@&read_filter=%@",
                        theFeedDetailURL,
                        [storiesCollection activeReadFilter]];
    if (storiesCollection.inSearch && storiesCollection.searchQuery) {
        theFeedDetailURL = [NSString stringWithFormat:@"%@&query=%@",
                            theFeedDetailURL,
                            [storiesCollection.searchQuery stringByAddingPercentEncodingWithAllowedCharacters:[NSCharacterSet URLHostAllowedCharacterSet]]];
    }
    
    NSString *feedId = [NSString stringWithFormat:@"%@", [[storiesCollection activeFeed] objectForKey:@"id"]];
    NSInteger feedPage = storiesCollection.feedPage;
    NSLog(@" ---> Loading feed url: %@", theFeedDetailURL);
    [appDelegate GET:theFeedDetailURL parameters:nil success:^(NSURLSessionTask *task, id responseObject) {
        NSLog(@"success");  // log
        if (!self.storiesCollection.activeFeed) return;
        [self finishedLoadingFeed:responseObject feedPage:feedPage feedId:feedId];
        if (callback) {
            callback();
        }
    } failure:^(NSURLSessionTask *operation, NSError *error) {
        NSHTTPURLResponse *httpResponse = (NSHTTPURLResponse *)operation.response;
        NSLog(@"in failed block %@", operation);
        self.isOnline = NO;
        self.isShowingFetching = NO;
        //            storiesCollection.feedPage = 1;
        [self loadOfflineStories];
        [self showOfflineNotifier];
        if (httpResponse.statusCode == 503) {
            [self informError:@"In maintenance mode"];
            self.pageFinished = YES;
        } else if (httpResponse.statusCode >= 500) {
            [self informError:@"The server barfed."];
        }
        
        [self reload];
    }];
}

- (void)loadOfflineStories {
    dispatch_async(dispatch_get_global_queue(DISPATCH_QUEUE_PRIORITY_DEFAULT,
                                             (unsigned long)NULL), ^(void) {
        [self.appDelegate.database inDatabase:^(FMDatabase *db) {
            NSArray *feedIds;
            NSInteger limit = 12;
            NSInteger offset = (self.storiesCollection.feedPage - 1) * limit;
            
            if (self.storiesCollection.isRiverView) {
                feedIds = self.storiesCollection.activeFolderFeeds;
            } else if (self.storiesCollection.activeFeed) {
                feedIds = @[[self.storiesCollection.activeFeed objectForKey:@"id"]];
            } else {
                return;
            }
            
            NSString *orderSql;
            if ([self.storiesCollection.activeOrder isEqualToString:@"oldest"]) {
                orderSql = @"ASC";
            } else {
                orderSql = @"DESC";
            }
            NSString *readFilterSql;
            if ([self.storiesCollection.activeReadFilter isEqualToString:@"unread"]) {
                readFilterSql = @"INNER JOIN unread_hashes uh ON s.story_hash = uh.story_hash";
            } else {
                readFilterSql = @"";
            }
            NSString *sql = [NSString stringWithFormat:@"SELECT * FROM stories s %@ WHERE s.story_feed_id IN (%@) ORDER BY s.story_timestamp %@ LIMIT %ld OFFSET %ld",
                             readFilterSql,
                             [feedIds componentsJoinedByString:@","],
                             orderSql,
                             (long)limit, (long)offset];
            FMResultSet *cursor = [db executeQuery:sql];
            NSMutableArray *offlineStories = [NSMutableArray array];
            
            while ([cursor next]) {
                NSDictionary *story = [cursor resultDictionary];
                [offlineStories addObject:[NSJSONSerialization
                                           JSONObjectWithData:[[story objectForKey:@"story_json"]
                                                               dataUsingEncoding:NSUTF8StringEncoding]
                                           options:0 error:nil]];
            }
            [cursor close];
            
            if ([self.storiesCollection.activeReadFilter isEqualToString:@"all"]) {
                NSString *unreadHashSql = [NSString stringWithFormat:@"SELECT s.story_hash FROM stories s INNER JOIN unread_hashes uh ON s.story_hash = uh.story_hash WHERE s.story_feed_id IN (%@)",
                                           [feedIds componentsJoinedByString:@","]];
                FMResultSet *unreadHashCursor = [db executeQuery:unreadHashSql];
                NSMutableDictionary *unreadStoryHashes;
                if (self.storiesCollection.feedPage == 1) {
                    unreadStoryHashes = [NSMutableDictionary dictionary];
                } else {
                    unreadStoryHashes = self.appDelegate.unreadStoryHashes;
                }
                while ([unreadHashCursor next]) {
                    [unreadStoryHashes setObject:[NSNumber numberWithBool:YES] forKey:[unreadHashCursor objectForColumnName:@"story_hash"]];
                }
                self.appDelegate.unreadStoryHashes = unreadStoryHashes;
                [unreadHashCursor close];
            }
            
            dispatch_async(dispatch_get_main_queue(), ^{
                if (self.isOnline) {
                    NSLog(@"Online before offline rendered. Tossing offline stories.");
                    return;
                }
                if (![offlineStories count]) {
                    self.pageFinished = YES;
                    [self reload];
                } else {
                    [self renderStories:offlineStories];
                }
                if (!self.isShowingFetching) {
                    [self showOfflineNotifier];
                }
            });
        }];
    });
}

- (void)showOfflineNotifier {
    self.notifier.style = NBOfflineStyle;
    self.notifier.title = @"Offline";
    [self.notifier show];
}

- (void)showLoadingNotifier {
    self.notifier.style = NBLoadingStyle;
    self.notifier.title = @"Fetching recent stories...";
    [self.notifier show];
}

#pragma mark -
#pragma mark River of News

- (void)fetchRiver {
    [self fetchRiverPage:storiesCollection.feedPage withCallback:nil];
}

- (void)fetchRiverPage:(int)page withCallback:(void(^)(void))callback {
    if (self.pageFetching || self.pageFinished) return;
    //    NSLog(@"Fetching River in storiesCollection (pg. %ld): %@", (long)page, storiesCollection);
    
    [self loadingFeed];
    
    storiesCollection.feedPage = page;
    self.pageFetching = YES;
    NSInteger storyCount = storiesCollection.storyCount;
    if (storyCount == 0) {
        self.messageView.hidden = YES;
        [self reload];
        if (self.isLegacyTable) {
            [storyTitlesTable scrollRectToVisible:CGRectMake(0, 0, CGRectGetHeight(self.searchBar.frame), 1) animated:YES];
        }
    }
    
    if (self.isLegacyTable && !storiesCollection.inSearch && storiesCollection.feedPage == 1) {
        [self.storyTitlesTable setContentOffset:CGPointMake(0, CGRectGetHeight(self.searchBar.frame))];
    }
    
    if (storiesCollection.feedPage == 1) {
        dispatch_async(dispatch_get_global_queue(DISPATCH_QUEUE_PRIORITY_DEFAULT,
                                                 (unsigned long)NULL), ^(void) {
            [self.appDelegate.database inDatabase:^(FMDatabase *db) {
                [self.appDelegate prepareActiveCachedImages:db];
            }];
        });
    }
    
    if (!self.isOnline) {
        [self.notifier hide];
        [self loadOfflineStories];
        return;
    } else {
        [self.notifier hide];
    }
    
    NSString *theFeedDetailURL;
    
    if (storiesCollection.isSocialRiverView) {
        if ([storiesCollection.activeFolder isEqualToString:@"river_global"]) {
            theFeedDetailURL = [NSString stringWithFormat:
                                @"%@/social/river_stories/?global_feed=true&page=%d",
                                self.appDelegate.url,
                                storiesCollection.feedPage];
            
        } else {
            theFeedDetailURL = [NSString stringWithFormat:
                                @"%@/social/river_stories/?page=%d",
                                self.appDelegate.url,
                                storiesCollection.feedPage];
        }
    } else if (storiesCollection.isSavedView) {
        theFeedDetailURL = [NSString stringWithFormat:
                            @"%@/reader/starred_stories/?page=%d&v=2",
                            self.appDelegate.url,
                            storiesCollection.feedPage];
    } else if (storiesCollection.isReadView) {
        theFeedDetailURL = [NSString stringWithFormat:
                            @"%@/reader/read_stories/?page=%d&v=2",
                            self.appDelegate.url,
                            storiesCollection.feedPage];
    } else {
        NSString *feeds = @"";
        if (storiesCollection.activeFolderFeeds.count) {
            feeds = [[storiesCollection.activeFolderFeeds
                      subarrayWithRange:NSMakeRange(0, MIN(storiesCollection.activeFolderFeeds.count, 800))]
                     componentsJoinedByString:@"&f="];
        }
        NSString *infrequent = @"false";
        if ([storiesCollection.activeFolder isEqualToString:@"infrequent"]) {
            NSUserDefaults *prefs = [NSUserDefaults standardUserDefaults];
            infrequent = [NSString stringWithFormat:@"%ld", (long)[prefs integerForKey:@"infrequent_stories_per_month"]];
        }
        theFeedDetailURL = [NSString stringWithFormat:
                            @"%@/reader/river_stories/?include_hidden=true&f=%@&page=%d&infrequent=%@",
                            self.appDelegate.url,
                            feeds,
                            storiesCollection.feedPage,
                            infrequent];
    }
    
    
    theFeedDetailURL = [NSString stringWithFormat:@"%@&order=%@",
                        theFeedDetailURL,
                        [storiesCollection activeOrder]];
    theFeedDetailURL = [NSString stringWithFormat:@"%@&read_filter=%@",
                        theFeedDetailURL,
                        [storiesCollection activeReadFilter]];
    if (storiesCollection.inSearch && storiesCollection.searchQuery) {
        theFeedDetailURL = [NSString stringWithFormat:@"%@&query=%@",
                            theFeedDetailURL,
                            [storiesCollection.searchQuery stringByAddingPercentEncodingWithAllowedCharacters:[NSCharacterSet URLHostAllowedCharacterSet]]];
    }
    
    [appDelegate GET:theFeedDetailURL parameters:nil success:^(NSURLSessionTask *task, id responseObject) {
        [self finishedLoadingFeed:responseObject feedPage:self.storiesCollection.feedPage feedId:nil];
        if (callback) {
            callback();
        }
    } failure:^(NSURLSessionTask *operation, NSError *error) {
        NSHTTPURLResponse *httpResponse = (NSHTTPURLResponse *)operation.response;
        self.isOnline = NO;
        self.isShowingFetching = NO;
        if (self.appDelegate.inFindingStoryMode) {
            [self informError:@"Can't find the story."];
        }
        self.appDelegate.tryFeedStoryId = nil;
        self.appDelegate.inFindingStoryMode = NO;
        self.appDelegate.findingStoryStartDate = nil;
        //            storiesCollection.feedPage = 1;
        [self loadOfflineStories];
        [self showOfflineNotifier];
        if (httpResponse.statusCode == 503) {
            [self informError:@"In maintenance mode"];
            self.pageFinished = YES;
        } else if (httpResponse.statusCode >= 500) {
            [self informError:@"The server barfed."];
        }
    }];
}

#pragma mark -
#pragma mark Processing Stories

- (void)finishedLoadingFeed:(NSDictionary *)results feedPage:(NSInteger)feedPage feedId:(NSString *)sentFeedId {
    appDelegate.hasLoadedFeedDetail = YES;
    self.isOnline = YES;
    self.isShowingFetching = NO;
    NSString *receivedFeedId = [NSString stringWithFormat:@"%@", [results objectForKey:@"feed_id"]];
    
    if (!(storiesCollection.isRiverView ||
          storiesCollection.isSavedView ||
          storiesCollection.isReadView ||
          storiesCollection.isWidgetView ||
          storiesCollection.isSocialView ||
          storiesCollection.isSocialRiverView)
        && ![receivedFeedId isEqualToString:sentFeedId]) {
        return;
    }
    if (storiesCollection.isSocialView ||
        storiesCollection.isSocialRiverView ||
        storiesCollection.isSavedView ||
        storiesCollection.isWidgetView ||
        storiesCollection.isReadView) {
        NSArray *newFeeds = [results objectForKey:@"feeds"];
        for (int i = 0; i < newFeeds.count; i++){
            NSString *feedKey = [NSString stringWithFormat:@"%@", [[newFeeds objectAtIndex:i] objectForKey:@"id"]];
            [appDelegate.dictActiveFeeds setObject:[newFeeds objectAtIndex:i]
                                            forKey:feedKey];
        }
        [self loadFaviconsFromActiveFeed];
    }
    
    NSMutableDictionary *newClassifiers = [[results objectForKey:@"classifiers"] mutableCopy];
    if (storiesCollection.isRiverView ||
        storiesCollection.isSavedView ||
        storiesCollection.isReadView ||
        storiesCollection.isWidgetView ||
        storiesCollection.isSocialView ||
        storiesCollection.isSocialRiverView) {
        for (id key in [newClassifiers allKeys]) {
            [storiesCollection.activeClassifiers setObject:[newClassifiers objectForKey:key] forKey:key];
        }
    } else if (newClassifiers) {
        [storiesCollection.activeClassifiers setObject:newClassifiers forKey:receivedFeedId];
    }
    storiesCollection.activePopularAuthors = [results objectForKey:@"feed_authors"];
    storiesCollection.activePopularTags = [results objectForKey:@"feed_tags"];
    
    NSArray *newStories = [results objectForKey:@"stories"];
    NSMutableArray *confirmedNewStories = [[NSMutableArray alloc] init];
    if (storiesCollection.feedPage == 1) {
        confirmedNewStories = [newStories copy];
    } else {
        NSMutableSet *storyIds = [NSMutableSet set];
        for (id story in storiesCollection.activeFeedStories) {
            [storyIds addObject:[story objectForKey:@"story_hash"]];
        }
        for (id story in newStories) {
            if (![storyIds containsObject:[story objectForKey:@"story_hash"]]) {
                [confirmedNewStories addObject:story];
            }
        }
    }
    
    // Adding new user profiles to appDelegate.activeFeedUserProfiles
    
    NSArray *newUserProfiles = [[NSArray alloc] init];
    if ([results objectForKey:@"user_profiles"] != nil) {
        newUserProfiles = [results objectForKey:@"user_profiles"];
    }
    // add self to user profiles
    if (storiesCollection.feedPage == 1 && appDelegate.dictSocialProfile != nil) {
        newUserProfiles = [newUserProfiles arrayByAddingObject:appDelegate.dictSocialProfile];
    }
    
    if ([newUserProfiles count]){
        NSMutableArray *confirmedNewUserProfiles = [NSMutableArray array];
        if ([storiesCollection.activeFeedUserProfiles count]) {
            NSMutableSet *userProfileIds = [NSMutableSet set];
            for (id userProfile in storiesCollection.activeFeedUserProfiles) {
                [userProfileIds addObject:[userProfile objectForKey:@"id"]];
            }
            for (id userProfile in newUserProfiles) {
                if (![userProfileIds containsObject:[userProfile objectForKey:@"id"]]) {
                    [confirmedNewUserProfiles addObject:userProfile];
                }
            }
        } else {
            confirmedNewUserProfiles = [newUserProfiles copy];
        }
        
        
        if (storiesCollection.feedPage == 1) {
            [storiesCollection setFeedUserProfiles:confirmedNewUserProfiles];
        } else if (newUserProfiles.count > 0) {
            [storiesCollection addFeedUserProfiles:confirmedNewUserProfiles];
        }
    }
    
    NSLog(@"finishedLoadingFeed: %@", receivedFeedId);  // log
    
    self.pageFinished = NO;
    [self renderStories:confirmedNewStories];
    
    NSLog(@"...rendered");  // log
    
    if (!self.isPhoneOrCompact) {
        [appDelegate.storyPagesViewController resizeScrollView];
        [appDelegate.storyPagesViewController setStoryFromScroll:YES];
    }
    [appDelegate.storyPagesViewController advanceToNextUnread];
    
    NSLog(@"...advanced to next unread");  // log
    
    if (!storiesCollection.storyCount) {
        if ([results objectForKey:@"message"] && ![[results objectForKey:@"message"] isKindOfClass:[NSNull class]]) {
            if (!appDelegate.isPremium && storiesCollection.searchQuery != nil) {
                NSString *premiumText = @"Search is only available to\npremium subscribers";
                NSDictionary *attribs = @{NSForegroundColorAttributeName: UIColorFromRGB(0x808080),
                                          NSFontAttributeName: [UIFont systemFontOfSize:18],
                };
                NSMutableAttributedString *attributedText = [[NSMutableAttributedString alloc]
                                                             initWithString:premiumText attributes:attribs];
                
                NSRange blueRange = [premiumText rangeOfString:@"premium subscribers"];
                [attributedText setAttributes:@{NSForegroundColorAttributeName: UIColorFromRGB(0x2030C0),
                                                NSFontAttributeName: [UIFont systemFontOfSize:18],
                                              }
                                        range:blueRange];
                
                self.messageLabel.attributedText = attributedText;
                
                UITapGestureRecognizer *tapGestureRecognizer = [[UITapGestureRecognizer alloc]
                                                                initWithTarget:self action:@selector(openPremiumDialog:)];
                tapGestureRecognizer.numberOfTapsRequired = 1;
                for (UIGestureRecognizer *recognizer in self.messageLabel.gestureRecognizers) {
                    [self.messageLabel removeGestureRecognizer:recognizer];
                }
                [self.messageLabel addGestureRecognizer:tapGestureRecognizer];
                self.messageLabel.userInteractionEnabled = YES;
            } else {
                self.messageLabel.text = [results objectForKey:@"message"];
            }
            self.messageView.hidden = NO;
        } else {
            self.messageView.hidden = YES;
        }
        if (self.isLegacyTable) {
            [storyTitlesTable setContentOffset:CGPointZero animated:YES];
        }
    } else {
        self.messageView.hidden = YES;
    }
    
    dispatch_async(dispatch_get_global_queue(DISPATCH_QUEUE_PRIORITY_DEFAULT,
                                             (unsigned long)NULL), ^(void) {
        BOOL offlineEnabled = [[NSUserDefaults standardUserDefaults] boolForKey:@"offline_allowed"];
        if (!offlineEnabled) {
            NSLog(@"Not saved stories in db, offline not supported.");
            return;
        }
        [self.appDelegate.database inTransaction:^(FMDatabase *db, BOOL *rollback) {
            for (NSDictionary *story in confirmedNewStories) {
                [db executeUpdate:@"INSERT into stories"
                 "(story_feed_id, story_hash, story_timestamp, story_json) VALUES "
                 "(?, ?, ?, ?)",
                 [story objectForKey:@"story_feed_id"],
                 [story objectForKey:@"story_hash"],
                 [story objectForKey:@"story_timestamp"],
                 [story JSONRepresentation]
                ];
            }
            //    NSLog(@"Inserting %d stories: %@", [confirmedNewStories count], [db lastErrorMessage]);
        }];
    });
    
    [self.notifier hide];
    
}

- (IBAction)openPremiumDialog:(id)sender {
    [appDelegate showPremiumDialog];
}

#pragma mark -
#pragma mark Stories

- (void)renderStories:(NSArray *)newStories {
    NSInteger newStoriesCount = [newStories count];
    BOOL premiumRestriction = !appDelegate.isPremium &&
    storiesCollection.isRiverView &&
    !storiesCollection.isReadView &&
    !storiesCollection.isWidgetView &&
    !storiesCollection.isSocialView &&
    !storiesCollection.isSavedView;
    
    if (newStoriesCount > 0) {
        if (storiesCollection.feedPage == 1) {
            if (premiumRestriction) {
                newStories = [newStories subarrayWithRange:NSMakeRange(0, MIN(newStoriesCount, 3))];
            }
            [storiesCollection setStories:newStories];
        } else {
            if (premiumRestriction) {
                self.pageFinished = YES;
            } else {
                [storiesCollection addStories:newStories];
            }
        }
    } else {
        self.pageFinished = YES;
    }
    
    [self reload];
    
    if (self.view.window && self.finishedAnimatingIn) {
        [self testForTryFeed];
    }
    
    dispatch_queue_t queue = dispatch_get_global_queue(DISPATCH_QUEUE_PRIORITY_LOW, 0ul);
    dispatch_after(dispatch_time(DISPATCH_TIME_NOW,  0.1 * NSEC_PER_SEC),
                   queue, ^(void) {
        [self cacheImagesForStories:newStories];
    });
    
    self.pageFetching = NO;
}

- (void)testForTryFeed {
    if (!appDelegate.inFindingStoryMode ||
        !appDelegate.tryFeedStoryId) {
        if (appDelegate.activeStory == nil && self.cameFromFeedsList && ([[UIDevice currentDevice] userInterfaceIdiom] == UIUserInterfaceIdiomPhone || appDelegate.splitViewController.splitBehavior != UISplitViewControllerSplitBehaviorOverlay)) {
            NSInteger storyIndex = [storiesCollection indexFromLocation:0];
            
            if (storyIndex == -1) {
                return;
            }
            
            NSUserDefaults *preferences = [NSUserDefaults standardUserDefaults];
            NSString *feedOpening = [preferences stringForKey:@"feed_opening"];
            
            if ([[UIDevice currentDevice] userInterfaceIdiom] == UIUserInterfaceIdiomPad && feedOpening == nil) {
                feedOpening = @"story";
            }
            
            if ([feedOpening isEqualToString:@"story"]) {
                appDelegate.activeStory = [[storiesCollection activeFeedStories] objectAtIndex:storyIndex];
                [appDelegate loadStoryDetailView];
            }
        }
        return;
    }
    
    if (!self.view.window || -appDelegate.findingStoryStartDate.timeIntervalSinceNow > 15) {
        NSLog(@"No longer looking for try feed.");
        if (appDelegate.inFindingStoryMode) {
            [MBProgressHUD hideHUDForView:self.view animated:YES];
        }
        appDelegate.inFindingStoryMode = NO;
        appDelegate.findingStoryStartDate = nil;
        appDelegate.tryFeedStoryId = nil;
        return;
    }
    
    NSLog(@"Test for try feed");
    
    if (![[MBProgressHUD HUDForView:self.view].labelText isEqualToString:@"Finding story..."]) {
        [MBProgressHUD hideHUDForView:self.view animated:YES];
        MBProgressHUD *HUD = [MBProgressHUD showHUDAddedTo:self.view animated:YES];
        HUD.labelText = @"Finding story...";
    }
    
    for (int i = 0; i < [storiesCollection.activeFeedStories count]; i++) {
        NSString *storyIdStr = [[storiesCollection.activeFeedStories
                                 objectAtIndex:i] objectForKey:@"id"];
        NSString *storyHashStr = [[storiesCollection.activeFeedStories
                                   objectAtIndex:i] objectForKey:@"story_hash"];
        if ([storyHashStr isEqualToString:appDelegate.tryFeedStoryId] ||
            [storyIdStr isEqualToString:appDelegate.tryFeedStoryId]) {
            NSDictionary *feed = [storiesCollection.activeFeedStories objectAtIndex:i];
            
            NSInteger score = [NewsBlurAppDelegate computeStoryScore:[feed objectForKey:@"intelligence"]];
            
            if (score < appDelegate.selectedIntelligence) {
                [self changeIntelligence:score];
            }
            NSInteger locationOfStoryId = [storiesCollection locationOfStoryId:storyHashStr];
            if (locationOfStoryId == -1) {
                NSLog(@"---> Could not find story: %@", storyHashStr);
                return;
            }
//            NSIndexPath *indexPath = [NSIndexPath indexPathForRow:locationOfStoryId inSection:0];
            NSIndexPath *indexPath = [self indexPathForStoryLocation:locationOfStoryId];
            
<<<<<<< HEAD
            if (self.isLegacyTable) {
=======
            if (self.isLegacyTable && self.storyTitlesTable.window != nil) {
>>>>>>> d1aead31
                [self tableView:self.storyTitlesTable selectRowAtIndexPath:indexPath
                       animated:NO
                 scrollPosition:UITableViewScrollPositionMiddle];
                [[self.storyTitlesTable cellForRowAtIndexPath:indexPath] setNeedsDisplay];
            }
            
            dispatch_async(dispatch_get_main_queue(), ^{
//                FeedDetailCollectionCell *cell = (FeedDetailCollectionCell *)[self.feedCollectionView cellForItemAtIndexPath:indexPath];
                [self loadStoryAtRow:[self storyLocationForIndexPath:indexPath]];
            });
            
            [MBProgressHUD hideHUDForView:self.view animated:YES];
            // found the story, reset the two flags.
            appDelegate.tryFeedStoryId = nil;
            appDelegate.inFindingStoryMode = NO;
            appDelegate.findingStoryStartDate = nil;
        }
    }
}

- (void)connection:(NSURLConnection *)connection didFailWithError:(NSError *)error {
    
    // inform the user
    NSLog(@"Connection failed! Error - %@",
          [error localizedDescription]);
    
    self.pageFetching = NO;
    
	// User clicking on another link before the page loads is OK.
	if ([error code] != NSURLErrorCancelled) {
		[self informError:error];
	}
}

- (UITableViewCell *)makeLoadingCell {
    NSInteger height = 41;
    UITableViewCell *cell = [[UITableViewCell alloc]
                             initWithStyle:UITableViewCellStyleSubtitle
                             reuseIdentifier:@"NoReuse"];
    cell.selectionStyle = UITableViewCellSelectionStyleNone;
    
    if (self.pageFinished) {
        BOOL premiumRestriction = !appDelegate.isPremium &&
        storiesCollection.isRiverView &&
        !storiesCollection.isReadView &&
        !storiesCollection.isWidgetView &&
        !storiesCollection.isSocialView &&
        !storiesCollection.isSavedView;
        
        UIImage *img = [UIImage imageNamed:@"fleuron.png"];
        UIImageView *fleuron = [[UIImageView alloc] initWithImage:img];
        
        UIInterfaceOrientation orientation = self.view.window.windowScene.interfaceOrientation;
        if (!self.isPhoneOrCompact
            && !appDelegate.detailViewController.storyTitlesOnLeft
            && UIInterfaceOrientationIsPortrait(orientation)) {
            height = height - kTableViewShortRowDifference;
        }

        fleuron.translatesAutoresizingMaskIntoConstraints = NO;
        fleuron.contentMode = UIViewContentModeCenter;
        fleuron.tag = 99;
        [cell.contentView addSubview:fleuron];
        [cell.contentView addConstraint:[NSLayoutConstraint constraintWithItem:fleuron
                                                                     attribute:NSLayoutAttributeHeight
                                                                     relatedBy:NSLayoutRelationEqual toItem:nil
                                                                     attribute:NSLayoutAttributeNotAnAttribute
                                                                    multiplier:1.0 constant:height]];
        [cell.contentView addConstraint:[NSLayoutConstraint constraintWithItem:fleuron
                                                                     attribute:NSLayoutAttributeCenterX
                                                                     relatedBy:NSLayoutRelationEqual
                                                                        toItem:cell.contentView
                                                                     attribute:NSLayoutAttributeCenterX
                                                                    multiplier:1.0 constant:0]];
        [cell.contentView addConstraint:[NSLayoutConstraint constraintWithItem:fleuron
                                                                     attribute:NSLayoutAttributeTop
                                                                     relatedBy:NSLayoutRelationEqual
                                                                        toItem:cell.contentView
                                                                     attribute:NSLayoutAttributeTop
                                                                    multiplier:1.0 constant:height/2]];
        cell.backgroundColor = [UIColor clearColor];
        
        if (premiumRestriction) {
            UILabel *premiumLabel = [[UILabel alloc] init];
            premiumLabel.translatesAutoresizingMaskIntoConstraints = NO;
            NSString *premiumText = @"Reading by folder is only available to\npremium subscribers";
            NSDictionary *attribs = @{NSForegroundColorAttributeName: UIColorFromRGB(0x0c0c0c),
                                      NSFontAttributeName: [UIFont systemFontOfSize:14],
                                      };
            NSMutableAttributedString *attributedText = [[NSMutableAttributedString alloc]
                                                         initWithString:premiumText attributes:attribs];
            
            NSRange blueRange = [premiumText rangeOfString:@"premium subscribers"];
            [attributedText setAttributes:@{NSForegroundColorAttributeName: UIColorFromRGB(0x2030C0),
                                            NSFontAttributeName: [UIFont systemFontOfSize:14],
                                            }
                                    range:blueRange];
            
            premiumLabel.attributedText = attributedText;
            premiumLabel.numberOfLines = 2;
            premiumLabel.textAlignment = NSTextAlignmentCenter;
            
            [cell.contentView addSubview:premiumLabel];
            [cell.contentView addConstraint:[NSLayoutConstraint constraintWithItem:premiumLabel
                                                                         attribute:NSLayoutAttributeCenterX
                                                                         relatedBy:NSLayoutRelationEqual
                                                                            toItem:cell.contentView
                                                                         attribute:NSLayoutAttributeCenterX
                                                                        multiplier:1.0 constant:0]];
            [cell.contentView addConstraint:[NSLayoutConstraint constraintWithItem:premiumLabel
                                                                         attribute:NSLayoutAttributeLeading
                                                                         relatedBy:NSLayoutRelationEqual
                                                                            toItem:cell.contentView
                                                                         attribute:NSLayoutAttributeLeading
                                                                        multiplier:1.0 constant:24]];
            [cell.contentView addConstraint:[NSLayoutConstraint constraintWithItem:premiumLabel
                                                                         attribute:NSLayoutAttributeTrailing
                                                                         relatedBy:NSLayoutRelationEqual
                                                                            toItem:cell.contentView
                                                                         attribute:NSLayoutAttributeTrailing
                                                                        multiplier:1.0 constant:-24]];
            [cell.contentView addConstraint:[NSLayoutConstraint constraintWithItem:premiumLabel
                                                                         attribute:NSLayoutAttributeTop
                                                                         relatedBy:NSLayoutRelationEqual
                                                                            toItem:fleuron
                                                                         attribute:NSLayoutAttributeBottom
                                                                        multiplier:1.0 constant:height/2]];
        }
        
        return cell;
    } else {
        NBLoadingCell *loadingCell = [[NBLoadingCell alloc] initWithFrame:CGRectMake(0, 0, self.view.frame.size.width, height)];
        return loadingCell;
    }
    
    return cell;
}

#pragma mark -
#pragma mark Table View - Feed List

- (NSInteger)tableView:(UITableView *)tableView numberOfRowsInSection:(NSInteger)section { 
    NSInteger storyCount = storiesCollection.storyLocationsCount;
    
    if (!self.messageView.hidden) {
        return 0;
    }
    
    // The +1 is for the finished/loading bar.
    return storyCount + 1;
}

- (UITableViewCell *)tableView:(UITableView *)tableView 
         cellForRowAtIndexPath:(NSIndexPath *)indexPath {
    
    NSString *cellIdentifier;
    NSDictionary *feed ;
    
    if (indexPath.row >= storiesCollection.storyLocationsCount) {
        return [self makeLoadingCell];
    }
    
    
    if (storiesCollection.isRiverView ||
        storiesCollection.isSocialView ||
        storiesCollection.isSavedView ||
        storiesCollection.isReadView ||
        storiesCollection.isReadView) {
        cellIdentifier = @"FeedRiverDetailCellIdentifier";
    } else {
        cellIdentifier = @"FeedDetailCellIdentifier";
    }
    
    FeedDetailTableCell *cell = (FeedDetailTableCell *)[tableView
                                                        dequeueReusableCellWithIdentifier:cellIdentifier];
    if (cell == nil) {
        cell = [[FeedDetailTableCell alloc] initWithStyle:UITableViewCellStyleDefault
                                          reuseIdentifier:cellIdentifier];
    }
    
    for (UIView *view in cell.contentView.subviews) {
        if ([view isKindOfClass:[UIImageView class]] && ((UIImageView *)view).tag == 99) {
            [view removeFromSuperview];
            break;
        }
    }
    NSDictionary *story = [self getStoryAtLocation:indexPath.row];
    
    id feedId = [story objectForKey:@"story_feed_id"];
    NSString *feedIdStr = [NSString stringWithFormat:@"%@", feedId];
    feedIdStr = [appDelegate feedIdWithoutSearchQuery:feedIdStr];
    
    if (storiesCollection.isSocialView ||
        storiesCollection.isSocialRiverView) {
        feed = [appDelegate.dictActiveFeeds objectForKey:feedIdStr];
        // this is to catch when a user is already subscribed
        if (!feed) {
            feed = [appDelegate.dictFeeds objectForKey:feedIdStr];
        }
    } else {
        feed = [appDelegate.dictFeeds objectForKey:feedIdStr];
    }
    
    NSString *siteTitle = [feed objectForKey:@"feed_title"];
    cell.siteTitle = siteTitle; 

    NSString *title = [story objectForKey:@"story_title"];
    cell.storyTitle = [title stringByDecodingHTMLEntities];
    
    cell.storyDate = [story objectForKey:@"short_parsed_date"];
    cell.storyTimestamp = [[story objectForKey:@"story_timestamp"] integerValue];
    cell.isSaved = [[story objectForKey:@"starred"] boolValue];
    cell.isShared = [[story objectForKey:@"shared"] boolValue];
    cell.storyHash = story[@"story_hash"];
    
    if ([[story objectForKey:@"story_authors"] class] != [NSNull class]) {
        cell.storyAuthor = [[story objectForKey:@"story_authors"] stringByReplacingOccurrencesOfString:@"\"" withString:@""];
    } else {
        cell.storyAuthor = @"";
    }
    
    cell.storyContent = nil;
    if (self.textSize != FeedDetailTextSizeTitleOnly) {
        NSString *content = [[[[story objectForKey:@"story_content"] convertHTML] stringByDecodingXMLEntities] stringByDecodingHTMLEntities];
        if ([content length] > 500) {
            content = [content substringToIndex:500];
        }
        cell.storyContent = [content stringByReplacingOccurrencesOfString:@"\n" withString:@" "];
    }
    
    // feed color bar border
    unsigned int colorBorder = 0;
    NSString *faviconColor = [feed valueForKey:@"favicon_fade"];

    if ([faviconColor class] == [NSNull class] || !faviconColor) {
        faviconColor = @"707070";
    }    
    NSScanner *scannerBorder = [NSScanner scannerWithString:faviconColor];
    [scannerBorder scanHexInt:&colorBorder];

    cell.feedColorBar = UIColorFromFixedRGB(colorBorder);
    
    // feed color bar border
    NSString *faviconFade = [feed valueForKey:@"favicon_color"];
    if ([faviconFade class] == [NSNull class] || !faviconFade) {
        faviconFade = @"505050";
    }    
    scannerBorder = [NSScanner scannerWithString:faviconFade];
    [scannerBorder scanHexInt:&colorBorder];
    cell.feedColorBarTopBorder =  UIColorFromFixedRGB(colorBorder);
    
    // favicon
    cell.siteFavicon = [appDelegate getFavicon:feedIdStr];
    cell.hasAlpha = NO;
    
    // undread indicator
    
    int score = [NewsBlurAppDelegate computeStoryScore:[story objectForKey:@"intelligence"]];
    cell.storyScore = score;
    
    cell.isRead = ![storiesCollection isStoryUnread:story];
    cell.isReadAvailable = ![storiesCollection.activeFolder isEqualToString:@"saved_stories"];
    cell.textSize = self.textSize;
    cell.isShort = NO;
    
    UIInterfaceOrientation orientation = self.view.window.windowScene.interfaceOrientation;
    if (!self.isPhoneOrCompact &&
        !appDelegate.detailViewController.storyTitlesOnLeft &&
        UIInterfaceOrientationIsPortrait(orientation)) {
        cell.isShort = YES;
    }
    
    cell.isRiverOrSocial = NO;
    if (storiesCollection.isRiverView ||
        storiesCollection.isSavedView ||
        storiesCollection.isReadView ||
        storiesCollection.isWidgetView ||
        storiesCollection.isSocialView ||
        storiesCollection.isSocialRiverView) {
        cell.isRiverOrSocial = YES;
    }

    if (!self.isPhoneOrCompact) {
        NSInteger rowIndex = [storiesCollection locationOfActiveStory];
        if (rowIndex == indexPath.row) {
            [self tableView:tableView selectRowAtIndexPath:indexPath animated:NO];
        }
    }
    
    [cell setupGestures];
    
    [cell setNeedsDisplay];
    
    return cell;
}

- (void)loadStoryAtRow:(NSInteger)row {
    NSInteger storyIndex = [storiesCollection indexFromLocation:row];
    appDelegate.activeStory = [[storiesCollection activeFeedStories] objectAtIndex:storyIndex];
    if ([storiesCollection isStoryUnread:appDelegate.activeStory]) {
        [storiesCollection markStoryRead:appDelegate.activeStory];
        [storiesCollection syncStoryAsRead:appDelegate.activeStory];
    }
    [self setTitleForBackButton];
    [appDelegate loadStoryDetailView];
    [self redrawUnreadStory];
}

- (void)setTitleForBackButton {
    if (self.isPhoneOrCompact) {
        NSString *feedTitle;
        if (storiesCollection.isRiverView) {
            if ([storiesCollection.activeFolder isEqualToString:@"river_blurblogs"]) {
                feedTitle = @"All Shared Stories";
            } else if ([storiesCollection.activeFolder isEqualToString:@"river_global"]) {
                feedTitle = @"Global Shared Stories";
            } else if ([storiesCollection.activeFolder isEqualToString:@"everything"]) {
                feedTitle = @"All Stories";
            } else if ([storiesCollection.activeFolder isEqualToString:@"infrequent"]) {
                feedTitle = @"Infrequent Site Stories";
            } else if (storiesCollection.isSavedView && storiesCollection.activeSavedStoryTag) {
                feedTitle = storiesCollection.activeSavedStoryTag;
            } else if ([storiesCollection.activeFolder isEqualToString:@"widget_stories"]) {
                feedTitle = @"Widget Site Stories";
            } else if ([storiesCollection.activeFolder isEqualToString:@"read_stories"]) {
                feedTitle = @"Read Stories";
            } else if ([storiesCollection.activeFolder isEqualToString:@"saved_stories"]) {
                feedTitle = @"Saved Stories";
            } else if ([storiesCollection.activeFolder isEqualToString:@"saved_searches"]) {
                feedTitle = @"Saved Searches";
            } else {
                feedTitle = storiesCollection.activeFolder;
            }
        } else {
            feedTitle = [storiesCollection.activeFeed objectForKey:@"feed_title"];
        }
        
        if ([feedTitle length] >= 12) {
            feedTitle = [NSString stringWithFormat:@"%@...", [feedTitle substringToIndex:MIN(9, [feedTitle length])]];
        }
        UIBarButtonItem *newBackButton = [[UIBarButtonItem alloc] initWithTitle:feedTitle style: UIBarButtonItemStylePlain target: nil action: nil];
        [self.navigationItem setBackBarButtonItem: newBackButton];
    }
}

- (void)redrawUnreadStory {
    [MBProgressHUD hideHUDForView:self.view animated:YES];

    NSInteger rowIndex = [storiesCollection locationOfActiveStory];
    NSIndexPath *indexPath = [NSIndexPath indexPathForRow:rowIndex inSection:0];
    FeedDetailTableCell *cell = (FeedDetailTableCell*) [self.storyTitlesTable cellForRowAtIndexPath:indexPath];
    
    if (![cell isKindOfClass:[FeedDetailTableCell class]]) {
        return;
    }
    
    cell.isRead = ![storiesCollection isStoryUnread:appDelegate.activeStory];
    cell.isShared = [[appDelegate.activeStory objectForKey:@"shared"] boolValue];
    cell.isSaved = [[appDelegate.activeStory objectForKey:@"starred"] boolValue];
    [cell setNeedsDisplay];
}

- (void)changeActiveStoryTitleCellLayout {
    NSInteger rowIndex = [storiesCollection locationOfActiveStory];
    NSIndexPath *indexPath = [NSIndexPath indexPathForRow:rowIndex inSection:0];
    FeedDetailTableCell *cell = (FeedDetailTableCell*) [self.storyTitlesTable cellForRowAtIndexPath:indexPath];
    cell.isRead = YES;
    [cell setNeedsLayout];
}

//- (void)collectionView:(UICollectionView *)collectionView didSelectItemAtIndexPath:(NSIndexPath *)indexPath {
//    // obsolete; will remove
//}

- (void)tableView:(UITableView *)tableView didSelectRowAtIndexPath:(NSIndexPath *)indexPath {
    if (indexPath.row < storiesCollection.storyLocationsCount) {
        // mark the cell as read
        //        appDelegate.feedsViewController.currentRowAtIndexPath = nil;
        
        NSInteger location = storiesCollection.locationOfActiveStory;
        NSIndexPath *oldIndexPath = [NSIndexPath indexPathForRow:location inSection:0];
        
        if (![oldIndexPath isEqual:indexPath]) {
            [self tableView:tableView deselectRowAtIndexPath:oldIndexPath animated:YES];
        }
        
        [self tableView:tableView redisplayCellAtIndexPath:indexPath];
        
        [self didSelectItemAtIndexPath:indexPath];
    }
}

- (void)didSelectItemAtIndexPath:(NSIndexPath *)indexPath {
    NSInteger location = [self storyLocationForIndexPath:indexPath];
    
    if (location < storiesCollection.storyLocationsCount) {
        // mark the cell as read
        //        appDelegate.feedsViewController.currentRowAtIndexPath = nil;
        
        self.oldLocation = storiesCollection.locationOfActiveStory;
//        NSIndexPath *oldIndexPath = self.selectedIndexPath;
        
//        if (![oldIndexPath isEqual:indexPath]) {
//            [self collectionView:collectionView deselectItemAtIndexPath:oldIndexPath animated:YES];
//        }
//
//        [self collectionView:collectionView redisplayCellAtIndexPath:indexPath];
        
//        FeedDetailCollectionCell *cell = (FeedDetailCollectionCell*) [collectionView cellForItemAtIndexPath:indexPath];
        NSInteger storyIndex = [storiesCollection indexFromLocation:location];
        NSDictionary *story = [[storiesCollection activeFeedStories] objectAtIndex:storyIndex];
        BOOL isGrid = appDelegate.detailViewController.storyTitlesInGrid;
        
        if (!self.isPhoneOrCompact &&
            appDelegate.activeStory &&
            [[story objectForKey:@"story_hash"]
             isEqualToString:[appDelegate.activeStory objectForKey:@"story_hash"]]) {
            if ([storiesCollection isStoryUnread:story]) {
                [storiesCollection markStoryRead:story];
                [storiesCollection syncStoryAsRead:story];
                
                if (!isGrid) {
                    [self reloadIndexPath:indexPath withRowAnimation:UITableViewRowAnimationFade];
                }
            }
            
            [appDelegate showColumn:UISplitViewControllerColumnSecondary debugInfo:@"tap selected row"];
            
            if (!isGrid) {
                return;
            }
        }
        
        [self loadStoryAtRow:location];
        [self reload];
        //[collectionView selectItemAtIndexPath:self.selectedIndexPath animated:YES scrollPosition:UICollectionViewScrollPositionTop];
    } else if (location == storiesCollection.storyLocationsCount) {
        if (!appDelegate.isPremium && storiesCollection.isRiverView) {
            [appDelegate showPremiumDialog];
        }
    }
}

- (void)tableView:(UITableView *)tableView didEndDisplayingCell:(UITableViewCell *)cell forRowAtIndexPath:(NSIndexPath *)indexPath {
    if ([cell class] == [NBLoadingCell class]) {
        [(NBLoadingCell *)cell endAnimation];
    }
}

- (void)tableView:(UITableView *)tableView willDisplayCell:(UITableViewCell *)cell forRowAtIndexPath:(NSIndexPath *)indexPath {
    if ([cell class] == [NBLoadingCell class]) {
        [(NBLoadingCell *)cell animate];
    }
    if ([indexPath row] == ((NSIndexPath*)[[tableView indexPathsForVisibleRows] lastObject]).row) {
        [self performSelector:@selector(checkScroll)
                   withObject:nil
                   afterDelay:0.1];
    }
}

- (CGFloat)tableView:(UITableView *)tableView heightForRowAtIndexPath:(NSIndexPath *)indexPath {
    NSInteger storyCount = storiesCollection.storyLocationsCount;
    
    if (storyCount && [self storyLocationForIndexPath:indexPath] == storyCount) {
        if (!self.pageFinished) return 40;
        
        BOOL markReadOnScroll = self.isMarkReadOnScroll;
        if (markReadOnScroll) {
            return CGRectGetHeight(self.view.frame) - 40;
        }
        return 120;
    } else {
        NSInteger height = kTableViewRowHeight;
        if (storiesCollection.isRiverView ||
            storiesCollection.isSavedView ||
            storiesCollection.isReadView ||
            storiesCollection.isWidgetView ||
            storiesCollection.isSocialView ||
            storiesCollection.isSocialRiverView) {
            height = kTableViewRiverRowHeight;
        }
        if ([self isShortTitles]) {
            height = height - kTableViewShortRowDifference;
        }
        NSString *spacing = [[NSUserDefaults standardUserDefaults] objectForKey:@"feed_list_spacing"];
        if ([spacing isEqualToString:@"compact"]) {
            height -= kTableViewShortRowDifference;
        } else {
            height += kTableViewShortRowDifference;
        }
        
        UIFontDescriptor *fontDescriptor = [self fontDescriptorUsingPreferredSize:UIFontTextStyleCaption1];
        UIFont *font = [UIFont fontWithName:@"WhitneySSm-Medium" size:fontDescriptor.pointSize + 1];
        if ([self isShortTitles] && self.textSize != FeedDetailTextSizeTitleOnly) {
            return height + font.pointSize * 3.25;
        } else if (self.textSize != FeedDetailTextSizeTitleOnly) {
            if (self.textSize == FeedDetailTextSizeMedium || self.textSize == FeedDetailTextSizeLong) {
                NSDictionary *story = [self getStoryAtLocation:[self storyLocationForIndexPath:indexPath]];
                NSString *content = [story[@"story_content"] convertHTML];
                
                if (content.length < 10 && [story[@"story_title"] length] < 30) {
                    return height;
                } else if (content.length < 50 && [story[@"story_title"] length] < 30) {
                    return height + font.pointSize * 2;
                } else if (content.length < 50 && [story[@"story_title"] length] < 40) {
                    return height + font.pointSize * 3;
                } else if (content.length < 50 && [story[@"story_title"] length] >= 30) {
                    return height + font.pointSize * 5;
                } else if (content.length < 100) {
                    return height + font.pointSize * 5;
                } else if (self.textSize == FeedDetailTextSizeMedium) {
                    return height + font.pointSize * 7;
                } else {
                    return height + font.pointSize * 9;
                }
            } else {
                NSDictionary *story = [self getStoryAtLocation:[self storyLocationForIndexPath:indexPath]];
                
                if ([story[@"story_title"] length] < 30) {
                    return height + font.pointSize * 3;
                } else if ([story[@"story_title"] length] < 50) {
                    return height + font.pointSize * 4;
                } else {
                    return height + font.pointSize * 5;
                }
            }
        } else {
            return height + font.pointSize * 2;
        }
    }
}

- (void)scrollViewDidScroll:(UIScrollView *)scroll {
    [self checkScroll];
}

- (UIFontDescriptor *)fontDescriptorUsingPreferredSize:(NSString *)textStyle {
    UIFontDescriptor *fontDescriptor = appDelegate.fontDescriptorTitleSize;
    if (fontDescriptor) return fontDescriptor;
    
    fontDescriptor = [UIFontDescriptor preferredFontDescriptorWithTextStyle:textStyle];
    NSUserDefaults *userPreferences = [NSUserDefaults standardUserDefaults];
    
    if (![userPreferences boolForKey:@"use_system_font_size"]) {
        if ([[userPreferences stringForKey:@"feed_list_font_size"] isEqualToString:@"xs"]) {
            fontDescriptor = [fontDescriptor fontDescriptorWithSize:10.0f];
        } else if ([[userPreferences stringForKey:@"feed_list_font_size"] isEqualToString:@"small"]) {
            fontDescriptor = [fontDescriptor fontDescriptorWithSize:12.0f];
        } else if ([[userPreferences stringForKey:@"feed_list_font_size"] isEqualToString:@"medium"]) {
            fontDescriptor = [fontDescriptor fontDescriptorWithSize:13.0f];
        } else if ([[userPreferences stringForKey:@"feed_list_font_size"] isEqualToString:@"large"]) {
            fontDescriptor = [fontDescriptor fontDescriptorWithSize:16.0f];
        } else if ([[userPreferences stringForKey:@"feed_list_font_size"] isEqualToString:@"xl"]) {
            fontDescriptor = [fontDescriptor fontDescriptorWithSize:18.0f];
        }
    }
    return fontDescriptor;
}

- (BOOL)isLegacyTable {
    return appDelegate.detailViewController.storyTitlesInLegacyTable;
}

- (BOOL)isShortTitles {
    UIInterfaceOrientation orientation = self.view.window.windowScene.interfaceOrientation;
    
    return !self.isPhoneOrCompact &&
        !appDelegate.detailViewController.storyTitlesOnLeft &&
        UIInterfaceOrientationIsPortrait(orientation);
}

- (BOOL)isMarkReadOnScroll {
    NSUserDefaults *userPreferences = [NSUserDefaults standardUserDefaults];
    
    if ([userPreferences boolForKey:@"override_scroll_read_filter"]) {
        NSNumber *markRead = [userPreferences objectForKey:appDelegate.storiesCollection.scrollReadFilterKey];
        
        if (markRead != nil) {
            return markRead.boolValue;
        }
    }
    
    return [userPreferences boolForKey:@"default_scroll_read_filter"];
}

- (void)checkScroll {
    if (!self.isLegacyTable) {
        return;
    }
    
    NSInteger currentOffset = self.storyTitlesTable.contentOffset.y;
    NSInteger maximumOffset = self.storyTitlesTable.contentSize.height - self.storyTitlesTable.frame.size.height;
    
    if (![storiesCollection.activeFeedStories count]) return;
    
    if (!self.pageFetching && (maximumOffset - currentOffset <= 500.0 ||
        (appDelegate.inFindingStoryMode))) {
        if (storiesCollection.isRiverView && storiesCollection.activeFolder) {
            [self fetchRiverPage:storiesCollection.feedPage+1 withCallback:nil];
        } else {
            [self fetchFeedDetail:storiesCollection.feedPage+1 withCallback:nil];
        }
    }
    
    CGPoint topRowPoint = self.storyTitlesTable.contentOffset;
    topRowPoint.y = topRowPoint.y + (self.textSize != FeedDetailTextSizeTitleOnly ? 80.f : 60.f);
    NSIndexPath *indexPath = [self.storyTitlesTable indexPathForRowAtPoint:topRowPoint];
    BOOL markReadOnScroll = self.isMarkReadOnScroll;
    
    if (indexPath && markReadOnScroll) {
        NSUInteger topRow = indexPath.row;
        
        if (self.scrollingMarkReadRow == NSNotFound) {
            self.scrollingMarkReadRow = topRow;
        } else if (topRow > self.scrollingMarkReadRow) {
            for (NSUInteger thisRow = self.scrollingMarkReadRow; thisRow < topRow; thisRow++) {
                NSInteger storyIndex = [storiesCollection indexFromLocation:thisRow];
                NSDictionary *story = [[storiesCollection activeFeedStories] objectAtIndex:storyIndex];
                
                if ([storiesCollection isStoryUnread:story]) {
                    [storiesCollection markStoryRead:story];
                    [storiesCollection syncStoryAsRead:story];
                    NSIndexPath *reloadIndexPath = [NSIndexPath indexPathForRow:thisRow inSection:0];
                    NSLog(@" --> Reloading indexPath: %@", reloadIndexPath);
                    [self reloadIndexPath:reloadIndexPath withRowAnimation:UITableViewRowAnimationFade];
                }
            }
            
            self.scrollingMarkReadRow = topRow;
        }
    }
}

- (void)changeIntelligence:(NSInteger)newLevel {
    NSInteger previousLevel = [appDelegate selectedIntelligence];
    
    if (newLevel == previousLevel) return;
    
    if (newLevel < previousLevel) {
        [appDelegate setSelectedIntelligence:newLevel];
        NSUserDefaults *userPreferences = [NSUserDefaults standardUserDefaults];
        [userPreferences setInteger:(newLevel + 1) forKey:@"selectedIntelligence"];
        [userPreferences synchronize];
        
        [storiesCollection calculateStoryLocations];
    }
    
    [self reload];
}

- (NSDictionary *)getStoryAtLocation:(NSInteger)storyLocation {
    if (storyLocation >= [[storiesCollection activeFeedStoryLocations] count]) return nil;
    id location = [[storiesCollection activeFeedStoryLocations] objectAtIndex:storyLocation];
    if (!location) return nil;
    NSInteger row = [location intValue];
    return [storiesCollection.activeFeedStories objectAtIndex:row];
}

- (NSInteger)storyLocationForIndexPath:(NSIndexPath *)indexPath {
    if (self.isLegacyTable || indexPath.section == FeedSectionBefore) {
        return indexPath.row;
    } else if (indexPath.section == FeedSectionSelected) {
        return storiesCollection.indexOfActiveStory;
    } else {
        return storiesCollection.indexOfActiveStory + indexPath.row + 1;
    }
}

- (NSIndexPath *)indexPathForStoryLocation:(NSInteger)location {
    NSInteger active = storiesCollection.indexOfActiveStory;
    
    if (self.isLegacyTable || active < 0 || location < active) {
        return [NSIndexPath indexPathForRow:location inSection:FeedSectionBefore];
    } else if (location == active) {
        return [NSIndexPath indexPathForRow:0 inSection:FeedSectionSelected];
    } else {
        return [NSIndexPath indexPathForRow:location - active - 1 inSection:FeedSectionAfter];
    }
}

//- (NSIndexPath *)selectedIndexPath {
//    if (feedCollectionView.indexPathsForSelectedItems.count > 0) {
//        return [NSIndexPath indexPathForRow:0 inSection:FeedSectionSelected];
//    } else {
//        return nil;
//    }
//}


#pragma mark - MCSwipeTableViewCellDelegate

// When the user starts swiping the cell this method is called
- (void)swipeTableViewCellDidStartSwiping:(MCSwipeTableViewCell *)cell {
//    NSLog(@"Did start swiping the cell!");
}

// When the user is dragging, this method is called and return the dragged percentage from the border
- (void)swipeTableViewCell:(MCSwipeTableViewCell *)cell didSwipWithPercentage:(CGFloat)percentage {
//    NSLog(@"Did swipe with percentage : %f", percentage);
}

- (void)swipeTableViewCell:(MCSwipeTableViewCell *)cell
didEndSwipingSwipingWithState:(MCSwipeTableViewCellState)state
                      mode:(MCSwipeTableViewCellMode)mode {
    NSIndexPath *indexPath = [self.storyTitlesTable indexPathForCell:cell];
    if (!indexPath) {
        // This can happen if the user swipes on a cell that is being refreshed.
        return;
    }
    
    NSInteger storyIndex = [storiesCollection indexFromLocation:indexPath.row];
    NSDictionary *story = [[storiesCollection activeFeedStories] objectAtIndex:storyIndex];

    if (state == MCSwipeTableViewCellState1) {
        // Saved
        [storiesCollection toggleStorySaved:story];
        [self reloadIndexPath:indexPath withRowAnimation:UITableViewRowAnimationFade];
    } else if (state == MCSwipeTableViewCellState3) {
        // Read
        [storiesCollection toggleStoryUnread:story];
        [self reloadIndexPath:indexPath withRowAnimation:UITableViewRowAnimationFade];
    }
}

#pragma mark -
#pragma mark Feed Actions

- (void)handleTableLongPress:(UILongPressGestureRecognizer *)gestureRecognizer {
    CGPoint p = [gestureRecognizer locationInView:self.storyTitlesTable];
    NSIndexPath *indexPath = [self.storyTitlesTable indexPathForRowAtPoint:p];
    FeedDetailTableCell *cell = (FeedDetailTableCell *)[self.storyTitlesTable cellForRowAtIndexPath:indexPath];
    
    if (gestureRecognizer.state != UIGestureRecognizerStateBegan) return;
    if (indexPath == nil) return;
    
    NSDictionary *story = [self getStoryAtLocation:indexPath.row];
    
    if (!story) return;

    NSUserDefaults *preferences = [NSUserDefaults standardUserDefaults];
    NSString *longPressStoryTitle = [preferences stringForKey:@"long_press_story_title"];
    
    if ([longPressStoryTitle isEqualToString:@"ask"]) {
        appDelegate.activeStory = story;
        [self showMarkOlderNewerOptionsForStory:story indexPath:indexPath cell:cell];
    } else if ([longPressStoryTitle isEqualToString:@"open_send_to"]) {
        appDelegate.activeStory = story;
        [appDelegate showSendTo:self sender:cell];
    } else if ([longPressStoryTitle isEqualToString:@"mark_unread"]) {
        [storiesCollection toggleStoryUnread:story];
        [self reloadIndexPath:indexPath withRowAnimation:UITableViewRowAnimationFade];
    } else if ([longPressStoryTitle isEqualToString:@"save_story"]) {
        [storiesCollection toggleStorySaved:story];
        [self reloadIndexPath:indexPath withRowAnimation:UITableViewRowAnimationFade];
    } else if ([longPressStoryTitle isEqualToString:@"train_story"]) {
        appDelegate.activeStory = story;
        [appDelegate openTrainStory:cell];
    }
}

- (void)handleMarkReadLongPress:(UILongPressGestureRecognizer *)gestureRecognizer {
    if (gestureRecognizer.state != UIGestureRecognizerStateBegan) return;
    
    [self markReadShowMenu:MarkReadShowMenuAlways sender:nil];
}

- (void)showMarkOlderNewerOptionsForStory:(NSDictionary *)story indexPath:(NSIndexPath *)indexPath cell:(FeedDetailTableCell *)cell {
    CGRect rect = [self.storyTitlesTable rectForRowAtIndexPath:indexPath];
    
    NSMutableArray *items = [NSMutableArray array];
    BOOL isSaved = [[story objectForKey:@"starred"] boolValue];
    
    [items addObject:[self itemWithTitle:isSaved ? @"Unsave This Story" : @"Save This Story" iconName:@"saved-stories" iconColor:UIColorFromRGB(0xD58B4F) handler:^{
        [self.storiesCollection toggleStorySaved:story];
    }]];
    
    [items addObject:[self itemWithTitle:@"Send This Story To..." iconName:@"menu_icn_mail.png" handler:^{
        [self.appDelegate showSendTo:self sender:cell];
    }]];
    
    [items addObject:[self itemWithTitle:@"Train This Story" iconName:@"menu_icn_train.png" handler:^{
        [self.appDelegate openTrainStory:cell];
    }]];
    
    [self.appDelegate showMarkOlderNewerReadMenuWithStoriesCollection:self.storiesCollection story:story sourceView:self.storyTitlesTable sourceRect:rect extraItems:items completionHandler:^(BOOL marked) {
        [self.storyTitlesTable reloadData];
    }];
}

- (NSDictionary *)itemWithTitle:(NSString *)title iconName:(NSString *)iconName handler:(void (^)(void))handler {
    return @{@"title" : title, @"icon" : iconName, @"handler" : handler};
}

- (NSDictionary *)itemWithTitle:(NSString *)title iconName:(NSString *)iconName iconColor:(UIColor *)iconColor handler:(void (^)(void))handler {
    return @{@"title" : title, @"icon" : iconName, @"iconColor" : iconColor, @"handler" : handler};
}

- (void)markFeedsReadFromTimestamp:(NSInteger)cutoffTimestamp andOlder:(BOOL)older {
    NSString *urlString = [NSString stringWithFormat:@"%@/reader/mark_feed_as_read",
                           self.appDelegate.url];
    NSMutableArray *feedIds = [NSMutableArray array];
    NSMutableDictionary *params = [NSMutableDictionary dictionary];
    
    if (storiesCollection.isRiverView) {
        if ([storiesCollection.activeFolder isEqual:@"everything"] || [storiesCollection.activeFolder isEqual:@"infrequent"]) {
            for (NSString *folderName in appDelegate.dictFoldersArray) {
                for (id feedId in [appDelegate.dictFolders objectForKey:folderName]) {
                    if (![feedId isKindOfClass:[NSString class]] || ![feedId startsWith:@"saved:"]) {
                        [feedIds addObject:feedId];
                    }
                }
            }
        } else {
            for (id feedId in [appDelegate.dictFolders objectForKey:storiesCollection.activeFolder]) {
                [feedIds addObject:feedId];
            }
        }
    } else {
        [feedIds addObject:[storiesCollection.activeFeed objectForKey:@"id"]];
    }
    
    [params setObject:feedIds forKey:@"feed_id"];
    [params setObject:@(cutoffTimestamp) forKey:@"cutoff_timestamp"];
    NSString *direction = older ? @"older" : @"newest";
    [params setObject:direction forKey:@"direction"];
    
    if ([storiesCollection.activeFolder isEqualToString:@"infrequent"]) {
        NSUserDefaults *prefs = [NSUserDefaults standardUserDefaults];
        NSString *infrequent = [NSString stringWithFormat:@"%ld", (long)[prefs integerForKey:@"infrequent_stories_per_month"]];
        [params setObject:infrequent forKey:@"infrequent"];
    }
    
    [appDelegate POST:urlString parameters:params success:^(NSURLSessionTask *task, id responseObject) {
        [self.appDelegate markFeedReadInCache:feedIds cutoffTimestamp:cutoffTimestamp older:older];
        // is there a better way to refresh the detail view?
        [self reloadStories];
    } failure:^(NSURLSessionTask *operation, NSError *error) {
        [self requestFailed:error];
    }];
}

- (void)markReadShowMenu:(MarkReadShowMenu)showMenu sender:(id)sender {
    [self.appDelegate hidePopoverAnimated:YES];
    
    void (^pop)(void) = ^{
        if (!self.isPhoneOrCompact) {
            [self reloadStories];
        }
        // Don't do this, as it causes a race condition with the marking read call
//        [self.appDelegate.feedsViewController refreshFeedList];
        [self.appDelegate.feedsViewController reloadFeedTitlesTable];
        [self.appDelegate showFeedsListAnimated:YES];
        
        NSString *loadNextPref = [[NSUserDefaults standardUserDefaults] stringForKey:@"after_mark_read"];
        
        if (![loadNextPref isEqualToString:@"stay"]) {
            [self.appDelegate.feedsViewController selectNextFolderOrFeed];
        }
    };
    
    [storiesCollection calculateStoryLocations];
    NSArray *feedIds = storiesCollection.isRiverView ? [self.appDelegate feedIdsForFolderTitle:storiesCollection.activeFolder] : @[storiesCollection.activeFeed[@"id"]];
    NSString *confirmPref = [[NSUserDefaults standardUserDefaults] stringForKey:@"default_confirm_read_filter"];
    
    if (showMenu == MarkReadShowMenuNever) {
        [self.appDelegate.feedsViewController markFeedsRead:feedIds cutoffDays:0];
        pop();
        return;
    } else if (showMenu == MarkReadShowMenuBasedOnPref && ([confirmPref isEqualToString:@"never"] || ([confirmPref isEqualToString:@"folders"] && !storiesCollection.isRiverView))) {
        [self.appDelegate.feedsViewController markFeedsRead:feedIds cutoffDays:0];
        pop();
        return;
    }
    
    NSString *collectionTitle = storiesCollection.isRiverView ? [storiesCollection.activeFolder isEqualToString:@"everything"] ? @"everything" : @"entire folder" : @"this site";
    NSInteger totalUnreadCount = [self.appDelegate unreadCount];
    NSInteger visibleUnreadCount = storiesCollection.visibleUnreadCount;
    
    if (feedIds.count == 1 && ![feedIds.firstObject isKindOfClass:[NSString class]]) {
        collectionTitle = @"this site";
    }
    
    if (visibleUnreadCount >= totalUnreadCount) {
        visibleUnreadCount = 0;
    }
    
    UIBarButtonItem *barButton = self.feedMarkReadButton;
    if (sender && [sender isKindOfClass:[UIBarButtonItem class]]) barButton = sender;
    
    [self.appDelegate showMarkReadMenuWithFeedIds:feedIds collectionTitle:collectionTitle visibleUnreadCount:visibleUnreadCount barButtonItem:barButton completionHandler:^(BOOL marked){
        if (marked) {
            pop();
        }
    }];
}

- (IBAction)doOpenMarkReadMenu:(id)sender {
    [self markReadShowMenu:MarkReadShowMenuBasedOnPref sender:sender];
}

- (IBAction)doMarkAllRead:(id)sender {
    [self markReadShowMenu:MarkReadShowMenuNever sender:nil];
}

- (BOOL)isRiver {
    return appDelegate.storiesCollection.isSocialRiverView ||
    appDelegate.storiesCollection.isSocialView ||
    appDelegate.storiesCollection.isSavedView ||
    appDelegate.storiesCollection.isWidgetView ||
    appDelegate.storiesCollection.isReadView;
}

- (BOOL)isInfrequent {
    return appDelegate.storiesCollection.isRiverView &&
    [appDelegate.storiesCollection.activeFolder isEqualToString:@"infrequent"];
}

- (IBAction)doShowFeeds:(id)sender {
    [self.appDelegate showColumn:UISplitViewControllerColumnPrimary debugInfo:@"showFeeds"];
}

- (IBAction)doOpenSettingsMenu:(id)sender {
    if (self.presentedViewController) {
        [self.presentedViewController dismissViewControllerAnimated:YES completion:nil];
        return;
    }
    
    NSUserDefaults *userPreferences = [NSUserDefaults standardUserDefaults];
    MenuViewController *viewController = [MenuViewController new];
    __weak MenuViewController *weakViewController = viewController;
    
    BOOL everything = [appDelegate.storiesCollection.activeFolder isEqualToString:@"everything"];
    BOOL infrequent = [self isInfrequent];
    BOOL river = [self isRiver];
    BOOL read = appDelegate.storiesCollection.isReadView;
    BOOL widget = appDelegate.storiesCollection.isWidgetView;
    BOOL social = appDelegate.storiesCollection.isSocialRiverView;
    BOOL saved = appDelegate.storiesCollection.isSavedView;
    
    if (storiesCollection.inSearch) {
        if (storiesCollection.savedSearchQuery == nil) {
            [viewController addTitle:@"Save search" iconName:@"search" selectionShouldDismiss:YES handler:^{
                [self saveSearch];
            }];
        } else {
            [viewController addTitle:@"Delete saved search" iconName:@"search" selectionShouldDismiss:YES handler:^{
                [self deleteSavedSearch];
            }];
        }
    }
    
    if ((!everything || !appDelegate.storiesCollection.isRiverView) && !infrequent && !saved && !read && !social && !widget) {
        NSString *manageText = [NSString stringWithFormat:@"Manage this %@", appDelegate.storiesCollection.isRiverView ? @"folder" : @"site"];
        
        [viewController addTitle:manageText iconName:@"menu_icn_move.png" selectionShouldDismiss:NO handler:^{
            [self manageSite:weakViewController.navigationController manageText:manageText everything:everything];
        }];
    }
    
    if (!appDelegate.storiesCollection.isRiverView && !infrequent && !saved && !read && !social && !widget) {
        [viewController addTitle:@"Train this site" iconName:@"menu_icn_train.png" selectionShouldDismiss:YES handler:^{
            [self openTrainSite];
        }];
        
        if ([appDelegate.storiesCollection.activeFeed[@"ng"] integerValue] > 0) {
            NSString *title =  appDelegate.storiesCollection.showHiddenStories ? @"Hide hidden stories" : @"Show hidden stories";
            
            [viewController addTitle:title iconName:@"menu_icn_all.png" selectionShouldDismiss:YES handler:^{
                [self toggleHiddenStories];
            }];
        }
        
        [viewController addTitle:@"Notifications" iconName:@"dialog-notifications" iconColor:UIColorFromRGB(0xD58B4F) selectionShouldDismiss:YES handler:^{
            [self
             openNotificationsWithFeed:[NSString stringWithFormat:@"%@", [self.appDelegate.storiesCollection.activeFeed objectForKey:@"id"]]];
        }];
        
        [viewController addTitle:@"Statistics" iconName:@"menu_icn_statistics.png" selectionShouldDismiss:YES handler:^{
            [self
             openStatisticsWithFeed:[NSString stringWithFormat:@"%@", [self.appDelegate.storiesCollection.activeFeed objectForKey:@"id"]]];
        }];
        
        [viewController addTitle:@"Insta-fetch stories" iconName:@"menu_icn_fetch.png" selectionShouldDismiss:YES handler:^{
            [self instafetchFeed];
        }];
    }
    
    [viewController addSegmentedControlWithTitles:@[@"Newest first", @"Oldest"] selectIndex:[appDelegate.storiesCollection.activeOrder isEqualToString:@"newest"] ? 0 : 1 selectionShouldDismiss:YES handler:^(NSUInteger selectedIndex) {
        if (selectedIndex == 0) {
            [userPreferences setObject:@"newest" forKey:[self.appDelegate.storiesCollection orderKey]];
        } else {
            [userPreferences setObject:@"oldest" forKey:[self.appDelegate.storiesCollection orderKey]];
        }
        
        [self reloadStories];
    }];
    
    if (infrequent || !river) {
        [viewController addSegmentedControlWithTitles:@[@"All stories", @"Unread only"] selectIndex:[appDelegate.storiesCollection.activeReadFilter isEqualToString:@"all"] ? 0 : 1 selectionShouldDismiss:YES handler:^(NSUInteger selectedIndex) {
            if (selectedIndex == 0) {
                [userPreferences setObject:@"all" forKey:self.appDelegate.storiesCollection.readFilterKey];
            } else {
                [userPreferences setObject:@"unread" forKey:self.appDelegate.storiesCollection.readFilterKey];
            }
            
            [self reloadStories];
        }];
        
        [viewController addSegmentedControlWithTitles:@[@"Read on scroll", @"Leave unread"] selectIndex:self.isMarkReadOnScroll ? 0 : 1 selectionShouldDismiss:YES handler:^(NSUInteger selectedIndex) {
            [userPreferences setBool:selectedIndex == 0 forKey:self.appDelegate.storiesCollection.scrollReadFilterKey];
        }];
    }
    
    [appDelegate addSplitControlToMenuController:viewController];
    
    NSString *preferenceKey = self.appDelegate.storiesCollection.storyTitlesPositionKey;
    NSArray *titles;
    NSArray *values;
    
    if (appDelegate.detailViewController.isPhone) {
        titles = @[@"List", @"Grid"];
        values = @[@"titles_on_left", @"titles_in_grid"];
    } else {
        titles = @[@"Left", @"Top", @"Bottom", @"Grid"];
        values = @[@"titles_on_left", @"titles_on_top", @"titles_on_bottom", @"titles_in_grid"];
    }
    
    [viewController addSegmentedControlWithTitles:titles values:values defaultValue:@"titles_on_left" selectValue:self.appDelegate.storiesCollection.activeStoryTitlesPosition preferenceKey:preferenceKey selectionShouldDismiss:YES handler:^(NSUInteger selectedIndex) {
        [self.appDelegate.detailViewController updateLayoutWithReload:YES fetchFeeds:YES];
    }];
    
    if (self.appDelegate.detailViewController.storyTitlesInGrid) {
        preferenceKey = @"grid_columns";
        
        if (appDelegate.detailViewController.isPhone) {
            titles = @[@"Auto Cols", @"1", @"2"];
            values = @[@"auto", @"1", @"2"];
        } else {
            titles = @[@"Auto Cols", @"1", @"2", @"3", @"4"];
            values = @[@"auto", @"1", @"2", @"3", @"4"];
        }
        
        [viewController addSegmentedControlWithTitles:titles values:values defaultValue:@"auto" preferenceKey:preferenceKey selectionShouldDismiss:NO handler:^(NSUInteger selectedIndex) {
            [self.appDelegate.detailViewController updateLayoutWithReload:YES fetchFeeds:YES];
        }];
        
        preferenceKey = @"grid_height";
        titles = @[@"XS", @"Short", @"Medium", @"Tall", @"XL"];
        values = @[@"xs", @"short", @"medium", @"tall", @"xl"];
        
        [viewController addSegmentedControlWithTitles:titles values:values defaultValue:@"medium" preferenceKey:preferenceKey selectionShouldDismiss:NO handler:^(NSUInteger selectedIndex) {
            [self.appDelegate.detailViewController updateLayoutWithReload:YES fetchFeeds:YES];
        }];
    }
    
    if (!self.appDelegate.detailViewController.storyTitlesInGrid) {
        preferenceKey = @"story_list_preview_text_size";
        titles = @[@"Title", @"content_preview_small.png", @"content_preview_medium.png", @"content_preview_large.png"];
        values = @[@"title", @"short", @"medium", @"long"];
        
        [viewController addSegmentedControlWithTitles:titles values:values preferenceKey:preferenceKey selectionShouldDismiss:NO handler:^(NSUInteger selectedIndex) {
            [self.appDelegate resizePreviewSize];
        }];
        
        // Upgrade the prefs; can remove these lines eventually, once most existing users are likely on version 11 or later.
        NSString *preview = [[NSUserDefaults standardUserDefaults] stringForKey:@"story_list_preview_images_size"];
        
        if ([preview isEqualToString:@"small"]) {
            [[NSUserDefaults standardUserDefaults] setObject:@"small_right" forKey:@"story_list_preview_images_size"];
        } else if ([preview isEqualToString:@"large"]) {
            [[NSUserDefaults standardUserDefaults] setObject:@"large_right" forKey:@"story_list_preview_images_size"];
        }
        
        preferenceKey = @"story_list_preview_images_size";
        titles = @[@"No image", @"image_preview_small_left.png", @"image_preview_large_left.png", @"image_preview_large_right.png", @"image_preview_small_right.png"];
        values = @[@"none", @"small_left", @"large_left", @"large_right", @"small_right"];
        
        [viewController addSegmentedControlWithTitles:titles values:values preferenceKey:preferenceKey selectionShouldDismiss:NO handler:^(NSUInteger selectedIndex) {
            [self.appDelegate resizePreviewSize];
        }];
    }
    
    preferenceKey = @"feed_list_font_size";
    titles = @[@"XS", @"S", @"M", @"L", @"XL"];
    values = @[@"xs", @"small", @"medium", @"large", @"xl"];
    
    [viewController addSegmentedControlWithTitles:titles values:values preferenceKey:preferenceKey selectionShouldDismiss:NO handler:^(NSUInteger selectedIndex) {
        [self.appDelegate resizeFontSize];
    }];
    
    if (infrequent) {
        preferenceKey = @"infrequent_stories_per_month";
        titles = @[@"5", @"15", @"30", @"60", @"90"];
        values = @[@5, @15, @30, @60, @90];
        
        [viewController addSegmentedControlWithTitles:titles values:values preferenceKey:preferenceKey selectionShouldDismiss:YES handler:^(NSUInteger selectedIndex) {
            [self.appDelegate.feedDetailViewController reloadStories];
            [self.appDelegate.feedDetailViewController flashInfrequentStories];
        }];
    }
    
    preferenceKey = @"feed_list_spacing";
    titles = @[@"Compact", @"Comfortable"];
    values = @[@"compact", @"comfortable"];
    
    [viewController addSegmentedControlWithTitles:titles values:values defaultValue:@"comfortable" preferenceKey:preferenceKey selectionShouldDismiss:NO handler:^(NSUInteger selectedIndex) {
        [self.appDelegate.feedsViewController reloadFeedTitlesTable];
        [self reloadWithSizing];
    }];
    
    [viewController addThemeSegmentedControl];
    
    UINavigationController *navController = self.navigationController ?: appDelegate.storyPagesViewController.navigationController;
    
    [viewController showFromNavigationController:navController barButtonItem:self.settingsBarButton];
}

- (NSString *)feedIdForSearch {
    if (storiesCollection.activeFeed != nil) {
        return [NSString stringWithFormat:@"feed:%@", [storiesCollection.activeFeed objectForKey:@"id"]];
    } else if ([storiesCollection.activeFolder isEqualToString:@"everything"]) {
        return @"river:";
    } else {
        return [NSString stringWithFormat:@"river:%@", storiesCollection.activeFolder];
    }
}

- (void)saveSearch {
    [MBProgressHUD hideHUDForView:self.view animated:YES];
    MBProgressHUD *HUD = [MBProgressHUD showHUDAddedTo:self.view animated:YES];
    HUD.labelText = @"Saving search...";
    
    NSString *urlString = [NSString stringWithFormat:@"%@/reader/save_search",
                           self.appDelegate.url];
    NSMutableDictionary *params = [NSMutableDictionary dictionary];
    [params setObject:[self feedIdForSearch] forKey:@"feed_id"];
    [params setObject:storiesCollection.searchQuery forKey:@"query"];
    
    [self.appDelegate POST:urlString parameters:params success:^(NSURLSessionDataTask * _Nonnull task, id  _Nullable responseObject) {
        self.storiesCollection.savedSearchQuery = self.storiesCollection.searchQuery;
        [self.appDelegate reloadFeedsView:YES];
        [MBProgressHUD hideHUDForView:self.view animated:YES];
    } failure:^(NSURLSessionDataTask * _Nullable task, NSError * _Nonnull error) {
        [self requestFailed:error];
    }];
}

- (void)deleteSavedSearch {
    [MBProgressHUD hideHUDForView:self.view animated:YES];
    MBProgressHUD *HUD = [MBProgressHUD showHUDAddedTo:self.view animated:YES];
    HUD.labelText = @"Deleting saved search...";
    
    NSString *urlString = [NSString stringWithFormat:@"%@/reader/delete_search",
                           self.appDelegate.url];
    NSMutableDictionary *params = [NSMutableDictionary dictionary];
    [params setObject:[self feedIdForSearch] forKey:@"feed_id"];
    [params setObject:storiesCollection.searchQuery forKey:@"query"];
    
    [appDelegate POST:urlString parameters:params success:^(NSURLSessionDataTask * _Nonnull task, id  _Nullable responseObject) {
        self.storiesCollection.savedSearchQuery = nil;
        [self.appDelegate reloadFeedsView:YES];
        [MBProgressHUD hideHUDForView:self.view animated:YES];
    } failure:^(NSURLSessionDataTask * _Nullable task, NSError * _Nonnull error) {
        [self requestFailed:error];
    }];
}

- (void)manageSite:(UINavigationController *)menuNavigationController manageText:(NSString *)manageText everything:(BOOL)everything {
    MenuViewController *viewController = [MenuViewController new];
    __weak MenuViewController *weakViewController = viewController;
    viewController.title = manageText;
    
    if (!everything || !appDelegate.storiesCollection.isRiverView) {
        NSString *deleteText = [NSString stringWithFormat:@"Delete %@",
                                appDelegate.storiesCollection.isRiverView ?
                                @"this entire folder" :
                                @"this site"];
        
        [viewController addTitle:deleteText iconName:@"menu_icn_delete.png" selectionShouldDismiss:NO handler:^{
            [self confirmDeleteSite:weakViewController.navigationController];
        }];
        
        [viewController addTitle:@"Move to another folder" iconName:@"menu_icn_move.png" selectionShouldDismiss:NO handler:^{
            [self openMoveView:weakViewController.navigationController];
        }];
    }
    
    NSString *renameText = [NSString stringWithFormat:@"Rename this %@", appDelegate.storiesCollection.isRiverView ? @"folder" : @"site"];
    
    [viewController addTitle:renameText iconName:@"menu_icn_rename.png" selectionShouldDismiss:YES handler:^{
        [self openRenameSite];
    }];
    
    if (!appDelegate.storiesCollection.isRiverView) {
        [viewController addTitle:@"Mute this site" iconName:@"menu_icn_mute.png" selectionShouldDismiss:NO handler:^{
            [self confirmMuteSite:weakViewController.navigationController];
        }];
    }
    
    [menuNavigationController showViewController:viewController sender:self];
}

- (void)confirmDeleteSite:(UINavigationController *)menuNavigationController {
    MenuViewController *viewController = [MenuViewController new];
    viewController.title = @"Positive?";
    NSString *title = storiesCollection.isRiverView ? @"Delete Folder" : @"Delete Site";
    
    [viewController addTitle:title iconName:@"menu_icn_delete.png" destructive:YES selectionShouldDismiss:YES handler:^{
        if (self.storiesCollection.isRiverView) {
            [self deleteFolder];
        } else {
            [self deleteSite];
        }
    }];
    
    [menuNavigationController showViewController:viewController sender:self];
}

- (void)confirmMuteSite:(UINavigationController *)menuNavigationController {
    MenuViewController *viewController = [MenuViewController new];
    viewController.title = @"Positive?";
    
    [viewController addTitle:@"Mute Site" iconName:@"menu_icn_mute.png" selectionShouldDismiss:YES handler:^{
        [self muteSite];
    }];
    
    [menuNavigationController showViewController:viewController sender:self];
}

- (void)renameTo:(NSString *)newTitle {
    [MBProgressHUD hideHUDForView:self.view animated:YES];
    MBProgressHUD *HUD = [MBProgressHUD showHUDAddedTo:self.view animated:YES];
    HUD.labelText = @"Renaming...";
    
    NSString *urlString = [NSString stringWithFormat:@"%@/reader/rename_feed", self.appDelegate.url];
    if (storiesCollection.isRiverView) {
        urlString = [NSString stringWithFormat:@"%@/reader/rename_folder", self.appDelegate.url];
    }
    
    NSMutableDictionary *params = [NSMutableDictionary dictionary];
    if (storiesCollection.isRiverView) {
        [params setObject:[appDelegate extractFolderName:storiesCollection.activeFolder] forKey:@"folder_name"];
        [params setObject:[appDelegate extractParentFolderName:storiesCollection.activeFolder] forKey:@"in_folder"];
        [params setObject:newTitle forKey:@"new_folder_name"];
    } else {
        [params setObject:[storiesCollection.activeFeed objectForKey:@"id"] forKey:@"feed_id"];
        [params setObject:newTitle forKey:@"feed_title"];
    }
    
    [self.appDelegate POST:urlString parameters:params success:^(NSURLSessionDataTask * _Nonnull task, id  _Nullable responseObject) {
        [self.appDelegate reloadFeedsView:YES];
        if (self.storiesCollection.isRiverView) {
            [self.appDelegate renameFolder:newTitle];
        } else {
            [self.appDelegate renameFeed:newTitle];
        }
        [self.view setNeedsDisplay];
        if (!self.isPhoneOrCompact) {
            self.appDelegate.detailViewController.navigationItem.titleView = [self.appDelegate makeFeedTitle:self.storiesCollection.activeFeed];
        } else {
            self.navigationItem.titleView = [self.appDelegate makeFeedTitle:self.storiesCollection.activeFeed];
        }
        [self.navigationController.view setNeedsDisplay];
        [MBProgressHUD hideHUDForView:self.view animated:YES];
    } failure:^(NSURLSessionDataTask * _Nullable task, NSError * _Nonnull error) {
        [self requestFailed:error];
    }];
}

- (void)deleteSite {
    [MBProgressHUD hideHUDForView:self.view animated:YES];
    MBProgressHUD *HUD = [MBProgressHUD showHUDAddedTo:self.view animated:YES];
    HUD.labelText = @"Deleting...";
    
    NSString *urlString = [NSString stringWithFormat:@"%@/reader/delete_feed",
                           self.appDelegate.url];
    NSMutableDictionary *params = [NSMutableDictionary dictionary];
    [params setObject:[storiesCollection.activeFeed objectForKey:@"id"] forKey:@"feed_id"];
    [params setObject:[appDelegate extractFolderName:storiesCollection.activeFolder] forKey:@"in_folder"];
    
    [self.appDelegate POST:urlString parameters:params success:^(NSURLSessionDataTask * _Nonnull task, id  _Nullable responseObject) {
        [self.appDelegate reloadFeedsView:YES];
        [self.appDelegate showColumn:UISplitViewControllerColumnPrimary debugInfo:@"deleteSite"];
        [MBProgressHUD hideHUDForView:self.view animated:YES];
    } failure:^(NSURLSessionDataTask * _Nullable task, NSError * _Nonnull error) {
        [self requestFailed:error];
    }];
}

- (void)deleteFolder {
    [MBProgressHUD hideHUDForView:self.view animated:YES];
    MBProgressHUD *HUD = [MBProgressHUD showHUDAddedTo:self.view animated:YES];
    HUD.labelText = @"Deleting...";
    
    NSString *urlString = [NSString stringWithFormat:@"%@/reader/delete_folder",
                           self.appDelegate.url];
    NSMutableDictionary *params = [NSMutableDictionary dictionary];
    [params setObject:[appDelegate extractFolderName:storiesCollection.activeFolder]
               forKey:@"folder_to_delete"];
    [params setObject:[appDelegate extractFolderName:[appDelegate
                                                      extractParentFolderName:storiesCollection.activeFolder]]
               forKey:@"in_folder"];
    
    [appDelegate POST:urlString parameters:params success:^(NSURLSessionDataTask * _Nonnull task, id  _Nullable responseObject) {
        [self.appDelegate reloadFeedsView:YES];
        [self.appDelegate showColumn:UISplitViewControllerColumnPrimary debugInfo:@"deleteFolder"];
        [MBProgressHUD hideHUDForView:self.view animated:YES];
    } failure:^(NSURLSessionDataTask * _Nullable task, NSError * _Nonnull error) {
        [self requestFailed:error];
    }];
}

- (void)muteSite {
    [MBProgressHUD hideHUDForView:self.view animated:YES];
    MBProgressHUD *HUD = [MBProgressHUD showHUDAddedTo:self.view animated:YES];
    HUD.labelText = @"Muting...";
    
    NSMutableArray *activeIdentifiers = [self.appDelegate.dictFeeds.allKeys mutableCopy];
    NSString *thisIdentifier = [NSString stringWithFormat:@"%@", storiesCollection.activeFeed[@"id"]];
    [activeIdentifiers removeObject:thisIdentifier];
    
    for (NSString *feedId in self.appDelegate.dictInactiveFeeds.allKeys) {
        [activeIdentifiers removeObject:feedId];
    }
    
    NSMutableDictionary *params = [NSMutableDictionary dictionary];
    NSString *urlString = [NSString stringWithFormat:@"%@/reader/save_feed_chooser", self.appDelegate.url];
    
    [params setObject:activeIdentifiers forKey:@"approved_feeds"];
    [appDelegate POST:urlString parameters:params success:^(NSURLSessionDataTask * _Nonnull task, id  _Nullable responseObject) {
        [self.appDelegate reloadFeedsView:YES];
        [self.appDelegate showColumn:UISplitViewControllerColumnPrimary debugInfo:@"muteSite"];
        [MBProgressHUD hideHUDForView:self.view animated:YES];
    } failure:^(NSURLSessionDataTask * _Nullable task, NSError * _Nonnull error) {
        [self requestFailed:error];
    }];
}

- (void)performNewFolder {
    NSString *title = @"Move to New Folder";
    NSString *subtitle = @"Enter the name of the new folder.";
    UIAlertController *alert = [UIAlertController alertControllerWithTitle:title message:subtitle preferredStyle:UIAlertControllerStyleAlert];
    [alert setModalPresentationStyle:UIModalPresentationPopover];
    UIAlertAction *move = [UIAlertAction actionWithTitle:@"Move" style:UIAlertActionStyleDefault handler:^(UIAlertAction * _Nonnull action) {
        NSString *name = alert.textFields.firstObject.text;
        [self addNewFolderWithName:name];
    }];
    UIAlertAction *cancel = [UIAlertAction actionWithTitle:@"Cancel" style:UIAlertActionStyleCancel handler:^(UIAlertAction * _Nonnull action) {
        
    }];
    [alert addTextFieldWithConfigurationHandler:^(UITextField * _Nonnull textField) {
        textField.autocapitalizationType = UITextAutocapitalizationTypeWords;
    }];
    [alert addAction:move];
    [alert addAction:cancel];
    
    if (self.presentedViewController) {
        [self.presentedViewController dismissViewControllerAnimated:NO completion:^{
            [self presentViewController:alert animated:YES completion:nil];
        }];
    } else {
        [self presentViewController:alert animated:YES completion:nil];
    }
}

- (void)addNewFolderWithName:(NSString *)folderName {
    [MBProgressHUD hideHUDForView:self.view animated:YES];
    MBProgressHUD *HUD = [MBProgressHUD showHUDAddedTo:self.view animated:YES];
    NSMutableDictionary *params = [NSMutableDictionary dictionary];
    NSString *urlString;
    
    HUD.labelText = @"Adding folder...";
    urlString = [NSString stringWithFormat:@"%@/reader/add_folder", self.appDelegate.url];
    [params setObject:folderName forKey:@"folder"];
    
    [appDelegate POST:urlString parameters:params success:^(NSURLSessionDataTask * _Nonnull task, id  _Nullable responseObject) {
        [MBProgressHUD hideHUDForView:self.view animated:YES];
        
        int code = [[responseObject valueForKey:@"code"] intValue];
        if (code != -1) {
            [self performMoveToFolder:folderName];
        }
    } failure:^(NSURLSessionDataTask * _Nullable task, NSError * _Nonnull error) {
        [self requestFailed:error];
    }];
}

- (void)performMoveToFolder:(id)toFolder {
    [MBProgressHUD hideHUDForView:self.view animated:YES];
    MBProgressHUD *HUD = [MBProgressHUD showHUDAddedTo:self.view animated:YES];
    NSMutableDictionary *params = [NSMutableDictionary dictionary];
    NSString *urlString;
    
    if (self.appDelegate.storiesCollection.isRiverView) {
        HUD.labelText = @"Moving folder...";
        urlString = [NSString stringWithFormat:@"%@/reader/move_folder_to_folder", self.appDelegate.url];
        NSString *activeFolder = self.appDelegate.storiesCollection.activeFolder;
        NSString *parentFolderName = [self.appDelegate extractParentFolderName:activeFolder];
        NSString *fromFolder = [self.appDelegate extractFolderName:parentFolderName];
        NSString *toFolderIdentifier = [self.appDelegate extractFolderName:toFolder];
        NSString *folderName = [self.appDelegate extractFolderName:activeFolder];
        [params setObject:fromFolder forKey:@"in_folder"];
        [params setObject:toFolderIdentifier forKey:@"to_folder"];
        [params setObject:folderName forKey:@"folder_name"];
    } else {
        HUD.labelText = @"Moving site...";
        urlString = [NSString stringWithFormat:@"%@/reader/move_feed_to_folder", self.appDelegate.url];
        NSString *fromFolder = [self.appDelegate extractFolderName:self.appDelegate.storiesCollection.activeFolder];
        NSString *toFolderIdentifier = [self.appDelegate extractFolderName:toFolder];
        NSString *feedIdentifier = [self.appDelegate.storiesCollection.activeFeed objectForKey:@"id"];
        [params setObject:fromFolder forKey:@"in_folder"];
        [params setObject:toFolderIdentifier forKey:@"to_folder"];
        [params setObject:feedIdentifier forKey:@"feed_id"];
    }
    
    [appDelegate POST:urlString parameters:params success:^(NSURLSessionDataTask * _Nonnull task, id  _Nullable responseObject) {
        [MBProgressHUD hideHUDForView:self.view animated:YES];
        
        int code = [[responseObject valueForKey:@"code"] intValue];
        if (code != -1) {
            self.appDelegate.storiesCollection.activeFolder = toFolder;
            [self.appDelegate reloadFeedsView:NO];
        }
    } failure:^(NSURLSessionDataTask * _Nullable task, NSError * _Nonnull error) {
        [self requestFailed:error];
    }];
}

- (void)openMoveView:(UINavigationController *)menuNavigationController {
    MenuViewController *viewController = [MenuViewController new];
    viewController.title = @"Move To";
    
    __weak __typeof(&*self)weakSelf = self;
    
    [viewController addTitle:@"New Folder" iconName:@"add_tag.png" selectionShouldDismiss:YES handler:^{
        [weakSelf performNewFolder];
    }];
    
    for (NSString *folder in self.appDelegate.dictFoldersArray) {
        NSString *title = folder;
        NSString *iconName = @"menu_icn_move.png";
        
        if (![title hasPrefix:@"river_"] && ![title hasSuffix:@"_stories"] && ![title hasPrefix:@"saved_"]) {
            if ([title isEqualToString:@"everything"]) {
                title = @"Top Level";
                iconName = @"menu_icn_all.png";
            } else if ([title isEqualToString:@"infrequent"]) {
                continue;
            } else {
                NSArray *components = [title componentsSeparatedByString:@" ▸ "];
                title = components.lastObject;
                for (NSUInteger idx = 0; idx < components.count; idx++) {
                    title = [@"\t\t" stringByAppendingString:title];
                }
            }
            
            [viewController addTitle:title iconName:iconName selectionShouldDismiss:YES handler:^{
                [weakSelf performMoveToFolder:folder];
            }];
        }
    }
    
    [menuNavigationController showViewController:viewController sender:self];
}

- (void)openTrainSite {
    [appDelegate openTrainSite];
}

- (void)toggleHiddenStories {
    appDelegate.storiesCollection.showHiddenStories = !appDelegate.storiesCollection.showHiddenStories;
    [appDelegate.storiesCollection calculateStoryLocations];
    [self reload];
}

- (void)openNotificationsWithFeed:(NSString *)feedId {
    [appDelegate openNotificationsWithFeed:feedId];
}

- (void)openStatisticsWithFeed:(NSString *)feedId {
    [appDelegate openStatisticsWithFeed:feedId sender:settingsBarButton];
}

- (void)openRenameSite {
    NSString *title = [NSString stringWithFormat:@"Rename \"%@\"", appDelegate.storiesCollection.isRiverView ?
                       [appDelegate extractFolderName:appDelegate.storiesCollection.activeFolder] : [appDelegate.storiesCollection.activeFeed objectForKey:@"feed_title"]];
    NSString *subtitle = (appDelegate.storiesCollection.isRiverView ?
                          nil : [appDelegate.storiesCollection.activeFeed objectForKey:@"feed_address"]);
    UIAlertController *alert = [UIAlertController alertControllerWithTitle:title message:subtitle preferredStyle:UIAlertControllerStyleAlert];
    [alert setModalPresentationStyle:UIModalPresentationPopover];
    UIAlertAction *rename = [UIAlertAction actionWithTitle:@"Rename" style:UIAlertActionStyleDefault handler:^(UIAlertAction * _Nonnull action) {
        NSString *newTitle = alert.textFields[0].text;
        [self renameTo:newTitle];
    }];
    UIAlertAction *cancel = [UIAlertAction actionWithTitle:@"Cancel" style:UIAlertActionStyleCancel handler:^(UIAlertAction * _Nonnull action) {
        
    }];
    [alert addTextFieldWithConfigurationHandler:^(UITextField * _Nonnull textField) {
        textField.text = self.appDelegate.storiesCollection.isRiverView ?
        [self.appDelegate extractFolderName:self.appDelegate.storiesCollection.activeFolder] :
        [self.appDelegate.storiesCollection.activeFeed objectForKey:@"feed_title"];
    }];
    [alert addAction:rename];
    [alert addAction:cancel];
    
    if (self.presentedViewController) {
        [self.presentedViewController dismissViewControllerAnimated:NO completion:^{
            [self presentViewController:alert animated:YES completion:nil];
        }];
    } else {
        [self presentViewController:alert animated:YES completion:nil];
    }
}

- (void)showUserProfile {
    appDelegate.activeUserProfileId = [NSString stringWithFormat:@"%@",
                                       [storiesCollection.activeFeed objectForKey:@"user_id"]];
    appDelegate.activeUserProfileName = [NSString stringWithFormat:@"%@",
                                         [storiesCollection.activeFeed objectForKey:@"username"]];
    [appDelegate showUserProfileModal:titleImageBarButton];
}

- (void)changeActiveFeedDetailRow {
    if (!self.isLegacyTable) {
        [self reload];
        return;
    }
    
    NSInteger rowIndex = [storiesCollection locationOfActiveStory];
    NSInteger offset = 1;
    if ([[self.storyTitlesTable visibleCells] count] <= 4) {
        offset = 0;
    }
    if (offset > rowIndex) offset = rowIndex;
    
    NSIndexPath *indexPath = [NSIndexPath indexPathForRow:rowIndex inSection:0];
    NSIndexPath *offsetIndexPath = [NSIndexPath indexPathForRow:(rowIndex - offset) inSection:0];
    NSIndexPath *oldIndexPath = storyTitlesTable.indexPathForSelectedRow;
    
    if (![indexPath isEqual:oldIndexPath]) {
        [self tableView:storyTitlesTable deselectRowAtIndexPath:oldIndexPath animated:YES];
        [self tableView:storyTitlesTable selectRowAtIndexPath:indexPath animated:YES];
    }
    
    // check to see if the cell is completely visible
    CGRect cellRect = [storyTitlesTable rectForRowAtIndexPath:indexPath];
    
    cellRect = [storyTitlesTable convertRect:cellRect toView:storyTitlesTable.superview];
    
    BOOL completelyVisible = CGRectContainsRect(storyTitlesTable.frame, cellRect);
    if (!completelyVisible && [storyTitlesTable numberOfRowsInSection:0] > 0) {
        [storyTitlesTable scrollToRowAtIndexPath:offsetIndexPath 
                                atScrollPosition:UITableViewScrollPositionTop 
                                        animated:YES];
    }
}

- (void)updateTheme {
    [super updateTheme];
    
    UINavigationBarAppearance *appearance = [[UINavigationBarAppearance alloc] initWithIdiom:[[UIDevice currentDevice] userInterfaceIdiom]];
    appearance.backgroundColor = [UINavigationBar appearance].barTintColor;
    
    self.navigationController.navigationBar.scrollEdgeAppearance = appearance;
    self.navigationController.navigationBar.standardAppearance = appearance;
    self.navigationController.navigationBar.tintColor = [UINavigationBar appearance].tintColor;
    self.navigationController.navigationBar.barTintColor = [UINavigationBar appearance].barTintColor;
    self.navigationController.navigationBar.barStyle = ThemeManager.shared.isDarkTheme ? UIBarStyleBlack : UIBarStyleDefault;
    self.navigationController.toolbar.barTintColor = [UINavigationBar appearance].barTintColor;
    
    if (self.isPhoneOrCompact) {
        self.navigationItem.titleView = [appDelegate makeFeedTitle:storiesCollection.activeFeed];
    }
    
    self.refreshControl.tintColor = UIColorFromLightDarkRGB(0x0, 0xffffff);
    self.refreshControl.backgroundColor = UIColorFromRGB(0xE3E6E0);
    
    self.searchBar.backgroundColor = UIColorFromRGB(0xE3E6E0);
    self.searchBar.tintColor = UIColorFromRGB(0xffffff);
    self.searchBar.nb_searchField.textColor = UIColorFromRGB(NEWSBLUR_BLACK_COLOR);
    self.searchBar.nb_searchField.tintColor = UIColorFromRGB(NEWSBLUR_BLACK_COLOR);
    
    self.appDelegate.detailViewController.navigationItem.titleView = [appDelegate makeFeedTitle:storiesCollection.activeFeed];
    
    if ([ThemeManager themeManager].isDarkTheme) {
        self.storyTitlesTable.indicatorStyle = UIScrollViewIndicatorStyleWhite;
        self.searchBar.keyboardAppearance = UIKeyboardAppearanceDark;
    } else {
        self.storyTitlesTable.indicatorStyle = UIScrollViewIndicatorStyleBlack;
        self.searchBar.keyboardAppearance = UIKeyboardAppearanceDefault;
    }
    
    self.view.backgroundColor = UIColorFromRGB(0xf4f4f4);
    self.storyTitlesTable.backgroundColor = UIColorFromRGB(0xf4f4f4);
    self.storyTitlesTable.separatorColor = UIColorFromRGB(0xE9E8E4);
    
    [self reload];
}

#pragma mark -
#pragma mark Story Actions - save

- (void)finishMarkAsSaved:(NSDictionary *)params {
    
}

- (void)failedMarkAsSaved:(NSDictionary *)params {
    [self informError:@"Failed to save story"];
    
    [self reload];
}

- (void)finishMarkAsUnsaved:(NSDictionary *)params {
    
}

- (void)failedMarkAsUnsaved:(NSDictionary *)params {
    [self informError:@"Failed to unsave story"];
    
    [self reload];
}

- (void)failedMarkAsUnread:(NSDictionary *)params {
    [self informError:@"Failed to unread story"];
    
    [self reload];
}

#pragma mark -
#pragma mark instafetchFeed

// called when the user taps refresh button

- (void)instafetchFeed {
    NSString *urlString = [NSString
                           stringWithFormat:@"%@/reader/refresh_feed/%@",
                           self.appDelegate.url,
                           [storiesCollection.activeFeed objectForKey:@"id"]];
    [appDelegate GET:urlString parameters:nil success:^(NSURLSessionTask *task, id responseObject) {
        [self renderStories:[responseObject objectForKey:@"stories"]];
        [self finishRefresh];
    } failure:^(NSURLSessionTask *operation, NSError *error) {
        NSLog(@"Fail: %@", error);
        [self informError:[operation error]];
        [self fetchFeedDetail:1 withCallback:nil];
        [self finishRefresh];
    }];
    
    [storiesCollection setStories:nil];
    storiesCollection.feedPage = 1;
    self.pageFetching = YES;
    [self reload];
    
    if (self.isLegacyTable) {
        [storyTitlesTable scrollRectToVisible:CGRectMake(0, CGRectGetHeight(self.searchBar.frame), 1, 1) animated:YES];
    }
}

#pragma mark -
#pragma mark PullToRefresh

- (BOOL)canPullToRefresh {
    BOOL river = appDelegate.storiesCollection.isRiverView;
    BOOL infrequent = [self isInfrequent];
    BOOL read = appDelegate.storiesCollection.isReadView;
    BOOL widget = appDelegate.storiesCollection.isWidgetView;
    BOOL saved = appDelegate.storiesCollection.isSavedView;
    
    return appDelegate.storiesCollection.activeFeed != nil && !river && !infrequent && !saved && !read && !widget;
}

- (void)refresh:(UIRefreshControl *)refreshControl {
    if (self.canPullToRefresh) {
        self.inPullToRefresh_ = YES;
        [self instafetchFeed];
    } else {
        [self finishRefresh];
    }
}

- (void)finishRefresh {
    self.inPullToRefresh_ = NO;
    [self.refreshControl endRefreshing];
}

#pragma mark -
#pragma mark loadSocial Feeds

- (void)loadFaviconsFromActiveFeed {
    NSArray * keys = [appDelegate.dictActiveFeeds allKeys];
    
    if (![keys count]) {
        // if no new favicons, return
        return;
    }
    
    NSString *feedIdsQuery = [NSString stringWithFormat:@"?feed_ids=%@",
                              [[keys valueForKey:@"description"] componentsJoinedByString:@"&feed_ids="]];
    NSString *urlString = [NSString stringWithFormat:@"%@/reader/favicons%@",
                           self.appDelegate.url,
                           feedIdsQuery];
    
    [appDelegate GET:urlString parameters:nil success:^(NSURLSessionDataTask * _Nonnull task, id  _Nullable responseObject) {
        [self saveAndDrawFavicons:responseObject];
    } failure:^(NSURLSessionDataTask * _Nullable task, NSError * _Nonnull error) {
        [self requestFailed:error];
    }];
}

- (void)saveAndDrawFavicons:(NSDictionary *)results {
    dispatch_queue_t queue = dispatch_get_global_queue(DISPATCH_QUEUE_PRIORITY_LOW, 0ul);
    dispatch_async(queue, ^{
        for (id feed_id in results) {
            NSMutableDictionary *feed = [[self.appDelegate.dictActiveFeeds objectForKey:feed_id] mutableCopy];
            [feed setValue:[results objectForKey:feed_id] forKey:@"favicon"];
            [self.appDelegate.dictActiveFeeds setValue:feed forKey:feed_id];
            
            NSString *favicon = [feed objectForKey:@"favicon"];
            if ((NSNull *)favicon != [NSNull null] && [favicon length] > 0) {
                NSData *imageData = [[NSData alloc] initWithBase64EncodedString:favicon options:NSDataBase64DecodingIgnoreUnknownCharacters];
                UIImage *faviconImage = [UIImage imageWithData:imageData];
                [self.appDelegate saveFavicon:faviconImage feedId:feed_id];
            }
        }
        
        dispatch_async(dispatch_get_main_queue(), ^{
            [self reload];
        });
    });
    
}

- (void)requestFailed:(NSError *)error {
    [MBProgressHUD hideHUDForView:self.view animated:YES];
    NSLog(@"Error: %@", error);
    [appDelegate informError:error];
}

#pragma mark - Drag Delegate

- (NSArray<UIDragItem *> *)tableView:(UITableView *)tableView itemsForBeginningDragSession:(id<UIDragSession>)session atIndexPath:(NSIndexPath *)indexPath API_AVAILABLE(ios(11.0)) {
    NSDictionary *story = [self getStoryAtLocation:indexPath.row];
    
    if (!story) return @[];

    NSString *storyTitle = story[@"story_title"];
    NSString *storyPermalink = story[@"story_permalink"];
    UIImage *storyImage = nil;

    FeedDetailTableCell *cell = [tableView cellForRowAtIndexPath:indexPath];
    if (cell.storyHash) {
        id cachedImage = appDelegate.cachedStoryImages[cell.storyHash];
        if (cachedImage && cachedImage != [NSNull null])
            storyImage = cachedImage;
    }

    NSMutableAttributedString *attributedTitle = [[NSMutableAttributedString alloc] initWithString:storyTitle
                                                                                        attributes:@{NSLinkAttributeName: storyPermalink}];
    if (storyImage) {
        NSTextAttachment *imageAttachment = [[NSTextAttachment alloc] init];
        imageAttachment.image = storyImage;
        NSAttributedString *imageString = [NSAttributedString attributedStringWithAttachment:imageAttachment];
        [attributedTitle insertAttributedString:imageString atIndex:0];
    }
    NSString *titleURLString = [NSString stringWithFormat:@"%@ <%@>", storyTitle, storyPermalink];
    NSItemProvider *itemProviderStory = [[NSItemProvider alloc] initWithObject:
                                         [[StoryTitleAttributedString alloc] initWithAttributedString:attributedTitle plainString:titleURLString]];
    [itemProviderStory registerObject:[NSURL URLWithString:storyPermalink] visibility:NSItemProviderRepresentationVisibilityAll];

    return @[[[UIDragItem alloc] initWithItemProvider:itemProviderStory]];
}

- (void)tableView:(UITableView *)tableView dragSessionWillBegin:(id<UIDragSession>)session API_AVAILABLE(ios(11.0)) {
    
}

- (void)tableView:(UITableView *)tableView dragSessionDidEnd:(id<UIDragSession>)session API_AVAILABLE(ios(11.0)) {
    
}

@end<|MERGE_RESOLUTION|>--- conflicted
+++ resolved
@@ -1493,11 +1493,7 @@
 //            NSIndexPath *indexPath = [NSIndexPath indexPathForRow:locationOfStoryId inSection:0];
             NSIndexPath *indexPath = [self indexPathForStoryLocation:locationOfStoryId];
             
-<<<<<<< HEAD
-            if (self.isLegacyTable) {
-=======
             if (self.isLegacyTable && self.storyTitlesTable.window != nil) {
->>>>>>> d1aead31
                 [self tableView:self.storyTitlesTable selectRowAtIndexPath:indexPath
                        animated:NO
                  scrollPosition:UITableViewScrollPositionMiddle];
