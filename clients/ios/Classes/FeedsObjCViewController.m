--- conflicted
+++ resolved
@@ -1905,15 +1905,9 @@
     self.currentSection = tag;
     self.lastRowAtIndexPath = nil;
     self.lastSection = tag;
-<<<<<<< HEAD
     
     [self highlightSelection];
     
-=======
-    
-    [self highlightSelection];
-    
->>>>>>> 55b7fe48
     NSString *folder = [appDelegate.dictFoldersArray objectAtIndex:tag];
     
     if (tag >= 0 && tag < [NewsBlurTopSectionNames count]) {
@@ -1950,42 +1944,6 @@
 - (void)selectNextFeed:(id)sender {
     NSArray *indexPaths = [self allIndexPaths];
     NSIndexPath *indexPath = self.lastRowAtIndexPath;
-<<<<<<< HEAD
-    
-    if (indexPath == nil) {
-        if (self.lastSection < 0) {
-            indexPath = indexPaths.firstObject;
-        } else {
-            indexPath = [NSIndexPath indexPathForRow:0 inSection:self.lastSection];
-        }
-    } else {
-        NSInteger index = [indexPaths indexOfObject:indexPath];
-        
-        if (index == NSNotFound) {
-            index = -1;
-        }
-        
-        index += 1;
-        
-        if (index >= indexPaths.count) {
-            index = 0;
-        }
-        
-        indexPath = indexPaths[index];
-    }
-    
-    [self.feedTitlesTable selectRowAtIndexPath:indexPath animated:YES scrollPosition:UITableViewScrollPositionMiddle];
-    [self tableView:self.feedTitlesTable didSelectRowAtIndexPath:indexPath];
-    
-    if (sender == nil) {
-        FeedTableCell *cell = (FeedTableCell *)[self tableView:feedTitlesTable cellForRowAtIndexPath:indexPath];
-        BOOL hasUnread = cell.positiveCount > 0 || cell.neutralCount > 0 || cell.negativeCount > 0;
-        
-        if ([cell.reuseIdentifier isEqualToString:@"BlankCellIdentifier"] || !hasUnread) {
-            [self selectNextFolderOrFeed];
-        }
-    }
-=======
     NSIndexPath *stopAtIndexPath = indexPath;
     BOOL foundNext;
     
@@ -2042,7 +2000,6 @@
     
     [self.feedTitlesTable selectRowAtIndexPath:indexPath animated:YES scrollPosition:UITableViewScrollPositionMiddle];
     [self tableView:self.feedTitlesTable didSelectRowAtIndexPath:indexPath];
->>>>>>> 55b7fe48
 }
 
 - (void)selectPreviousFeed:(id)sender {
@@ -2077,14 +2034,6 @@
 
 - (void)selectNextFolder:(id)sender {
     NSInteger section = self.lastSection;
-<<<<<<< HEAD
-    
-    if (section < self.feedTitlesTable.numberOfSections - 1) {
-        section += 1;
-    } else {
-        section = 0;
-    }
-=======
     NSInteger stopAtSection = section;
     BOOL foundNext;
     
@@ -2107,7 +2056,6 @@
             }
         }
     } while (!foundNext && section != stopAtSection);
->>>>>>> 55b7fe48
     
     [self didSelectSectionHeaderWithTag:section];
     
@@ -2116,19 +2064,6 @@
     if ([self.feedTitlesTable numberOfRowsInSection:section] > 0) {
         [self.feedTitlesTable scrollToRowAtIndexPath:indexPath atScrollPosition:UITableViewScrollPositionMiddle animated:YES];
     }
-<<<<<<< HEAD
-    
-    if (sender == nil) {
-        NSString *folderName = appDelegate.dictFoldersArray[section];
-        UnreadCounts *counts = [appDelegate splitUnreadCountForFolder:folderName];
-        BOOL hasUnread = counts.ps > 0 || counts.nt > 0;
-        
-        if (!hasUnread) {
-            [self selectNextFolderOrFeed];
-        }
-    }
-=======
->>>>>>> 55b7fe48
 }
 
 - (void)selectPreviousFolder:(id)sender {
