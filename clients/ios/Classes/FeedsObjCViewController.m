--- conflicted
+++ resolved
@@ -1112,11 +1112,7 @@
     
     [viewController addSegmentedControlWithTitles:titles values:values defaultValue:@"comfortable" preferenceKey:preferenceKey selectionShouldDismiss:NO handler:^(NSUInteger selectedIndex) {
         [self reloadFeedTitlesTable];
-<<<<<<< HEAD
         [self.appDelegate.feedDetailViewController reloadWithSizing];
-=======
-        [self.appDelegate.feedDetailViewController reloadData];
->>>>>>> 6c012330
     }];
     
     [viewController addThemeSegmentedControl];
