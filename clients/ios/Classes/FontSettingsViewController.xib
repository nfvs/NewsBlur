--- conflicted
+++ resolved
@@ -1,15 +1,8 @@
 <?xml version="1.0" encoding="UTF-8" standalone="no"?>
-<<<<<<< HEAD
-<document type="com.apple.InterfaceBuilder3.CocoaTouch.iPad.XIB" version="3.0" toolsVersion="9059" systemVersion="15B42" targetRuntime="iOS.CocoaTouch.iPad" propertyAccessControl="none">
-    <dependencies>
-        <deployment identifier="iOS"/>
-        <plugIn identifier="com.apple.InterfaceBuilder.IBCocoaTouchPlugin" version="9049"/>
-=======
 <document type="com.apple.InterfaceBuilder3.CocoaTouch.iPad.XIB" version="3.0" toolsVersion="9060" systemVersion="15B42" targetRuntime="iOS.CocoaTouch.iPad" propertyAccessControl="none">
     <dependencies>
         <deployment identifier="iOS"/>
         <plugIn identifier="com.apple.InterfaceBuilder.IBCocoaTouchPlugin" version="9051"/>
->>>>>>> b6a54ad2
     </dependencies>
     <objects>
         <placeholder placeholderIdentifier="IBFilesOwner" id="-1" userLabel="File's Owner" customClass="FontSettingsViewController">
