//
//  StoryDetailViewController.m
//  NewsBlur
//
//  Created by Samuel Clay on 6/24/10.
//  Copyright 2010 __MyCompanyName__. All rights reserved.
//

#import <AVFoundation/AVFoundation.h>
#import "StoryDetailViewController.h"
#import "NewsBlurAppDelegate.h"
#import "NewsBlurViewController.h"
#import "FeedDetailViewController.h"
#import "FontSettingsViewController.h"
#import "UserProfileViewController.h"
#import "ShareViewController.h"
#import "StoryPageControl.h"
#import "ASIHTTPRequest.h"
#import "ASIFormDataRequest.h"
#import "AFImageRequestOperation.h"
#import "Base64.h"
#import "Utilities.h"
#import "NSString+HTML.h"
#import "NBContainerViewController.h"
#import "DataUtilities.h"
#import "JSON.h"
#import "StringHelper.h"
#import "StoriesCollection.h"
#import "UIWebView+Offsets.h"
#import "UIViewController+OSKUtilities.h"
#import "UIView+ViewController.h"

@implementation StoryDetailViewController

@synthesize appDelegate;
@synthesize activeStoryId;
@synthesize activeStory;
@synthesize innerView;
@synthesize webView;
@synthesize feedTitleGradient;
@synthesize noStoryMessage;
@synthesize pullingScrollview;
@synthesize pageIndex;
@synthesize storyHUD;
@synthesize inTextView;
@synthesize isRecentlyUnread;


#pragma mark -
#pragma mark View boilerplate

- (id)initWithNibName:(NSString *)nibNameOrNil bundle:(NSBundle *)nibBundleOrNil {
	
    if ((self = [super initWithNibName:nibNameOrNil bundle:nibBundleOrNil])) {
    }
    return self;
}


- (void)viewDidLoad {
    [super viewDidLoad];
    
    self.view.autoresizingMask = UIViewAutoresizingFlexibleWidth | UIViewAutoresizingFlexibleHeight;
    
    AVAudioSession *audioSession = [AVAudioSession sharedInstance];
    [audioSession setCategory:AVAudioSessionCategoryPlayback
                        error:nil];
    
    self.webView.scalesPageToFit = YES;
//    self.webView.multipleTouchEnabled = NO;
    
    [self.webView.scrollView setDelaysContentTouches:NO];
    [self.webView.scrollView setDecelerationRate:UIScrollViewDecelerationRateNormal];
    
    [self.webView.scrollView addObserver:self forKeyPath:@"contentOffset"
                                 options:NSKeyValueObservingOptionNew | NSKeyValueObservingOptionOld
                                 context:nil];

//    UIPinchGestureRecognizer *pinchGesture = [[UIPinchGestureRecognizer alloc]
//                                              initWithTarget:self action:@selector(showOriginalStory:)];
//    [self.webView addGestureRecognizer:pinchGesture];
    
    UITapGestureRecognizer *doubleTapGesture = [[UITapGestureRecognizer alloc]
                                                initWithTarget:self action:@selector(doubleTap:)];
    doubleTapGesture.numberOfTapsRequired = 2;
    doubleTapGesture.delegate = self;
    [self.webView addGestureRecognizer:doubleTapGesture];
    
//    UITapGestureRecognizer *tapGesture = [[UITapGestureRecognizer alloc]
//                                          initWithTarget:self action:@selector(tap:)];
//    tapGesture.numberOfTapsRequired = 1;
//    tapGesture.delegate = self;
//    [tapGesture requireGestureRecognizerToFail:doubleTapGesture];
//    [self.webView addGestureRecognizer:tapGesture];
    
    UITapGestureRecognizer *doubleDoubleTapGesture = [[UITapGestureRecognizer alloc]
                                                      initWithTarget:self
                                                      action:@selector(doubleTap:)];
    doubleDoubleTapGesture.numberOfTouchesRequired = 2;
    doubleDoubleTapGesture.numberOfTapsRequired = 2;
    doubleDoubleTapGesture.delegate = self;
    [self.webView addGestureRecognizer:doubleDoubleTapGesture];

    self.pageIndex = -2;
    self.inTextView = NO;
    
    [[NSNotificationCenter defaultCenter] addObserver:self
                                             selector:@selector(tapAndHold:)
                                                 name:@"TapAndHoldNotification"
                                               object:nil];
}

- (BOOL)gestureRecognizer:(UIGestureRecognizer *)gestureRecognizer shouldReceiveTouch:(UITouch *)touch {
//    NSLog(@"Gesture: %d - %d", (unsigned long)touch.tapCount, gestureRecognizer.state);
    inDoubleTap = (touch.tapCount == 2);
    
    CGPoint pt = [self pointForGesture:gestureRecognizer];
    if (pt.x == CGPointZero.x && pt.y == CGPointZero.y) return YES;
//    NSLog(@"Tapped point: %@", NSStringFromCGPoint(pt));
    NSString *tagName = [webView stringByEvaluatingJavaScriptFromString:
                         [NSString stringWithFormat:@"linkAt(%li, %li, 'tagName');",
                          (long)pt.x,(long)pt.y]];
    
    if ([tagName isEqualToString:@"IMG"] && !inDoubleTap) {
        return NO;
    }

    return YES;
}

- (BOOL)gestureRecognizer:(UIGestureRecognizer *)gestureRecognizer shouldRecognizeSimultaneouslyWithGestureRecognizer:(UIGestureRecognizer *)otherGestureRecognizer {
//    NSLog(@"Should conflict? \n\tgesture:%@ \n\t  other:%@",
//          gestureRecognizer, otherGestureRecognizer);
    return YES;
}

- (void)tap:(UITapGestureRecognizer *)gestureRecognizer {
//    NSLog(@"Gesture tap: %d (%d) - %d", gestureRecognizer.state, UIGestureRecognizerStateEnded, inDoubleTap);

    if (gestureRecognizer.state == UIGestureRecognizerStateEnded && gestureRecognizer.numberOfTouches == 1) {
        [self tapImage:gestureRecognizer];
    }
}

- (void)doubleTap:(UITapGestureRecognizer *)gestureRecognizer {
//    NSLog(@"Gesture double tap: %d (%d) - %d", gestureRecognizer.state, UIGestureRecognizerStateEnded, inDoubleTap);
    if (gestureRecognizer.state == UIGestureRecognizerStateEnded && inDoubleTap) {
        NSUserDefaults *preferences = [NSUserDefaults standardUserDefaults];
        BOOL openOriginal = NO;
        BOOL showText = NO;
        BOOL markUnread = NO;
        BOOL saveStory = NO;
        if (gestureRecognizer.numberOfTouches == 2) {
            NSString *twoFingerTap = [preferences stringForKey:@"two_finger_double_tap"];
            if ([twoFingerTap isEqualToString:@"open_original_story"]) {
                openOriginal = YES;
            } else if ([twoFingerTap isEqualToString:@"show_original_text"]) {
                showText = YES;
            } else if ([twoFingerTap isEqualToString:@"mark_unread"]) {
                markUnread = YES;
            } else if ([twoFingerTap isEqualToString:@"save_story"]) {
                saveStory = YES;
            }
        } else {
            NSString *doubleTap = [preferences stringForKey:@"double_tap_story"];
            if ([doubleTap isEqualToString:@"open_original_story"]) {
                openOriginal = YES;
            } else if ([doubleTap isEqualToString:@"show_original_text"]) {
                showText = YES;
            } else if ([doubleTap isEqualToString:@"mark_unread"]) {
                markUnread = YES;
            } else if ([doubleTap isEqualToString:@"save_story"]) {
                saveStory = YES;
            }
        }
        if (openOriginal) {
            [self showOriginalStory:gestureRecognizer];
        } else if (showText) {
            [self fetchTextView];
        } else if (markUnread) {
            [appDelegate.storiesCollection toggleStoryUnread];
            [appDelegate.feedDetailViewController reloadData];
        } else if (saveStory) {
            [appDelegate.storiesCollection toggleStorySaved];
            [appDelegate.feedDetailViewController reloadData];
        }
        inDoubleTap = NO;
    }
}

- (BOOL)shouldAutorotateToInterfaceOrientation:(UIInterfaceOrientation)interfaceOrientation {
    return YES;
}

- (void)viewDidUnload {
    [self setInnerView:nil];
    
    [super viewDidUnload];
}

- (void)viewDidDisappear:(BOOL)animated {
    [super viewDidDisappear:animated];
}

- (void)willRotateToInterfaceOrientation:(UIInterfaceOrientation)toInterfaceOrientation duration:(NSTimeInterval)duration {
}

#pragma mark -
#pragma mark Story setup

- (void)initStory {
    appDelegate.inStoryDetail = YES;
    self.noStoryMessage.hidden = YES;
    self.webView.hidden = NO;

    [appDelegate hideShareView:NO];
}

- (void)hideNoStoryMessage {
    self.noStoryMessage.hidden = YES;
}

- (void)drawStory {
    UIInterfaceOrientation orientation = [UIApplication sharedApplication].statusBarOrientation;
    [self drawStory:NO withOrientation:orientation];
}

- (void)drawStory:(BOOL)force withOrientation:(UIInterfaceOrientation)orientation {
    if (!force && self.activeStoryId == [self.activeStory objectForKey:@"story_hash"]) {
        NSLog(@"Already drawn story.");
//        return;
    }
    
    NSString *shareBarString = [self getShareBar];
    NSString *commentString = [self getComments];
    NSString *headerString;
    NSString *sharingHtmlString;
    NSString *footerString;
    NSString *fontStyleClass = @"";
    NSString *fontSizeClass = @"NB-";
    NSString *lineSpacingClass = @"NB-line-spacing-";
    NSString *storyContent = [self.activeStory objectForKey:@"story_content"];
    
    NSUserDefaults *userPreferences = [NSUserDefaults standardUserDefaults];
    if ([userPreferences stringForKey:@"fontStyle"]){
        fontStyleClass = [fontStyleClass stringByAppendingString:[userPreferences stringForKey:@"fontStyle"]];
    } else {
        fontStyleClass = [fontStyleClass stringByAppendingString:@"NB-helvetica"];
    }
    fontSizeClass = [fontSizeClass stringByAppendingString:[userPreferences stringForKey:@"story_font_size"]];
    
    if ([userPreferences stringForKey:@"story_line_spacing"]){
        lineSpacingClass = [lineSpacingClass stringByAppendingString:[userPreferences stringForKey:@"story_line_spacing"]];
    } else {
        lineSpacingClass = [lineSpacingClass stringByAppendingString:@"medium"];
    }
    
    int contentWidth = self.appDelegate.storyPageControl.view.frame.size.width;
    NSString *contentWidthClass;
    
    if (UIInterfaceOrientationIsLandscape(orientation) && UI_USER_INTERFACE_IDIOM() == UIUserInterfaceIdiomPad) {
        contentWidthClass = @"NB-ipad-wide";
    } else if (!UIInterfaceOrientationIsLandscape(orientation) && UI_USER_INTERFACE_IDIOM() == UIUserInterfaceIdiomPad) {
        contentWidthClass = @"NB-ipad-narrow";
    } else if (UIInterfaceOrientationIsLandscape(orientation) && UI_USER_INTERFACE_IDIOM() == UIUserInterfaceIdiomPhone) {
        contentWidthClass = @"NB-iphone-wide";
    } else {
        contentWidthClass = @"NB-iphone";
    }
    
    contentWidthClass = [NSString stringWithFormat:@"%@ NB-width-%d",
                         contentWidthClass, (int)floorf(CGRectGetWidth(self.view.frame))];
    
    // Replace image urls that are locally cached, even when online
//    NSString *storyHash = [self.activeStory objectForKey:@"story_hash"];
//    NSArray *imageUrls = [appDelegate.activeCachedImages objectForKey:storyHash];
//    if (imageUrls) {
//        NSArray *paths = NSSearchPathForDirectoriesInDomains(NSCachesDirectory, NSUserDomainMask, YES);
//        NSString *storyImagesDirectory = [[paths objectAtIndex:0]
//                                          stringByAppendingPathComponent:@"story_images"];
//        for (NSString *imageUrl in imageUrls) {
//            NSString *cachedImage = [storyImagesDirectory
//                                     stringByAppendingPathComponent:[Utilities md5:imageUrl]];
//            storyContent = [storyContent
//                            stringByReplacingOccurrencesOfString:imageUrl
//                            withString:cachedImage];
//        }
//    }
    
    NSString *riverClass = (appDelegate.storiesCollection.isRiverView ||
                            appDelegate.storiesCollection.isSocialView ||
                            appDelegate.storiesCollection.isSavedView ||
                            appDelegate.storiesCollection.isReadView) ?
                            @"NB-river" : @"NB-non-river";
    
    // set up layout values based on iPad/iPhone
    headerString = [NSString stringWithFormat:@
                    "<link rel=\"stylesheet\" type=\"text/css\" href=\"storyDetailView.css\" >"
                    "<meta name=\"viewport\" id=\"viewport\" content=\"width=%i, initial-scale=1.0, maximum-scale=1.0, user-scalable=no\"/>",
                    contentWidth];
    footerString = [NSString stringWithFormat:@
                    "<script src=\"zepto.js\"></script>"
                    "<script src=\"fitvid.js\"></script>"
                    "<script src=\"storyDetailView.js\"></script>"
                    "<script src=\"fastTouch.js\"></script>"];
    
    sharingHtmlString = [self getSideoptions];

    NSString *storyHeader = [self getHeader];
    NSString *htmlString = [NSString stringWithFormat:@
                            "<html>"
                            "<head>%@</head>" // header string
                            "<body id=\"story_pane\" class=\"%@ %@\">"
                            "    <div class=\"%@\" id=\"NB-font-style\">"
                            "    <div class=\"%@\" id=\"NB-font-size\">"
                            "    <div class=\"%@\" id=\"NB-line-spacing\">"
                            "        <div id=\"NB-header-container\">%@</div>" // storyHeader
                            "        %@" // shareBar
                            "        <div id=\"NB-story\" class=\"NB-story\">%@</div>"
                            "        <div id=\"NB-sideoptions-container\">%@</div>"
                            "        <div id=\"NB-comments-wrapper\">"
                            "            %@" // friends comments
                            "        </div>"
                            "        %@"
                            "    </div>" // line-spacing
                            "    </div>" // font-size
                            "    </div>" // font-style
                            "</body>"
                            "</html>",
                            headerString,
                            contentWidthClass,
                            riverClass,
                            fontStyleClass,
                            fontSizeClass,
                            lineSpacingClass,
                            storyHeader,
                            shareBarString,
                            storyContent,
                            sharingHtmlString,
                            commentString,
                            footerString
                            ];
    
//    NSLog(@"\n\n\n\nhtmlString:\n\n\n%@\n\n\n", htmlString);
    NSString *path = [[NSBundle mainBundle] bundlePath];
    NSURL *baseURL = [NSURL fileURLWithPath:path];
    
    [self.webView setMediaPlaybackRequiresUserAction:NO];
    [self.webView loadHTMLString:htmlString baseURL:baseURL];

    NSString *feedIdStr = [NSString stringWithFormat:@"%@",
                           [self.activeStory
                            objectForKey:@"story_feed_id"]];
    NSDictionary *feed = [appDelegate getFeed:feedIdStr];
    
    self.feedTitleGradient = [appDelegate
                              makeFeedTitleGradient:feed
                              withRect:CGRectMake(0, -1, self.view.frame.size.width, 21)]; // 1024 hack for self.webView.frame.size.width
    
    self.feedTitleGradient.tag = FEED_TITLE_GRADIENT_TAG; // Not attached yet. Remove old gradients, first.
    [self.feedTitleGradient.layer setShadowColor:[[UIColor blackColor] CGColor]];
    [self.feedTitleGradient.layer setShadowOffset:CGSizeMake(0, 0)];
    [self.feedTitleGradient.layer setShadowOpacity:0];
    [self.feedTitleGradient.layer setShadowRadius:12.0];
    
    for (UIView *subview in self.webView.subviews) {
        if (subview.tag == FEED_TITLE_GRADIENT_TAG) {
            [subview removeFromSuperview];
        }
    }
    
    if (appDelegate.storiesCollection.isRiverView ||
        appDelegate.storiesCollection.isSocialView ||
        appDelegate.storiesCollection.isSavedView ||
        appDelegate.storiesCollection.isReadView) {
        self.webView.scrollView.scrollIndicatorInsets = UIEdgeInsetsMake(20, 0, 0, 0);
    } else {
        self.webView.scrollView.scrollIndicatorInsets = UIEdgeInsetsMake(9, 0, 0, 0);
    }
    [self.webView insertSubview:feedTitleGradient aboveSubview:self.webView.scrollView];

    self.activeStoryId = [self.activeStory objectForKey:@"story_hash"];
    self.inTextView = NO;
}

- (void)showStory {
    id storyId = [self.activeStory objectForKey:@"story_hash"];
    [appDelegate.storiesCollection pushReadStory:storyId];
    [appDelegate resetShareComments];
}

- (void)clearStory {
    self.activeStoryId = nil;
    [self.webView loadRequest:[NSURLRequest requestWithURL:[NSURL URLWithString:@"about:blank"]]];
    [MBProgressHUD hideHUDForView:self.webView animated:NO];
}

- (void)hideStory {
    self.activeStoryId = nil;
    self.webView.hidden = YES;
    self.noStoryMessage.hidden = NO;
}

#pragma mark -
#pragma mark Story layout

- (NSString *)getHeader {
    NSString *feedId = [NSString stringWithFormat:@"%@", [self.activeStory
                                                          objectForKey:@"story_feed_id"]];
    NSString *storyAuthor = @"";
    if ([[self.activeStory objectForKey:@"story_authors"] class] != [NSNull class] &&
        [[self.activeStory objectForKey:@"story_authors"] length]) {
        NSString *author = [NSString stringWithFormat:@"%@",
                            [self.activeStory objectForKey:@"story_authors"]];
        if (author && [author class] != [NSNull class]) {
            int authorScore = [[[[appDelegate.storiesCollection.activeClassifiers objectForKey:feedId]
                                 objectForKey:@"authors"]
                                objectForKey:author] intValue];
            storyAuthor = [NSString stringWithFormat:@"<span class=\"NB-middot\">&middot;</span><a href=\"http://ios.newsblur.com/classify-author/%@\" "
                           "class=\"NB-story-author %@\" id=\"NB-story-author\"><div class=\"NB-highlight\"></div>%@</a>",
                           author,
                           authorScore > 0 ? @"NB-story-author-positive" : authorScore < 0 ? @"NB-story-author-negative" : @"",
                           author];
        }
    }
    NSString *storyTags = @"";
    if ([self.activeStory objectForKey:@"story_tags"]) {
        NSArray *tagArray = [self.activeStory objectForKey:@"story_tags"];
        if ([tagArray count] > 0) {
            NSMutableArray *tagStrings = [NSMutableArray array];
            for (NSString *tag in tagArray) {
                int tagScore = [[[[appDelegate.storiesCollection.activeClassifiers objectForKey:feedId]
                                  objectForKey:@"tags"]
                                 objectForKey:tag] intValue];
                NSString *tagHtml = [NSString stringWithFormat:@"<a href=\"http://ios.newsblur.com/classify-tag/%@\" "
                                     "class=\"NB-story-tag %@\"><div class=\"NB-highlight\"></div>%@</a>",
                                     tag,
                                     tagScore > 0 ? @"NB-story-tag-positive" : tagScore < 0 ? @"NB-story-tag-negative" : @"",
                                     tag];
                [tagStrings addObject:tagHtml];
            }
            storyTags = [NSString
                         stringWithFormat:@"<div id=\"NB-story-tags\" class=\"NB-story-tags\">"
                         "%@"
                         "</div>",
                         [tagStrings componentsJoinedByString:@""]];
        }
    }
    NSString *storyStarred = @"";
    NSString *storyUserTags = @"";
<<<<<<< HEAD
=======
    NSMutableArray *tagStrings = [NSMutableArray array];
>>>>>>> 03126ad9
    if ([self.activeStory objectForKey:@"starred"] && [self.activeStory objectForKey:@"starred_date"]) {
        storyStarred = [NSString stringWithFormat:@"<div class=\"NB-story-starred-date\">Saved on %@</div>",
                        [self.activeStory objectForKey:@"starred_date"]];
        
        if ([self.activeStory objectForKey:@"user_tags"]) {
            NSArray *tagArray = [self.activeStory objectForKey:@"user_tags"];
            if ([tagArray count] > 0) {
<<<<<<< HEAD
                NSMutableArray *tagStrings = [NSMutableArray array];
=======
>>>>>>> 03126ad9
                for (NSString *tag in tagArray) {
                    NSString *tagHtml = [NSString stringWithFormat:@"<a href=\"http://ios.newsblur.com/remove-user-tag/%@\" "
                                         "class=\"NB-user-tag\"><div class=\"NB-highlight\"></div>%@</a>",
                                         tag,
                                         tag];
                    [tagStrings addObject:tagHtml];
                }
<<<<<<< HEAD
                storyUserTags = [NSString
                                 stringWithFormat:@"<div id=\"NB-user-tags\" class=\"NB-user-tags\">"
                                 "%@"
                                 "</div>",
                                 [tagStrings componentsJoinedByString:@""]];
            }
        }

=======
            }
        }

        storyUserTags = [NSString
                         stringWithFormat:@"<div id=\"NB-user-tags\" class=\"NB-user-tags\">"
                         "%@"
                         "<a class=\"NB-user-tag NB-add-user-tag\" href=\"http://ios.newsblur.com/add-user-tag/add-user-tag/\"><div class=\"NB-highlight\"></div>Add Tag</a>"
                         "</div>",
                         [tagStrings componentsJoinedByString:@""]];

>>>>>>> 03126ad9
    }
    
    NSString *storyUnread = @"";
    if (self.isRecentlyUnread && [appDelegate.storiesCollection isStoryUnread:self.activeStory]) {
        NSInteger score = [NewsBlurAppDelegate computeStoryScore:[self.activeStory objectForKey:@"intelligence"]];
        storyUnread = [NSString stringWithFormat:@"<div class=\"NB-story-unread NB-%@\"></div>",
                       score > 0 ? @"positive" : score < 0 ? @"negative" : @"neutral"];
    }
    
    NSString *storyTitle = [self.activeStory objectForKey:@"story_title"];
    NSString *storyPermalink = [self.activeStory objectForKey:@"story_permalink"];
    NSMutableDictionary *titleClassifiers = [[appDelegate.storiesCollection.activeClassifiers
                                              objectForKey:feedId]
                                             objectForKey:@"titles"];
    for (NSString *titleClassifier in titleClassifiers) {
        if ([storyTitle containsString:titleClassifier]) {
            int titleScore = [[titleClassifiers objectForKey:titleClassifier] intValue];
            storyTitle = [storyTitle
                          stringByReplacingOccurrencesOfString:titleClassifier
                          withString:[NSString stringWithFormat:@"<span class=\"NB-story-title-%@\">%@</span>",
                                       titleScore > 0 ? @"positive" : titleScore < 0 ? @"negative" : @"",
                                       titleClassifier]];
        }
    }
    
    NSString *storyDate = [Utilities formatLongDateFromTimestamp:[[self.activeStory
                                                                  objectForKey:@"story_timestamp"]
                                                                  integerValue]];
    NSString *storyHeader = [NSString stringWithFormat:@
                             "<div class=\"NB-header\"><div class=\"NB-header-inner\">"
                             "<div class=\"NB-story-title\">"
                             "  %@"
                             "  <a href=\"%@\" class=\"NB-story-permalink\">%@</a>"
                             "</div>"
                             "<div class=\"NB-story-date\">%@</div>"
                             "%@"
                             "%@"
                             "%@"
                             "%@"
                             "</div></div>",
                             storyUnread,
                             storyPermalink,
                             storyTitle,
                             storyDate,
                             storyAuthor,
                             storyTags,
                             storyStarred,
                             storyUserTags];
    return storyHeader;
}

- (NSString *)getSideoptions {
    BOOL isSaved = [[self.activeStory objectForKey:@"starred"] boolValue];
    BOOL isShared = [[self.activeStory objectForKey:@"shared"] boolValue];
    
    NSString *sideoptions = [NSString stringWithFormat:@
                             "<div class='NB-sideoptions'>"
                             "<div class='NB-share-header'></div>"
                             "<div class='NB-share-wrapper'><div class='NB-share-inner-wrapper'>"
                             "  <div id=\"NB-share-button-id\" class='NB-share-button NB-train-button NB-button'>"
                             "    <a href=\"http://ios.newsblur.com/train\"><div>"
                             "      <span class=\"NB-icon\"></span> Train"
                             "    </div></a>"
                             "  </div>"
                             "  <div id=\"NB-share-button-id\" class='NB-share-button NB-button %@'>"
                             "    <a href=\"http://ios.newsblur.com/share\"><div>"
                             "      <span class=\"NB-icon\"></span> %@"
                             "    </div></a>"
                             "  </div>"
                             "  <div id=\"NB-share-button-id\" class='NB-share-button NB-save-button NB-button %@'>"
                             "    <a href=\"http://ios.newsblur.com/save\"><div>"
                             "      <span class=\"NB-icon\"></span> %@"
                             "    </div></a>"
                             "  </div>"
                             "</div></div></div>",
                             isShared ? @"NB-button-active" : @"",
                             isShared ? @"Shared" : @"Share",
                             isSaved ? @"NB-button-active" : @"",
                             isSaved ? @"Saved" : @"Save"
                             ];
    
    return sideoptions;
}

- (NSString *)getAvatars:(NSString *)key {
    NSString *avatarString = @"";
    NSArray *shareUserIds = [self.activeStory objectForKey:key];
    
    for (int i = 0; i < shareUserIds.count; i++) {
        NSDictionary *user = [appDelegate getUser:[[shareUserIds objectAtIndex:i] intValue]];
        NSString *avatarClass = @"NB-user-avatar";
        if ([key isEqualToString:@"commented_by_public"] ||
            [key isEqualToString:@"shared_by_public"]) {
            avatarClass = @"NB-public-user NB-user-avatar";
        }
        NSString *avatar = [NSString stringWithFormat:@
                            "<div class=\"NB-story-share-profile\"><div class=\"%@\">"
                            "<a id=\"NB-user-share-bar-%@\" class=\"NB-show-profile\" "
                            " href=\"http://ios.newsblur.com/show-profile/%@\">"
                            "<div class=\"NB-highlight\"></div>"
                            "<img src=\"%@\" />"
                            "</a>"
                            "</div></div>",
                            avatarClass,
                            [user objectForKey:@"user_id"],
                            [user objectForKey:@"user_id"],
                            [user objectForKey:@"photo_url"]];
        avatarString = [avatarString stringByAppendingString:avatar];
    }

    return avatarString;
}

- (NSString *)getComments {
    NSString *comments = @"<div class=\"NB-feed-story-comments\">";

    if ([self.activeStory objectForKey:@"comment_count"] != [NSNull null] &&
        [[self.activeStory objectForKey:@"comment_count"] intValue] > 0) {
        
        NSDictionary *story = self.activeStory;
        NSArray *friendsCommentsArray =  [story objectForKey:@"friend_comments"];   
        NSArray *publicCommentsArray =  [story objectForKey:@"public_comments"];   
        
        if ([[story objectForKey:@"comment_count_friends"] intValue] > 0 ) {
            NSString *commentHeader = [NSString stringWithFormat:@
                                       "<div class=\"NB-story-comments-friends-header-wrapper\">"
                                       "  <div class=\"NB-story-comments-friends-header\">%i comment%@</div>"
                                       "</div>",
                                       [[story objectForKey:@"comment_count_friends"] intValue],
                                       [[story objectForKey:@"comment_count_friends"] intValue] == 1 ? @"" : @"s"];
            comments = [comments stringByAppendingString:commentHeader];
            
            // add friends comments
            for (int i = 0; i < friendsCommentsArray.count; i++) {
                NSString *comment = [self getComment:[friendsCommentsArray objectAtIndex:i]];
                comments = [comments stringByAppendingString:comment];
            }
        }        
        
        if ([[[NSUserDefaults standardUserDefaults] objectForKey:@"show_public_comments"] boolValue] &&
            [[story objectForKey:@"comment_count_public"] intValue] > 0 ) {
            NSString *publicCommentHeader = [NSString stringWithFormat:@
                                             "<div class=\"NB-story-comments-public-header-wrapper\">"
                                             "  <div class=\"NB-story-comments-public-header\">%i public comment%@</div>"
                                             "</div>",
                                             [[story objectForKey:@"comment_count_public"] intValue],
                                             [[story objectForKey:@"comment_count_public"] intValue] == 1 ? @"" : @"s"];
            
            comments = [comments stringByAppendingString:@"</div>"];
            comments = [comments stringByAppendingString:publicCommentHeader];
            comments = [comments stringByAppendingFormat:@"<div class=\"NB-feed-story-comments\">"];
            
            // add public comments
            for (int i = 0; i < publicCommentsArray.count; i++) {
                NSString *comment = [self getComment:[publicCommentsArray objectAtIndex:i]];
                comments = [comments stringByAppendingString:comment];
            }
        }


        comments = [comments stringByAppendingString:@"</div>"];
    }
    
    return comments;
}

- (NSString *)getShareBar {
    NSString *comments = @"<div id=\"NB-share-bar-wrapper\">";
    NSString *commentLabel = @"";
    NSString *shareLabel = @"";
//    NSString *replyStr = @"";
    
//    if ([[self.activeStory objectForKey:@"reply_count"] intValue] == 1) {
//        replyStr = [NSString stringWithFormat:@" and <b>1 reply</b>"];        
//    } else if ([[self.activeStory objectForKey:@"reply_count"] intValue] == 1) {
//        replyStr = [NSString stringWithFormat:@" and <b>%@ replies</b>", [self.activeStory objectForKey:@"reply_count"]];
//    }
    if (![[self.activeStory objectForKey:@"comment_count"] isKindOfClass:[NSNull class]] &&
        [[self.activeStory objectForKey:@"comment_count"] intValue]) {
        commentLabel = [commentLabel stringByAppendingString:[NSString stringWithFormat:@
                                                              "<div class=\"NB-story-comments-label\">"
                                                                "%@" // comment count
                                                                //"%@" // reply count
                                                              "</div>"
                                                              "<div class=\"NB-story-share-profiles NB-story-share-profiles-comments\">"
                                                                "%@" // friend avatars
                                                                "%@" // public avatars
                                                              "</div>",
                                                              [[self.activeStory objectForKey:@"comment_count"] intValue] == 1
                                                              ? [NSString stringWithFormat:@"<b>1 comment</b>"] :
                                                              [NSString stringWithFormat:@"<b>%@ comments</b>", [self.activeStory objectForKey:@"comment_count"]],
                                                              
                                                              //replyStr,
                                                              [self getAvatars:@"commented_by_friends"],
                                                              [self getAvatars:@"commented_by_public"]]];
    }
    
    if (![[self.activeStory objectForKey:@"share_count"] isKindOfClass:[NSNull class]] &&
        [[self.activeStory objectForKey:@"share_count"] intValue]) {
        shareLabel = [shareLabel stringByAppendingString:[NSString stringWithFormat:@

                                                              "<div class=\"NB-right\">"
                                                                "<div class=\"NB-story-share-profiles NB-story-share-profiles-shares\">"
                                                                  "%@" // friend avatars
                                                                  "%@" // public avatars
                                                                "</div>"
                                                                "<div class=\"NB-story-share-label\">"
                                                                  "%@" // comment count
                                                                "</div>"
                                                              "</div>",
                                                              [self getAvatars:@"shared_by_public"],
                                                              [self getAvatars:@"shared_by_friends"],
                                                              [[self.activeStory objectForKey:@"share_count"] intValue] == 1
                                                              ? [NSString stringWithFormat:@"<b>1 share</b>"] : 
                                                              [NSString stringWithFormat:@"<b>%@ shares</b>", [self.activeStory objectForKey:@"share_count"]]]];
    }
    
    if ([self.activeStory objectForKey:@"share_count"] != [NSNull null] &&
        [[self.activeStory objectForKey:@"share_count"] intValue] > 0) {
        
        comments = [comments stringByAppendingString:[NSString stringWithFormat:@
                                                      "<div class=\"NB-story-shares\">"
                                                        "<div class=\"NB-story-comments-shares-teaser-wrapper\">"
                                                          "<div class=\"NB-story-comments-shares-teaser\">"
                                                            "%@"
                                                            "%@"
                                                          "</div>"
                                                        "</div>"
                                                      "</div>",
                                                      commentLabel,
                                                      shareLabel
                                                      ]];
    }
    comments = [comments stringByAppendingString:[NSString stringWithFormat:@"</div>"]];
    return comments;
}

- (NSString *)getComment:(NSDictionary *)commentDict {
    
    NSDictionary *user = [appDelegate getUser:[[commentDict objectForKey:@"user_id"] intValue]];
    NSString *userAvatarClass = @"NB-user-avatar";
    NSString *userReshareString = @"";
    NSString *userEditButton = @"";
    NSString *userLikeButton = @"";
    NSString *commentUserId = [NSString stringWithFormat:@"%@", [commentDict objectForKey:@"user_id"]];
    NSString *currentUserId = [NSString stringWithFormat:@"%@", [appDelegate.dictSocialProfile objectForKey:@"user_id"]];
    NSArray *likingUsersArray = [commentDict objectForKey:@"liking_users"];
    NSString *likingUsers = @"";
    
    if ([likingUsersArray count]) {
        likingUsers = @"<div class=\"NB-story-comment-likes-icon\"></div>";
        for (NSNumber *likingUser in likingUsersArray) {
            NSDictionary *sourceUser = [appDelegate getUser:[likingUser intValue]];
            NSString *likingUserString = [NSString stringWithFormat:@
                                          "<div class=\"NB-story-comment-likes-user\">"
                                          "    <div class=\"NB-user-avatar\"><img src=\"%@\"></div>"
                                          "</div>",
                                          [sourceUser objectForKey:@"photo_url"]];
            likingUsers = [likingUsers stringByAppendingString:likingUserString];
        }
    }
    
    if ([commentUserId isEqualToString:currentUserId]) {
        userEditButton = [NSString stringWithFormat:@
                          "<div class=\"NB-story-comment-edit-button NB-story-comment-share-edit-button NB-button\">"
                            "<a href=\"http://ios.newsblur.com/edit-share/%@\"><div class=\"NB-story-comment-edit-button-wrapper\">"
                                "Edit"
                            "</div></a>"
                          "</div>",
                          commentUserId];
    } else {
        BOOL isInLikingUsers = NO;
        for (int i = 0; i < likingUsersArray.count; i++) {
            if ([[[likingUsersArray objectAtIndex:i] stringValue] isEqualToString:currentUserId]) {
                isInLikingUsers = YES;
                break;
            }
        }
        
        if (isInLikingUsers) {
            userLikeButton = [NSString stringWithFormat:@
                              "<div class=\"NB-story-comment-like-button NB-button selected\">"
                              "<a href=\"http://ios.newsblur.com/unlike-comment/%@\"><div class=\"NB-story-comment-like-button-wrapper\">"
                              "<span class=\"NB-favorite-icon\"></span>"
                              "</div></a>"
                              "</div>",
                              commentUserId]; 
        } else {
            userLikeButton = [NSString stringWithFormat:@
                              "<div class=\"NB-story-comment-like-button NB-button\">"
                              "<a href=\"http://ios.newsblur.com/like-comment/%@\"><div class=\"NB-story-comment-like-button-wrapper\">"
                              "<span class=\"NB-favorite-icon\"></span>"
                              "</div></a>"
                              "</div>",
                              commentUserId]; 
        }

    }

    if ([commentDict objectForKey:@"source_user_id"] != [NSNull null]) {
        userAvatarClass = @"NB-user-avatar NB-story-comment-reshare";

        NSDictionary *sourceUser = [appDelegate getUser:[[commentDict objectForKey:@"source_user_id"] intValue]];
        userReshareString = [NSString stringWithFormat:@
                             "<div class=\"NB-story-comment-reshares\">"
                             "    <div class=\"NB-story-share-profile\">"
                             "        <div class=\"NB-user-avatar\"><img src=\"%@\"></div>"
                             "    </div>"
                             "</div>",
                             [sourceUser objectForKey:@"photo_url"]];
    } 
    
    NSString *commentContent = [self textToHtml:[commentDict objectForKey:@"comments"]];
    
    NSString *comment;
    NSString *locationHtml = @"";
    NSString *location = [NSString stringWithFormat:@"%@", [user objectForKey:@"location"]];
    
    if (location.length && ![[user objectForKey:@"location"] isKindOfClass:[NSNull class]]) {
        locationHtml = [NSString stringWithFormat:@"<div class=\"NB-story-comment-location\">%@</div>", location];
    }
    
    if (UI_USER_INTERFACE_IDIOM() == UIUserInterfaceIdiomPad) {
        comment = [NSString stringWithFormat:@
                    "<div class=\"NB-story-comment\" id=\"NB-user-comment-%@\">"
                    "<div class=\"%@\">"
                    "<a class=\"NB-show-profile\" href=\"http://ios.newsblur.com/show-profile/%@\">"
                    "<div class=\"NB-highlight\"></div>"
                    "<img src=\"%@\" />"
                    "</a>"
                    "</div>"
                    "<div class=\"NB-story-comment-author-container\">"
                    "   %@"
                    "    <div class=\"NB-story-comment-username\">%@</div>"
                    "    <div class=\"NB-story-comment-date\">%@ ago</div>"
                    "    <div class=\"NB-story-comment-likes\">%@</div>"
                    "</div>"
                    "<div class=\"NB-story-comment-content\">%@</div>"
                    "%@" // location
                    "<div class=\"NB-button-wrapper\">"
                    "    <div class=\"NB-story-comment-reply-button NB-button\">"
                    "        <a href=\"http://ios.newsblur.com/reply/%@/%@\"><div class=\"NB-story-comment-reply-button-wrapper\">"
                    "            Reply"
                    "        </div></a>"
                    "    </div>"
                    "    %@" //User Like Button
                    "    %@" //User Edit Button
                    "</div>"
                    "%@"
                    "</div>",
                    [commentDict objectForKey:@"user_id"],
                    userAvatarClass,
                    [commentDict objectForKey:@"user_id"],
                    [user objectForKey:@"photo_url"],
                    userReshareString,
                    [user objectForKey:@"username"],
                    [commentDict objectForKey:@"shared_date"],
                    likingUsers,
                    commentContent,
                    locationHtml,
                    [commentDict objectForKey:@"user_id"],
                    [user objectForKey:@"username"],
                    userEditButton,
                    userLikeButton,
                    [self getReplies:[commentDict objectForKey:@"replies"] forUserId:[commentDict objectForKey:@"user_id"]]];
    } else {
        comment = [NSString stringWithFormat:@
                   "<div class=\"NB-story-comment\" id=\"NB-user-comment-%@\">"
                   "<div class=\"%@\">"
                   "<a class=\"NB-show-profile\" href=\"http://ios.newsblur.com/show-profile/%@\">"
                   "<div class=\"NB-highlight\"></div>"
                   "<img src=\"%@\" />"
                   "</a>"
                   "</div>"
                   "<div class=\"NB-story-comment-author-container\">"
                   "    %@"
                   "    <div class=\"NB-story-comment-username\">%@</div>"
                   "    <div class=\"NB-story-comment-date\">%@ ago</div>"
                   "    <div class=\"NB-story-comment-likes\">%@</div>"
                   "</div>"
                   "<div class=\"NB-story-comment-content\">%@</div>"
                   "%@" // location
                   "<div class=\"NB-button-wrapper\">"
                   "    <div class=\"NB-story-comment-reply-button NB-button\">"
                   "        <a href=\"http://ios.newsblur.com/reply/%@/%@\"><div class=\"NB-story-comment-reply-button-wrapper\">"
                   "            Reply"
                   "        </div></a>"
                   "    </div>"
                   "    %@" // User Like Button
                   "    %@" // User Edit Button
                   "</div>"
                   "%@"
                   "</div>",
                   [commentDict objectForKey:@"user_id"],
                   userAvatarClass,
                   [commentDict objectForKey:@"user_id"],
                   [user objectForKey:@"photo_url"],
                   userReshareString,
                   [user objectForKey:@"username"],
                   [commentDict objectForKey:@"shared_date"],
                   likingUsers,
                   commentContent,
                   locationHtml,
                   [commentDict objectForKey:@"user_id"],
                   [user objectForKey:@"username"],
                   userEditButton,
                   userLikeButton,
                   [self getReplies:[commentDict objectForKey:@"replies"] forUserId:[commentDict objectForKey:@"user_id"]]]; 

    }
    
    return comment;
}

- (NSString *)getReplies:(NSArray *)replies forUserId:(NSString *)commentUserId {
    NSString *repliesString = @"";
    if (replies.count > 0) {
        repliesString = [repliesString stringByAppendingString:@"<div class=\"NB-story-comment-replies\">"];
        for (int i = 0; i < replies.count; i++) {
            NSDictionary *replyDict = [replies objectAtIndex:i];
            NSDictionary *user = [appDelegate getUser:[[replyDict objectForKey:@"user_id"] intValue]];

            NSString *userEditButton = @"";
            NSString *replyUserId = [NSString stringWithFormat:@"%@", [replyDict objectForKey:@"user_id"]];
            NSString *replyId = [replyDict objectForKey:@"reply_id"];
            NSString *currentUserId = [NSString stringWithFormat:@"%@", [appDelegate.dictSocialProfile objectForKey:@"user_id"]];
            
            if ([replyUserId isEqualToString:currentUserId]) {
                userEditButton = [NSString stringWithFormat:@
                                  "<div class=\"NB-story-comment-edit-button NB-story-comment-share-edit-button NB-button\">"
                                  "<a href=\"http://ios.newsblur.com/edit-reply/%@/%@/%@\">"
                                  "<div class=\"NB-story-comment-edit-button-wrapper\">"
                                  "Edit"
                                  "</div>"
                                  "</a>"
                                  "</div>",
                                  commentUserId,
                                  replyUserId,
                                  replyId
                                  ];
            }
            
            NSString *replyContent = [self textToHtml:[replyDict objectForKey:@"comments"]];
            
            NSString *locationHtml = @"";
            NSString *location = [NSString stringWithFormat:@"%@", [user objectForKey:@"location"]];
            
            if (location.length) {
                locationHtml = [NSString stringWithFormat:@"<div class=\"NB-story-comment-location\">%@</div>", location];
            }
                        
            NSString *reply;
            
            if (UI_USER_INTERFACE_IDIOM() == UIUserInterfaceIdiomPad) {
                reply = [NSString stringWithFormat:@
                         "<div class=\"NB-story-comment-reply\" id=\"NB-user-comment-%@\">"
                         "   <a class=\"NB-show-profile\" href=\"http://ios.newsblur.com/show-profile/%@\">"
                         "       <div class=\"NB-highlight\"></div>"
                         "       <img class=\"NB-story-comment-reply-photo\" src=\"%@\" />"
                         "   </a>"
                         "   <div class=\"NB-story-comment-username NB-story-comment-reply-username\">%@</div>"
                         "   <div class=\"NB-story-comment-date NB-story-comment-reply-date\">%@ ago</div>"
                         "   <div class=\"NB-story-comment-reply-content\">%@</div>"
                         "   %@" // location
                         "   <div class=\"NB-button-wrapper\">"
                         "       %@" // edit
                         "   </div>"
                         "</div>",
                         [replyDict objectForKey:@"reply_id"],
                         [user objectForKey:@"user_id"],
                         [user objectForKey:@"photo_url"],
                         [user objectForKey:@"username"],
                         [replyDict objectForKey:@"publish_date"],
                         replyContent,
                         locationHtml,
                         userEditButton];
            } else {
                reply = [NSString stringWithFormat:@
                         "<div class=\"NB-story-comment-reply\" id=\"NB-user-comment-%@\">"
                         "   <a class=\"NB-show-profile\" href=\"http://ios.newsblur.com/show-profile/%@\">"
                         "       <div class=\"NB-highlight\"></div>"
                         "       <img class=\"NB-story-comment-reply-photo\" src=\"%@\" />"
                         "   </a>"
                         "   <div class=\"NB-story-comment-username NB-story-comment-reply-username\">%@</div>"
                         "   <div class=\"NB-story-comment-date NB-story-comment-reply-date\">%@ ago</div>"
                         "   <div class=\"NB-story-comment-reply-content\">%@</div>"
                         "   %@"
                         "   <div class=\"NB-button-wrapper\">"
                         "       %@" // edit
                         "   </div>"
                         "</div>",
                         [replyDict objectForKey:@"reply_id"],
                         [user objectForKey:@"user_id"],  
                         [user objectForKey:@"photo_url"],
                         [user objectForKey:@"username"],
                         [replyDict objectForKey:@"publish_date"],
                         replyContent,
                         locationHtml,
                         userEditButton];
            }
            repliesString = [repliesString stringByAppendingString:reply];
        }
        repliesString = [repliesString stringByAppendingString:@"</div>"];
    }
    return repliesString;
}

- (void)observeValueForKeyPath:(NSString *)keyPath ofObject:(id)object change:(NSDictionary *)change context:(void *)context {
    
    if ([keyPath isEqual:@"contentOffset"]) {
        if (self.webView.scrollView.contentOffset.y < (-1 * self.feedTitleGradient.frame.size.height + 1 + self.webView.scrollView.scrollIndicatorInsets.top)) {
            // Pulling
            if (!pullingScrollview) {
                pullingScrollview = YES;
                
                for (id subview in self.webView.scrollView.subviews) {
                    UIImageView *imgView = [subview isKindOfClass:[UIImageView class]] ?
                    (UIImageView*)subview : nil;
                    // image views whose image is 1px wide are shadow images, hide them
                    if (imgView && imgView.image.size.width > 1) {
                        [self.webView.scrollView insertSubview:self.feedTitleGradient
                                                  belowSubview:subview];
                        [self.webView.scrollView bringSubviewToFront:subview];
                    }
                }
            }
        } else {
            // Normal reading
            if (pullingScrollview) {
                pullingScrollview = NO;
                [self.feedTitleGradient.layer setShadowOpacity:0];
                [self.webView insertSubview:self.feedTitleGradient aboveSubview:self.webView.scrollView];
                
                self.feedTitleGradient.frame = CGRectMake(0, -1,
                                                          self.feedTitleGradient.frame.size.width,
                                                          self.feedTitleGradient.frame.size.height);
                
                for (id subview in self.webView.scrollView.subviews) {
                    UIImageView *imgView = [subview isKindOfClass:[UIImageView class]] ?
                    (UIImageView*)subview : nil;
                    // image views whose image is 1px wide are shadow images, hide them
                    if (imgView && imgView.image.size.width == 1) {
                        imgView.hidden = NO;
                    }
                }
            }
        }
        
        if (appDelegate.storyPageControl.currentPage != self) return;
        
        int webpageHeight = self.webView.scrollView.contentSize.height;
        int viewportHeight = self.webView.scrollView.frame.size.height;
        int topPosition = self.webView.scrollView.contentOffset.y;
        int bottomPosition = webpageHeight - topPosition - viewportHeight;
        BOOL singlePage = webpageHeight - 200 <= viewportHeight;
        BOOL atBottom = bottomPosition < 150;
        BOOL atTop = topPosition < 10;
        if (!atTop && !atBottom && !singlePage) {
            // Hide
            [UIView animateWithDuration:.3 delay:0
                                options:UIViewAnimationOptionCurveEaseInOut
            animations:^{
                appDelegate.storyPageControl.traverseView.alpha = 0;
            } completion:^(BOOL finished) {
                
            }];
        } else if (singlePage) {
            CGRect tvf = appDelegate.storyPageControl.traverseView.frame;
            if (bottomPosition > 0) {
                appDelegate.storyPageControl.traverseView.frame = CGRectMake(tvf.origin.x,
                                                                             self.webView.scrollView.frame.size.height - tvf.size.height,
                                                                             tvf.size.width, tvf.size.height);
            } else {
                appDelegate.storyPageControl.traverseView.frame = CGRectMake(tvf.origin.x,
                                                                             (self.webView.scrollView.contentSize.height - self.webView.scrollView.contentOffset.y) - tvf.size.height,
                                                                             tvf.size.width, tvf.size.height);
            }
        } else if (!singlePage && (atTop && !atBottom)) {
            // Pin to bottom of viewport, regardless of scrollview
            appDelegate.storyPageControl.traversePinned = YES;
            appDelegate.storyPageControl.traverseFloating = NO;
            CGRect tvf = appDelegate.storyPageControl.traverseView.frame;
            appDelegate.storyPageControl.traverseView.frame = CGRectMake(tvf.origin.x,
                                                                         self.webView.scrollView.frame.size.height - tvf.size.height,
                                                                         tvf.size.width, tvf.size.height);
            [UIView animateWithDuration:.3 delay:0
                                options:UIViewAnimationOptionCurveEaseInOut
             animations:^{
                appDelegate.storyPageControl.traverseView.alpha = 1;
            } completion:nil];
        } else if (appDelegate.storyPageControl.traverseView.alpha == 1 &&
                   appDelegate.storyPageControl.traversePinned) {
            // Scroll with bottom of scrollview, but smoothly
            appDelegate.storyPageControl.traverseFloating = YES;
            CGRect tvf = appDelegate.storyPageControl.traverseView.frame;
            [UIView animateWithDuration:.3 delay:0
                                options:UIViewAnimationOptionCurveEaseInOut
             animations:^{
             appDelegate.storyPageControl.traverseView.frame = CGRectMake(tvf.origin.x,
                                                                         (self.webView.scrollView.contentSize.height - self.webView.scrollView.contentOffset.y) - tvf.size.height,
                                                                         tvf.size.width, tvf.size.height);
             } completion:^(BOOL finished) {
                 appDelegate.storyPageControl.traversePinned = NO;                 
             }];
        } else {
            // Scroll with bottom of scrollview
            appDelegate.storyPageControl.traversePinned = NO;
            appDelegate.storyPageControl.traverseFloating = YES;
            appDelegate.storyPageControl.traverseView.alpha = 1;
            CGRect tvf = appDelegate.storyPageControl.traverseView.frame;
            appDelegate.storyPageControl.traverseView.frame = CGRectMake(tvf.origin.x,
                                                                         (self.webView.scrollView.contentSize.height - self.webView.scrollView.contentOffset.y) - tvf.size.height,
                                                                         tvf.size.width, tvf.size.height);
        }
    }
}

- (void)setActiveStoryAtIndex:(NSInteger)activeStoryIndex {
    if (activeStoryIndex >= 0) {
        self.activeStory = [[appDelegate.storiesCollection.activeFeedStories
                             objectAtIndex:activeStoryIndex] mutableCopy];
    } else {
        self.activeStory = [appDelegate.activeStory mutableCopy];
    }
}

- (BOOL)webView:(UIWebView *)webView 
shouldStartLoadWithRequest:(NSURLRequest *)request
 navigationType:(UIWebViewNavigationType)navigationType {
    NSURL *url = [request URL];
    NSArray *urlComponents = [url pathComponents];
    NSString *action = @"";
    NSString *feedId = [NSString stringWithFormat:@"%@", [self.activeStory
                                                          objectForKey:@"story_feed_id"]];
    if ([urlComponents count] > 1) {
         action = [NSString stringWithFormat:@"%@", [urlComponents objectAtIndex:1]];
    }
    
//    NSLog(@"Tapped url: %@", url);
    // HACK: Using ios.newsblur.com to intercept the javascript share, reply, and edit events.
    // the pathComponents do not work correctly unless it is a correctly formed url
    // Is there a better way?  Someone show me the light
    if ([[url host] isEqualToString: @"ios.newsblur.com"]){
        // reset the active comment
        appDelegate.activeComment = nil;
        appDelegate.activeShareType = action;
        
        if ([action isEqualToString:@"reply"] || 
            [action isEqualToString:@"edit-reply"] ||
            [action isEqualToString:@"edit-share"] ||
            [action isEqualToString:@"like-comment"] ||
            [action isEqualToString:@"unlike-comment"]) {

            // search for the comment from friends comments
            NSArray *friendComments = [self.activeStory objectForKey:@"friend_comments"];
            for (int i = 0; i < friendComments.count; i++) {
                NSString *userId = [NSString stringWithFormat:@"%@", 
                                    [[friendComments objectAtIndex:i] objectForKey:@"user_id"]];
                if([userId isEqualToString:[NSString stringWithFormat:@"%@", 
                                            [urlComponents objectAtIndex:2]]]){
                    appDelegate.activeComment = [friendComments objectAtIndex:i];
                }
            }
            
            if (appDelegate.activeComment == nil) {
                NSArray *publicComments = [self.activeStory objectForKey:@"public_comments"];
                for (int i = 0; i < publicComments.count; i++) {
                    NSString *userId = [NSString stringWithFormat:@"%@", 
                                        [[publicComments objectAtIndex:i] objectForKey:@"user_id"]];
                    if([userId isEqualToString:[NSString stringWithFormat:@"%@", 
                                                [urlComponents objectAtIndex:2]]]){
                        appDelegate.activeComment = [publicComments objectAtIndex:i];
                    }
                }
            }
            
            if (appDelegate.activeComment == nil) {
                NSLog(@"PROBLEM! the active comment was not found in friend or public comments");
                return NO;
            }
            
            if ([action isEqualToString:@"reply"]) {
                [appDelegate showShareView:@"reply"
                                 setUserId:[NSString stringWithFormat:@"%@", [urlComponents objectAtIndex:2]]
                               setUsername:[NSString stringWithFormat:@"%@", [urlComponents objectAtIndex:3]]
                                setReplyId:nil];
            } else if ([action isEqualToString:@"edit-reply"]) {
                [appDelegate showShareView:@"edit-reply"
                                 setUserId:[NSString stringWithFormat:@"%@", [urlComponents objectAtIndex:2]]
                               setUsername:nil
                                setReplyId:[NSString stringWithFormat:@"%@", [urlComponents objectAtIndex:4]]];
            } else if ([action isEqualToString:@"edit-share"]) {
                [appDelegate showShareView:@"edit-share"
                                 setUserId:nil
                               setUsername:nil
                                setReplyId:nil];
            } else if ([action isEqualToString:@"like-comment"]) {
                [self toggleLikeComment:YES];
            } else if ([action isEqualToString:@"unlike-comment"]) {
                [self toggleLikeComment:NO];
            }
            return NO; 
        } else if ([action isEqualToString:@"share"]) {
            [self openShareDialog];
            return NO;
        } else if ([action isEqualToString:@"train"] && [urlComponents count] > 5) {
            [self openTrainingDialog:[[urlComponents objectAtIndex:2] intValue]
                         yCoordinate:[[urlComponents objectAtIndex:3] intValue]
                               width:[[urlComponents objectAtIndex:4] intValue]
                              height:[[urlComponents objectAtIndex:5] intValue]];
            return NO;
        } else if ([action isEqualToString:@"save"]) {
            [appDelegate.storiesCollection toggleStorySaved:self.activeStory];
            return NO;
        } else if ([action isEqualToString:@"remove-user-tag"] || [action isEqualToString:@"add-user-tag"]) {
            [self openUserTagsDialog:[[urlComponents objectAtIndex:3] intValue]
                         yCoordinate:[[urlComponents objectAtIndex:4] intValue]
                               width:[[urlComponents objectAtIndex:5] intValue]
                              height:[[urlComponents objectAtIndex:6] intValue]];
            return NO;
        } else if ([action isEqualToString:@"classify-author"]) {
            NSString *author = [NSString stringWithFormat:@"%@", [urlComponents objectAtIndex:2]];
            [self.appDelegate toggleAuthorClassifier:author feedId:feedId];
            return NO;
        } else if ([action isEqualToString:@"classify-tag"]) {
            NSString *tag = [NSString stringWithFormat:@"%@", [urlComponents objectAtIndex:2]];
            [self.appDelegate toggleTagClassifier:tag feedId:feedId];
            return NO;
        } else if ([action isEqualToString:@"show-profile"] && [urlComponents count] > 6) {
            appDelegate.activeUserProfileId = [NSString stringWithFormat:@"%@", [urlComponents objectAtIndex:2]];
                        
            for (int i = 0; i < appDelegate.storiesCollection.activeFeedUserProfiles.count; i++) {
                NSString *userId = [NSString stringWithFormat:@"%@", [[appDelegate.storiesCollection.activeFeedUserProfiles objectAtIndex:i] objectForKey:@"user_id"]];
                if ([userId isEqualToString:appDelegate.activeUserProfileId]){
                    appDelegate.activeUserProfileName = [NSString stringWithFormat:@"%@", [[appDelegate.storiesCollection.activeFeedUserProfiles objectAtIndex:i] objectForKey:@"username"]];
                    break;
                }
            }
            
            
            [self showUserProfile:[urlComponents objectAtIndex:2]
                      xCoordinate:[[urlComponents objectAtIndex:3] intValue] 
                      yCoordinate:[[urlComponents objectAtIndex:4] intValue] 
                            width:[[urlComponents objectAtIndex:5] intValue] 
                           height:[[urlComponents objectAtIndex:6] intValue]];
            return NO; 
        }
    } else if ([url.host hasSuffix:@"itunes.apple.com"]) {
        [[UIApplication sharedApplication] openURL:url];
        return NO;
    }
    
    if (navigationType == UIWebViewNavigationTypeLinkClicked) {
//        NSLog(@"Link clicked, views: %@ = %@", appDelegate.navigationController.topViewController, appDelegate.masterContainerViewController.childViewControllers);
        if (appDelegate.isPresentingActivities) return NO;
        NSArray *subviews;
        if (UI_USER_INTERFACE_IDIOM() == UIUserInterfaceIdiomPad) {
            subviews = [UIViewController
                        osk_parentMostViewControllerForPresentingViewController:
                        appDelegate.storyPageControl].view.subviews;
        } else {
            subviews = [UIViewController
                        osk_parentMostViewControllerForPresentingViewController:
                        appDelegate.storyPageControl].view.subviews;
        }
        for (UIView *view in subviews) {
//            NSLog(@" View? %@ - %d - %@", view, [view isFirstResponder], [view firstAvailableUIViewController]);
            if ([[view firstAvailableUIViewController]
                 isKindOfClass:[OSKActivitySheetViewController class]]) {
                return NO;
            }
        }
        
        [appDelegate showOriginalStory:url];
        return NO;
    }
    
    return YES;
}

- (void)showOriginalStory:(UIGestureRecognizer *)gesture {
    NSURL *url = [NSURL URLWithString:[appDelegate.activeStory
                                       objectForKey:@"story_permalink"]];
    [appDelegate.masterContainerViewController hidePopover];

    if (!gesture || [gesture isKindOfClass:[UITapGestureRecognizer class]]) {
        [appDelegate showOriginalStory:url];
        return;
    }
    
    if ([gesture isKindOfClass:[UIPinchGestureRecognizer class]] &&
        gesture.state == UIGestureRecognizerStateChanged &&
        [gesture numberOfTouches] >= 2) {
        CGPoint touch1 = [gesture locationOfTouch:0 inView:self.view];
        CGPoint touch2 = [gesture locationOfTouch:1 inView:self.view];
        CGPoint slope = CGPointMake(touch2.x-touch1.x, touch2.y-touch1.y);
        CGFloat distance = sqrtf(slope.x*slope.x + slope.y*slope.y);
        CGFloat scale = [(UIPinchGestureRecognizer *)gesture scale];
        
//        NSLog(@"Gesture: %f - %f", [(UIPinchGestureRecognizer *)gesture scale], distance);
        
        if ((distance < 150 && scale <= 1.5) ||
            (distance < 500 && scale <= 1.2)) {
            return;
        }
        [appDelegate showOriginalStory:url];
        gesture.enabled = NO;
        gesture.enabled = YES;
    }
}

- (void)showUserProfile:(NSString *)userId xCoordinate:(int)x yCoordinate:(int)y width:(int)width height:(int)height {
    CGRect frame = CGRectZero;
    if (UI_USER_INTERFACE_IDIOM() == UIUserInterfaceIdiomPad) {
        // only adjust for the bar if user is scrolling
        if (appDelegate.storiesCollection.isRiverView ||
            appDelegate.storiesCollection.isSocialView ||
            appDelegate.storiesCollection.isSavedView ||
            appDelegate.storiesCollection.isReadView) {
            if (self.webView.scrollView.contentOffset.y == -20) {
                y = y + 20;
            }
        } else {
            if (self.webView.scrollView.contentOffset.y == -9) {
                y = y + 9;
            }
        }  
        
        frame = CGRectMake(x, y, width, height);
    } 
    [appDelegate showUserProfileModal:[NSValue valueWithCGRect:frame]];
}

- (void)webViewDidStartLoad:(UIWebView *)webView {
    NSUserDefaults *userPreferences = [NSUserDefaults standardUserDefaults];
    [self changeFontSize:[userPreferences stringForKey:@"story_font_size"]];
    [self changeLineSpacing:[userPreferences stringForKey:@"story_line_spacing"]];

}

- (void)webViewDidFinishLoad:(UIWebView *)webView {
    [MBProgressHUD hideHUDForView:self.view animated:YES];
    NSUserDefaults *userPreferences = [NSUserDefaults standardUserDefaults];
    [self changeFontSize:[userPreferences stringForKey:@"story_font_size"]];
    [self changeLineSpacing:[userPreferences stringForKey:@"story_line_spacing"]];
    [self.webView stringByEvaluatingJavaScriptFromString:@"document.body.style.webkitTouchCallout='none';"];

    if ([appDelegate.storiesCollection.activeFeedStories count] &&
        self.activeStoryId &&
        ![self.webView.request.URL.absoluteString isEqualToString:@"about:blank"]) {
        dispatch_after(dispatch_time(DISPATCH_TIME_NOW, .15 * NSEC_PER_SEC),
                       dispatch_get_main_queue(), ^{
            [self checkTryFeedStory];
        });
    }
}

- (void)checkTryFeedStory {
    // see if it's a tryfeed for animation
    if (!self.webView.hidden &&
        appDelegate.tryFeedCategory &&
        ([[self.activeStory objectForKey:@"id"] isEqualToString:appDelegate.tryFeedStoryId] ||
         [[self.activeStory objectForKey:@"story_hash"] isEqualToString:appDelegate.tryFeedStoryId])) {
        [MBProgressHUD hideHUDForView:appDelegate.storyPageControl.view animated:YES];
        
        if ([appDelegate.tryFeedCategory isEqualToString:@"comment_like"] ||
            [appDelegate.tryFeedCategory isEqualToString:@"comment_reply"]) {
            NSString *currentUserId = [NSString stringWithFormat:@"%@", [appDelegate.dictSocialProfile objectForKey:@"user_id"]];
            NSString *jsFlashString = [[NSString alloc] initWithFormat:@"slideToComment('%@', true, true);", currentUserId];
            [self.webView stringByEvaluatingJavaScriptFromString:jsFlashString];
        } else if ([appDelegate.tryFeedCategory isEqualToString:@"story_reshare"] ||
                   [appDelegate.tryFeedCategory isEqualToString:@"reply_reply"]) {
            NSString *blurblogUserId = [NSString stringWithFormat:@"%@", [self.activeStory objectForKey:@"social_user_id"]];
            NSString *jsFlashString = [[NSString alloc] initWithFormat:@"slideToComment('%@', true, true);", blurblogUserId];
            [self.webView stringByEvaluatingJavaScriptFromString:jsFlashString];
        }
        appDelegate.tryFeedCategory = nil;
    }
}

- (void)setFontStyle:(NSString *)fontStyle {
    NSString *jsString;
    NSString *fontStyleStr;
    NSUserDefaults *userPreferences = [NSUserDefaults standardUserDefaults];
    
    if ([fontStyle isEqualToString:@"Helvetica"]) {
        fontStyleStr = @"NB-helvetica";
    } else if ([fontStyle isEqualToString:@"Palatino"]) {
        fontStyleStr = @"NB-palatino";
    } else if ([fontStyle isEqualToString:@"Georgia"]) {
        fontStyleStr = @"NB-georgia";
    } else if ([fontStyle isEqualToString:@"Avenir"]) {
        fontStyleStr = @"NB-avenir";
    } else if ([fontStyle isEqualToString:@"AvenirNext"]) {
        fontStyleStr = @"NB-avenirnext";
    }
    [userPreferences setObject:fontStyleStr forKey:@"fontStyle"];
    [userPreferences synchronize];
    
    jsString = [NSString stringWithFormat:@
                "document.getElementById('NB-font-style').setAttribute('class', '%@')",
                fontStyleStr];
    
    [self.webView stringByEvaluatingJavaScriptFromString:jsString];
}

- (void)changeFontSize:(NSString *)fontSize {
    NSString *jsString = [[NSString alloc] initWithFormat:@"document.getElementById('NB-font-size').setAttribute('class', 'NB-%@')",
                          fontSize];
    
    [self.webView stringByEvaluatingJavaScriptFromString:jsString];
}

- (void)changeLineSpacing:(NSString *)lineSpacing {
    NSString *jsString = [[NSString alloc] initWithFormat:@"document.getElementById('NB-line-spacing').setAttribute('class', 'NB-line-spacing-%@')",
                          lineSpacing];
    
    [self.webView stringByEvaluatingJavaScriptFromString:jsString];
}

#pragma mark -
#pragma mark Actions

- (void)toggleLikeComment:(BOOL)likeComment {
    [appDelegate.storyPageControl showShareHUD:@"Favoriting"];
    NSString *urlString;
    if (likeComment) {
        urlString = [NSString stringWithFormat:@"%@/social/like_comment",
                               NEWSBLUR_URL];
    } else {
        urlString = [NSString stringWithFormat:@"%@/social/remove_like_comment",
                               NEWSBLUR_URL];
    }
    
    NSURL *url = [NSURL URLWithString:urlString];
    ASIFormDataRequest *request = [ASIFormDataRequest requestWithURL:url];
    
    
    [request setPostValue:[self.activeStory
                   objectForKey:@"id"] 
           forKey:@"story_id"];
    [request setPostValue:[self.activeStory
                           objectForKey:@"story_feed_id"] 
                   forKey:@"story_feed_id"];
    

    [request setPostValue:[appDelegate.activeComment objectForKey:@"user_id"] forKey:@"comment_user_id"];
    
    [request setDidFinishSelector:@selector(finishLikeComment:)];
    [request setDidFailSelector:@selector(requestFailed:)];
    [request setDelegate:self];
    [request startAsynchronous];
}

- (void)finishLikeComment:(ASIHTTPRequest *)request {
    NSString *responseString = [request responseString];
    NSData *responseData=[responseString dataUsingEncoding:NSUTF8StringEncoding];    
    NSError *error;
    NSDictionary *results = [NSJSONSerialization 
                             JSONObjectWithData:responseData
                             options:kNilOptions 
                             error:&error];
    
    if (request.responseStatusCode != 200) {
        return [self requestFailed:request];
    }
    
    // add the comment into the activeStory dictionary
    NSDictionary *newStory = [DataUtilities updateComment:results for:appDelegate];

    // update the current story and the activeFeedStories
    appDelegate.activeStory = newStory;
    [self setActiveStoryAtIndex:-1];
    
    NSMutableArray *newActiveFeedStories = [[NSMutableArray alloc] init];
    
    for (int i = 0; i < appDelegate.storiesCollection.activeFeedStories.count; i++)  {
        NSDictionary *feedStory = [appDelegate.storiesCollection.activeFeedStories objectAtIndex:i];
        NSString *storyId = [NSString stringWithFormat:@"%@", [feedStory objectForKey:@"story_hash"]];
        NSString *currentStoryId = [NSString stringWithFormat:@"%@", [self.activeStory objectForKey:@"story_hash"]];
        if ([storyId isEqualToString: currentStoryId]){
            [newActiveFeedStories addObject:newStory];
        } else {
            [newActiveFeedStories addObject:[appDelegate.storiesCollection.activeFeedStories objectAtIndex:i]];
        }
    }
    
    appDelegate.storiesCollection.activeFeedStories = [NSArray arrayWithArray:newActiveFeedStories];
    
    [MBProgressHUD hideHUDForView:appDelegate.storyPageControl.view animated:NO];
    [self refreshComments:@"like"];
} 


- (void)requestFailed:(ASIHTTPRequest *)request {    
    NSLog(@"Error in story detail: %@", [request error]);
    NSString *error;
    
    [MBProgressHUD hideHUDForView:appDelegate.storyPageControl.view animated:NO];
    
    if ([request error]) {
        error = [NSString stringWithFormat:@"%@", [request error]];
    } else {
        error = @"The server barfed!";
    }
    [self informError:error];
}

- (void)openShareDialog {
    // test to see if the user has commented
    // search for the comment from friends comments
    NSArray *friendComments = [self.activeStory objectForKey:@"friend_comments"];
    NSString *currentUserId = [NSString stringWithFormat:@"%@", [appDelegate.dictSocialProfile objectForKey:@"user_id"]];
    for (int i = 0; i < friendComments.count; i++) {
        NSString *userId = [NSString stringWithFormat:@"%@",
                            [[friendComments objectAtIndex:i] objectForKey:@"user_id"]];
        if([userId isEqualToString:currentUserId]){
            appDelegate.activeComment = [friendComments objectAtIndex:i];
            break;
        } else {
            appDelegate.activeComment = nil;
        }
    }
    
    if (appDelegate.activeComment == nil) {
        [appDelegate showShareView:@"share"
                         setUserId:nil
                       setUsername:nil
                        setReplyId:nil];
    } else {
        [appDelegate showShareView:@"edit-share"
                         setUserId:nil
                       setUsername:nil
                        setReplyId:nil];
    }
}

- (void)openTrainingDialog:(int)x yCoordinate:(int)y width:(int)width height:(int)height {
    CGRect frame = CGRectZero;
    if (UI_USER_INTERFACE_IDIOM() == UIUserInterfaceIdiomPad) {
        // only adjust for the bar if user is scrolling
        if (appDelegate.storiesCollection.isRiverView ||
            appDelegate.storiesCollection.isSocialView ||
            appDelegate.storiesCollection.isSavedView ||
            appDelegate.storiesCollection.isReadView) {
            if (self.webView.scrollView.contentOffset.y == -20) {
                y = y + 20;
            }
        } else {
            if (self.webView.scrollView.contentOffset.y == -9) {
                y = y + 9;
            }
        }
        
        frame = CGRectMake(x, y, width, height);
    }
    //    NSLog(@"Open trainer: %@ (%d/%d/%d/%d)", NSStringFromCGRect(frame), x, y, width, height);
    [appDelegate openTrainStory:[NSValue valueWithCGRect:frame]];
}

- (void)openUserTagsDialog:(int)x yCoordinate:(int)y width:(int)width height:(int)height {
    CGRect frame = CGRectZero;
    // only adjust for the bar if user is scrolling
    if (appDelegate.storiesCollection.isRiverView ||
        appDelegate.storiesCollection.isSocialView ||
        appDelegate.storiesCollection.isSavedView ||
        appDelegate.storiesCollection.isReadView) {
        if (self.webView.scrollView.contentOffset.y == -20) {
            y = y + 20;
        }
    } else {
        if (self.webView.scrollView.contentOffset.y == -9) {
            y = y + 9;
        }
    }
    
    frame = CGRectMake(x, y, width, height);

    [appDelegate openUserTagsStory:[NSValue valueWithCGRect:frame]];
}

- (void)tapImage:(UIGestureRecognizer *)gestureRecognizer {
    CGPoint pt = [self pointForGesture:gestureRecognizer];
    if (pt.x == CGPointZero.x && pt.y == CGPointZero.y) return;
//    NSLog(@"Tapped point: %@", NSStringFromCGPoint(pt));
    NSString *tagName = [webView stringByEvaluatingJavaScriptFromString:
                         [NSString stringWithFormat:@"linkAt(%li, %li, 'tagName');",
                          (long)pt.x,(long)pt.y]];
    
    if ([tagName isEqualToString:@"IMG"]) {
        [self showImageMenu:pt];
        [gestureRecognizer setEnabled:NO];
        [gestureRecognizer setEnabled:YES];
    }
}

- (void)tapAndHold:(NSNotification*)notification {
    CGPoint pt = [self pointForEvent:notification];
    if (pt.x == CGPointZero.x && pt.y == CGPointZero.y) return;
    
    NSString *tagName = [webView stringByEvaluatingJavaScriptFromString:
                         [NSString stringWithFormat:@"linkAt(%li, %li, 'tagName');",
                          (long)pt.x,(long)pt.y]];
    
    if ([tagName isEqualToString:@"IMG"]) {
        [self showImageMenu:pt];
    }
    
    if ([tagName isEqualToString:@"A"]) {
        [self showLinkContextMenu:pt];
    }
}

- (void)showImageMenu:(CGPoint)pt {
    NSString *title = [webView stringByEvaluatingJavaScriptFromString:
                       [NSString stringWithFormat:@"linkAt(%li, %li, 'title');",
                        (long)pt.x,(long)pt.y]];
    NSString *alt = [webView stringByEvaluatingJavaScriptFromString:
                     [NSString stringWithFormat:@"linkAt(%li, %li, 'alt');",
                      (long)pt.x,(long)pt.y]];
    NSString *src = [webView stringByEvaluatingJavaScriptFromString:
                     [NSString stringWithFormat:@"linkAt(%li, %li, 'src');",
                      (long)pt.x,(long)pt.y]];
    title = title.length ? title : alt;
    activeLongPressUrl = [NSURL URLWithString:src];
    
    UIActionSheet *actions = [[UIActionSheet alloc] initWithTitle:title.length ? title : nil
                                                         delegate:self
                                                cancelButtonTitle:@"Done"
                                           destructiveButtonTitle:nil
                                                otherButtonTitles:nil];
    actionSheetViewImageIndex = [actions addButtonWithTitle:@"View and zoom"];
    actionSheetCopyImageIndex = [actions addButtonWithTitle:@"Copy image"];
    actionSheetSaveImageIndex = [actions addButtonWithTitle:@"Save to camera roll"];
    [actions showFromRect:CGRectMake(pt.x, pt.y, 1, 1)
                   inView:appDelegate.storyPageControl.view animated:YES];
//    [actions showInView:appDelegate.storyPageControl.view];
}

- (void)showLinkContextMenu:(CGPoint)pt {
    NSString *href = [webView stringByEvaluatingJavaScriptFromString:
                      [NSString stringWithFormat:@"linkAt(%li, %li, 'href');",
                       (long)pt.x,(long)pt.y]];
    NSString *title = [webView stringByEvaluatingJavaScriptFromString:
                       [NSString stringWithFormat:@"linkAt(%li, %li, 'innerText');",
                        (long)pt.x,(long)pt.y]];
    NSURL *url = [NSURL URLWithString:href];
    
    if (!href || ![href length]) return;
    
    NSValue *ptValue = [NSValue valueWithCGPoint:pt];
    [appDelegate showSendTo:appDelegate.storyPageControl
                     sender:ptValue
                    withUrl:url
                 authorName:nil
                       text:nil
                      title:title
                  feedTitle:nil
                     images:nil];
}

- (CGPoint)pointForEvent:(NSNotification*)notification {
    if (self != appDelegate.storyPageControl.currentPage) return CGPointZero;
    if (!self.view.window) return CGPointZero;
    
    CGPoint pt;
    NSDictionary *coord = [notification object];
    pt.x = [[coord objectForKey:@"x"] floatValue];
    pt.y = [[coord objectForKey:@"y"] floatValue];
    
    // convert point from window to view coordinate system
    pt = [webView convertPoint:pt fromView:nil];
    
    // convert point from view to HTML coordinate system
    //    CGPoint offset  = [self.webView scrollOffset];
    CGSize viewSize = [self.webView frame].size;
    CGSize windowSize = [self.webView windowSize];
    
    CGFloat f = windowSize.width / viewSize.width;
    pt.x = pt.x * f;// + offset.x;
    pt.y = pt.y * f;// + offset.y;
    
    return pt;
}

- (CGPoint)pointForGesture:(UIGestureRecognizer *)gestureRecognizer {
    if (self != appDelegate.storyPageControl.currentPage) return CGPointZero;
    if (!self.view.window) return CGPointZero;
    
    CGPoint pt = [gestureRecognizer locationInView:appDelegate.storyPageControl.currentPage.webView];
    
    // convert point from view to HTML coordinate system
//    CGPoint offset  = [self.webView scrollOffset];
    CGSize viewSize = [self.webView frame].size;
    CGSize windowSize = [self.webView windowSize];
    
    CGFloat f = windowSize.width / viewSize.width;
    pt.x = pt.x * f;// + offset.x;
    pt.y = pt.y * f;// + offset.y;
    
    return pt;
}

- (void)actionSheet:(UIActionSheet *)actionSheet clickedButtonAtIndex:(NSInteger)buttonIndex {
    if (buttonIndex == actionSheetViewImageIndex) {
        [appDelegate showOriginalStory:activeLongPressUrl];
    } else if (buttonIndex == actionSheetCopyImageIndex ||
               buttonIndex == actionSheetSaveImageIndex) {
        [self fetchImage:activeLongPressUrl buttonIndex:buttonIndex];
    }
}

- (void)fetchImage:(NSURL *)url buttonIndex:(NSInteger)buttonIndex {
    [MBProgressHUD hideHUDForView:self.webView animated:YES];
    [appDelegate.storyPageControl showShareHUD:buttonIndex == actionSheetCopyImageIndex ?
                                               @"Copying..." : @"Saving..."];
    
    NSURLRequest *urlRequest = [NSURLRequest requestWithURL:url];
    AFImageRequestOperation *requestOperation = [[AFImageRequestOperation alloc] initWithRequest:urlRequest];
    [requestOperation setCompletionBlockWithSuccess:^(AFHTTPRequestOperation *operation, id responseObject) {
        UIImage *image = responseObject;
        if (buttonIndex == actionSheetCopyImageIndex) {
            [UIPasteboard generalPasteboard].image = image;
            [self flashCheckmarkHud:@"copied"];
        } else if (buttonIndex == actionSheetSaveImageIndex) {
            UIImageWriteToSavedPhotosAlbum(image, nil, nil, nil);
            [self flashCheckmarkHud:@"saved"];
        }
    } failure:^(AFHTTPRequestOperation *operation, NSError *error) {
        [MBProgressHUD hideHUDForView:self.webView animated:YES];
        [self informError:@"Could not fetch image"];
    }];
    [requestOperation start];
}

# pragma mark
# pragma mark Subscribing to blurblog

- (void)subscribeToBlurblog {
    [appDelegate.storyPageControl showShareHUD:@"Following"];
    NSString *urlString = [NSString stringWithFormat:@"%@/social/follow",
                     NEWSBLUR_URL];
    
    NSURL *url = [NSURL URLWithString:urlString];
    ASIFormDataRequest *request = [ASIFormDataRequest requestWithURL:url];
    
    [request setPostValue:[appDelegate.storiesCollection.activeFeed
                           objectForKey:@"user_id"] 
                   forKey:@"user_id"];

    [request setDidFinishSelector:@selector(finishSubscribeToBlurblog:)];
    [request setDidFailSelector:@selector(requestFailed:)];
    [request setDelegate:self];
    [request startAsynchronous];
} 

- (void)finishSubscribeToBlurblog:(ASIHTTPRequest *)request {
    [MBProgressHUD hideHUDForView:appDelegate.storyPageControl.view animated:NO];
    self.storyHUD = [MBProgressHUD showHUDAddedTo:self.webView animated:YES];
    self.storyHUD.customView = [[UIImageView alloc] initWithImage:[UIImage imageNamed:@"37x-Checkmark.png"]];
    self.storyHUD.mode = MBProgressHUDModeCustomView;
    self.storyHUD.removeFromSuperViewOnHide = YES;  
    self.storyHUD.labelText = @"Followed";
    [self.storyHUD hide:YES afterDelay:1];
    appDelegate.storyPageControl.navigationItem.leftBarButtonItem = nil;
    [appDelegate reloadFeedsView:NO];
}

- (void)refreshComments:(NSString *)replyId {
    NSString *shareBarString = [self getShareBar];  
    
    NSString *commentString = [self getComments];  
    NSString *jsString = [[NSString alloc] initWithFormat:@
                          "document.getElementById('NB-comments-wrapper').innerHTML = '%@';"
                          "document.getElementById('NB-share-bar-wrapper').innerHTML = '%@';",
                          commentString, 
                          shareBarString];
    NSString *shareType = appDelegate.activeShareType;
    [self.webView stringByEvaluatingJavaScriptFromString:jsString];
    
    [self.webView stringByEvaluatingJavaScriptFromString:@"attachFastClick();"];

    // HACK to make the scroll event happen after the replace innerHTML event above happens.
    dispatch_after(dispatch_time(DISPATCH_TIME_NOW, .15 * NSEC_PER_SEC),
                   dispatch_get_main_queue(), ^{
        if (!replyId) {
            NSString *currentUserId = [NSString stringWithFormat:@"%@",
                                       [appDelegate.dictSocialProfile objectForKey:@"user_id"]];
            NSString *jsFlashString = [[NSString alloc]
                                       initWithFormat:@"slideToComment('%@', true);", currentUserId];
            [self.webView stringByEvaluatingJavaScriptFromString:jsFlashString];
        } else if ([replyId isEqualToString:@"like"]) {
            
        } else {
            NSString *jsFlashString = [[NSString alloc]
                                       initWithFormat:@"slideToComment('%@', true);", replyId];
            [self.webView stringByEvaluatingJavaScriptFromString:jsFlashString];
        }
    });
        

//    // adding in a simulated delay
//    sleep(1);
    
    [self flashCheckmarkHud:shareType];
    [self refreshSideoptions];
}

- (void)flashCheckmarkHud:(NSString *)messageType {
    [MBProgressHUD hideHUDForView:self.webView animated:NO];
    self.storyHUD = [MBProgressHUD showHUDAddedTo:self.webView animated:YES];
    self.storyHUD.customView = [[UIImageView alloc] initWithImage:[UIImage imageNamed:@"37x-Checkmark.png"]];
    self.storyHUD.mode = MBProgressHUDModeCustomView;
    self.storyHUD.removeFromSuperViewOnHide = YES;
    
    if ([messageType isEqualToString:@"reply"]) {
        self.storyHUD.labelText = @"Replied";
    } else if ([messageType isEqualToString:@"edit-reply"]) {
        self.storyHUD.labelText = @"Edited Reply";
    } else if ([messageType isEqualToString:@"edit-share"]) {
        self.storyHUD.labelText = @"Edited Comment";
    } else if ([messageType isEqualToString:@"share"]) {
        self.storyHUD.labelText = @"Shared";
    } else if ([messageType isEqualToString:@"like-comment"]) {
        self.storyHUD.labelText = @"Favorited";
    } else if ([messageType isEqualToString:@"unlike-comment"]) {
        self.storyHUD.labelText = @"Unfavorited";
    } else if ([messageType isEqualToString:@"saved"]) {
        self.storyHUD.labelText = @"Saved";
    } else if ([messageType isEqualToString:@"unsaved"]) {
        self.storyHUD.labelText = @"No longer saved";
    } else if ([messageType isEqualToString:@"unread"]) {
        self.storyHUD.labelText = @"Unread";
    } else if ([messageType isEqualToString:@"added"]) {
        self.storyHUD.labelText = @"Added";
    } else if ([messageType isEqualToString:@"copied"]) {
        self.storyHUD.labelText = @"Copied";
    } else if ([messageType isEqualToString:@"saved"]) {
        self.storyHUD.labelText = @"Saved";
    }
    [self.storyHUD hide:YES afterDelay:1];
}

- (void)scrolltoComment {
    NSString *currentUserId = [NSString stringWithFormat:@"%@", [appDelegate.dictSocialProfile objectForKey:@"user_id"]];
    NSString *jsFlashString = [[NSString alloc] initWithFormat:@"slideToComment('%@', true);", currentUserId];
    [self.webView stringByEvaluatingJavaScriptFromString:jsFlashString];
}

- (NSString *)textToHtml:(NSString*)htmlString {
    htmlString = [htmlString stringByReplacingOccurrencesOfString:@"'"  withString:@"&#039;"];
    htmlString = [htmlString stringByReplacingOccurrencesOfString:@"\n"  withString:@"<br/>"];
    return htmlString;
}

- (void)changeWebViewWidth {
//    NSLog(@"changeWebViewWidth: %@", NSStringFromCGRect(self.view.frame));
    int contentWidth = self.appDelegate.storyPageControl.view.frame.size.width;
    UIInterfaceOrientation orientation = [UIApplication sharedApplication].statusBarOrientation;
    NSString *contentWidthClass;

    if (UIInterfaceOrientationIsLandscape(orientation) && UI_USER_INTERFACE_IDIOM() == UIUserInterfaceIdiomPad) {
        contentWidthClass = @"NB-ipad-wide";
    } else if (UIInterfaceOrientationIsLandscape(orientation) && UI_USER_INTERFACE_IDIOM() == UIUserInterfaceIdiomPad) {
        contentWidthClass = @"NB-ipad-narrow";
    } else if (UIInterfaceOrientationIsLandscape(orientation) && UI_USER_INTERFACE_IDIOM() == UIUserInterfaceIdiomPhone) {
        contentWidthClass = @"NB-iphone-wide";
    } else {
        contentWidthClass = @"NB-iphone";
    }
    
    contentWidthClass = [NSString stringWithFormat:@"%@ NB-width-%d",
                         contentWidthClass, (int)floorf(CGRectGetWidth(self.view.frame))];
    
    NSString *riverClass = (appDelegate.storiesCollection.isRiverView ||
                            appDelegate.storiesCollection.isSocialView ||
                            appDelegate.storiesCollection.isSavedView ||
                            appDelegate.storiesCollection.isReadView) ?
                            @"NB-river" : @"NB-non-river";
    
    NSString *jsString = [[NSString alloc] initWithFormat:
                          @"$('body').attr('class', '%@ %@');"
                          "document.getElementById(\"viewport\").setAttribute(\"content\", \"width=%i;initial-scale=1; maximum-scale=1.0; user-scalable=0;\");",
                          contentWidthClass,
                          riverClass,
                          contentWidth];
    [self.webView stringByEvaluatingJavaScriptFromString:jsString];
    
//    self.webView.hidden = NO;
}

- (void)refreshHeader {
    NSString *headerString = [[[self getHeader] stringByReplacingOccurrencesOfString:@"\'" withString:@"\\'"]
                              stringByReplacingOccurrencesOfString:@"\n" withString:@" "];
    NSString *jsString = [NSString stringWithFormat:@"document.getElementById('NB-header-container').innerHTML = '%@';",
                          headerString];
    
    [self.webView stringByEvaluatingJavaScriptFromString:jsString];
    
    [self.webView stringByEvaluatingJavaScriptFromString:@"attachFastClick();"];
}

- (void)refreshSideoptions {
    NSString *sideoptionsString = [[[self getSideoptions] stringByReplacingOccurrencesOfString:@"\'" withString:@"\\'"]
                              stringByReplacingOccurrencesOfString:@"\n" withString:@" "];
    NSString *jsString = [NSString stringWithFormat:@"document.getElementById('NB-sideoptions-container').innerHTML = '%@';",
                          sideoptionsString];
    
    [self.webView stringByEvaluatingJavaScriptFromString:jsString];
    
    [self.webView stringByEvaluatingJavaScriptFromString:@"attachFastClick();"];
}

#pragma mark -
#pragma mark Text view

- (void)fetchTextView {
    if (!self.activeStoryId || !appDelegate.activeStory) return;
    if (self.inTextView) {
        self.inTextView = NO;
        [appDelegate.storyPageControl setTextButton];
        [self drawStory];
        return;
    }
    
    [MBProgressHUD hideHUDForView:self.webView animated:YES];
    MBProgressHUD *HUD = [MBProgressHUD showHUDAddedTo:self.webView animated:YES];
    HUD.labelText = @"Fetching text...";
    
    NSString *urlString = [NSString stringWithFormat:@"%@/rss_feeds/original_text",
                           NEWSBLUR_URL];
    ASIFormDataRequest *request = [self formRequestWithURL:urlString];
    [request addPostValue:[appDelegate.activeStory objectForKey:@"id"] forKey:@"story_id"];
    [request addPostValue:[appDelegate.activeStory objectForKey:@"story_feed_id"] forKey:@"feed_id"];
    [request setUserInfo:@{@"storyId": [appDelegate.activeStory objectForKey:@"id"]}];
    [request setDidFinishSelector:@selector(finishFetchTextView:)];
    [request setDidFailSelector:@selector(requestFailed:)];
    [request setDelegate:self];
    [request startAsynchronous];
}


- (void)finishFetchTextView:(ASIHTTPRequest *)request {
    NSString *responseString = [request responseString];
    NSData *responseData = [responseString dataUsingEncoding:NSUTF8StringEncoding];
    NSError *error;
    NSDictionary *results = [NSJSONSerialization
                             JSONObjectWithData:responseData
                             options:kNilOptions
                             error:&error];
    
    if ([[results objectForKey:@"failed"] boolValue]) {
        [MBProgressHUD hideHUDForView:self.webView animated:YES];
        [self informError:@"Could not fetch text"];
        self.inTextView = NO;
        [appDelegate.storyPageControl setTextButton];
        return;
    }
    
    if (![[request.userInfo objectForKey:@"storyId"]
          isEqualToString:[appDelegate.activeStory objectForKey:@"id"]]) {
        [MBProgressHUD hideHUDForView:self.webView animated:YES];
        self.inTextView = NO;
        [appDelegate.storyPageControl setTextButton];
        return;
    }
    
    NSString *originalText = [[[results objectForKey:@"original_text"]
                               stringByReplacingOccurrencesOfString:@"\'" withString:@"\\'"]
                              stringByReplacingOccurrencesOfString:@"\n" withString:@" "];
    NSString *jsString = [NSString stringWithFormat:@"document.getElementById('NB-story').innerHTML = '%@'; loadImages();",
                          originalText];
    NSMutableDictionary *newActiveStory = [appDelegate.activeStory mutableCopy];
    [newActiveStory setObject:[results objectForKey:@"original_text"] forKey:@"original_text"];
    appDelegate.activeStory = newActiveStory;
    
    [self.webView stringByEvaluatingJavaScriptFromString:jsString];
    
    [MBProgressHUD hideHUDForView:self.webView animated:YES];
    
    self.inTextView = YES;
    [appDelegate.storyPageControl setTextButton];
}


@end<|MERGE_RESOLUTION|>--- conflicted
+++ resolved
@@ -448,10 +448,7 @@
     }
     NSString *storyStarred = @"";
     NSString *storyUserTags = @"";
-<<<<<<< HEAD
-=======
     NSMutableArray *tagStrings = [NSMutableArray array];
->>>>>>> 03126ad9
     if ([self.activeStory objectForKey:@"starred"] && [self.activeStory objectForKey:@"starred_date"]) {
         storyStarred = [NSString stringWithFormat:@"<div class=\"NB-story-starred-date\">Saved on %@</div>",
                         [self.activeStory objectForKey:@"starred_date"]];
@@ -459,10 +456,6 @@
         if ([self.activeStory objectForKey:@"user_tags"]) {
             NSArray *tagArray = [self.activeStory objectForKey:@"user_tags"];
             if ([tagArray count] > 0) {
-<<<<<<< HEAD
-                NSMutableArray *tagStrings = [NSMutableArray array];
-=======
->>>>>>> 03126ad9
                 for (NSString *tag in tagArray) {
                     NSString *tagHtml = [NSString stringWithFormat:@"<a href=\"http://ios.newsblur.com/remove-user-tag/%@\" "
                                          "class=\"NB-user-tag\"><div class=\"NB-highlight\"></div>%@</a>",
@@ -470,16 +463,6 @@
                                          tag];
                     [tagStrings addObject:tagHtml];
                 }
-<<<<<<< HEAD
-                storyUserTags = [NSString
-                                 stringWithFormat:@"<div id=\"NB-user-tags\" class=\"NB-user-tags\">"
-                                 "%@"
-                                 "</div>",
-                                 [tagStrings componentsJoinedByString:@""]];
-            }
-        }
-
-=======
             }
         }
 
@@ -490,7 +473,6 @@
                          "</div>",
                          [tagStrings componentsJoinedByString:@""]];
 
->>>>>>> 03126ad9
     }
     
     NSString *storyUnread = @"";
