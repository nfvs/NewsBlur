//
//  StoryDetailViewController.m
//  NewsBlur
//
//  Created by Samuel Clay on 6/24/10.
//  Copyright 2010 __MyCompanyName__. All rights reserved.
//

#import <AVFoundation/AVFoundation.h>
#import <Photos/Photos.h>
#import "StoryDetailViewController.h"
#import "NewsBlurAppDelegate.h"
#import "NewsBlurViewController.h"
#import "FeedDetailViewController.h"
#import "FontSettingsViewController.h"
#import "UserProfileViewController.h"
#import "ShareViewController.h"
#import "StoryPageControl.h"
#import "Utilities.h"
#import "NSString+HTML.h"
#import "NBContainerViewController.h"
#import "DataUtilities.h"
#import "FMDatabase.h"
#import "SBJson4.h"
#import "StringHelper.h"
#import "StoriesCollection.h"
#import "UIView+ViewController.h"
#import "JNWThrottledBlock.h"

#define iPadPro12 ([[UIDevice currentDevice] userInterfaceIdiom] == UIUserInterfaceIdiomPad && ([UIScreen mainScreen].bounds.size.height == 1366 || [UIScreen mainScreen].bounds.size.width == 1366))
#define iPadPro10 ([[UIDevice currentDevice] userInterfaceIdiom] == UIUserInterfaceIdiomPad && ([UIScreen mainScreen].bounds.size.height == 1112 || [UIScreen mainScreen].bounds.size.width == 1112))

@interface StoryDetailViewController ()

@property (nonatomic, strong) NSString *fullStoryHTML;

@end

@implementation StoryDetailViewController

@synthesize appDelegate;
@synthesize activeStoryId;
@synthesize activeStory;
@synthesize innerView;
@synthesize webView;
@synthesize feedTitleGradient;
@synthesize noStoryMessage;
@synthesize pullingScrollview;
@synthesize pageIndex;
@synthesize storyHUD;
@synthesize inTextView;
@synthesize isRecentlyUnread;

#pragma mark -
#pragma mark View boilerplate

- (id)initWithNibName:(NSString *)nibNameOrNil bundle:(NSBundle *)nibBundleOrNil {
	
    if ((self = [super initWithNibName:nibNameOrNil bundle:nibBundleOrNil])) {
    }
    return self;
}


- (NSString *)description {
    NSString *page = appDelegate.storyPageControl.currentPage == self ? @"currentPage" : appDelegate.storyPageControl.previousPage == self ? @"previousPage" : appDelegate.storyPageControl.nextPage == self ? @"nextPage" : @"unattached page";
    return [NSString stringWithFormat:@"%@", page];
}

- (void)viewDidLoad {
    [super viewDidLoad];
    
    self.view.autoresizingMask = UIViewAutoresizingFlexibleWidth | UIViewAutoresizingFlexibleHeight;
    
    AVAudioSession *audioSession = [AVAudioSession sharedInstance];
    [audioSession setCategory:AVAudioSessionCategoryPlayback
                        error:nil];
    
    self.webView.navigationDelegate = self;
//    self.webView.scalesPageToFit = YES;
    self.webView.allowsLinkPreview = YES;
//    self.webView.multipleTouchEnabled = NO;
    
    [self.webView.scrollView setAlwaysBounceVertical:appDelegate.storyPageControl.isHorizontal];
    [self.webView.scrollView setDelaysContentTouches:NO];
    [self.webView.scrollView setDecelerationRate:UIScrollViewDecelerationRateNormal];
    [self.webView.scrollView setAutoresizingMask:(UIViewAutoresizingFlexibleWidth |
                                                     UIViewAutoresizingFlexibleHeight)];
    
    if (@available(iOS 11.0, *)) {
        if ([[UIDevice currentDevice] userInterfaceIdiom] == UIUserInterfaceIdiomPad) {
            self.webView.scrollView.contentInsetAdjustmentBehavior = UIScrollViewContentInsetAdjustmentNever;
        }
    }
    
    [self.webView.scrollView addObserver:self forKeyPath:@"contentOffset"
                                 options:NSKeyValueObservingOptionNew | NSKeyValueObservingOptionOld
                                 context:nil];
    
    [self.appDelegate prepareWebView:self.webView completionHandler:nil];
    [self clearWebView];

//    UIPinchGestureRecognizer *pinchGesture = [[UIPinchGestureRecognizer alloc]
//                                              initWithTarget:self action:@selector(showOriginalStory:)];
//    [self.webView addGestureRecognizer:pinchGesture];
    
    UITapGestureRecognizer *doubleTapGesture = [[UITapGestureRecognizer alloc]
                                                initWithTarget:self action:@selector(doubleTap:)];
    doubleTapGesture.numberOfTapsRequired = 2;
    doubleTapGesture.delegate = self;
    [self.webView addGestureRecognizer:doubleTapGesture];
    
    UITapGestureRecognizer *tapGesture = [[UITapGestureRecognizer alloc]
                                          initWithTarget:self action:@selector(tap:)];
    tapGesture.numberOfTapsRequired = 1;
    tapGesture.delegate = self;
    [tapGesture requireGestureRecognizerToFail:doubleTapGesture];
    [self.webView addGestureRecognizer:tapGesture];
    
    UITapGestureRecognizer *doubleDoubleTapGesture = [[UITapGestureRecognizer alloc]
                                                      initWithTarget:self
                                                      action:@selector(doubleTap:)];
    doubleDoubleTapGesture.numberOfTouchesRequired = 2;
    doubleDoubleTapGesture.numberOfTapsRequired = 2;
    doubleDoubleTapGesture.delegate = self;
    [self.webView addGestureRecognizer:doubleDoubleTapGesture];
    
    if ([[UIDevice currentDevice] userInterfaceIdiom] == UIUserInterfaceIdiomPhone) {
        UIPinchGestureRecognizer *pinchGesture = [[UIPinchGestureRecognizer alloc]
                                                  initWithTarget:self action:@selector(pinchGesture:)];
        [self.webView addGestureRecognizer:pinchGesture];
    }
    
    [[ThemeManager themeManager] addThemeGestureRecognizerToView:self.webView];
    
    // This makes the theme gesture work reliably, but makes scrolling more "sticky", so isn't acceptable:
//    UIGestureRecognizer *themeGesture = [[ThemeManager themeManager] addThemeGestureRecognizerToView:self.webView];
//    [self.webView.scrollView.panGestureRecognizer requireGestureRecognizerToFail:themeGesture];
    
    self.pageIndex = -2;
    self.inTextView = NO;
    
    [[NSNotificationCenter defaultCenter] addObserver:self
                                             selector:@selector(tapAndHold:)
                                                 name:@"TapAndHoldNotification"
                                               object:nil];

    _orientation = [UIApplication sharedApplication].statusBarOrientation;
}

- (BOOL)gestureRecognizer:(UIGestureRecognizer *)gestureRecognizer shouldReceiveTouch:(UITouch *)touch {
//    NSLog(@"%@: taps: %@, state: %@", gestureRecognizer.class, @(touch.tapCount), @(gestureRecognizer.state));
    inDoubleTap = (touch.tapCount == 2);
    
    CGPoint pt = [self pointForGesture:gestureRecognizer];
    if (pt.x == CGPointZero.x && pt.y == CGPointZero.y) return YES;
//    NSLog(@"Tapped point: %@", NSStringFromCGPoint(pt));
    
    if (inDoubleTap) {
        self.webView.scrollView.scrollEnabled = NO;
        [self performSelector:@selector(deferredEnableScrolling) withObject:nil afterDelay:0.0];
    }
    
    return YES;
}

- (BOOL)gestureRecognizer:(UIGestureRecognizer *)gestureRecognizer shouldRecognizeSimultaneouslyWithGestureRecognizer:(UIGestureRecognizer *)otherGestureRecognizer {
//    NSLog(@"Should conflict? \n\tgesture:%@ \n\t  other:%@",
//          gestureRecognizer, otherGestureRecognizer);
    return YES;
}

- (void)tap:(UITapGestureRecognizer *)gestureRecognizer {
//    NSLog(@"Gesture tap: %ld (%ld) - %d", (long)gestureRecognizer.state, (long)UIGestureRecognizerStateEnded, inDoubleTap);
    
    if (gestureRecognizer.state == UIGestureRecognizerStateEnded && gestureRecognizer.numberOfTouches == 1 && appDelegate.storyPageControl.autoscrollAvailable && self.presentedViewController == nil) {
        CGPoint pt = [self pointForGesture:gestureRecognizer];
        if (pt.x == CGPointZero.x && pt.y == CGPointZero.y) return;
        if (inDoubleTap) return;
//        NSLog(@"Tapped point: %@", NSStringFromCGPoint(pt));
        [webView evaluateJavaScript:[NSString stringWithFormat:@"linkAt(%li, %li, 'tagName');", (long)pt.x,(long)pt.y] completionHandler:^(NSString *tagName, NSError *error) {
            // Special case to handle the story title, Train, Save, and Share buttons.
            if ([tagName isEqualToString:@"DIV"]) {
                [webView evaluateJavaScript:[NSString stringWithFormat:@"linkAt(%li, %li, 'id');", (long)pt.x,(long)pt.y] completionHandler:^(NSString *identifier, NSError *error) {
                    [webView evaluateJavaScript:[NSString stringWithFormat:@"linkAt(%li, %li, 'outerHTML');", (long)pt.x,(long)pt.y] completionHandler:^(NSString *outerHTML, NSError *error) {
                        if ([identifier isEqualToString:@"NB-story"] || ![outerHTML containsString:@"NB-"]) {
                            [appDelegate.storyPageControl showAutoscrollBriefly:YES];
                        }
                    }];
                }];
                
                return;
            }
            
            // Ignore links, videos, and iframes (e.g. embedded YouTube videos).
            if (![@[@"A", @"VIDEO", @"IFRAME"] containsObject:tagName]) {
                [appDelegate.storyPageControl showAutoscrollBriefly:YES];
            }
        }];
    }
}

- (void)doubleTap:(UITapGestureRecognizer *)gestureRecognizer {
//    NSLog(@"Gesture double tap: %d (%d) - %d", gestureRecognizer.state, UIGestureRecognizerStateEnded, inDoubleTap);
    if (gestureRecognizer.state == UIGestureRecognizerStateEnded && inDoubleTap) {
        NSUserDefaults *preferences = [NSUserDefaults standardUserDefaults];
        BOOL openOriginal = NO;
        BOOL showText = NO;
        BOOL markUnread = NO;
        BOOL saveStory = NO;
        if (gestureRecognizer.numberOfTouches == 2) {
            NSString *twoFingerTap = [preferences stringForKey:@"two_finger_double_tap"];
            if ([twoFingerTap isEqualToString:@"open_original_story"]) {
                openOriginal = YES;
            } else if ([twoFingerTap isEqualToString:@"show_original_text"]) {
                showText = YES;
            } else if ([twoFingerTap isEqualToString:@"mark_unread"]) {
                markUnread = YES;
            } else if ([twoFingerTap isEqualToString:@"save_story"]) {
                saveStory = YES;
            }
        } else {
            NSString *doubleTap = [preferences stringForKey:@"double_tap_story"];
            if ([doubleTap isEqualToString:@"open_original_story"]) {
                openOriginal = YES;
            } else if ([doubleTap isEqualToString:@"show_original_text"]) {
                showText = YES;
            } else if ([doubleTap isEqualToString:@"mark_unread"]) {
                markUnread = YES;
            } else if ([doubleTap isEqualToString:@"save_story"]) {
                saveStory = YES;
            }
        }
        if (openOriginal) {
            [self showOriginalStory:gestureRecognizer];
        } else if (showText) {
            [self fetchTextView];
        } else if (markUnread) {
            [appDelegate.storiesCollection toggleStoryUnread];
            [appDelegate.feedDetailViewController reloadData];
        } else if (saveStory) {
            [appDelegate.storiesCollection toggleStorySaved];
            [appDelegate.feedDetailViewController reloadData];
        }
        inDoubleTap = NO;
        [self performSelector:@selector(deferredEnableScrolling) withObject:nil afterDelay:0.0];
        appDelegate.storyPageControl.autoscrollActive = NO;
    }
}

- (void)pinchGesture:(UIPinchGestureRecognizer *)gestureRecognizer {
    if (gestureRecognizer.state != UIGestureRecognizerStateEnded) {
        return;
    }
    
    appDelegate.storyPageControl.forceNavigationBarShown = gestureRecognizer.scale < 1;
    [appDelegate.storyPageControl changedFullscreen];
}

- (void)screenEdgeSwipe:(UITapGestureRecognizer *)gestureRecognizer {
    NSUserDefaults *userPreferences = [NSUserDefaults standardUserDefaults];
    BOOL swipeEnabled = [[userPreferences stringForKey:@"story_detail_swipe_left_edge"]
                         isEqualToString:@"pop_to_story_list"];
    
//    if (swipeEnabled && gestureRecognizer.state == UIGestureRecognizerStateBegan) {
//        [appDelegate.storyPageControl setNavigationBarHidden:NO];
//    }
    
    if (swipeEnabled && gestureRecognizer.state == UIGestureRecognizerStateEnded) {
        [appDelegate hideStoryDetailView];
    }
}

- (void)deferredEnableScrolling {
    self.webView.scrollView.scrollEnabled = YES;
}

- (void)viewDidUnload {
    [self setInnerView:nil];
    
    [super viewDidUnload];
}

- (void)viewDidDisappear:(BOOL)animated {
    [super viewDidDisappear:animated];
    
    if (!appDelegate.showingSafariViewController &&
        appDelegate.navigationController.visibleViewController != (UIViewController *)appDelegate.shareViewController &&
        appDelegate.navigationController.visibleViewController != (UIViewController *)appDelegate.trainerViewController &&
        appDelegate.navigationController.visibleViewController != (UIViewController *)appDelegate.originalStoryViewController) {
        [self clearStory];
    }
}

- (void)viewWillDisappear:(BOOL)animated {
    [super viewWillDisappear:animated];
    if (!self.isPhoneOrCompact) {
        [appDelegate.feedDetailViewController.view endEditing:YES];
    }
    [self storeScrollPosition:NO];
    
    self.fullStoryHTML = nil;
}

- (void)viewWillAppear:(BOOL)animated {
    [super viewWillAppear:animated];
    
    if (!self.isPhoneOrCompact) {
        [appDelegate.feedDetailViewController.view endEditing:YES];
    }

    if (_orientation != [UIApplication sharedApplication].statusBarOrientation) {
        _orientation = [UIApplication sharedApplication].statusBarOrientation;
        NSLog(@"Found stale orientation in story detail: %@", NSStringFromCGSize(self.view.bounds.size));
    }
    
    if (!self.hasStory) {
        [self drawStory];
    }
}

- (void)viewDidAppear:(BOOL)animated {
    [super viewDidAppear:animated];
    
    // Fix the position and size; can probably remove this once all views use auto layout
    CGRect viewFrame = self.view.frame;
    CGSize superSize = self.view.superview.bounds.size;
    
    if (viewFrame.size.height > superSize.height) {
        self.view.frame = CGRectMake(viewFrame.origin.x, viewFrame.origin.y, viewFrame.size.width, superSize.height);
    }
}

- (void)viewWillTransitionToSize:(CGSize)size withTransitionCoordinator:(id<UIViewControllerTransitionCoordinator>)coordinator {
    [super viewWillTransitionToSize:size withTransitionCoordinator:coordinator];

    scrollPct = self.webView.scrollView.contentOffset.y / self.webView.scrollView.contentSize.height;
//    NSLog(@"Current scroll is %2.2f%% (offset %.0f - height %.0f)", scrollPct*100, self.webView.scrollView.contentOffset.y,
//          self.webView.scrollView.contentSize.height);

    [coordinator animateAlongsideTransition:^(id<UIViewControllerTransitionCoordinatorContext>  _Nonnull context) {
        _orientation = [UIApplication sharedApplication].statusBarOrientation;
        [self changeWebViewWidth];
        [self drawFeedGradient];
        [self scrollToLastPosition:NO];
    } completion:^(id<UIViewControllerTransitionCoordinatorContext>  _Nonnull context) {
    }];
}

- (void)viewWillLayoutSubviews {
    UIInterfaceOrientation orientation = [UIApplication sharedApplication].statusBarOrientation;
    [super viewWillLayoutSubviews];
    dispatch_async(dispatch_get_main_queue(), ^{
        [appDelegate.storyPageControl layoutForInterfaceOrientation:orientation];
        [self changeWebViewWidth];
        [self drawFeedGradient];
    });

//    NSLog(@"viewWillLayoutSubviews: %.2f", self.webView.scrollView.bounds.size.width);
}

- (void)layoutForInterfaceOrientation:(UIInterfaceOrientation)interfaceOrientation {
    if (interfaceOrientation != _orientation) {
        _orientation = interfaceOrientation;
        [self changeWebViewWidth];
        [self drawFeedGradient];
        [self drawStory];
    }
}

- (BOOL)isPhoneOrCompact {
    return [[UIDevice currentDevice] userInterfaceIdiom] == UIUserInterfaceIdiomPhone || self.appDelegate.isCompactWidth;
}

// allow keyboard comands
- (BOOL)canBecomeFirstResponder {
    return YES;
}

#pragma mark -
#pragma mark Story setup

- (void)initStory {
    appDelegate.inStoryDetail = YES;
    self.noStoryMessage.hidden = YES;
    self.inTextView = NO;

    [appDelegate hideShareView:NO];
}

- (void)loadHTMLString:(NSString *)html {
    static NSURL *baseURL;
    static dispatch_once_t onceToken;
    dispatch_once(&onceToken, ^{
        baseURL = [NSBundle mainBundle].bundleURL;
    });

    [self.webView loadHTMLString:html baseURL:baseURL];
}

- (void)hideNoStoryMessage {
    self.noStoryMessage.hidden = YES;
}

- (void)drawStory {
    UIInterfaceOrientation orientation = [UIApplication sharedApplication].statusBarOrientation;
    [self drawStory:NO withOrientation:orientation];
}

- (void)drawStory:(BOOL)force withOrientation:(UIInterfaceOrientation)orientation {
    if (!force && [self.activeStoryId isEqualToString:[self.activeStory objectForKey:@"story_hash"]]) {
//        NSLog(@"Already drawn story, drawing anyway: %@", [self.activeStory objectForKey:@"story_title"]);
//        return;
    }
    
    if (self.activeStory == nil) {
        return;
    }

    scrollPct = 0;
    hasScrolled = NO;
    
    NSString *shareBarString = [self getShareBar];
    NSString *commentString = [self getComments];
    NSString *headerString;
    NSString *sharingHtmlString;
    NSString *footerString;
    NSString *fontStyleClass = @"";
    NSString *customStyle = @"";
    NSString *fontSizeClass = @"NB-";
    NSString *lineSpacingClass = @"NB-line-spacing-";
    NSString *premiumOnlyClass = (self.inTextView && !appDelegate.isPremium) ? @"NB-premium-only" : @"";
    NSString *storyContent = [self.activeStory objectForKey:@"story_content"];
    if (self.inTextView && [self.activeStory objectForKey:@"original_text"]) {
        storyContent = [self.activeStory objectForKey:@"original_text"];
    }
    NSString *changes = self.activeStory[@"story_changes"];
    if (changes != nil) {
        storyContent = changes;
    }
    
    NSUserDefaults *userPreferences = [NSUserDefaults standardUserDefaults];
    
    NSString *premiumTextString = [NSString stringWithFormat:@"<div class=\"NB-feed-story-premium-only-divider\"></div>"
                                   "<div class=\"NB-feed-story-premium-only-text\">The full Text view is a <a href=\"http://ios.newsblur.com/premium\">premium feature</a></div>"];
    
    fontStyleClass = [userPreferences stringForKey:@"fontStyle"];
    if (!fontStyleClass) {
        fontStyleClass = @"GothamNarrow-Book";
    }
    
    fontSizeClass = [fontSizeClass stringByAppendingString:[userPreferences stringForKey:@"story_font_size"]];
    
    if (![fontStyleClass hasPrefix:@"NB-"]) {
        customStyle = [NSString stringWithFormat:@" style='font-family: %@;'", fontStyleClass];
    }
    
    if ([userPreferences stringForKey:@"story_line_spacing"]){
        lineSpacingClass = [lineSpacingClass stringByAppendingString:[userPreferences stringForKey:@"story_line_spacing"]];
    } else {
        lineSpacingClass = [lineSpacingClass stringByAppendingString:@"medium"];
    }
    
    int contentWidth = CGRectGetWidth(self.webView.scrollView.bounds);
    NSString *contentWidthClass;
//    NSLog(@"Drawing story: %@ / %d", [self.activeStory objectForKey:@"story_title"], contentWidth);
    
#if TARGET_OS_MACCATALYST
    // CATALYST: probably will want to add custom CSS for Macs.
    contentWidthClass = @"NB-ipad-wide NB-ipad-pro-12-wide NB-width-768";
#else
    if (UIInterfaceOrientationIsLandscape(orientation) && !self.isPhoneOrCompact) {
        if (iPadPro12) {
            contentWidthClass = @"NB-ipad-wide NB-ipad-pro-12-wide";
        } else if (iPadPro10) {
            contentWidthClass = @"NB-ipad-wide NB-ipad-pro-10-wide";
        } else {
            contentWidthClass = @"NB-ipad-wide";
        }
    } else if (!UIInterfaceOrientationIsLandscape(orientation) && !self.isPhoneOrCompact) {
        if (iPadPro12) {
            contentWidthClass = @"NB-ipad-narrow NB-ipad-pro-12-narrow";
        } else if (iPadPro10) {
            contentWidthClass = @"NB-ipad-narrow NB-ipad-pro-10-narrow";
        } else {
            contentWidthClass = @"NB-ipad-narrow";
        }
    } else if (UIInterfaceOrientationIsLandscape(orientation) && self.isPhoneOrCompact) {
        contentWidthClass = @"NB-iphone-wide";
    } else {
        contentWidthClass = @"NB-iphone";
    }
    
    contentWidthClass = [NSString stringWithFormat:@"%@ NB-width-%d",
                         contentWidthClass, (int)floorf(CGRectGetWidth(self.view.frame))];
#endif
    
    // Replace image urls that are locally cached, even when online
//    NSString *storyHash = [self.activeStory objectForKey:@"story_hash"];
//    NSArray *imageUrls = [appDelegate.activeCachedImages objectForKey:storyHash];
//    if (imageUrls) {
//        NSArray *paths = NSSearchPathForDirectoriesInDomains(NSCachesDirectory, NSUserDomainMask, YES);
//        NSString *storyImagesDirectory = [[paths objectAtIndex:0]
//                                          stringByAppendingPathComponent:@"story_images"];
//        for (NSString *imageUrl in imageUrls) {
//            NSString *cachedImage = [storyImagesDirectory
//                                     stringByAppendingPathComponent:[Utilities md5:imageUrl]];
//            storyContent = [storyContent
//                            stringByReplacingOccurrencesOfString:imageUrl
//                            withString:cachedImage];
//        }
//    }
    
    NSString *riverClass = (appDelegate.storiesCollection.isRiverView ||
                            appDelegate.storiesCollection.isSocialView ||
                            appDelegate.storiesCollection.isSavedView ||
                            appDelegate.storiesCollection.isReadView) ?
                            @"NB-river" : @"NB-non-river";
    
    NSString *themeStyle = [NSString stringWithFormat:@"<link rel=\"stylesheet\" type=\"text/css\" id=\"NB-theme-style\" href=\"storyDetailView%@.css\">", [ThemeManager themeManager].themeCSSSuffix];
    
    // set up layout values based on iPad/iPhone
    headerString = [NSString stringWithFormat:@
                    "<link rel=\"stylesheet\" type=\"text/css\" href=\"storyDetailView.css\">%@"
                    "<meta name=\"viewport\" id=\"viewport\" content=\"width=%d, initial-scale=1.0, minimum-scale=1.0, maximum-scale=1.0, user-scalable=no\"/>",
                    themeStyle, contentWidth];
    footerString = [NSString stringWithFormat:@
                    "<script src=\"zepto.js\"></script>"
                    "<script src=\"fitvid.js\"></script>"
                    "<script src=\"storyDetailView.js\"></script>"
                    "<script src=\"fastTouch.js\"></script>"];
    
    sharingHtmlString = [self getSideoptions];

    NSString *storyHeader = [self getHeader];
    
    NSString *htmlTop = [NSString stringWithFormat:@
                            "<!DOCTYPE html>\n"
                            "<html>"
                            "<head>%@</head>" // header string
                            "<body id=\"story_pane\" class=\"%@ %@\">"
                            "    <div class=\"%@\" id=\"NB-premium-check\">"
                            "    <div class=\"%@\" id=\"NB-font-style\"%@>"
                            "    <div class=\"%@\" id=\"NB-font-size\">"
                            "    <div class=\"%@\" id=\"NB-line-spacing\">"
                            "        <div id=\"NB-header-container\">%@</div>" // storyHeader
                            "        %@", // shareBar
                            headerString,
                            contentWidthClass,
                            riverClass,
                            premiumOnlyClass,
                            fontStyleClass,
                            customStyle,
                            fontSizeClass,
                            lineSpacingClass,
                            storyHeader,
                            shareBarString
                            ];
    
    NSString *htmlBottom = [NSString stringWithFormat:@
                            "    </div>" // line-spacing
                            "    </div>" // font-size
                            "    </div>" // font-style
                            "    </div>" // premium check
                            "</body>"
                            "</html>"
                            ];
    
    NSString *htmlContent = [NSString stringWithFormat:@
                             "%@" // header
                             "        <div id=\"NB-story\" class=\"NB-story\">%@</div>"
                             "        <div class=\"NB-text-view-premium-only\">%@</div>"
                             "        <div id=\"NB-sideoptions-container\">%@</div>"
                             "        <div id=\"NB-comments-wrapper\">"
                             "            %@" // friends comments
                             "        </div>"
                             "        %@"
                             "%@", // footer
                             htmlTop,
                             storyContent,
                             premiumTextString,
                             sharingHtmlString,
                             commentString,
                             footerString,
                             htmlBottom
                             ];
    
    NSString *htmlTopAndBottom = [htmlTop stringByAppendingString:htmlBottom];
    
//    NSLog(@"\n\n\n\nStory html (%@):\n\n\n%@\n\n\n", self.activeStory[@"story_title"], htmlContent);
    self.hasStory = NO;
    self.fullStoryHTML = htmlContent;
    
    dispatch_async(dispatch_get_main_queue(), ^{
//        NSLog(@"Drawing Story: %@", [self.activeStory objectForKey:@"story_title"]);
//        [self.webView setMediaPlaybackRequiresUserAction:NO];
//        self.webView.allowsInlineMediaPlayback = YES;
        [self loadHTMLString:htmlTopAndBottom];
        [self.appDelegate.storyPageControl setTextButton:self];
    });
    
    dispatch_after(dispatch_time(DISPATCH_TIME_NOW, (int64_t)(1 * NSEC_PER_SEC)), dispatch_get_main_queue(), ^{
        [self loadStory];
    });
    
    self.activeStoryId = [self.activeStory objectForKey:@"story_hash"];
}

- (void)drawFeedGradient {
    NSUserDefaults *preferences = [NSUserDefaults standardUserDefaults];
    BOOL shouldHideStatusBar = [preferences boolForKey:@"story_hide_status_bar"];
    UIInterfaceOrientation orientation = [[UIApplication sharedApplication] statusBarOrientation];
    BOOL shouldOffsetFeedGradient = UI_USER_INTERFACE_IDIOM() == UIUserInterfaceIdiomPhone && !UIInterfaceOrientationIsLandscape(orientation) && self.navigationController.navigationBarHidden && !shouldHideStatusBar;
    CGFloat yOffset = shouldOffsetFeedGradient ? appDelegate.storyPageControl.statusBarBackgroundView.bounds.size.height - 1 : -1;
    NSString *feedIdStr = [NSString stringWithFormat:@"%@",
                           [self.activeStory
                            objectForKey:@"story_feed_id"]];
    NSDictionary *feed = [appDelegate getFeed:feedIdStr];
    
    if (self.feedTitleGradient) {
        [self.feedTitleGradient removeFromSuperview];
        self.feedTitleGradient = nil;
    }
    
    self.feedTitleGradient = [appDelegate
                              makeFeedTitleGradient:feed
                              withRect:CGRectMake(0, yOffset, CGRectGetWidth(self.view.bounds), 21)]; // 1024 hack for self.webView.frame.size.width
    self.feedTitleGradient.autoresizingMask = UIViewAutoresizingFlexibleWidth;
    self.feedTitleGradient.tag = FEED_TITLE_GRADIENT_TAG; // Not attached yet. Remove old gradients, first.
    
    for (UIView *subview in self.webView.subviews) {
        if (subview.tag == FEED_TITLE_GRADIENT_TAG) {
            [subview removeFromSuperview];
        }
    }
    
    if (appDelegate.storiesCollection.isRiverView ||
        appDelegate.storiesCollection.isSocialView ||
        appDelegate.storiesCollection.isSavedView ||
        appDelegate.storiesCollection.isReadView) {
        self.webView.scrollView.scrollIndicatorInsets = UIEdgeInsetsMake(20, 0, 0, 0);
    } else {
        self.webView.scrollView.scrollIndicatorInsets = UIEdgeInsetsMake(9, 0, 0, 0);
    }
    [self.webView insertSubview:feedTitleGradient aboveSubview:self.webView.scrollView];
    
    if (@available(iOS 11.0, *)) {
<<<<<<< HEAD
        if (self.view.safeAreaInsets.top > 0.0 && [[UIDevice currentDevice] userInterfaceIdiom] == UIUserInterfaceIdiomPhone) {
=======
        if (self.view.safeAreaInsets.top > 0.0 && UI_USER_INTERFACE_IDIOM() == UIUserInterfaceIdiomPhone && shouldHideStatusBar) {
>>>>>>> 09d61c5f
            feedTitleGradient.alpha = self.navigationController.navigationBarHidden ? 1 : 0;
            
            [UIView animateWithDuration:0.3 animations:^{
                feedTitleGradient.alpha = self.navigationController.navigationBarHidden ? 0 : 1;
            }];
        }
    }
}

- (void)showStory {
    id storyId = [self.activeStory objectForKey:@"story_hash"];
    [appDelegate.storiesCollection pushReadStory:storyId];
    [appDelegate resetShareComments];
}

- (void)clearStory {
    self.activeStoryId = nil;
    if (self.activeStory) self.activeStoryId = [self.activeStory objectForKey:@"story_hash"];
    
    [self clearWebView];
    [MBProgressHUD hideHUDForView:self.webView animated:NO];
}

- (void)hideStory {
    self.activeStoryId = nil;
    self.webView.hidden = YES;
    self.noStoryMessage.hidden = NO;
}

#pragma mark -
#pragma mark Story layout

- (void)clearWebView {
    self.hasStory = NO;
    
    self.view.backgroundColor = UIColorFromRGB(NEWSBLUR_WHITE_COLOR);
    self.webView.hidden = YES;
    self.activityIndicator.color = UIColorFromRGB(NEWSBLUR_BLACK_COLOR);
    [self.activityIndicator startAnimating];
    
    NSString *themeStyle = [ThemeManager themeManager].themeCSSSuffix;
    
    if (themeStyle.length) {
        themeStyle = [NSString stringWithFormat:@"<link rel=\"stylesheet\" type=\"text/css\" href=\"storyDetailView%@.css\">", themeStyle];
    }
    
    NSString *html = [NSString stringWithFormat:@"<html>"
                      "<head><link rel=\"stylesheet\" type=\"text/css\" href=\"storyDetailView.css\">%@</head>" // header string
                      "<body></body>"
                      "</html>", themeStyle];

    [self loadHTMLString:html];
}

- (NSString *)getHeader {
    NSString *feedId = [NSString stringWithFormat:@"%@", [self.activeStory
                                                          objectForKey:@"story_feed_id"]];
    NSString *storyAuthor = @"";
    if ([[self.activeStory objectForKey:@"story_authors"] class] != [NSNull class] &&
        [[self.activeStory objectForKey:@"story_authors"] length]) {
        NSString *author = [NSString stringWithFormat:@"%@",
                            [[[[self.activeStory objectForKey:@"story_authors"] stringByReplacingOccurrencesOfString:@"\"" withString:@""]
                            stringByReplacingOccurrencesOfString:@"<" withString:@"&lt;"]
                            stringByReplacingOccurrencesOfString:@">" withString:@"&gt;"]];
        if (author && author.length) {
            int authorScore = [[[[appDelegate.storiesCollection.activeClassifiers objectForKey:feedId]
                                 objectForKey:@"authors"]
                                objectForKey:author] intValue];
            storyAuthor = [NSString stringWithFormat:@"<span class=\"NB-middot\">&middot;</span><a href=\"http://ios.newsblur.com/classify-author/%@\" "
                           "class=\"NB-story-author %@\" id=\"NB-story-author\"><div class=\"NB-highlight\"></div>%@</a>",
                           author,
                           authorScore > 0 ? @"NB-story-author-positive" : authorScore < 0 ? @"NB-story-author-negative" : @"",
                           author];
        }
    }
    NSString *storyTags = @"";
    if ([self.activeStory objectForKey:@"story_tags"]) {
        NSArray *tagArray = [self.activeStory objectForKey:@"story_tags"];
        if ([tagArray count] > 0) {
            NSMutableArray *tagStrings = [NSMutableArray array];
            for (NSString *tag in tagArray) {
                int tagScore = [[[[appDelegate.storiesCollection.activeClassifiers objectForKey:feedId]
                                  objectForKey:@"tags"]
                                 objectForKey:tag] intValue];
                NSString *tagHtml = [NSString stringWithFormat:@"<a href=\"http://ios.newsblur.com/classify-tag/%@\" "
                                     "class=\"NB-story-tag %@\"><div class=\"NB-highlight\"></div>%@</a>",
                                     tag,
                                     tagScore > 0 ? @"NB-story-tag-positive" : tagScore < 0 ? @"NB-story-tag-negative" : @"",
                                     tag];
                [tagStrings addObject:tagHtml];
            }
            storyTags = [NSString
                         stringWithFormat:@"<div id=\"NB-story-tags\" class=\"NB-story-tags\">"
                         "%@"
                         "</div>",
                         [tagStrings componentsJoinedByString:@""]];
        }
    }
    NSString *storyStarred = @"";
    NSString *storyUserTags = @"";
    NSMutableArray *tagStrings = [NSMutableArray array];
    if ([self.activeStory objectForKey:@"starred"] && [self.activeStory objectForKey:@"starred_date"]) {
        storyStarred = [NSString stringWithFormat:@"<div class=\"NB-story-starred-date\">Saved on %@</div>",
                        [self.activeStory objectForKey:@"starred_date"]];
        
        if ([self.activeStory objectForKey:@"user_tags"]) {
            NSArray *tagArray = [self.activeStory objectForKey:@"user_tags"];
            if ([tagArray count] > 0) {
                for (NSString *tag in tagArray) {
                    NSString *tagHtml = [NSString stringWithFormat:@"<a href=\"http://ios.newsblur.com/remove-user-tag/%@\" "
                                         "class=\"NB-user-tag\"><div class=\"NB-highlight\"></div>%@</a>",
                                         tag,
                                         tag];
                    [tagStrings addObject:tagHtml];
                }
            }
        }

        storyUserTags = [NSString
                         stringWithFormat:@"<div id=\"NB-user-tags\" class=\"NB-user-tags\">"
                         "%@"
                         "<a class=\"NB-user-tag NB-add-user-tag\" href=\"http://ios.newsblur.com/add-user-tag/add-user-tag/\"><div class=\"NB-highlight\"></div>Add Tag</a>"
                         "</div>",
                         [tagStrings componentsJoinedByString:@""]];

    }
    
    NSString *storyUnread = @"";
    if (self.isRecentlyUnread && [appDelegate.storiesCollection isStoryUnread:self.activeStory]) {
        NSInteger score = [NewsBlurAppDelegate computeStoryScore:[self.activeStory objectForKey:@"intelligence"]];
        storyUnread = [NSString stringWithFormat:@"<div class=\"NB-story-unread NB-%@\"></div>",
                       score > 0 ? @"positive" : score < 0 ? @"negative" : @"neutral"];
    }
    
    NSString *storyTitle = [self.activeStory objectForKey:@"story_title"];
    NSString *storyPermalink = [self.activeStory objectForKey:@"story_permalink"];
    NSMutableDictionary *titleClassifiers = [[appDelegate.storiesCollection.activeClassifiers
                                              objectForKey:feedId]
                                             objectForKey:@"titles"];
    for (NSString *titleClassifier in titleClassifiers) {
        if ([storyTitle containsString:titleClassifier]) {
            int titleScore = [[titleClassifiers objectForKey:titleClassifier] intValue];
            storyTitle = [storyTitle
                          stringByReplacingOccurrencesOfString:titleClassifier
                          withString:[NSString stringWithFormat:@"<span class=\"NB-story-title-%@\">%@</span>",
                                       titleScore > 0 ? @"positive" : titleScore < 0 ? @"negative" : @"",
                                       titleClassifier]];
        }
    }
    
    NSString *storyToggleChanges = [self.activeStory[@"has_modifications"] boolValue] ? [NSString stringWithFormat:@"<a href=\"http://ios.newsblur.com/togglechanges\" "
                                                                           "class=\"NB-story-toggle-changes\" id=\"NB-story-toggle-changes\">%@</a><span class=\"NB-middot\">&middot;</span>", self.activeStory[@"story_changes"] != nil ? @"Hide Changes" : @"Show Changes"] : @"";
    
    NSString *storyDate = [Utilities formatLongDateFromTimestamp:[[self.activeStory
                                                                  objectForKey:@"story_timestamp"]
                                                                  integerValue]];
    NSString *storyHeader = [NSString stringWithFormat:@
                             "<div class=\"NB-header\"><div class=\"NB-header-inner\">"
                             "<div class=\"NB-story-title\">"
                             "  %@"
                             "  <a href=\"%@\" class=\"NB-story-permalink\">%@</a>"
                             "</div>"
                             "%@"
                             "<div class=\"NB-story-date\">%@</div>"
                             "%@"
                             "%@"
                             "%@"
                             "%@"
                             "</div></div>",
                             storyUnread,
                             storyPermalink,
                             storyTitle,
                             storyToggleChanges,
                             storyDate,
                             storyAuthor,
                             storyTags,
                             storyStarred,
                             storyUserTags];
    return storyHeader;
}

- (NSString *)getSideoptions {
    BOOL isSaved = [[self.activeStory objectForKey:@"starred"] boolValue];
    BOOL isShared = [[self.activeStory objectForKey:@"shared"] boolValue];
    
    NSString *sideoptions = [NSString stringWithFormat:@
                             "<div class='NB-sideoptions'>"
                             "<div class='NB-share-header'></div>"
                             "<div class='NB-share-wrapper'><div class='NB-share-inner-wrapper'>"
                             "  <div id=\"NB-share-button-id\" class='NB-share-button NB-train-button NB-button'>"
                             "    <a href=\"http://ios.newsblur.com/train\"><div>"
                             "      <span class=\"NB-icon\"></span> Train"
                             "    </div></a>"
                             "  </div>"
                             "  <div id=\"NB-share-button-id\" class='NB-share-button NB-button %@'>"
                             "    <a href=\"http://ios.newsblur.com/share\"><div>"
                             "      <span class=\"NB-icon\"></span> %@"
                             "    </div></a>"
                             "  </div>"
                             "  <div id=\"NB-share-button-id\" class='NB-share-button NB-save-button NB-button %@'>"
                             "    <a href=\"http://ios.newsblur.com/save/save/\"><div>"
                             "      <span class=\"NB-icon\"></span> %@"
                             "    </div></a>"
                             "  </div>"
                             "</div></div></div>",
                             isShared ? @"NB-button-active" : @"",
                             isShared ? @"Shared" : @"Share",
                             isSaved ? @"NB-button-active" : @"",
                             isSaved ? @"Saved" : @"Save"
                             ];
    
    return sideoptions;
}

- (NSString *)getAvatars:(NSString *)key {
    NSString *avatarString = @"";
    NSArray *shareUserIds = [self.activeStory objectForKey:key];
    
    for (int i = 0; i < shareUserIds.count; i++) {
        NSDictionary *user = [appDelegate getUser:[[shareUserIds objectAtIndex:i] intValue]];
        NSString *avatarClass = @"NB-user-avatar";
        if ([key isEqualToString:@"commented_by_public"] ||
            [key isEqualToString:@"shared_by_public"]) {
            avatarClass = @"NB-public-user NB-user-avatar";
        }
        NSString *avatar = [NSString stringWithFormat:@
                            "<div class=\"NB-story-share-profile\"><div class=\"%@\">"
                            "<a id=\"NB-user-share-bar-%@\" class=\"NB-show-profile\" "
                            " href=\"http://ios.newsblur.com/show-profile/%@\">"
                            "<div class=\"NB-highlight\"></div>"
                            "<img src=\"%@\" />"
                            "</a>"
                            "</div></div>",
                            avatarClass,
                            [user objectForKey:@"user_id"],
                            [user objectForKey:@"user_id"],
                            [user objectForKey:@"photo_url"]];
        avatarString = [avatarString stringByAppendingString:avatar];
    }

    return avatarString;
}

- (NSString *)getComments {
    NSString *comments = @"";

    if ([self.activeStory objectForKey:@"share_count"] != [NSNull null] &&
        [[self.activeStory objectForKey:@"share_count"] intValue] > 0) {
        NSDictionary *story = self.activeStory;
        NSArray *friendsCommentsArray =  [story objectForKey:@"friend_comments"];   
        NSArray *friendsShareArray =  [story objectForKey:@"friend_shares"];
        NSArray *publicCommentsArray =  [story objectForKey:@"public_comments"];
        
        if ([[story objectForKey:@"comment_count_friends"] intValue] > 0 ) {
            comments = [comments stringByAppendingString:@"<div class=\"NB-story-comments-group NB-story-comment-friend-comments\">"];
            NSString *commentHeader = [NSString stringWithFormat:@
                                       "<div class=\"NB-story-comments-friends-header-wrapper\">"
                                       "  <div class=\"NB-story-comments-friends-header\">%i comment%@</div>"
                                       "</div>",
                                       [[story objectForKey:@"comment_count_friends"] intValue],
                                       [[story objectForKey:@"comment_count_friends"] intValue] == 1 ? @"" : @"s"];
            comments = [comments stringByAppendingString:commentHeader];
            
            // add friends comments
            comments = [comments stringByAppendingFormat:@"<div class=\"NB-feed-story-comments\">"];
            for (int i = 0; i < friendsCommentsArray.count; i++) {
                NSString *comment = [self getComment:[friendsCommentsArray objectAtIndex:i]];
                comments = [comments stringByAppendingString:comment];
            }
            comments = [comments stringByAppendingString:@"</div>"];
            comments = [comments stringByAppendingString:@"</div>"];
        }
        
        NSInteger sharedByFriendsCount = [[story objectForKey:@"shared_by_friends"] count];
        if (sharedByFriendsCount > 0 ) {
            comments = [comments stringByAppendingString:@"<div class=\"NB-story-comments-group NB-story-comment-friend-shares\">"];
            NSString *commentHeader = [NSString stringWithFormat:@
                                       "<div class=\"NB-story-comments-friend-shares-header-wrapper\">"
                                       "  <div class=\"NB-story-comments-friends-header\">%ld share%@</div>"
                                       "</div>",
                                       (long)sharedByFriendsCount,
                                       sharedByFriendsCount == 1 ? @"" : @"s"];
            comments = [comments stringByAppendingString:commentHeader];
            
            // add friend shares
            comments = [comments stringByAppendingFormat:@"<div class=\"NB-feed-story-comments\">"];
            for (int i = 0; i < friendsShareArray.count; i++) {
                NSString *comment = [self getComment:[friendsShareArray objectAtIndex:i]];
                comments = [comments stringByAppendingString:comment];
            }
            comments = [comments stringByAppendingString:@"</div>"];
            comments = [comments stringByAppendingString:@"</div>"];
        }
        
        if ([[[NSUserDefaults standardUserDefaults] objectForKey:@"show_public_comments"] boolValue] &&
            [[story objectForKey:@"comment_count_public"] intValue] > 0 ) {
            comments = [comments stringByAppendingString:@"<div class=\"NB-story-comments-group NB-story-comment-public-comments\">"];
            NSString *publicCommentHeader = [NSString stringWithFormat:@
                                             "<div class=\"NB-story-comments-public-header-wrapper\">"
                                             "  <div class=\"NB-story-comments-public-header\">%i public comment%@</div>"
                                             "</div>",
                                             [[story objectForKey:@"comment_count_public"] intValue],
                                             [[story objectForKey:@"comment_count_public"] intValue] == 1 ? @"" : @"s"];
            
            comments = [comments stringByAppendingString:publicCommentHeader];
            comments = [comments stringByAppendingFormat:@"<div class=\"NB-feed-story-comments\">"];
            
            // add public comments
            for (int i = 0; i < publicCommentsArray.count; i++) {
                NSString *comment = [self getComment:[publicCommentsArray objectAtIndex:i]];
                comments = [comments stringByAppendingString:comment];
            }
            comments = [comments stringByAppendingString:@"</div>"];
            comments = [comments stringByAppendingString:@"</div>"];
        }
    }
    
    return comments;
}

- (NSString *)getShareBar {
    NSString *comments = @"<div id=\"NB-share-bar-wrapper\">";
    NSString *commentLabel = @"";
    NSString *shareLabel = @"";
//    NSString *replyStr = @"";
    
//    if ([[self.activeStory objectForKey:@"reply_count"] intValue] == 1) {
//        replyStr = [NSString stringWithFormat:@" and <b>1 reply</b>"];        
//    } else if ([[self.activeStory objectForKey:@"reply_count"] intValue] == 1) {
//        replyStr = [NSString stringWithFormat:@" and <b>%@ replies</b>", [self.activeStory objectForKey:@"reply_count"]];
//    }
    if (![[self.activeStory objectForKey:@"comment_count"] isKindOfClass:[NSNull class]] &&
        [[self.activeStory objectForKey:@"comment_count"] intValue]) {
        commentLabel = [commentLabel stringByAppendingString:[NSString stringWithFormat:@
                                                              "<div class=\"NB-story-comments-label\">"
                                                                "%@" // comment count
                                                                //"%@" // reply count
                                                              "</div>"
                                                              "<div class=\"NB-story-share-profiles NB-story-share-profiles-comments\">"
                                                                "%@" // friend avatars
                                                                "%@" // public avatars
                                                              "</div>",
                                                              [[self.activeStory objectForKey:@"comment_count"] intValue] == 1
                                                              ? [NSString stringWithFormat:@"<b>1 comment</b>"] :
                                                              [NSString stringWithFormat:@"<b>%@ comments</b>", [self.activeStory objectForKey:@"comment_count"]],
                                                              
                                                              //replyStr,
                                                              [self getAvatars:@"commented_by_friends"],
                                                              [self getAvatars:@"commented_by_public"]]];
    }
    
    if (![[self.activeStory objectForKey:@"share_count"] isKindOfClass:[NSNull class]] &&
        [[self.activeStory objectForKey:@"share_count"] intValue]) {
        shareLabel = [shareLabel stringByAppendingString:[NSString stringWithFormat:@

                                                              "<div class=\"NB-right\">"
                                                                "<div class=\"NB-story-share-profiles NB-story-share-profiles-shares\">"
                                                                  "%@" // friend avatars
                                                                  "%@" // public avatars
                                                                "</div>"
                                                                "<div class=\"NB-story-share-label\">"
                                                                  "%@" // comment count
                                                                "</div>"
                                                              "</div>",
                                                              [self getAvatars:@"shared_by_public"],
                                                              [self getAvatars:@"shared_by_friends"],
                                                              [[self.activeStory objectForKey:@"share_count"] intValue] == 1
                                                              ? [NSString stringWithFormat:@"<b>1 share</b>"] : 
                                                              [NSString stringWithFormat:@"<b>%@ shares</b>", [self.activeStory objectForKey:@"share_count"]]]];
    }
    
    if ([self.activeStory objectForKey:@"share_count"] != [NSNull null] &&
        [[self.activeStory objectForKey:@"share_count"] intValue] > 0) {
        
        comments = [comments stringByAppendingString:[NSString stringWithFormat:@
                                                      "<div class=\"NB-story-shares\">"
                                                        "<div class=\"NB-story-comments-shares-teaser-wrapper\">"
                                                          "<div class=\"NB-story-comments-shares-teaser\">"
                                                            "%@"
                                                            "%@"
                                                          "</div>"
                                                        "</div>"
                                                      "</div>",
                                                      commentLabel,
                                                      shareLabel
                                                      ]];
    }
    comments = [comments stringByAppendingString:[NSString stringWithFormat:@"</div>"]];
    return comments;
}

- (NSString *)getComment:(NSDictionary *)commentDict {
    NSDictionary *user = [appDelegate getUser:[[commentDict objectForKey:@"user_id"] intValue]];
    NSString *userAvatarClass = @"NB-user-avatar";
    NSString *userReshareString = @"";
    NSString *userEditButton = @"";
    NSString *userLikeButton = @"";
    NSString *commentUserId = [NSString stringWithFormat:@"%@", [commentDict objectForKey:@"user_id"]];
    NSString *currentUserId = [NSString stringWithFormat:@"%@", [appDelegate.dictSocialProfile objectForKey:@"user_id"]];
    NSArray *likingUsersArray = [commentDict objectForKey:@"liking_users"];
    NSString *likingUsers = @"";
    
    if ([likingUsersArray count]) {
        likingUsers = @"<div class=\"NB-story-comment-likes-icon\"></div>";
        for (NSNumber *likingUser in likingUsersArray) {
            NSDictionary *sourceUser = [appDelegate getUser:[likingUser intValue]];
            NSString *likingUserString = [NSString stringWithFormat:@
                                          "<div class=\"NB-story-comment-likes-user\">"
                                          "    <div class=\"NB-user-avatar\"><img src=\"%@\"></div>"
                                          "</div>",
                                          [sourceUser objectForKey:@"photo_url"]];
            likingUsers = [likingUsers stringByAppendingString:likingUserString];
        }
    }
    
    if ([commentUserId isEqualToString:currentUserId]) {
        userEditButton = [NSString stringWithFormat:@
                          "<div class=\"NB-story-comment-edit-button NB-story-comment-share-edit-button NB-button\">"
                            "<a href=\"http://ios.newsblur.com/edit-share/%@\"><div class=\"NB-story-comment-edit-button-wrapper\">"
                                "Edit"
                            "</div></a>"
                          "</div>",
                          commentUserId];
    } else {
        BOOL isInLikingUsers = NO;
        for (int i = 0; i < likingUsersArray.count; i++) {
            if ([[[likingUsersArray objectAtIndex:i] stringValue] isEqualToString:currentUserId]) {
                isInLikingUsers = YES;
                break;
            }
        }
        
        if (isInLikingUsers) {
            userLikeButton = [NSString stringWithFormat:@
                              "<div class=\"NB-story-comment-like-button NB-button selected\">"
                              "<a href=\"http://ios.newsblur.com/unlike-comment/%@\"><div class=\"NB-story-comment-like-button-wrapper\">"
                              "<span class=\"NB-favorite-icon\"></span>"
                              "</div></a>"
                              "</div>",
                              commentUserId]; 
        } else {
            userLikeButton = [NSString stringWithFormat:@
                              "<div class=\"NB-story-comment-like-button NB-button\">"
                              "<a href=\"http://ios.newsblur.com/like-comment/%@\"><div class=\"NB-story-comment-like-button-wrapper\">"
                              "<span class=\"NB-favorite-icon\"></span>"
                              "</div></a>"
                              "</div>",
                              commentUserId]; 
        }

    }

    if ([commentDict objectForKey:@"source_user_id"] != [NSNull null]) {
        userAvatarClass = @"NB-user-avatar NB-story-comment-reshare";

        NSDictionary *sourceUser = [appDelegate getUser:[[commentDict objectForKey:@"source_user_id"] intValue]];
        userReshareString = [NSString stringWithFormat:@
                             "<div class=\"NB-story-comment-reshares\">"
                             "    <div class=\"NB-story-share-profile\">"
                             "        <div class=\"NB-user-avatar\"><img src=\"%@\"></div>"
                             "    </div>"
                             "</div>",
                             [sourceUser objectForKey:@"photo_url"]];
    } 
    
    NSString *commentContent = [self textToHtml:[commentDict objectForKey:@"comments"]];
    
    NSString *comment;
    NSString *locationHtml = @"";
    NSString *location = [NSString stringWithFormat:@"%@", [user objectForKey:@"location"]];
    
    if (location.length && ![[user objectForKey:@"location"] isKindOfClass:[NSNull class]]) {
        locationHtml = [NSString stringWithFormat:@"<div class=\"NB-story-comment-location\">%@</div>", location];
    }
    
    if (!self.isPhoneOrCompact) {
        comment = [NSString stringWithFormat:@
                    "<div class=\"NB-story-comment\" id=\"NB-user-comment-%@\">"
                    "<div class=\"%@\">"
                    "<a class=\"NB-show-profile\" href=\"http://ios.newsblur.com/show-profile/%@\">"
                    "<div class=\"NB-highlight\"></div>"
                    "<img src=\"%@\" />"
                    "</a>"
                    "</div>"
                    "<div class=\"NB-story-comment-author-container\">"
                    "   %@"
                    "    <div class=\"NB-story-comment-username\">%@</div>"
                    "    <div class=\"NB-story-comment-date\">%@ ago</div>"
                    "    <div class=\"NB-story-comment-likes\">%@</div>"
                    "</div>"
                    "<div class=\"NB-story-comment-content\">%@</div>"
                    "%@" // location
                    "<div class=\"NB-button-wrapper\">"
                    "    <div class=\"NB-story-comment-reply-button NB-button\">"
                    "        <a href=\"http://ios.newsblur.com/reply/%@/%@\"><div class=\"NB-story-comment-reply-button-wrapper\">"
                    "            Reply"
                    "        </div></a>"
                    "    </div>"
                    "    %@" //User Like Button
                    "    %@" //User Edit Button
                    "</div>"
                    "%@"
                    "</div>",
                    [commentDict objectForKey:@"user_id"],
                    userAvatarClass,
                    [commentDict objectForKey:@"user_id"],
                    [user objectForKey:@"photo_url"],
                    userReshareString,
                    [user objectForKey:@"username"],
                    [commentDict objectForKey:@"shared_date"],
                    likingUsers,
                    commentContent,
                    locationHtml,
                    [commentDict objectForKey:@"user_id"],
                    [user objectForKey:@"username"],
                    userEditButton,
                    userLikeButton,
                    [self getReplies:[commentDict objectForKey:@"replies"] forUserId:[commentDict objectForKey:@"user_id"]]];
    } else {
        comment = [NSString stringWithFormat:@
                   "<div class=\"NB-story-comment\" id=\"NB-user-comment-%@\">"
                   "<div class=\"%@\">"
                   "<a class=\"NB-show-profile\" href=\"http://ios.newsblur.com/show-profile/%@\">"
                   "<div class=\"NB-highlight\"></div>"
                   "<img src=\"%@\" />"
                   "</a>"
                   "</div>"
                   "<div class=\"NB-story-comment-author-container\">"
                   "    %@"
                   "    <div class=\"NB-story-comment-username\">%@</div>"
                   "    <div class=\"NB-story-comment-date\">%@ ago</div>"
                   "    <div class=\"NB-story-comment-likes\">%@</div>"
                   "</div>"
                   "<div class=\"NB-story-comment-content\">%@</div>"
                   "%@" // location
                   "<div class=\"NB-button-wrapper\">"
                   "    <div class=\"NB-story-comment-reply-button NB-button\">"
                   "        <a href=\"http://ios.newsblur.com/reply/%@/%@\"><div class=\"NB-story-comment-reply-button-wrapper\">"
                   "            Reply"
                   "        </div></a>"
                   "    </div>"
                   "    %@" // User Like Button
                   "    %@" // User Edit Button
                   "</div>"
                   "%@"
                   "</div>",
                   [commentDict objectForKey:@"user_id"],
                   userAvatarClass,
                   [commentDict objectForKey:@"user_id"],
                   [user objectForKey:@"photo_url"],
                   userReshareString,
                   [user objectForKey:@"username"],
                   [commentDict objectForKey:@"shared_date"],
                   likingUsers,
                   commentContent,
                   locationHtml,
                   [commentDict objectForKey:@"user_id"],
                   [user objectForKey:@"username"],
                   userEditButton,
                   userLikeButton,
                   [self getReplies:[commentDict objectForKey:@"replies"] forUserId:[commentDict objectForKey:@"user_id"]]]; 

    }
    
    return comment;
}

- (NSString *)getReplies:(NSArray *)replies forUserId:(NSString *)commentUserId {
    NSString *repliesString = @"";
    if (replies.count > 0) {
        repliesString = [repliesString stringByAppendingString:@"<div class=\"NB-story-comment-replies\">"];
        for (int i = 0; i < replies.count; i++) {
            NSDictionary *replyDict = [replies objectAtIndex:i];
            NSDictionary *user = [appDelegate getUser:[[replyDict objectForKey:@"user_id"] intValue]];

            NSString *userEditButton = @"";
            NSString *replyUserId = [NSString stringWithFormat:@"%@", [replyDict objectForKey:@"user_id"]];
            NSString *replyId = [replyDict objectForKey:@"reply_id"];
            NSString *currentUserId = [NSString stringWithFormat:@"%@", [appDelegate.dictSocialProfile objectForKey:@"user_id"]];
            
            if ([replyUserId isEqualToString:currentUserId]) {
                userEditButton = [NSString stringWithFormat:@
                                  "<div class=\"NB-story-comment-edit-button NB-story-comment-share-edit-button NB-button\">"
                                  "<a href=\"http://ios.newsblur.com/edit-reply/%@/%@/%@\">"
                                  "<div class=\"NB-story-comment-edit-button-wrapper\">"
                                  "Edit"
                                  "</div>"
                                  "</a>"
                                  "</div>",
                                  commentUserId,
                                  replyUserId,
                                  replyId
                                  ];
            }
            
            NSString *replyContent = [self textToHtml:[replyDict objectForKey:@"comments"]];
            
            NSString *locationHtml = @"";
            NSString *location = [NSString stringWithFormat:@"%@", [user objectForKey:@"location"]];
            
            if (location.length) {
                locationHtml = [NSString stringWithFormat:@"<div class=\"NB-story-comment-location\">%@</div>", location];
            }
                        
            NSString *reply;
            
            if (!self.isPhoneOrCompact) {
                reply = [NSString stringWithFormat:@
                         "<div class=\"NB-story-comment-reply\" id=\"NB-user-comment-%@\">"
                         "   <a class=\"NB-show-profile\" href=\"http://ios.newsblur.com/show-profile/%@\">"
                         "       <div class=\"NB-highlight\"></div>"
                         "       <img class=\"NB-story-comment-reply-photo\" src=\"%@\" />"
                         "   </a>"
                         "   <div class=\"NB-story-comment-username NB-story-comment-reply-username\">%@</div>"
                         "   <div class=\"NB-story-comment-date NB-story-comment-reply-date\">%@ ago</div>"
                         "   <div class=\"NB-story-comment-reply-content\">%@</div>"
                         "   %@" // location
                         "   <div class=\"NB-button-wrapper\">"
                         "       %@" // edit
                         "   </div>"
                         "</div>",
                         [replyDict objectForKey:@"reply_id"],
                         [user objectForKey:@"user_id"],
                         [user objectForKey:@"photo_url"],
                         [user objectForKey:@"username"],
                         [replyDict objectForKey:@"publish_date"],
                         replyContent,
                         locationHtml,
                         userEditButton];
            } else {
                reply = [NSString stringWithFormat:@
                         "<div class=\"NB-story-comment-reply\" id=\"NB-user-comment-%@\">"
                         "   <a class=\"NB-show-profile\" href=\"http://ios.newsblur.com/show-profile/%@\">"
                         "       <div class=\"NB-highlight\"></div>"
                         "       <img class=\"NB-story-comment-reply-photo\" src=\"%@\" />"
                         "   </a>"
                         "   <div class=\"NB-story-comment-username NB-story-comment-reply-username\">%@</div>"
                         "   <div class=\"NB-story-comment-date NB-story-comment-reply-date\">%@ ago</div>"
                         "   <div class=\"NB-story-comment-reply-content\">%@</div>"
                         "   %@"
                         "   <div class=\"NB-button-wrapper\">"
                         "       %@" // edit
                         "   </div>"
                         "</div>",
                         [replyDict objectForKey:@"reply_id"],
                         [user objectForKey:@"user_id"],  
                         [user objectForKey:@"photo_url"],
                         [user objectForKey:@"username"],
                         [replyDict objectForKey:@"publish_date"],
                         replyContent,
                         locationHtml,
                         userEditButton];
            }
            repliesString = [repliesString stringByAppendingString:reply];
        }
        repliesString = [repliesString stringByAppendingString:@"</div>"];
    }
    return repliesString;
}

#pragma mark - Scrolling

- (void)observeValueForKeyPath:(NSString *)keyPath ofObject:(id)object change:(NSDictionary *)change context:(void *)context {
    if ([keyPath isEqual:@"contentOffset"]) {
        if (self.webView.scrollView.contentOffset.y < (-1 * self.feedTitleGradient.frame.size.height + 1 + self.webView.scrollView.scrollIndicatorInsets.top)) {
            // Pulling
            if (!pullingScrollview) {
                pullingScrollview = YES;
                
                for (id subview in self.webView.scrollView.subviews) {
                    UIImageView *imgView = [subview isKindOfClass:[UIImageView class]] ?
                    (UIImageView*)subview : nil;
                    // image views whose image is 1px wide are shadow images, hide them
                    if (imgView && imgView.image.size.width > 1) {
                        [self.webView.scrollView insertSubview:self.feedTitleGradient
                                                  belowSubview:subview];
                        [self.webView.scrollView bringSubviewToFront:subview];
                    }
                }
            }
        } else {
            // Normal reading
            if (pullingScrollview) {
                pullingScrollview = NO;
                [self.feedTitleGradient.layer setShadowOpacity:0];
                [self.webView insertSubview:self.feedTitleGradient aboveSubview:self.webView.scrollView];
                
                self.feedTitleGradient.frame = CGRectMake(0, -1,
                                                          self.feedTitleGradient.frame.size.width,
                                                          self.feedTitleGradient.frame.size.height);
                
                for (id subview in self.webView.scrollView.subviews) {
                    UIImageView *imgView = [subview isKindOfClass:[UIImageView class]] ?
                    (UIImageView*)subview : nil;
                    // image views whose image is 1px wide are shadow images, hide them
                    if (imgView && imgView.image.size.width == 1) {
                        imgView.hidden = NO;
                    }
                }
            }
        }
        
        if (appDelegate.storyPageControl.currentPage != self) return;

        int webpageHeight = self.webView.scrollView.contentSize.height;
        int viewportHeight = self.view.frame.size.height;
        int topPosition = self.webView.scrollView.contentOffset.y;
        int safeBottomMargin = 0;
        int minimumTopPositionWhenHidden = -1;
        
        if (@available(iOS 11.0, *)) {
            CGFloat bottomInset = appDelegate.storyPageControl.view.safeAreaInsets.bottom;
            
            safeBottomMargin = -1 * bottomInset / 2;
            
            if (bottomInset != 0) {
                minimumTopPositionWhenHidden = 0;
            }
        }
        
        int bottomPosition = webpageHeight - topPosition - viewportHeight;
        BOOL singlePage = webpageHeight - 200 <= viewportHeight;
        BOOL atBottom = bottomPosition < 150;
        BOOL atTop = topPosition < 10;
        BOOL nearTop = topPosition < 100;
        
        if (!hasScrolled && topPosition != 0) {
            hasScrolled = YES;
        }
        
        BOOL isHorizontal = appDelegate.storyPageControl.isHorizontal;
        BOOL isNavBarHidden = self.navigationController.navigationBarHidden;
        
        if (!isHorizontal && appDelegate.storyPageControl.previousPage.pageIndex < 0) {
            [appDelegate.storyPageControl setNavigationBarHidden:NO];
        } else if (isHorizontal && topPosition <= minimumTopPositionWhenHidden && isNavBarHidden) {
            [appDelegate.storyPageControl setNavigationBarHidden:NO];
        } else if (!nearTop && !isNavBarHidden && self.canHideNavigationBar) {
            [appDelegate.storyPageControl setNavigationBarHidden:YES];
        }
        
        if (!atTop && !atBottom && !singlePage) {
            BOOL traversalVisible = appDelegate.storyPageControl.traverseView.alpha > 0;
            
            // Hide
            [UIView animateWithDuration:.3 delay:0
                                options:UIViewAnimationOptionCurveEaseInOut
            animations:^{
                appDelegate.storyPageControl.traverseView.alpha = 0;
                
                if (traversalVisible) {
                    [appDelegate.storyPageControl hideAutoscrollImmediately];
                }
            } completion:^(BOOL finished) {
                
            }];
        } else if (singlePage || !isHorizontal) {
            appDelegate.storyPageControl.traverseView.alpha = 1;
//            NSLog(@" ---> Bottom position: %d", bottomPosition);
            if (bottomPosition >= 0 || !isHorizontal) {
//                appDelegate.storyPageControl.traverseView.frame = CGRectMake(tvf.origin.x,
//                                                                             self.webView.scrollView.frame.size.height - tvf.size.height - safeBottomMargin,
//                                                                             tvf.size.width, tvf.size.height);
                appDelegate.storyPageControl.traverseBottomConstraint.constant = safeBottomMargin;
            } else {
//                appDelegate.storyPageControl.traverseView.frame = CGRectMake(tvf.origin.x,
//                                                                             (webpageHeight - topPosition) - tvf.size.height - safeBottomMargin,
//                                                                             tvf.size.width, tvf.size.height);
                if (webpageHeight > 0) {
                    appDelegate.storyPageControl.traverseBottomConstraint.constant = viewportHeight - (webpageHeight - topPosition) + safeBottomMargin;
                } else {
                    appDelegate.storyPageControl.traverseBottomConstraint.constant = safeBottomMargin;
                }
//                appDelegate.storyPageControl.traverseBottomConstraint.constant = safeBottomMargin;
            }
        } else if (!singlePage && (atTop && !atBottom)) {
            // Pin to bottom of viewport, regardless of scrollview
            appDelegate.storyPageControl.traversePinned = YES;
            appDelegate.storyPageControl.traverseFloating = NO;
//            appDelegate.storyPageControl.traverseView.frame = CGRectMake(tvf.origin.x,
//                                                                         self.webView.scrollView.frame.size.height - tvf.size.height - safeBottomMargin,
//                                                                         tvf.size.width, tvf.size.height);
            [appDelegate.storyPageControl.view layoutIfNeeded];

            appDelegate.storyPageControl.traverseBottomConstraint.constant = safeBottomMargin;
            [UIView animateWithDuration:.3 delay:0
                                options:UIViewAnimationOptionCurveEaseInOut
             animations:^{
                 [appDelegate.storyPageControl.view layoutIfNeeded];
                appDelegate.storyPageControl.traverseView.alpha = 1;
            } completion:nil];
        } else if (appDelegate.storyPageControl.traverseView.alpha == 1 &&
                   appDelegate.storyPageControl.traversePinned) {
            // Scroll with bottom of scrollview, but smoothly
            appDelegate.storyPageControl.traverseFloating = YES;
            [appDelegate.storyPageControl.view layoutIfNeeded];

            appDelegate.storyPageControl.traverseBottomConstraint.constant = safeBottomMargin;
            [UIView animateWithDuration:.3 delay:0
                                options:UIViewAnimationOptionCurveEaseInOut
             animations:^{
//             appDelegate.storyPageControl.traverseView.frame = CGRectMake(tvf.origin.x,
//                                                                         (webpageHeight - topPosition) - tvf.size.height - safeBottomMargin,
//                                                                         tvf.size.width, tvf.size.height);
                 [appDelegate.storyPageControl.view layoutIfNeeded];
             } completion:^(BOOL finished) {
                 appDelegate.storyPageControl.traversePinned = NO;
             }];
        } else {
            // Scroll with bottom of scrollview
            appDelegate.storyPageControl.traversePinned = NO;
            appDelegate.storyPageControl.traverseFloating = YES;
            appDelegate.storyPageControl.traverseView.alpha = 1;
            appDelegate.storyPageControl.traverseBottomConstraint.constant = viewportHeight - (webpageHeight - topPosition) + safeBottomMargin;
//            appDelegate.storyPageControl.traverseView.frame = CGRectMake(tvf.origin.x,
//                                                                         (webpageHeight - topPosition) - tvf.size.height - safeBottomMargin,
//                                                                         tvf.size.width, tvf.size.height);
        }
        
        [self storeScrollPosition:YES];
    }
}

- (NSInteger)scrollPosition {
    NSInteger updatedPos = floor(self.webView.scrollView.contentOffset.y / self.webView.scrollView.contentSize.height
                                 * 1000);
    return updatedPos;
}

- (void)storeScrollPosition:(BOOL)queue {
    __block NSInteger position = [self scrollPosition];
    __block NSDictionary *story = self.activeStory;
    __weak __typeof(&*self)weakSelf = self;

    if (position < 0) return;
    if (!hasScrolled) return;
    
    NSString *storyIdentifier = [NSString stringWithFormat:@"markScrollPosition:%@", [story objectForKey:@"story_hash"]];
    if (queue) {
        NSTimeInterval interval = 2;
        [JNWThrottledBlock runBlock:^{
            __strong __typeof(&*weakSelf)strongSelf = weakSelf;
            if (!strongSelf) return;
            NSInteger updatedPos = [strongSelf scrollPosition];
            [appDelegate markScrollPosition:updatedPos inStory:story];
        } withIdentifier:storyIdentifier throttle:interval];
    } else {
        dispatch_async(dispatch_get_global_queue(DISPATCH_QUEUE_PRIORITY_LOW,
                                                 (unsigned long)NULL), ^(void) {
            [appDelegate markScrollPosition:position inStory:story];
        });
    }
}

- (void)scrollToLastPosition:(BOOL)animated {
    if (hasScrolled) return;
    hasScrolled = YES;
    
    __block NSString *storyHash = [self.activeStory objectForKey:@"story_hash"];
    __weak __typeof(&*self)weakSelf = self;
    dispatch_async(dispatch_get_global_queue(DISPATCH_QUEUE_PRIORITY_LOW,
                                             (unsigned long)NULL), ^(void) {
        [appDelegate.database inDatabase:^(FMDatabase *db) {
            __strong __typeof(&*weakSelf)strongSelf = weakSelf;
            if (!strongSelf) {
                NSLog(@" !!! Lost strong reference to story detail vc");
                return;
            }
            FMResultSet *cursor = [db executeQuery:@"SELECT scroll, story_hash FROM story_scrolls s WHERE s.story_hash = ? LIMIT 1", storyHash];
            
            while ([cursor next]) {
                NSDictionary *story = [cursor resultDictionary];
                id scroll = [story objectForKey:@"scroll"];
                if (([scroll isKindOfClass:[NSNull class]] || [scroll integerValue] == 0) && !scrollPct) {
                    NSLog(@" ---> No scroll found for story: %@", [strongSelf.activeStory objectForKey:@"story_title"]);
                    // No scroll found
                    continue;
                }
                dispatch_async(dispatch_get_main_queue(), ^{
                    if (!scrollPct) scrollPct = [scroll floatValue] / 1000.f;
                    NSInteger position = floor(scrollPct * strongSelf.webView.scrollView.contentSize.height);
                    NSInteger maxPosition = (NSInteger)(floor(strongSelf.webView.scrollView.contentSize.height - strongSelf.webView.frame.size.height));
                    if (position > maxPosition) {
                        NSLog(@"Position too far, scaling back to max position: %ld > %ld", (long)position, (long)maxPosition);
                        position = maxPosition;
                    }
                    if (position > 0) {
                        NSLog(@"Scrolling to %ld / %.1f%% (%.f+%.f) on %@-%@", (long)position, scrollPct*100, strongSelf.webView.scrollView.contentSize.height, strongSelf.webView.frame.size.height, [story objectForKey:@"story_hash"], [strongSelf.activeStory objectForKey:@"story_title"]);
                            [strongSelf.webView.scrollView setContentOffset:CGPointMake(0, position) animated:animated];
                    }
                });
            }
            [cursor close];
            
        }];
    });
}

- (void)setActiveStoryAtIndex:(NSInteger)activeStoryIndex {
    if (activeStoryIndex >= 0) {
        self.activeStory = [[appDelegate.storiesCollection.activeFeedStories
                             objectAtIndex:activeStoryIndex] mutableCopy];
    } else {
        self.activeStory = [appDelegate.activeStory mutableCopy];
    }
}

- (void)webView:(WKWebView *)webView decidePolicyForNavigationAction:(WKNavigationAction *)navigationAction decisionHandler:(void (^)(WKNavigationActionPolicy))decisionHandler {
    NSURLRequest *request = navigationAction.request;
    NSURL *url = [request URL];
    NSArray *urlComponents = [url pathComponents];
    NSString *action = @"";
    NSString *feedId = [NSString stringWithFormat:@"%@", [self.activeStory
                                                          objectForKey:@"story_feed_id"]];
    if ([urlComponents count] > 1) {
         action = [NSString stringWithFormat:@"%@", [urlComponents objectAtIndex:1]];
    }
    
//    NSLog(@"Tapped url: %@", url);
    // HACK: Using ios.newsblur.com to intercept the javascript share, reply, and edit events.
    // the pathComponents do not work correctly unless it is a correctly formed url
    // Is there a better way?  Someone show me the light
    if ([[url host] isEqualToString: @"ios.newsblur.com"]){
        // reset the active comment
        appDelegate.activeComment = nil;
        appDelegate.activeShareType = action;
        
        if ([action isEqualToString:@"reply"] || 
            [action isEqualToString:@"edit-reply"] ||
            [action isEqualToString:@"edit-share"] ||
            [action isEqualToString:@"like-comment"] ||
            [action isEqualToString:@"unlike-comment"]) {

            // search for the comment from friends comments and shares
            NSArray *friendComments = [self.activeStory objectForKey:@"friend_comments"];
            for (int i = 0; i < friendComments.count; i++) {
                NSString *userId = [NSString stringWithFormat:@"%@", 
                                    [[friendComments objectAtIndex:i] objectForKey:@"user_id"]];
                if([userId isEqualToString:[NSString stringWithFormat:@"%@", 
                                            [urlComponents objectAtIndex:2]]]){
                    appDelegate.activeComment = [friendComments objectAtIndex:i];
                }
            }
            
            
            NSArray *friendShares = [self.activeStory objectForKey:@"friend_shares"];
            for (int i = 0; i < friendShares.count; i++) {
                NSString *userId = [NSString stringWithFormat:@"%@",
                                    [[friendShares objectAtIndex:i] objectForKey:@"user_id"]];
                if([userId isEqualToString:[NSString stringWithFormat:@"%@",
                                            [urlComponents objectAtIndex:2]]]){
                    appDelegate.activeComment = [friendShares objectAtIndex:i];
                }
            }
            
            if (appDelegate.activeComment == nil) {
                NSArray *publicComments = [self.activeStory objectForKey:@"public_comments"];
                for (int i = 0; i < publicComments.count; i++) {
                    NSString *userId = [NSString stringWithFormat:@"%@", 
                                        [[publicComments objectAtIndex:i] objectForKey:@"user_id"]];
                    if([userId isEqualToString:[NSString stringWithFormat:@"%@", 
                                                [urlComponents objectAtIndex:2]]]){
                        appDelegate.activeComment = [publicComments objectAtIndex:i];
                    }
                }
            }
            
            if (appDelegate.activeComment == nil) {
                NSLog(@"PROBLEM! the active comment was not found in friend or public comments");
                decisionHandler(WKNavigationActionPolicyCancel);
                return;
            }
            
            if ([action isEqualToString:@"reply"]) {
                [appDelegate showShareView:@"reply"
                                 setUserId:[NSString stringWithFormat:@"%@", [urlComponents objectAtIndex:2]]
                               setUsername:[NSString stringWithFormat:@"%@", [urlComponents objectAtIndex:3]]
                                setReplyId:nil];
            } else if ([action isEqualToString:@"edit-reply"]) {
                [appDelegate showShareView:@"edit-reply"
                                 setUserId:[NSString stringWithFormat:@"%@", [urlComponents objectAtIndex:2]]
                               setUsername:nil
                                setReplyId:[NSString stringWithFormat:@"%@", [urlComponents objectAtIndex:4]]];
            } else if ([action isEqualToString:@"edit-share"]) {
                [appDelegate showShareView:@"edit-share"
                                 setUserId:nil
                               setUsername:nil
                                setReplyId:nil];
            } else if ([action isEqualToString:@"like-comment"]) {
                [self toggleLikeComment:YES];
            } else if ([action isEqualToString:@"unlike-comment"]) {
                [self toggleLikeComment:NO];
            }
            decisionHandler(WKNavigationActionPolicyCancel);
            return;
        } else if ([action isEqualToString:@"togglechanges"]) {
            if (self.activeStory[@"story_changes"] != nil) {
                [self.activeStory removeObjectForKey:@"story_changes"];
                [self drawStory];
            } else {
                [self fetchStoryChanges];
            }
            decisionHandler(WKNavigationActionPolicyCancel);
            return;
        } else if ([action isEqualToString:@"share"]) {
            [self openShareDialog];
            decisionHandler(WKNavigationActionPolicyCancel);
            return;
        } else if ([action isEqualToString:@"train"] && [urlComponents count] > 5) {
            [self openTrainingDialog:[[urlComponents objectAtIndex:2] intValue]
                         yCoordinate:[[urlComponents objectAtIndex:3] intValue]
                               width:[[urlComponents objectAtIndex:4] intValue]
                              height:[[urlComponents objectAtIndex:5] intValue]];
            decisionHandler(WKNavigationActionPolicyCancel);
            return;
        } else if ([action isEqualToString:@"save"]) {
            BOOL isSaved = [appDelegate.storiesCollection toggleStorySaved:self.activeStory];
            if (isSaved) {
                [self openUserTagsDialog:[[urlComponents objectAtIndex:3] intValue]
                             yCoordinate:[[urlComponents objectAtIndex:4] intValue]
                                   width:[[urlComponents objectAtIndex:5] intValue]
                                  height:[[urlComponents objectAtIndex:6] intValue]];
            }
            decisionHandler(WKNavigationActionPolicyCancel);
            return;
        } else if ([action isEqualToString:@"remove-user-tag"] || [action isEqualToString:@"add-user-tag"]) {
            [self openUserTagsDialog:[[urlComponents objectAtIndex:3] intValue]
                         yCoordinate:[[urlComponents objectAtIndex:4] intValue]
                               width:[[urlComponents objectAtIndex:5] intValue]
                              height:[[urlComponents objectAtIndex:6] intValue]];
            decisionHandler(WKNavigationActionPolicyCancel);
            return;
        } else if ([action isEqualToString:@"classify-author"]) {
            NSString *author = [NSString stringWithFormat:@"%@", [urlComponents objectAtIndex:2]];
            [self.appDelegate toggleAuthorClassifier:author feedId:feedId];
            decisionHandler(WKNavigationActionPolicyCancel);
            return;
        } else if ([action isEqualToString:@"classify-tag"]) {
            NSString *tag = [NSString stringWithFormat:@"%@", [urlComponents objectAtIndex:2]];
            [self.appDelegate toggleTagClassifier:tag feedId:feedId];
            decisionHandler(WKNavigationActionPolicyCancel);
            return;
        } else if ([action isEqualToString:@"premium"]) {
            [self.appDelegate showPremiumDialog];
            decisionHandler(WKNavigationActionPolicyCancel);
            return;
        } else if ([action isEqualToString:@"show-profile"] && [urlComponents count] > 6) {
            appDelegate.activeUserProfileId = [NSString stringWithFormat:@"%@", [urlComponents objectAtIndex:2]];
                        
            for (int i = 0; i < appDelegate.storiesCollection.activeFeedUserProfiles.count; i++) {
                NSString *userId = [NSString stringWithFormat:@"%@", [[appDelegate.storiesCollection.activeFeedUserProfiles objectAtIndex:i] objectForKey:@"user_id"]];
                if ([userId isEqualToString:appDelegate.activeUserProfileId]){
                    appDelegate.activeUserProfileName = [NSString stringWithFormat:@"%@", [[appDelegate.storiesCollection.activeFeedUserProfiles objectAtIndex:i] objectForKey:@"username"]];
                    break;
                }
            }
            
            
            [self showUserProfile:[urlComponents objectAtIndex:2]
                      xCoordinate:[[urlComponents objectAtIndex:3] intValue] 
                      yCoordinate:[[urlComponents objectAtIndex:4] intValue] 
                            width:[[urlComponents objectAtIndex:5] intValue] 
                           height:[[urlComponents objectAtIndex:6] intValue]];
            decisionHandler(WKNavigationActionPolicyCancel);
            return;
        } else if ([action isEqualToString:@"notify-loaded"]) {
            [self webViewNotifyLoaded];
            decisionHandler(WKNavigationActionPolicyCancel);
            return;
        }
    } else if ([url.host hasSuffix:@"itunes.apple.com"]) {
        [[UIApplication sharedApplication] openURL:url options:@{} completionHandler:nil];
        decisionHandler(WKNavigationActionPolicyCancel);
        return;
    }
    
    if (navigationAction.navigationType == WKNavigationTypeLinkActivated) {
//        NSLog(@"Link clicked, views: %@ = %@", appDelegate.navigationController.topViewController, appDelegate.masterContainerViewController.childViewControllers);
        if (appDelegate.isPresentingActivities) {
            decisionHandler(WKNavigationActionPolicyCancel);
            return;
        }
        [appDelegate showOriginalStory:url];
        decisionHandler(WKNavigationActionPolicyCancel);
        return;
    }
    
    decisionHandler(WKNavigationActionPolicyAllow);
}

- (void)showOriginalStory:(UIGestureRecognizer *)gesture {
    NSURL *url = [NSURL URLWithString:[appDelegate.activeStory
                                       objectForKey:@"story_permalink"]];
    [appDelegate hidePopover];

    if (!gesture || [gesture isKindOfClass:[UITapGestureRecognizer class]]) {
        [appDelegate showOriginalStory:url];
        return;
    }
    
    if ([gesture isKindOfClass:[UIPinchGestureRecognizer class]] &&
        gesture.state == UIGestureRecognizerStateChanged &&
        [gesture numberOfTouches] >= 2) {
        CGPoint touch1 = [gesture locationOfTouch:0 inView:self.view];
        CGPoint touch2 = [gesture locationOfTouch:1 inView:self.view];
        CGPoint slope = CGPointMake(touch2.x-touch1.x, touch2.y-touch1.y);
        CGFloat distance = sqrtf(slope.x*slope.x + slope.y*slope.y);
        CGFloat scale = [(UIPinchGestureRecognizer *)gesture scale];
        
//        NSLog(@"Gesture: %f - %f", [(UIPinchGestureRecognizer *)gesture scale], distance);
        
        if ((distance < 150 && scale <= 1.5) ||
            (distance < 500 && scale <= 1.2)) {
            return;
        }
        [appDelegate showOriginalStory:url];
        gesture.enabled = NO;
        gesture.enabled = YES;
    }
}

- (void)showUserProfile:(NSString *)userId xCoordinate:(int)x yCoordinate:(int)y width:(int)width height:(int)height {
    CGRect frame = CGRectZero;
    if (!self.isPhoneOrCompact) {
        // only adjust for the bar if user is scrolling
        if (appDelegate.storiesCollection.isRiverView ||
            appDelegate.storiesCollection.isSocialView ||
            appDelegate.storiesCollection.isSavedView ||
            appDelegate.storiesCollection.isReadView) {
            if (self.webView.scrollView.contentOffset.y == -20) {
                y = y + 20;
            }
        } else {
            if (self.webView.scrollView.contentOffset.y == -9) {
                y = y + 9;
            }
        }  
        
        frame = CGRectMake(x, y, width, height);
    } 
    [appDelegate showUserProfileModal:[NSValue valueWithCGRect:frame]];
}

- (void)webView:(WKWebView *)webView didStartProvisionalNavigation:(WKNavigation *)navigation {
    if (!self.hasStory) // other Web page loads aren't visible
        return;

    // DOM should already be set up here
    NSUserDefaults *userPreferences = [NSUserDefaults standardUserDefaults];
    [self changeFontSize:[userPreferences stringForKey:@"story_font_size"]];
    [self changeLineSpacing:[userPreferences stringForKey:@"story_line_spacing"]];
    [self.webView evaluateJavaScript:@"document.body.style.webkitTouchCallout='none';" completionHandler:nil];
}

- (void)webView:(WKWebView *)webView didFinishNavigation:(WKNavigation *)navigation {
    [self loadStory];
}

- (void)loadStory {
    if (!self.fullStoryHTML)
        return; // if we're loading anything other than a full story, the view will be hidden
    
    [self.activityIndicator stopAnimating];
    
    [self loadHTMLString:self.fullStoryHTML];
    self.fullStoryHTML = nil;
    self.hasStory = YES;
    
    [MBProgressHUD hideHUDForView:self.view animated:YES];
    
    if ([appDelegate.storiesCollection.activeFeedStories count] &&
        self.activeStoryId) {
        dispatch_after(dispatch_time(DISPATCH_TIME_NOW, .15 * NSEC_PER_SEC),
                       dispatch_get_main_queue(), ^{
                           [self checkTryFeedStory];
                       });
    }
    
    dispatch_after(dispatch_time(DISPATCH_TIME_NOW, (int64_t)(0.1 * NSEC_PER_SEC)), dispatch_get_main_queue(), ^{
        self.webView.hidden = NO;
        [self.webView setNeedsDisplay];
    });
}

- (void)webViewNotifyLoaded {
    [self scrollToLastPosition:YES];
}

- (void)checkTryFeedStory {
    // see if it's a tryfeed for animation
    if (!self.webView.hidden &&
        appDelegate.tryFeedCategory &&
        ([[self.activeStory objectForKey:@"id"] isEqualToString:appDelegate.tryFeedStoryId] ||
         [[self.activeStory objectForKey:@"story_hash"] isEqualToString:appDelegate.tryFeedStoryId])) {
        [MBProgressHUD hideHUDForView:appDelegate.storyPageControl.view animated:YES];
        
        if ([appDelegate.tryFeedCategory isEqualToString:@"comment_like"] ||
            [appDelegate.tryFeedCategory isEqualToString:@"comment_reply"]) {
            NSString *currentUserId = [NSString stringWithFormat:@"%@", [appDelegate.dictSocialProfile objectForKey:@"user_id"]];
            NSString *jsFlashString = [[NSString alloc] initWithFormat:@"slideToComment('%@', true, true);", currentUserId];
            [self.webView evaluateJavaScript:jsFlashString completionHandler:nil];
        } else if ([appDelegate.tryFeedCategory isEqualToString:@"story_reshare"] ||
                   [appDelegate.tryFeedCategory isEqualToString:@"reply_reply"]) {
            NSString *blurblogUserId = [NSString stringWithFormat:@"%@", [self.activeStory objectForKey:@"social_user_id"]];
            NSString *jsFlashString = [[NSString alloc] initWithFormat:@"slideToComment('%@', true, true);", blurblogUserId];
            [self.webView evaluateJavaScript:jsFlashString completionHandler:nil];
        }
        appDelegate.tryFeedCategory = nil;
    }
}

- (void)setFontStyle:(NSString *)fontStyle {
    NSString *jsString;
    NSUserDefaults *userPreferences = [NSUserDefaults standardUserDefaults];
    
    [userPreferences setObject:fontStyle forKey:@"fontStyle"];
    [userPreferences synchronize];
    
    jsString = [NSString stringWithFormat:@
                "document.getElementById('NB-font-style').setAttribute('class', '%@')",
                fontStyle];
    
    [self.webView evaluateJavaScript:jsString completionHandler:nil];
    
    if (![fontStyle hasPrefix:@"NB-"]) {
        jsString = [NSString stringWithFormat:@
                    "document.getElementById('NB-font-style').setAttribute('style', 'font-family: %@;')",
                    fontStyle];
    } else {
        jsString = @"document.getElementById('NB-font-style').setAttribute('style', '')";
    }
    
    [self.webView evaluateJavaScript:jsString completionHandler:nil];
}

- (void)changeFontSize:(NSString *)fontSize {
    NSString *jsString = [[NSString alloc] initWithFormat:@"document.getElementById('NB-font-size').setAttribute('class', 'NB-%@')",
                          fontSize];
    
    [self.webView evaluateJavaScript:jsString completionHandler:nil];
}

- (void)changeLineSpacing:(NSString *)lineSpacing {
    NSString *jsString = [[NSString alloc] initWithFormat:@"document.getElementById('NB-line-spacing').setAttribute('class', 'NB-line-spacing-%@')",
                          lineSpacing];
    
    [self.webView evaluateJavaScript:jsString completionHandler:nil];
}

- (void)updateStoryTheme {
    NSString *jsString = [NSString stringWithFormat:@"document.getElementById('NB-theme-style').href='storyDetailView%@.css';",
                          [ThemeManager themeManager].themeCSSSuffix];
    
    [self.webView evaluateJavaScript:jsString completionHandler:nil];
    
    self.webView.backgroundColor = UIColorFromLightDarkRGB(0x707070, 0x404040);
}

- (BOOL)canHideNavigationBar {
    if ([[UIDevice currentDevice] userInterfaceIdiom] != UIUserInterfaceIdiomPhone || self.presentedViewController != nil) {
        return NO;
    }
    
    if (!appDelegate.storyPageControl.wantNavigationBarHidden) {
        NSLog(@"canHideNavigationBar: no, toggle is off");  // log
        return NO;
    }
    
    BOOL canHide = !self.isSinglePage;
    
    NSLog(@"canHideNavigationBar: %@", canHide ? @"yes" : @"no");  // log
    
    return canHide;
}

- (BOOL)isSinglePage {
    NSInteger webpageHeight = self.webView.scrollView.contentSize.height;
    NSInteger viewportHeight = self.view.frame.size.height;
    
    return webpageHeight - 200 <= viewportHeight;
}

#pragma mark -
#pragma mark Actions

- (void)toggleLikeComment:(BOOL)likeComment {
    [appDelegate.storyPageControl showShareHUD:@"Favoriting"];
    NSString *urlString;
    if (likeComment) {
        urlString = [NSString stringWithFormat:@"%@/social/like_comment",
                               self.appDelegate.url];
    } else {
        urlString = [NSString stringWithFormat:@"%@/social/remove_like_comment",
                               self.appDelegate.url];
    }
    
    NSMutableDictionary *params = [NSMutableDictionary dictionary];
    [params setObject:[self.activeStory objectForKey:@"id"] forKey:@"story_id"];
    [params setObject:[self.activeStory objectForKey:@"story_feed_id"] forKey:@"story_feed_id"];
    [params setObject:[appDelegate.activeComment objectForKey:@"user_id"] forKey:@"comment_user_id"];
    
    [appDelegate POST:urlString parameters:params success:^(NSURLSessionDataTask * _Nonnull task, id  _Nullable responseObject) {
        [self finishLikeComment:responseObject];
    } failure:^(NSURLSessionDataTask * _Nullable task, NSError * _Nonnull error) {
        NSHTTPURLResponse *httpResponse = (NSHTTPURLResponse *)task.response;
        [self requestFailed:error statusCode:httpResponse.statusCode];
    }];
}

- (void)finishLikeComment:(NSDictionary *)results {
    // add the comment into the activeStory dictionary
    NSDictionary *newStory = [DataUtilities updateComment:results for:appDelegate];

    // update the current story and the activeFeedStories
    appDelegate.activeStory = newStory;
    [self setActiveStoryAtIndex:-1];
    
    NSMutableArray *newActiveFeedStories = [[NSMutableArray alloc] init];
    
    for (int i = 0; i < appDelegate.storiesCollection.activeFeedStories.count; i++)  {
        NSDictionary *feedStory = [appDelegate.storiesCollection.activeFeedStories objectAtIndex:i];
        NSString *storyId = [NSString stringWithFormat:@"%@", [feedStory objectForKey:@"story_hash"]];
        NSString *currentStoryId = [NSString stringWithFormat:@"%@", [self.activeStory objectForKey:@"story_hash"]];
        if ([storyId isEqualToString: currentStoryId]){
            [newActiveFeedStories addObject:newStory];
        } else {
            [newActiveFeedStories addObject:[appDelegate.storiesCollection.activeFeedStories objectAtIndex:i]];
        }
    }
    
    appDelegate.storiesCollection.activeFeedStories = [NSArray arrayWithArray:newActiveFeedStories];
    
    [MBProgressHUD hideHUDForView:appDelegate.storyPageControl.view animated:NO];
    [MBProgressHUD hideHUDForView:appDelegate.storyPageControl.currentPage.view animated:NO];
    [self refreshComments:@"like"];
} 


- (void)requestFailed:(NSError *)error statusCode:(NSInteger)statusCode {
    NSLog(@"Error in story detail: %@", error);
    
    [MBProgressHUD hideHUDForView:appDelegate.storyPageControl.view animated:NO];
    [MBProgressHUD hideHUDForView:appDelegate.storyPageControl.currentPage.view animated:NO];

    [self informError:error statusCode:statusCode];
}

- (void)openShareDialog {
    // test to see if the user has commented
    // search for the comment from friends comments
    NSArray *friendComments = [self.activeStory objectForKey:@"friend_comments"];
    
    NSString *currentUserId = [NSString stringWithFormat:@"%@", [appDelegate.dictSocialProfile objectForKey:@"user_id"]];
    for (int i = 0; i < friendComments.count; i++) {
        NSString *userId = [NSString stringWithFormat:@"%@",
                            [[friendComments objectAtIndex:i] objectForKey:@"user_id"]];
        if([userId isEqualToString:currentUserId]){
            appDelegate.activeComment = [friendComments objectAtIndex:i];
            break;
        } else {
            appDelegate.activeComment = nil;
        }
    }
    
    if (appDelegate.activeComment == nil) {
        [appDelegate showShareView:@"share"
                         setUserId:nil
                       setUsername:nil
                        setReplyId:nil];
    } else {
        [appDelegate showShareView:@"edit-share"
                         setUserId:nil
                       setUsername:nil
                        setReplyId:nil];
    }
}

- (void)openTrainingDialog:(int)x yCoordinate:(int)y width:(int)width height:(int)height {
    CGRect frame = CGRectZero;
    if (!self.isPhoneOrCompact) {
        // only adjust for the bar if user is scrolling
        if (appDelegate.storiesCollection.isRiverView ||
            appDelegate.storiesCollection.isSocialView ||
            appDelegate.storiesCollection.isSavedView ||
            appDelegate.storiesCollection.isReadView) {
            if (self.webView.scrollView.contentOffset.y == -20) {
                y = y + 20;
            }
        } else {
            if (self.webView.scrollView.contentOffset.y == -9) {
                y = y + 9;
            }
        }
        
        frame = CGRectMake(x, y, width, height);
    }
    //    NSLog(@"Open trainer: %@ (%d/%d/%d/%d)", NSStringFromCGRect(frame), x, y, width, height);
    [appDelegate openTrainStory:[NSValue valueWithCGRect:frame]];
}

- (void)openUserTagsDialog:(int)x yCoordinate:(int)y width:(int)width height:(int)height {
    CGRect frame = CGRectZero;
    // only adjust for the bar if user is scrolling
    if (appDelegate.storiesCollection.isRiverView ||
        appDelegate.storiesCollection.isSocialView ||
        appDelegate.storiesCollection.isSavedView ||
        appDelegate.storiesCollection.isReadView) {
        if (self.webView.scrollView.contentOffset.y == -20) {
            y = y + 20;
        }
    } else {
        if (self.webView.scrollView.contentOffset.y == -9) {
            y = y + 9;
        }
    }
    
    frame = CGRectMake(x, y, width, height);

    [appDelegate openUserTagsStory:[NSValue valueWithCGRect:frame]];
}

- (void)tapImage:(UIGestureRecognizer *)gestureRecognizer {
    CGPoint pt = [self pointForGesture:gestureRecognizer];
    if (pt.x == CGPointZero.x && pt.y == CGPointZero.y) return;
//    NSLog(@"Tapped point: %@", NSStringFromCGPoint(pt));
    [webView evaluateJavaScript:[NSString stringWithFormat:@"linkAt(%li, %li, 'tagName');", (long)pt.x,(long)pt.y] completionHandler:^(NSString *tagName, NSError *error) {
        if ([tagName isEqualToString:@"IMG"]) {
            [self showImageMenu:pt];
            [gestureRecognizer setEnabled:NO];
            [gestureRecognizer setEnabled:YES];
        }
    }];
}

- (void)tapAndHold:(NSNotification*)notification {
    CGPoint pt = [self pointForEvent:notification];
    if (pt.x == CGPointZero.x && pt.y == CGPointZero.y) return;
    
    [webView evaluateJavaScript:[NSString stringWithFormat:@"linkAt(%li, %li, 'tagName');", (long)pt.x,(long)pt.y] completionHandler:^(NSString *tagName, NSError *error) {
        if ([tagName isEqualToString:@"IMG"]) {
            [self showImageMenu:pt];
        }
        
        if ([tagName isEqualToString:@"A"]) {
    //        [self showLinkContextMenu:pt];
        }
    }];
}

- (void)showImageMenu:(CGPoint)pt {
    [webView evaluateJavaScript:[NSString stringWithFormat:@"linkAt(%li, %li, 'title');", (long)pt.x,(long)pt.y] completionHandler:^(NSString *title, NSError *error) {
        [webView evaluateJavaScript:[NSString stringWithFormat:@"linkAt(%li, %li, 'alt');", (long)pt.x,(long)pt.y] completionHandler:^(NSString *alt, NSError *error) {
            [webView evaluateJavaScript:[NSString stringWithFormat:@"linkAt(%li, %li, 'src');", (long)pt.x,(long)pt.y] completionHandler:^(NSString *src, NSError * error) {
                NSString *alertTitle = title.length ? title : alt;
                activeLongPressUrl = [NSURL URLWithString:src];
                
                UIAlertController *alert = [UIAlertController alertControllerWithTitle:alertTitle.length ? alertTitle : nil
                                                                               message:nil
                                                                        preferredStyle:UIAlertControllerStyleActionSheet];
                [alert addAction:[UIAlertAction actionWithTitle:@"View and zoom" style:UIAlertActionStyleDefault handler:^(UIAlertAction * _Nonnull action) {
                    [appDelegate showOriginalStory:activeLongPressUrl];
                }]];
                [alert addAction:[UIAlertAction actionWithTitle:@"Copy image" style:UIAlertActionStyleDefault handler:^(UIAlertAction * _Nonnull action) {
                    [self fetchImage:activeLongPressUrl copy:YES save:NO];
                }]];
                [alert addAction:[UIAlertAction actionWithTitle:@"Save to camera roll" style:UIAlertActionStyleDefault handler:^(UIAlertAction * _Nonnull action) {
                    [self fetchImage:activeLongPressUrl copy:NO save:YES];
                }]];
                [alert addAction:[UIAlertAction actionWithTitle:@"Cancel" style:UIAlertActionStyleCancel handler:^(UIAlertAction * _Nonnull action) {
                    
                }]];
                
                [alert setModalPresentationStyle:UIModalPresentationPopover];
                
                UIPopoverPresentationController *popover = [alert popoverPresentationController];
                popover.sourceRect = CGRectMake(pt.x, pt.y, 1, 1);
                popover.sourceView = appDelegate.storyPageControl.view;
                [self presentViewController:alert animated:YES completion:nil];
            }];
        }];
    }];
}

- (void)showLinkContextMenu:(CGPoint)pt {
    [webView evaluateJavaScript:[NSString stringWithFormat:@"linkAt(%li, %li, 'href');", (long)pt.x,(long)pt.y] completionHandler:^(NSString *href, NSError *error) {
        [webView evaluateJavaScript:[NSString stringWithFormat:@"linkAt(%li, %li, 'innerText');", (long)pt.x,(long)pt.y] completionHandler:^(NSString *title, NSError *error) {
            NSURL *url = [NSURL URLWithString:href];
            
            if (!href || ![href length]) return;
            
            NSValue *ptValue = [NSValue valueWithCGPoint:pt];
            [appDelegate showSendTo:appDelegate.storyPageControl
                             sender:ptValue
                            withUrl:url
                         authorName:nil
                               text:nil
                              title:title
                          feedTitle:nil
                             images:nil];
        }];
    }];
}

- (CGPoint)pointForEvent:(NSNotification*)notification {
    if (self != appDelegate.storyPageControl.currentPage) return CGPointZero;
    if (!self.view.window) return CGPointZero;
    
    CGPoint pt;
    NSDictionary *coord = [notification object];
    pt.x = [[coord objectForKey:@"x"] floatValue];
    pt.y = [[coord objectForKey:@"y"] floatValue];
    
    // convert point from window to view coordinate system
    pt = [webView convertPoint:pt fromView:nil];
    
    // convert point from view to HTML coordinate system
    //    CGPoint offset  = [self.webView scrollOffset];
    
    // The viewSize seems to always match the windowSize, so don't need this. If there is some case where it is needed, will need to cache it, as the old windowSize method would be async with WKWebView
//    CGSize viewSize = [self.webView frame].size;
//    CGSize windowSize = [self.webView windowSize];
//
//    CGFloat f = windowSize.width / viewSize.width;
//    pt.x = pt.x * f;// + offset.x;
//    pt.y = pt.y * f;// + offset.y;
    
    return pt;
}

- (CGPoint)pointForGesture:(UIGestureRecognizer *)gestureRecognizer {
    if (self != appDelegate.storyPageControl.currentPage) return CGPointZero;
    if (!self.view.window) return CGPointZero;
    
    CGPoint pt = [gestureRecognizer locationInView:appDelegate.storyPageControl.currentPage.webView];
    
    // convert point from view to HTML coordinate system
//    CGPoint offset  = [self.webView scrollOffset];
    // The viewSize seems to always match the windowSize, so don't need this. If there is some case where it is needed, will need to cache it, as the old windowSize method would be async with WKWebView
//    CGSize viewSize = [self.webView frame].size;
//    CGSize windowSize = [self.webView windowSize];
//
//    CGFloat f = windowSize.width / viewSize.width;
//    pt.x = pt.x * f;// + offset.x;
//    pt.y = pt.y * f;// + offset.y;
    
    return pt;
}

- (void)fetchImage:(NSURL *)url copy:(BOOL)copy save:(BOOL)save {
    [MBProgressHUD hideHUDForView:self.webView animated:YES];
    [appDelegate.storyPageControl showShareHUD:copy ?
                                               @"Copying..." : @"Saving..."];
    
    AFHTTPSessionManager *manager = [AFHTTPSessionManager manager];
    [manager setResponseSerializer:[AFImageResponseSerializer serializer]];
    [manager GET:url.absoluteString parameters:nil progress:nil success:^(NSURLSessionDataTask * _Nonnull task, id  _Nullable responseObject) {
        UIImage *image = responseObject;
        if (copy) {
            [UIPasteboard generalPasteboard].image = image;
            [self flashCheckmarkHud:@"copied"];
        } else if (save) {
            [[PHPhotoLibrary sharedPhotoLibrary] performChanges:^{
                PHAssetChangeRequest *changeRequest = [PHAssetChangeRequest creationRequestForAssetFromImage:image];
                changeRequest.creationDate = [NSDate date];
            } completionHandler:^(BOOL success, NSError * _Nullable error) {
                dispatch_async(dispatch_get_main_queue(), ^{
                    if (success) {
                        [self flashCheckmarkHud:@"saved"];
                    } else {
                        [MBProgressHUD hideHUDForView:self.webView animated:NO];
                        [self informError:error];
                    }
                });
            }];
        }
    } failure:^(NSURLSessionDataTask * _Nullable task, NSError * _Nonnull error) {
        [MBProgressHUD hideHUDForView:self.webView animated:YES];
        [self informError:@"Could not fetch image"];
    }];
}

- (BOOL)canPerformAction:(SEL)action withSender:(id)sender {
    if ([self respondsToSelector:action])
        return self.noStoryMessage.hidden;
    return [super canPerformAction:action withSender:sender];
}

# pragma mark
# pragma mark Subscribing to blurblog

- (void)subscribeToBlurblog {
    [appDelegate.storyPageControl showShareHUD:@"Following"];
    NSString *urlString = [NSString stringWithFormat:@"%@/social/follow",
                     self.appDelegate.url];
    NSMutableDictionary *params = [NSMutableDictionary dictionary];
    [params setObject:[appDelegate.storiesCollection.activeFeed
                           objectForKey:@"user_id"] 
                   forKey:@"user_id"];

    [appDelegate POST:urlString parameters:params success:^(NSURLSessionDataTask * _Nonnull task, id  _Nullable responseObject) {
        [self finishSubscribeToBlurblog:responseObject];
    } failure:^(NSURLSessionDataTask * _Nullable task, NSError * _Nonnull error) {
        NSHTTPURLResponse *httpResponse = (NSHTTPURLResponse *)task.response;
        [self requestFailed:error statusCode:httpResponse.statusCode];
    }];
}

- (void)finishSubscribeToBlurblog:(NSDictionary *)results {
    [MBProgressHUD hideHUDForView:appDelegate.storyPageControl.view animated:NO];
    self.storyHUD = [MBProgressHUD showHUDAddedTo:self.webView animated:YES];
    self.storyHUD.customView = [[UIImageView alloc] initWithImage:[UIImage imageNamed:@"37x-Checkmark.png"]];
    self.storyHUD.mode = MBProgressHUDModeCustomView;
    self.storyHUD.removeFromSuperViewOnHide = YES;  
    self.storyHUD.labelText = @"Followed";
    [self.storyHUD hide:YES afterDelay:1];
    appDelegate.storyPageControl.navigationItem.leftBarButtonItem = nil;
    [appDelegate reloadFeedsView:NO];
}

- (void)refreshComments:(NSString *)replyId {
    NSString *shareBarString = [self getShareBar];  
    
    NSString *commentString = [self getComments];  
    NSString *jsString = [[NSString alloc] initWithFormat:@
                          "document.getElementById('NB-comments-wrapper').innerHTML = '%@';"
                          "document.getElementById('NB-share-bar-wrapper').innerHTML = '%@';",
                          commentString, 
                          shareBarString];
    NSString *shareType = appDelegate.activeShareType;
    [self.webView evaluateJavaScript:jsString completionHandler:^(id result, NSError * _Nullable error) {
        [self.webView evaluateJavaScript:@"attachFastClick();" completionHandler:^(id result, NSError * _Nullable error) {
            // HACK to make the scroll event happen after the replace innerHTML event above happens.
            dispatch_after(dispatch_time(DISPATCH_TIME_NOW, .15 * NSEC_PER_SEC),
                           dispatch_get_main_queue(), ^{
                if (!replyId) {
                    NSString *currentUserId = [NSString stringWithFormat:@"%@",
                                               [appDelegate.dictSocialProfile objectForKey:@"user_id"]];
                    NSString *jsFlashString = [[NSString alloc]
                                               initWithFormat:@"slideToComment('%@', true);", currentUserId];
                    [self.webView evaluateJavaScript:jsFlashString completionHandler:^(id result, NSError * _Nullable error) {
                        [self flashCheckmarkHud:shareType];
                        [self refreshSideoptions];
                    }];
                } else if ([replyId isEqualToString:@"like"]) {
                    
                } else {
                    NSString *jsFlashString = [[NSString alloc]
                                               initWithFormat:@"slideToComment('%@', true);", replyId];
                    [self.webView evaluateJavaScript:jsFlashString completionHandler:^(id result, NSError * _Nullable error) {
                        [self flashCheckmarkHud:shareType];
                        [self refreshSideoptions];
                    }];
                }
            });
        }];
    }];
}

- (void)flashCheckmarkHud:(NSString *)messageType {
    [MBProgressHUD hideHUDForView:self.webView animated:NO];
    [MBProgressHUD hideHUDForView:appDelegate.storyPageControl.currentPage.view animated:NO];
    self.storyHUD = [MBProgressHUD showHUDAddedTo:self.webView animated:YES];
    self.storyHUD.customView = [[UIImageView alloc] initWithImage:[UIImage imageNamed:@"37x-Checkmark.png"]];
    self.storyHUD.mode = MBProgressHUDModeCustomView;
    self.storyHUD.removeFromSuperViewOnHide = YES;
    
    if ([messageType isEqualToString:@"reply"]) {
        self.storyHUD.labelText = @"Replied";
    } else if ([messageType isEqualToString:@"edit-reply"]) {
        self.storyHUD.labelText = @"Edited Reply";
    } else if ([messageType isEqualToString:@"edit-share"]) {
        self.storyHUD.labelText = @"Edited Comment";
    } else if ([messageType isEqualToString:@"share"]) {
        self.storyHUD.labelText = @"Shared";
    } else if ([messageType isEqualToString:@"like-comment"]) {
        self.storyHUD.labelText = @"Favorited";
    } else if ([messageType isEqualToString:@"unlike-comment"]) {
        self.storyHUD.labelText = @"Unfavorited";
    } else if ([messageType isEqualToString:@"saved"]) {
        self.storyHUD.labelText = @"Saved";
    } else if ([messageType isEqualToString:@"unsaved"]) {
        self.storyHUD.labelText = @"No longer saved";
    } else if ([messageType isEqualToString:@"unread"]) {
        self.storyHUD.labelText = @"Unread";
    } else if ([messageType isEqualToString:@"added"]) {
        self.storyHUD.labelText = @"Added";
    } else if ([messageType isEqualToString:@"copied"]) {
        self.storyHUD.labelText = @"Copied";
    } else if ([messageType isEqualToString:@"saved"]) {
        self.storyHUD.labelText = @"Saved";
    }
    [self.storyHUD hide:YES afterDelay:1];
}

#pragma mark -
#pragma mark Scrolling

- (void)scrolltoComment {
    NSString *currentUserId = [NSString stringWithFormat:@"%@", [appDelegate.dictSocialProfile objectForKey:@"user_id"]];
    NSString *jsFlashString = [[NSString alloc] initWithFormat:@"slideToComment('%@', true);", currentUserId];
    [self.webView evaluateJavaScript:jsFlashString completionHandler:nil];
}

- (void)tryScrollingDown:(BOOL)down {
    UIScrollView *scrollView = webView.scrollView;
    CGPoint contentOffset = scrollView.contentOffset;
    CGFloat frameHeight = scrollView.frame.size.height;
    CGFloat scrollHeight = frameHeight - 45; // ~height of source bar and buttons
    if (down) {
        CGSize contentSize = scrollView.contentSize;
        if (contentOffset.y + frameHeight == contentSize.height)
            return;
        contentOffset.y = MIN(contentOffset.y + scrollHeight, contentSize.height - frameHeight);
    } else {
        if (contentOffset.y <= 0)
            return;
        contentOffset.y = MAX(contentOffset.y - scrollHeight, 0);
    }
    [scrollView setContentOffset:contentOffset animated:YES];
}

- (void)scrollPageDown:(id)sender {
    [self tryScrollingDown:YES];
}

- (void)scrollPageUp:(id)sender {
    [self tryScrollingDown:NO];
}

- (NSString *)textToHtml:(NSString*)htmlString {
    htmlString = [htmlString stringByReplacingOccurrencesOfString:@"'"  withString:@"&#039;"];
    htmlString = [htmlString stringByReplacingOccurrencesOfString:@"\n"  withString:@"<br/>"];
    return htmlString;
}

- (void)changeWebViewWidth {
    // Don't do this in the background, to avoid scrolling to the top unnecessarily
    if ([UIApplication sharedApplication].applicationState == UIApplicationStateBackground) {
        return;
    }
    
//    [webView setNeedsLayout];
//    [webView layoutIfNeeded];
    
//    NSLog(@"changeWebViewWidth: %@ / %@ / %@", NSStringFromCGSize(self.view.bounds.size), NSStringFromCGSize(webView.scrollView.bounds.size), NSStringFromCGSize(webView.scrollView.contentSize));

    NSInteger contentWidth = CGRectGetWidth(webView.scrollView.bounds);
    UIInterfaceOrientation orientation = [[UIApplication sharedApplication] statusBarOrientation];
    NSString *contentWidthClass;

#if TARGET_OS_MACCATALYST
    // CATALYST: probably will want to add custom CSS for Macs.
    contentWidthClass = @"NB-ipad-wide NB-ipad-pro-12-wide NB-width-768";
#else
    if (UIInterfaceOrientationIsLandscape(orientation) && !self.isPhoneOrCompact) {
        if (iPadPro12) {
            contentWidthClass = @"NB-ipad-wide NB-ipad-pro-12-wide";
        } else if (iPadPro10) {
            contentWidthClass = @"NB-ipad-wide NB-ipad-pro-10-wide";
        } else {
            contentWidthClass = @"NB-ipad-wide";
        }
    } else if (!UIInterfaceOrientationIsLandscape(orientation) && !self.isPhoneOrCompact) {
        if (iPadPro12) {
            contentWidthClass = @"NB-ipad-narrow NB-ipad-pro-12-narrow";
        } else if (iPadPro10) {
            contentWidthClass = @"NB-ipad-narrow NB-ipad-pro-10-narrow";
        } else {
            contentWidthClass = @"NB-ipad-narrow";
        }
    } else if (UIInterfaceOrientationIsLandscape(orientation) && self.isPhoneOrCompact) {
        contentWidthClass = @"NB-iphone-wide";
    } else {
        contentWidthClass = @"NB-iphone";
    }
    
    contentWidthClass = [NSString stringWithFormat:@"%@ NB-width-%d",
                         contentWidthClass, (int)floorf(CGRectGetWidth(webView.scrollView.bounds))];
#endif
    
    NSString *alternateViewClass = @"";
    if (!self.isPhoneOrCompact) {
        if (appDelegate.masterContainerViewController.storyTitlesOnLeft) {
            alternateViewClass = @"NB-titles-bottom";
        } else {
            alternateViewClass = @"NB-titles-left";
        }
    }
    
    NSString *riverClass = (appDelegate.storiesCollection.isRiverView ||
                            appDelegate.storiesCollection.isSocialView ||
                            appDelegate.storiesCollection.isSavedView ||
                            appDelegate.storiesCollection.isReadView) ?
                            @"NB-river" : @"NB-non-river";
    
    NSString *jsString = [[NSString alloc] initWithFormat:
                          @"$('body').attr('class', '%@ %@ %@');"
                          "document.getElementById(\"viewport\").setAttribute(\"content\", \"width=%li;initial-scale=1; minimum-scale=1.0; maximum-scale=1.0; user-scalable=0;\");",
                          contentWidthClass,
                          alternateViewClass,
                          riverClass,
                          (long)contentWidth];
    [self.webView evaluateJavaScript:jsString completionHandler:nil];
    
//    self.webView.hidden = NO;
}

- (void)refreshHeader {
    NSString *headerString = [[[self getHeader] stringByReplacingOccurrencesOfString:@"\'" withString:@"\\'"]
                              stringByReplacingOccurrencesOfString:@"\n" withString:@" "];
    NSString *jsString = [NSString stringWithFormat:@"document.getElementById('NB-header-container').innerHTML = '%@';",
                          headerString];
    
    [self.webView evaluateJavaScript:jsString completionHandler:^(id result, NSError *error) {
        [self.webView evaluateJavaScript:@"attachFastClick();" completionHandler:nil];
    }];
}

- (void)refreshSideoptions {
    NSString *sideoptionsString = [[[self getSideoptions] stringByReplacingOccurrencesOfString:@"\'" withString:@"\\'"]
                              stringByReplacingOccurrencesOfString:@"\n" withString:@" "];
    NSString *jsString = [NSString stringWithFormat:@"document.getElementById('NB-sideoptions-container').innerHTML = '%@';",
                          sideoptionsString];
    
    [self.webView evaluateJavaScript:jsString completionHandler:^(id result, NSError *error) {
        [self.webView evaluateJavaScript:@"attachFastClick();" completionHandler:nil];
    }];
}

#pragma mark -
#pragma mark Text view

- (void)showTextOrStoryView {
    NSString *feedIdStr = [NSString stringWithFormat:@"%@",
                           [self.activeStory objectForKey:@"story_feed_id"]];
    if ([appDelegate isFeedInTextView:feedIdStr]) {
        if (!self.inTextView) {
            [self fetchTextView];
        }
    } else {
        if (self.inTextView) {
            [self showStoryView];
        }
    }
}

- (void)toggleTextView:(id)sender {
    if (self.inTextView)
        [self showStoryView];
    else
        [self fetchTextView];
}

- (void)showStoryView {
    self.inTextView = NO;
    [MBProgressHUD hideHUDForView:self.webView animated:YES];
    [appDelegate.storyPageControl setTextButton:self];
    [self drawStory];
}

- (void)fetchTextView {
    if (!self.activeStoryId || !self.activeStory) return;
    self.inTextView = YES;
//    NSLog(@"Fetching Text: %@", [self.activeStory objectForKey:@"story_title"]);
    if (self.activeStory == appDelegate.storyPageControl.currentPage.activeStory) {
        [self.appDelegate.storyPageControl showFetchingTextNotifier];
    }
    NSString *storyId = [self.activeStory objectForKey:@"id"];
    
    [appDelegate fetchTextForStory:[self.activeStory objectForKey:@"story_hash"] inFeed:[self.activeStory objectForKey:@"story_feed_id"] checkCache:YES withCallback:^(NSString *text) {
        if (text != nil) {
            [self finishFetchText:text storyId:storyId];
        } else {
            [self failedFetchText];
        }
    }];
}

- (void)failedFetchText {
    [self.appDelegate.storyPageControl hideNotifier];
    [MBProgressHUD hideHUDForView:self.webView animated:YES];
    if (self.activeStory == appDelegate.storyPageControl.currentPage.activeStory) {
        [self informError:@"Could not fetch text"];
    }
    self.inTextView = NO;
    [appDelegate.storyPageControl setTextButton:self];
}

- (void)finishFetchText:(NSString *)text storyId:(NSString *)storyId {
    if (![storyId isEqualToString:[self.activeStory objectForKey:@"id"]]) {
        [self.appDelegate.storyPageControl hideNotifier];
        [MBProgressHUD hideHUDForView:self.webView animated:YES];
        self.inTextView = NO;
        [appDelegate.storyPageControl setTextButton:self];
        return;
    }
    
    NSMutableDictionary *newActiveStory = [self.activeStory mutableCopy];
    [newActiveStory setObject:text forKey:@"original_text"];
    if ([[self.activeStory objectForKey:@"story_hash"] isEqualToString:[appDelegate.activeStory objectForKey:@"story_hash"]]) {
        appDelegate.activeStory = newActiveStory;
    }
    self.activeStory = newActiveStory;
    
    [self.appDelegate.storyPageControl hideNotifier];
    [MBProgressHUD hideHUDForView:self.webView animated:YES];
    
    self.inTextView = YES;
    
    [self drawStory];
    
//    NSLog(@"Fetched Text: %@", [self.activeStory objectForKey:@"story_title"]);
}

- (void)fetchStoryChanges {
    if (!self.activeStoryId || !self.activeStory) return;
    self.inTextView = YES;
//    NSLog(@"Fetching Changes: %@", [self.activeStory objectForKey:@"story_title"]);
    if (self.activeStory == appDelegate.storyPageControl.currentPage.activeStory) {
        dispatch_async(dispatch_get_main_queue(), ^{
            [self.appDelegate.storyPageControl showFetchingTextNotifier];
        });
    }
    
    NSString *urlString = [NSString stringWithFormat:@"%@/rss_feeds/story_changes",
                           self.appDelegate.url];
    NSMutableDictionary *params = [NSMutableDictionary dictionary];
    [params setObject:[self.activeStory objectForKey:@"story_hash"] forKey:@"story_hash"];
    [params setObject:@"true" forKey:@"show_changes"];
    NSString *storyId = [self.activeStory objectForKey:@"id"];
    [appDelegate POST:urlString parameters:params success:^(NSURLSessionDataTask * _Nonnull task, id  _Nullable responseObject) {
        [self finishFetchStoryChanges:responseObject storyId:storyId];
    } failure:^(NSURLSessionDataTask * _Nullable task, NSError * _Nonnull error) {
        [self failedFetchStoryChanges:error];
    }];
}

- (void)failedFetchStoryChanges:(NSError *)error {
    [self.appDelegate.storyPageControl hideNotifier];
    [MBProgressHUD hideHUDForView:self.webView animated:YES];
    if (self.activeStory == appDelegate.storyPageControl.currentPage.activeStory) {
        [self informError:@"Could not fetch changes"];
    }
    self.inTextView = NO;
    [appDelegate.storyPageControl setTextButton:self];
}

- (void)finishFetchStoryChanges:(NSDictionary *)results storyId:(NSString *)storyId {
    if ([results[@"failed"] boolValue]) {
        [self failedFetchText];
        return;
    }
    
    if (![storyId isEqualToString:self.activeStory[@"id"]]) {
        [self.appDelegate.storyPageControl hideNotifier];
        [MBProgressHUD hideHUDForView:self.webView animated:YES];
        self.inTextView = NO;
        [appDelegate.storyPageControl setTextButton:self];
        return;
    }
    
    NSMutableDictionary *newActiveStory = [self.activeStory mutableCopy];
    NSDictionary *resultsStory = results[@"story"];
    newActiveStory[@"story_changes"] = resultsStory[@"story_content"];
    if ([self.activeStory[@"story_hash"] isEqualToString:appDelegate.activeStory[@"story_hash"]]) {
        appDelegate.activeStory = newActiveStory;
    }
    self.activeStory = newActiveStory;
    
    [self.appDelegate.storyPageControl hideNotifier];
    [MBProgressHUD hideHUDForView:self.webView animated:YES];
    
    self.inTextView = YES;
    
    [self drawStory];
    
//    NSLog(@"Fetched Changes: %@", self.activeStory[@"story_title"]);
}

@end<|MERGE_RESOLUTION|>--- conflicted
+++ resolved
@@ -125,7 +125,7 @@
     doubleDoubleTapGesture.delegate = self;
     [self.webView addGestureRecognizer:doubleDoubleTapGesture];
     
-    if ([[UIDevice currentDevice] userInterfaceIdiom] == UIUserInterfaceIdiomPhone) {
+    if ([UIDevice currentDevice] userInterfaceIdiom] == UIUserInterfaceIdiomPhone) {
         UIPinchGestureRecognizer *pinchGesture = [[UIPinchGestureRecognizer alloc]
                                                   initWithTarget:self action:@selector(pinchGesture:)];
         [self.webView addGestureRecognizer:pinchGesture];
@@ -369,7 +369,7 @@
 }
 
 - (BOOL)isPhoneOrCompact {
-    return [[UIDevice currentDevice] userInterfaceIdiom] == UIUserInterfaceIdiomPhone || self.appDelegate.isCompactWidth;
+    return [UIDevice currentDevice] userInterfaceIdiom] == UIUserInterfaceIdiomPhone || self.appDelegate.isCompactWidth;
 }
 
 // allow keyboard comands
@@ -645,11 +645,7 @@
     [self.webView insertSubview:feedTitleGradient aboveSubview:self.webView.scrollView];
     
     if (@available(iOS 11.0, *)) {
-<<<<<<< HEAD
-        if (self.view.safeAreaInsets.top > 0.0 && [[UIDevice currentDevice] userInterfaceIdiom] == UIUserInterfaceIdiomPhone) {
-=======
-        if (self.view.safeAreaInsets.top > 0.0 && UI_USER_INTERFACE_IDIOM() == UIUserInterfaceIdiomPhone && shouldHideStatusBar) {
->>>>>>> 09d61c5f
+        if (self.view.safeAreaInsets.top > 0.0 && [UIDevice currentDevice] userInterfaceIdiom] == UIUserInterfaceIdiomPhone && shouldHideStatusBar) {
             feedTitleGradient.alpha = self.navigationController.navigationBarHidden ? 1 : 0;
             
             [UIView animateWithDuration:0.3 animations:^{
@@ -1909,7 +1905,7 @@
 }
 
 - (BOOL)canHideNavigationBar {
-    if ([[UIDevice currentDevice] userInterfaceIdiom] != UIUserInterfaceIdiomPhone || self.presentedViewController != nil) {
+    if ([UIDevice currentDevice] userInterfaceIdiom] != UIUserInterfaceIdiomPhone || self.presentedViewController != nil) {
         return NO;
     }
     
