--- conflicted
+++ resolved
@@ -633,20 +633,12 @@
 }
 
 - (NSDictionary *)markStory:(NSDictionary *)story asSaved:(BOOL)saved {
-<<<<<<< HEAD
-    NSMutableDictionary *newStory = [[appDelegate getStory:[story objectForKey:@"story_hash"]] mutableCopy];
-    [newStory setValue:[NSNumber numberWithBool:saved] forKey:@"starred"];
-    if (saved) {
-        [newStory setObject:[Utilities formatLongDateFromTimestamp:nil] forKey:@"starred_date"];
-    } else {
-=======
     NSMutableDictionary *newStory = [story mutableCopy];
     [newStory setValue:[NSNumber numberWithBool:saved] forKey:@"starred"];
     if (saved && ![newStory objectForKey:@"starred_date"]) {
         [newStory setObject:[Utilities formatLongDateFromTimestamp:nil] forKey:@"starred_date"];
         appDelegate.savedStoriesCount += 1;
     } else if (!saved) {
->>>>>>> 03126ad9
         [newStory removeObjectForKey:@"starred_date"];
         appDelegate.savedStoriesCount -= 1;
     }
@@ -667,15 +659,6 @@
     NSString *newStoryIdStr = [NSString stringWithFormat:@"%@", [newStory valueForKey:@"story_hash"]];
     [self replaceStory:newStory withId:newStoryIdStr];
     
-<<<<<<< HEAD
-    if (saved) {
-        appDelegate.savedStoriesCount += 1;
-    } else {
-        appDelegate.savedStoriesCount -= 1;
-    }
-    
-=======
->>>>>>> 03126ad9
     return newStory;
 }
 
