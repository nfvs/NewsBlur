--- conflicted
+++ resolved
@@ -1624,14 +1624,10 @@
 - (void)showOriginalStory:(NSURL *)url {
     NSUserDefaults *preferences = [NSUserDefaults standardUserDefaults];
     
-<<<<<<< HEAD
-    if ([[preferences stringForKey:@"story_browser"] isEqualToString:@"safari"]) {
-        [[UIApplication sharedApplication] openURL:url options:@{} completionHandler:nil];
-=======
     NSString *storyBrowser = [preferences stringForKey:@"story_browser"];
     if ([storyBrowser isEqualToString:@"safari"]) {
-        [[UIApplication sharedApplication] openURL:url];
->>>>>>> 5d6ad89b
+        [[UIApplication sharedApplication] openURL:url options:@{} completionHandler:nil];
+//        [[UIApplication sharedApplication] openURL:url];
         return;
     } else if ([storyBrowser isEqualToString:@"chrome"] &&
                [[UIApplication sharedApplication] canOpenURL:[NSURL URLWithString:@"googlechrome-x-callback://"]]) {
