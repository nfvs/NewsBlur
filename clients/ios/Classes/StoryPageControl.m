//
//  StoryPageControl.m
//  NewsBlur
//
//  Created by Samuel Clay on 11/2/12.
//  Copyright (c) 2012 NewsBlur. All rights reserved.
//

#import "StoryPageControl.h"
#import "StoryDetailViewController.h"
#import "NewsBlurAppDelegate.h"
#import "NewsBlurViewController.h"
#import "FeedDetailViewController.h"
#import "FontSettingsViewController.h"
#import "UserProfileViewController.h"
#import "ShareViewController.h"
#import "ASIHTTPRequest.h"
#import "ASIFormDataRequest.h"
#import "Base64.h"
#import "Utilities.h"
#import "NSString+HTML.h"
#import "NBContainerViewController.h"
#import "DataUtilities.h"
#import "SBJson4.h"
#import "UIBarButtonItem+Image.h"
#import "THCircularProgressView.h"
#import "FMDatabase.h"
#import "StoriesCollection.h"

@implementation StoryPageControl

@synthesize appDelegate;
@synthesize currentPage, nextPage, previousPage;
@synthesize circularProgressView;
@synthesize separatorBarButton;
@synthesize spacerBarButton, spacer2BarButton, spacer3BarButton;
@synthesize buttonPrevious;
@synthesize buttonNext;
@synthesize buttonAction;
@synthesize buttonText;
@synthesize buttonSend;
@synthesize fontSettingsButton;
@synthesize originalStoryButton;
@synthesize subscribeButton;
@synthesize buttonBack;
@synthesize bottomSize;
@synthesize bottomSizeHeightConstraint;
@synthesize popoverController;
@synthesize loadingIndicator;
@synthesize inTouchMove;
@synthesize isDraggingScrollview;
@synthesize waitingForNextUnreadFromServer;
@synthesize storyHUD;
@synthesize scrollingToPage;
@synthesize traverseView;
@synthesize isAnimatedIntoPlace;
@synthesize progressView, progressViewContainer;
@synthesize traversePinned, traverseFloating;

- (id)initWithNibName:(NSString *)nibNameOrNil bundle:(NSBundle *)nibBundleOrNil {
    self = [super initWithNibName:nibNameOrNil bundle:nibBundleOrNil];
    if (self) {
        // Custom initialization
    }
    return self;
}

- (void)viewDidLoad {
    [super viewDidLoad];
    
	currentPage = [[StoryDetailViewController alloc]
                   initWithNibName:@"StoryDetailViewController"
                   bundle:nil];
	nextPage = [[StoryDetailViewController alloc]
                initWithNibName:@"StoryDetailViewController"
                bundle:nil];
    previousPage = [[StoryDetailViewController alloc]
                    initWithNibName:@"StoryDetailViewController"
                    bundle:nil];
    
    currentPage.appDelegate = appDelegate;
    nextPage.appDelegate = appDelegate;
    previousPage.appDelegate = appDelegate;
    currentPage.view.frame = self.scrollView.frame;
    nextPage.view.frame = self.scrollView.frame;
    previousPage.view.frame = self.scrollView.frame;
    
//    NSLog(@"Scroll view content inset: %@", NSStringFromCGRect(self.scrollView.bounds));
//    NSLog(@"Scroll view frame pre: %@", NSStringFromCGRect(self.scrollView.frame));
	[self.scrollView addSubview:currentPage.view];
	[self.scrollView addSubview:nextPage.view];
    [self.scrollView addSubview:previousPage.view];
    [self addChildViewController:currentPage];
    [self addChildViewController:nextPage];
    [self addChildViewController:previousPage];
    [self.scrollView setPagingEnabled:YES];
	[self.scrollView setScrollEnabled:YES];
	[self.scrollView setShowsHorizontalScrollIndicator:NO];
	[self.scrollView setShowsVerticalScrollIndicator:NO];
//    NSLog(@"Scroll view frame post: %@", NSStringFromCGRect(self.scrollView.frame));
//    NSLog(@"Scroll view parent: %@", NSStringFromCGRect(currentPage.view.frame));
    [self.scrollView sizeToFit];
//    NSLog(@"Scroll view frame post 2: %@", NSStringFromCGRect(self.scrollView.frame));
    
    popoverClass = [WYPopoverController class];
    
    // adding HUD for progress bar    
    CGFloat radius = 8;
    circularProgressView = [[THCircularProgressView alloc]
                            initWithCenter:CGPointMake(self.buttonNext.frame.origin.x + 2*radius,
                                                       self.traverseView.frame.size.height / 2)
                            radius:radius
                            lineWidth:radius / 4.0f
                            progressMode:THProgressModeFill
                            progressColor:[UIColor colorWithRed:0.612f green:0.62f blue:0.596f alpha:0.4f]
                            progressBackgroundMode:THProgressBackgroundModeCircumference
                            progressBackgroundColor:[UIColor colorWithRed:0.312f green:0.32f blue:0.296f alpha:.04f]
                            percentage:20];
    circularProgressView.autoresizingMask = UIViewAutoresizingFlexibleLeftMargin;
    [self.traverseView addSubview:circularProgressView];
    UIView *tapIndicator = [[UIView alloc]
                            initWithFrame:CGRectMake(circularProgressView.frame.origin.x -
                                                     circularProgressView.frame.size.width / 2,
                                                     circularProgressView.frame.origin.y -
                                                     circularProgressView.frame.size.height / 2,
                                                     circularProgressView.frame.size.width*2,
                                                     circularProgressView.frame.size.height*2)];
    UITapGestureRecognizer *tap = [[UITapGestureRecognizer alloc]
                                   initWithTarget:self
                                   action:@selector(tapProgressBar:)];
    [tapIndicator addGestureRecognizer:tap];
    tapIndicator.autoresizingMask = UIViewAutoresizingFlexibleLeftMargin;
    [self.traverseView insertSubview:tapIndicator aboveSubview:circularProgressView];
    self.loadingIndicator.frame = self.circularProgressView.frame;

    spacerBarButton = [[UIBarButtonItem alloc]
                       initWithBarButtonSystemItem:UIBarButtonSystemItemFixedSpace
                       target:nil action:nil];
    spacerBarButton.width = -12;
    spacer2BarButton = [[UIBarButtonItem alloc]
                        initWithBarButtonSystemItem:UIBarButtonSystemItemFixedSpace
                        target:nil action:nil];
    spacer2BarButton.width = -6;
    spacer3BarButton = [[UIBarButtonItem alloc]
                        initWithBarButtonSystemItem:UIBarButtonSystemItemFixedSpace
                        target:nil action:nil];
    spacer3BarButton.width = -6;
    
    UIImage *separatorImage = [UIImage imageNamed:@"bar-separator.png"];
    separatorBarButton = [UIBarButtonItem barItemWithImage:separatorImage
                                                    target:nil
                                                    action:nil];
    [separatorBarButton setEnabled:NO];
    separatorBarButton.isAccessibilityElement = NO;
    
    UIImage *settingsImage = [UIImage imageNamed:@"nav_icn_settings.png"];
    fontSettingsButton = [UIBarButtonItem barItemWithImage:settingsImage
                                                    target:self
                                                    action:@selector(toggleFontSize:)];
    fontSettingsButton.accessibilityLabel = @"Story settings";
    
    UIImage *markreadImage = [UIImage imageNamed:@"original_button.png"];
    originalStoryButton = [UIBarButtonItem barItemWithImage:markreadImage
                                                     target:self
                                                     action:@selector(showOriginalSubview:)];
    originalStoryButton.accessibilityLabel = @"Show original story";
    
    UIBarButtonItem *subscribeBtn = [[UIBarButtonItem alloc]
                                     initWithTitle:@"Follow User"
                                     style:UIBarButtonSystemItemAction
                                     target:self
                                     action:@selector(subscribeToBlurblog)
                                     ];
    
    self.subscribeButton = subscribeBtn;
    
    // back button
    UIBarButtonItem *backButton = [[UIBarButtonItem alloc]
                                   initWithTitle:@"All Sites"
                                   style:UIBarButtonItemStylePlain
                                   target:self
                                   action:@selector(transitionFromFeedDetail)];
    self.buttonBack = backButton;
    
    self.notifier = [[NBNotifier alloc] initWithTitle:@"Fetching text..."
                                               inView:self.view
                                           withOffset:CGPointMake(0.0, 0.0 /*self.bottomSize.frame.size.height*/)];
    [self.view addSubview:self.notifier];
    [self.notifier hideNow];
    
    if (UI_USER_INTERFACE_IDIOM() == UIUserInterfaceIdiomPhone) {
        self.navigationItem.rightBarButtonItems = [NSArray arrayWithObjects:
                                                   originalStoryButton,
                                                   separatorBarButton,
                                                   fontSettingsButton, nil];
    }
    
    [self.scrollView addObserver:self forKeyPath:@"contentOffset"
                         options:NSKeyValueObservingOptionNew | NSKeyValueObservingOptionOld
                         context:nil];
    
    _orientation = [UIApplication sharedApplication].statusBarOrientation;

    [self addKeyCommandWithInput:UIKeyInputDownArrow modifierFlags:0 action:@selector(changeToNextPage:) discoverabilityTitle:@"Next Story"];
    [self addKeyCommandWithInput:@"j" modifierFlags:0 action:@selector(changeToNextPage:) discoverabilityTitle:@"Next Story"];
    [self addKeyCommandWithInput:UIKeyInputUpArrow modifierFlags:0 action:@selector(changeToPreviousPage:) discoverabilityTitle:@"Previous Story"];
    [self addKeyCommandWithInput:@"k" modifierFlags:0 action:@selector(changeToPreviousPage:) discoverabilityTitle:@"Previous Story"];
    [self addKeyCommandWithInput:@"\r" modifierFlags:UIKeyModifierShift action:@selector(toggleTextView:) discoverabilityTitle:@"Text View"];
    [self addKeyCommandWithInput:@" " modifierFlags:0 action:@selector(scrollPageDown:) discoverabilityTitle:@"Page Down"];
    [self addKeyCommandWithInput:@" " modifierFlags:UIKeyModifierShift action:@selector(scrollPageUp:) discoverabilityTitle:@"Page Up"];
    [self addKeyCommandWithInput:@"n" modifierFlags:0 action:@selector(doNextUnreadStory:) discoverabilityTitle:@"Next Unread Story"];
    [self addKeyCommandWithInput:@"u" modifierFlags:0 action:@selector(toggleStoryUnread:) discoverabilityTitle:@"Toggle Read/Unread"];
    [self addKeyCommandWithInput:@"m" modifierFlags:0 action:@selector(toggleStoryUnread:) discoverabilityTitle:@"Toggle Read/Unread"];
    [self addKeyCommandWithInput:@"s" modifierFlags:0 action:@selector(toggleStorySaved:) discoverabilityTitle:@"Save/Unsave Story"];
    [self addKeyCommandWithInput:@"o" modifierFlags:0 action:@selector(showOriginalSubview:) discoverabilityTitle:@"Open in Browser"];
    [self addKeyCommandWithInput:@"v" modifierFlags:0 action:@selector(showOriginalSubview:) discoverabilityTitle:@"Open in Browser"];
    [self addKeyCommandWithInput:@"s" modifierFlags:UIKeyModifierShift action:@selector(openShareDialog) discoverabilityTitle:@"Share This Story"];
    [self addKeyCommandWithInput:@"c" modifierFlags:0 action:@selector(scrolltoComment) discoverabilityTitle:@"Scroll to Comments"];
    [self addKeyCommandWithInput:@"t" modifierFlags:0 action:@selector(openStoryTrainerFromKeyboard:) discoverabilityTitle:@"Open Story Trainer"];
    [self addKeyCommandWithInput:UIKeyInputEscape modifierFlags:0 action:@selector(backToDashboard:) discoverabilityTitle:@"Dashboard"];
    [self addKeyCommandWithInput:@"d" modifierFlags:UIKeyModifierShift action:@selector(backToDashboard:) discoverabilityTitle:@"Dashboard"];
}

- (void)viewWillAppear:(BOOL)animated {
    [super viewWillAppear:animated];
    
    [self updateTraverseBackground];
    [self setNextPreviousButtons];
    [self setTextButton];

    NSUserDefaults *userPreferences = [NSUserDefaults standardUserDefaults];
    BOOL swipeEnabled = [[userPreferences stringForKey:@"story_detail_swipe_left_edge"]
                         isEqualToString:@"pop_to_story_list"];;
    self.navigationController.interactivePopGestureRecognizer.enabled = swipeEnabled;

    if (self.isPhoneOrCompact) {
        if (!appDelegate.storiesCollection.isSocialView) {
            UIImage *titleImage;
            if (appDelegate.storiesCollection.isSocialRiverView &&
                [appDelegate.storiesCollection.activeFolder isEqualToString:@"river_global"]) {
                titleImage = [UIImage imageNamed:@"ak-icon-global.png"];
            } else if (appDelegate.storiesCollection.isSocialRiverView &&
                       [appDelegate.storiesCollection.activeFolder isEqualToString:@"river_blurblogs"]) {
                titleImage = [UIImage imageNamed:@"ak-icon-blurblogs.png"];
            } else if (appDelegate.storiesCollection.isRiverView &&
                       [appDelegate.storiesCollection.activeFolder isEqualToString:@"everything"]) {
                titleImage = [UIImage imageNamed:@"ak-icon-allstories.png"];
            } else if (appDelegate.storiesCollection.isSavedView &&
                       appDelegate.storiesCollection.activeSavedStoryTag) {
                titleImage = [UIImage imageNamed:@"tag.png"];
            } else if ([appDelegate.storiesCollection.activeFolder isEqualToString:@"read_stories"]) {
                titleImage = [UIImage imageNamed:@"g_icn_folder_read.png"];
            } else if ([appDelegate.storiesCollection.activeFolder isEqualToString:@"saved_stories"]) {
                titleImage = [UIImage imageNamed:@"clock.png"];
            } else if (appDelegate.storiesCollection.isRiverView) {
                titleImage = [UIImage imageNamed:@"g_icn_folder.png"];
            } else {
                NSString *feedIdStr = [NSString stringWithFormat:@"%@",
                                       [appDelegate.activeStory objectForKey:@"story_feed_id"]];
                titleImage = [appDelegate getFavicon:feedIdStr];
            }
            
            UIImageView *titleImageView = [[UIImageView alloc] initWithImage:titleImage];
            if (appDelegate.storiesCollection.isRiverView) {
                titleImageView.frame = CGRectMake(0.0, 2.0, 22.0, 22.0);
            } else {
                titleImageView.frame = CGRectMake(0.0, 2.0, 16.0, 16.0);
            }
            titleImageView.hidden = YES;
            titleImageView.contentMode = UIViewContentModeScaleAspectFit;
            if (!self.navigationItem.titleView) {
                self.navigationItem.titleView = titleImageView;
            }
            titleImageView.hidden = NO;
        } else {
            NSString *feedIdStr = [NSString stringWithFormat:@"%@",
                                   [appDelegate.storiesCollection.activeFeed objectForKey:@"id"]];
            UIImage *titleImage  = [appDelegate getFavicon:feedIdStr];
            titleImage = [Utilities roundCorneredImage:titleImage radius:6];
            
            UIImageView *imageView = [[UIImageView alloc] initWithFrame:CGRectZero];
            imageView.frame = CGRectMake(0.0, 0.0, 28.0, 28.0);
            imageView.contentMode = UIViewContentModeScaleAspectFit;
            [imageView setImage:titleImage];
            self.navigationItem.titleView = imageView;
        }
    }
    
    previousPage.view.hidden = YES;
    self.traverseView.alpha = 1;
    self.isAnimatedIntoPlace = NO;
    currentPage.view.hidden = NO;
    
    self.navigationItem.backBarButtonItem = [[UIBarButtonItem alloc]
                                             initWithTitle:@" "
                                             style:UIBarButtonItemStylePlain
                                             target:nil action:nil];
    
    UIInterfaceOrientation orientation = [UIApplication sharedApplication].statusBarOrientation;
    [self layoutForInterfaceOrientation:orientation];
    [self adjustDragBar:orientation];
    [self reorientPages];
}

- (void)viewDidAppear:(BOOL)animated {
    [super viewDidAppear:animated];
    
    // set the subscribeButton flag
    if (appDelegate.isTryFeedView && !self.isPhoneOrCompact) {
        self.subscribeButton.title = [NSString stringWithFormat:@"Follow %@",
                                      [appDelegate.storiesCollection.activeFeed objectForKey:@"username"]];
        self.navigationItem.leftBarButtonItem = self.subscribeButton;
        //        self.subscribeButton.tintColor = UIColorFromRGB(0x0a6720);
    }
    appDelegate.isTryFeedView = NO;
    [self reorientPages];
//    [self applyNewIndex:previousPage.pageIndex pageController:previousPage];
    previousPage.view.hidden = NO;
    [self becomeFirstResponder];
}

- (void)viewDidLayoutSubviews {
    [super viewDidLayoutSubviews];
//    [self reorientPages];
}

- (void)viewDidDisappear:(BOOL)animated {
    [super viewDidDisappear:animated];
    
    self.navigationItem.leftBarButtonItem = nil;
}

- (void)viewWillDisappear:(BOOL)animated {
    [super viewWillDisappear:animated];
    
    previousPage.view.hidden = YES;
    self.navigationController.interactivePopGestureRecognizer.enabled = YES;
}

- (BOOL)becomeFirstResponder {
    // delegate to current page
    return [currentPage becomeFirstResponder];
}

- (void)transitionFromFeedDetail {
//    [self performSelector:@selector(resetPages) withObject:self afterDelay:0.5];
    [appDelegate.masterContainerViewController transitionFromFeedDetail];
}

- (void)viewWillTransitionToSize:(CGSize)size withTransitionCoordinator:(id<UIViewControllerTransitionCoordinator>)coordinator {
    [super viewWillTransitionToSize:size withTransitionCoordinator:coordinator];

    [coordinator animateAlongsideTransition:^(id<UIViewControllerTransitionCoordinatorContext>  _Nonnull context) {
//        NSLog(@"---> Story page control is re-orienting: %@ / %@", NSStringFromCGSize(self.view.bounds.size), NSStringFromCGSize(size));
        UIInterfaceOrientation orientation = [[UIApplication sharedApplication] statusBarOrientation];
        _orientation = [UIApplication sharedApplication].statusBarOrientation;
        [self layoutForInterfaceOrientation:orientation];
        [self adjustDragBar:orientation];
        [self reorientPages];
    } completion:^(id<UIViewControllerTransitionCoordinatorContext>  _Nonnull context) {
//        NSLog(@"---> Story page control did re-orient: %@ / %@", NSStringFromCGSize(self.view.bounds.size), NSStringFromCGSize(size));
    }];
}

- (void)layoutForInterfaceOrientation:(UIInterfaceOrientation)interfaceOrientation {
//    if (UI_USER_INTERFACE_IDIOM() == UIUserInterfaceIdiomPad &&
//        appDelegate.masterContainerViewController.originalViewIsVisible) {
//        return;
//    }
//    NSLog(@"layout for stories: %@", NSStringFromCGRect(self.view.frame));
    if (interfaceOrientation != _orientation) {
        _orientation = interfaceOrientation;
        if (currentPage.pageIndex == 0) {
            previousPage.view.hidden = YES;
        }
    }
}

- (void)viewWillLayoutSubviews {
    [super viewWillLayoutSubviews];
    UIInterfaceOrientation orientation = [[UIApplication sharedApplication] statusBarOrientation];
    [self layoutForInterfaceOrientation:orientation];
    [self adjustDragBar:orientation];
}

- (void)adjustDragBar:(UIInterfaceOrientation)orientation {
//    CGRect scrollViewFrame = self.scrollView.frame;
//    CGRect traverseViewFrame = self.traverseView.frame;

    if (self.isPhoneOrCompact ||
        UIInterfaceOrientationIsLandscape(orientation)) {
//        scrollViewFrame.size.height = self.view.bounds.size.height;
//        self.bottomSize.hidden = YES;
        [self.bottomSizeHeightConstraint setConstant:0];
    } else {
//        scrollViewFrame.size.height = self.view.bounds.size.height - 12;
//        self.bottomSize.hidden = NO;
        [self.bottomSizeHeightConstraint setConstant:12];
    }
    
    [self.view layoutIfNeeded];
//    self.scrollView.frame = scrollViewFrame;
//    traverseViewFrame.origin.y = scrollViewFrame.size.height - traverseViewFrame.size.height;
//    self.traverseView.frame = traverseViewFrame;
}

- (void)highlightButton:(UIButton *)b {
    if (![b isKindOfClass:[UIButton class]]) return;
    [b setHighlighted:YES];
}
- (void)unhighlightButton:(UIButton *)b {
    if (![b isKindOfClass:[UIButton class]]) return;
    [b setHighlighted:NO];
}

- (IBAction)beginTouchDown:(UIButton *)sender {
    [self performSelector:@selector(highlightButton:) withObject:sender afterDelay:0.0];
}

- (IBAction)endTouchDown:(UIButton *)sender {
    if (!sender) return;
    
    [self performSelector:@selector(unhighlightButton:) withObject:sender afterDelay:0.2];
}

- (void)resetPages {
    self.navigationItem.titleView = nil;

    [currentPage clearStory];
    [nextPage clearStory];
    [previousPage clearStory];

    CGRect frame = self.scrollView.frame;
    self.scrollView.contentSize = frame.size;
    
//    NSLog(@"Pages are at: %f / %f / %f (%@)", previousPage.view.frame.origin.x, currentPage.view.frame.origin.x, nextPage.view.frame.origin.x, NSStringFromCGRect(frame));
    currentPage.view.frame = self.scrollView.frame;
    nextPage.view.frame = self.scrollView.frame;
    previousPage.view.frame = self.scrollView.frame;

    currentPage.pageIndex = -2;
    nextPage.pageIndex = -2;
    previousPage.pageIndex = -2;
}

- (void)hidePages {
    [currentPage hideStory];
    [nextPage hideStory];
    [previousPage hideStory];
}

- (void)refreshPages {
    NSInteger pageIndex = currentPage.pageIndex;
    [self resizeScrollView];
    [appDelegate adjustStoryDetailWebView];
    currentPage.pageIndex = -2;
    nextPage.pageIndex = -2;
    previousPage.pageIndex = -2;
    [self changePage:pageIndex animated:NO];
    [MBProgressHUD hideHUDForView:self.view animated:YES];
    [self.notifier hide];
    //    self.scrollView.contentOffset = CGPointMake(self.scrollView.frame.size.width * currentPage.pageIndex, 0);
}

- (void)reorientPages {
    [self applyNewIndex:currentPage.pageIndex-1 pageController:previousPage supressRedraw:YES];
    [self applyNewIndex:currentPage.pageIndex+1 pageController:nextPage supressRedraw:YES];
    [self applyNewIndex:currentPage.pageIndex pageController:currentPage supressRedraw:YES];

    NSInteger currentIndex = currentPage.pageIndex;
    [self resizeScrollView]; // Will change currentIndex, so preserve
    
    // Scroll back to preserved index
    CGRect frame = self.scrollView.bounds;
    if (UI_USER_INTERFACE_IDIOM() == UIUserInterfaceIdiomPad) {
        frame = self.view.bounds;
    }
    frame.origin.x = frame.size.width * currentIndex;
    frame.origin.y = 0;
    [self.scrollView scrollRectToVisible:frame animated:NO];
//    NSLog(@"---> Scrolling to story at: %@ %d-%d", NSStringFromCGRect(frame), currentPage.pageIndex, currentIndex);
    [MBProgressHUD hideHUDForView:self.view animated:YES];
<<<<<<< HEAD
    [self.notifier hide];
=======
    [self hideNotifier];
>>>>>>> b6a54ad2
}

- (void)refreshHeaders {
    [currentPage setActiveStoryAtIndex:[appDelegate.storiesCollection
                                        indexOfStoryId:currentPage.activeStoryId]];
    [nextPage setActiveStoryAtIndex:[appDelegate.storiesCollection
                                     indexOfStoryId:nextPage.activeStoryId]];
    [previousPage setActiveStoryAtIndex:[appDelegate.storiesCollection
                                         indexOfStoryId:previousPage.activeStoryId]];

    [currentPage refreshHeader];
    [nextPage refreshHeader];
    [previousPage refreshHeader];

    [currentPage refreshSideoptions];
    [nextPage refreshSideoptions];
    [previousPage refreshSideoptions];
}

- (void)resizeScrollView {
    NSInteger widthCount = appDelegate.storiesCollection.storyLocationsCount;
	if (widthCount == 0) {
		widthCount = 1;
	}
    self.scrollView.contentSize = CGSizeMake(self.scrollView.bounds.size.width
                                             * widthCount,
                                             self.scrollView.bounds.size.height);
}

- (void)touchesMoved:(NSSet *)touches withEvent:(UIEvent *)event {
    UIInterfaceOrientation orientation = [UIApplication sharedApplication].statusBarOrientation;
    
    if (!self.isPhoneOrCompact &&
        UIInterfaceOrientationIsPortrait(orientation)) {
        UITouch *theTouch = [touches anyObject];
        CGPoint tappedPt = [theTouch locationInView:self.view];
        NSInteger fudge = appDelegate.masterContainerViewController.storyTitlesOnLeft ? -30 : -20;
        BOOL inside = CGRectContainsPoint(CGRectInset(self.bottomSize.frame, 0, fudge), tappedPt);
        BOOL attached = self.inTouchMove;
        
        if (theTouch.view == self.bottomSize || inside || attached) {
            self.inTouchMove = YES;
            CGPoint touchLocation = [theTouch locationInView:self.view];
            CGFloat y = touchLocation.y;
            [appDelegate.masterContainerViewController dragStoryToolbar:y];
        }
    }
}

- (void)touchesEnded:(NSSet *)touches withEvent:(UIEvent *)event {
    UIInterfaceOrientation orientation = [UIApplication sharedApplication].statusBarOrientation;
    
    if (!self.isPhoneOrCompact &&
        UIInterfaceOrientationIsPortrait(orientation)) {
        if (self.inTouchMove) {
            self.inTouchMove = NO;
            [appDelegate.masterContainerViewController adjustFeedDetailScreenForStoryTitles];
        }
    }
}

- (BOOL)isPhoneOrCompact {
    return UI_USER_INTERFACE_IDIOM() == UIUserInterfaceIdiomPhone || self.appDelegate.isCompactWidth;
}

- (void)updateTraverseBackground {
    self.textStorySendBackgroundImageView.image = [[ThemeManager themeManager] themedImage:[UIImage imageNamed:@"traverse_background.png"]];
    self.prevNextBackgroundImageView.image = [[ThemeManager themeManager] themedImage:[UIImage imageNamed:@"traverse_background.png"]];
    self.dragBarImageView.image = [[ThemeManager themeManager] themedImage:[UIImage imageNamed:@"drag_icon.png"]];
    self.bottomSize.backgroundColor = UIColorFromRGB(NEWSBLUR_WHITE_COLOR);
}

- (void)updateTheme {
    [super updateTheme];
    
    [self updateTraverseBackground];
    [self setNextPreviousButtons];
    [self setTextButton];
    [self drawStories];
}

// allow keyboard comands
- (BOOL)canBecomeFirstResponder {
    return YES;
}

#pragma mark -
#pragma mark Side scroll view

- (void)applyNewIndex:(NSInteger)newIndex
       pageController:(StoryDetailViewController *)pageController {
    [self applyNewIndex:newIndex pageController:pageController supressRedraw:NO];
}

- (void)applyNewIndex:(NSInteger)newIndex
       pageController:(StoryDetailViewController *)pageController
        supressRedraw:(BOOL)suppressRedraw {
	NSInteger pageCount = [[appDelegate.storiesCollection activeFeedStoryLocations] count];
	BOOL outOfBounds = newIndex >= pageCount || newIndex < 0;
    
	if (!outOfBounds) {
		CGRect pageFrame = pageController.view.bounds;
		pageFrame.origin.y = 0;
		pageFrame.origin.x = CGRectGetWidth(self.view.bounds) * newIndex;
        pageFrame.size.height = CGRectGetHeight(self.view.bounds);
        pageController.view.hidden = NO;
		pageController.view.frame = pageFrame;
	} else {
//        NSLog(@"Out of bounds: was %d, now %d", pageController.pageIndex, newIndex);
		CGRect pageFrame = pageController.view.bounds;
		pageFrame.origin.x = CGRectGetWidth(self.view.bounds) * newIndex;
		pageFrame.origin.y = CGRectGetHeight(self.view.bounds);
        pageFrame.size.height = CGRectGetHeight(self.view.bounds);
        pageController.view.hidden = YES;
		pageController.view.frame = pageFrame;
	}
//    NSLog(@"---> Story page control orient page: %@ (%d-%d)", NSStringFromCGRect(self.view.bounds), pageController.pageIndex, suppressRedraw);

    if (suppressRedraw) return;
    
    //    NSInteger wasIndex = pageController.pageIndex;
	pageController.pageIndex = newIndex;
//    NSLog(@"Applied Index to %@: Was %ld, now %ld (%ld/%ld/%ld) [%lu stories - %d] %@", pageController, (long)wasIndex, (long)newIndex, (long)previousPage.pageIndex, (long)currentPage.pageIndex, (long)nextPage.pageIndex, (unsigned long)[appDelegate.storiesCollection.activeFeedStoryLocations count], outOfBounds, NSStringFromCGRect(self.scrollView.frame));
    
    if (newIndex > 0 && newIndex >= [appDelegate.storiesCollection.activeFeedStoryLocations count]) {
        pageController.pageIndex = -2;
        if (self.appDelegate.storiesCollection.feedPage < 100 &&
            !self.appDelegate.feedDetailViewController.pageFinished &&
            !self.appDelegate.feedDetailViewController.pageFetching) {
            [self.appDelegate.feedDetailViewController fetchNextPage:^() {
//                NSLog(@"Fetched next page, %d stories", [appDelegate.activeFeedStoryLocations count]);
                [self applyNewIndex:newIndex pageController:pageController];
            }];
        } else if (!self.appDelegate.feedDetailViewController.pageFinished &&
                   !self.appDelegate.feedDetailViewController.pageFetching) {
            [appDelegate.navigationController
             popToViewController:[appDelegate.navigationController.viewControllers
                                  objectAtIndex:0]
             animated:YES];
            [appDelegate hideStoryDetailView];
        }
    } else if (!outOfBounds) {
        NSInteger location = [appDelegate.storiesCollection indexFromLocation:pageController.pageIndex];
        [pageController setActiveStoryAtIndex:location];
        [pageController clearStory];
        if (self.isDraggingScrollview ||
            self.scrollingToPage < 0 ||
            ABS(newIndex - self.scrollingToPage) <= 1) {
            [pageController drawFeedGradient];
            NSString *originalStoryId = pageController.activeStoryId;
            __block StoryDetailViewController *blockPageController = pageController;
            dispatch_async(dispatch_get_global_queue(DISPATCH_QUEUE_PRIORITY_HIGH, 0ul), ^{
                if (blockPageController.activeStoryId && ![blockPageController.activeStoryId isEqualToString:originalStoryId]) {
                    NSLog(@"Stale story, already drawn. Was: %@, Now: %@", originalStoryId, blockPageController.activeStoryId);
                    return;
                }
                [blockPageController initStory];
                [blockPageController drawStory];
                [blockPageController showTextOrStoryView];
            });
        } else {
//            [pageController clearStory];
//            NSLog(@"Skipping drawing %d (waiting for %d)", newIndex, self.scrollingToPage);
        }
    } else if (outOfBounds) {
        [pageController clearStory];
    }
    
    if (!suppressRedraw) {
        [self resizeScrollView];
    }
    [self setTextButton];
    [self.loadingIndicator stopAnimating];
    self.circularProgressView.hidden = NO;
}

- (void)scrollViewDidScroll:(UIScrollView *)sender {
//    [sender setContentOffset:CGPointMake(sender.contentOffset.x, 0)];
    if (inRotation) return;
    CGFloat pageWidth = self.scrollView.frame.size.width;
    float fractionalPage = self.scrollView.contentOffset.x / pageWidth;
	
	NSInteger lowerNumber = floor(fractionalPage);
	NSInteger upperNumber = lowerNumber + 1;
	NSInteger previousNumber = lowerNumber - 1;
	
    NSInteger storyCount = [appDelegate.storiesCollection.activeFeedStoryLocations count];
    if (storyCount == 0 || lowerNumber > storyCount) return;
    
//    NSLog(@"Did Scroll: %f = %d (%d/%d/%d)", fractionalPage, lowerNumber, previousPage.pageIndex, currentPage.pageIndex, nextPage.pageIndex);
	if (lowerNumber == currentPage.pageIndex) {
		if (upperNumber != nextPage.pageIndex) {
//            NSLog(@"Next was %d, now %d (A)", nextPage.pageIndex, upperNumber);
			[self applyNewIndex:upperNumber pageController:nextPage];
		}
		if (previousNumber != previousPage.pageIndex) {
//            NSLog(@"Prev was %d, now %d (A)", previousPage.pageIndex, previousNumber);
			[self applyNewIndex:previousNumber pageController:previousPage];
		}
	} else if (upperNumber == currentPage.pageIndex) {
        // Going backwards
		if (lowerNumber != previousPage.pageIndex) {
//            NSLog(@"Prev was %d, now %d (B)", previousPage.pageIndex, previousNumber);
			[self applyNewIndex:lowerNumber pageController:previousPage];
		}
	} else {
        // Going forwards
		if (lowerNumber == nextPage.pageIndex) {
//            NSLog(@"Prev was %d, now %d (C1)", previousPage.pageIndex, previousNumber);
//			[self applyNewIndex:upperNumber pageController:nextPage];
//			[self applyNewIndex:lowerNumber pageController:currentPage];
			[self applyNewIndex:previousNumber pageController:previousPage];
		} else if (upperNumber == nextPage.pageIndex) {
//            NSLog(@"Prev was %d, now %d (C2)", previousPage.pageIndex, previousNumber);
			[self applyNewIndex:lowerNumber pageController:currentPage];
			[self applyNewIndex:previousNumber pageController:previousPage];
		} else {
//            NSLog(@"Next was %d, now %d (C3)", nextPage.pageIndex, upperNumber);
//            NSLog(@"Current was %d, now %d (C3)", currentPage.pageIndex, lowerNumber);
//            NSLog(@"Prev was %d, now %d (C3)", previousPage.pageIndex, previousNumber);
			[self applyNewIndex:lowerNumber pageController:currentPage];
			[self applyNewIndex:upperNumber pageController:nextPage];
			[self applyNewIndex:previousNumber pageController:previousPage];
		}
	}
    
//    if (self.isDraggingScrollview) {
        [self setStoryFromScroll];
//    }
    
    // Stick to bottom
    CGRect tvf = self.traverseView.frame;
    traversePinned = YES;
    [UIView animateWithDuration:.24 delay:0
                        options:UIViewAnimationOptionCurveEaseInOut
                     animations:^{
                         [self.traverseView setNeedsLayout];
                         self.traverseView.frame = CGRectMake(tvf.origin.x,
                                                              self.view.bounds.size.height - tvf.size.height - bottomSizeHeightConstraint.constant,
                                                              tvf.size.width, tvf.size.height);
                         self.traverseView.alpha = 1;
                         self.traversePinned = YES;
                     } completion:^(BOOL finished) {
                         
                     }];
}

- (void)scrollViewWillBeginDragging:(UIScrollView *)scrollView {
    self.isDraggingScrollview = YES;
}

- (void)scrollViewDidEndDecelerating:(UIScrollView *)newScrollView
{
	[self scrollViewDidEndScrollingAnimation:newScrollView];
}

- (void)scrollViewDidEndScrollingAnimation:(UIScrollView *)newScrollView
{
    self.isDraggingScrollview = NO;
    CGFloat pageWidth = self.scrollView.frame.size.width;
    float fractionalPage = self.scrollView.contentOffset.x / pageWidth;
	NSInteger nearestNumber = lround(fractionalPage);
    self.scrollingToPage = nearestNumber;
    [self setStoryFromScroll];
}

- (void)observeValueForKeyPath:(NSString *)keyPath
                      ofObject:(id)object
                        change:(NSDictionary *)change
                       context:(void *)context {
    if (!self.isPhoneOrCompact &&
        [keyPath isEqual:@"contentOffset"] &&
        self.isDraggingScrollview) {
        CGFloat pageWidth = self.scrollView.frame.size.width;
        float fractionalPage = self.scrollView.contentOffset.x / pageWidth;
        NSInteger nearestNumber = lround(fractionalPage);
        
        if (![appDelegate.storiesCollection.activeFeedStories count]) return;
        
        NSInteger storyIndex = [appDelegate.storiesCollection indexFromLocation:nearestNumber];
        if (storyIndex != [appDelegate.storiesCollection indexOfActiveStory] && storyIndex != NSNotFound) {
            appDelegate.activeStory = [appDelegate.storiesCollection.activeFeedStories
                                       objectAtIndex:storyIndex];
            [appDelegate changeActiveFeedDetailRow];
        }
    }
}

- (void)animateIntoPlace:(BOOL)animated {
    // Move view into position if no story is selected yet
    if (!self.isPhoneOrCompact &&
        !self.isAnimatedIntoPlace) {
        CGRect frame = self.scrollView.frame;
        frame.origin.x = frame.size.width;
        self.scrollView.frame = frame;
        [UIView animateWithDuration:(animated ? .22 : 0) delay:0
                            options:UIViewAnimationOptionCurveEaseInOut
                         animations:^
        {
            CGRect frame = self.scrollView.frame;
            frame.origin.x = 0;
            self.scrollView.frame = frame;
        } completion:^(BOOL finished) {
            self.isAnimatedIntoPlace = YES;
        }];
    }
}

- (void)changePage:(NSInteger)pageIndex {
    [self changePage:pageIndex animated:YES];
}

- (void)changePage:(NSInteger)pageIndex animated:(BOOL)animated {
//    NSLog(@"changePage to %d (animated: %d)", pageIndex, animated);
	// update the scroll view to the appropriate page
    [self resizeScrollView];
    CGRect frame = self.scrollView.frame;
    frame.origin.x = frame.size.width * pageIndex;
    frame.origin.y = 0;

    self.scrollingToPage = pageIndex;
    [self.currentPage hideNoStoryMessage];
    [self.nextPage hideNoStoryMessage];
    [self.previousPage hideNoStoryMessage];
    
    // Check if already on the selected page
    if (self.scrollView.contentOffset.x == frame.origin.x) {
        [self applyNewIndex:pageIndex pageController:currentPage];
        [self setStoryFromScroll];
    } else {
        [self.scrollView scrollRectToVisible:frame animated:animated];
        if (!animated) {
            [self setStoryFromScroll];
        }
    }
    [self becomeFirstResponder];
}

- (void)changeToNextPage:(id)sender {
    NSInteger nextPageIndex = nextPage.pageIndex;
    if (nextPageIndex < 0 && currentPage.pageIndex < 0) {
        // just displaying a placeholder - display the first story instead
        [self changePage:0 animated:YES];
        return;
    }
    [self changePage:nextPageIndex animated:YES];
}

- (void)changeToPreviousPage:(id)sender {
    NSInteger previousPageIndex = previousPage.pageIndex;
    if (previousPageIndex < 0) {
        if (currentPage.pageIndex < 0)
            [self changeToNextPage:sender];
        return;
    }
    [self changePage:previousPageIndex animated:YES];
}

- (void)setStoryFromScroll {
    [self setStoryFromScroll:NO];
}

- (void)setStoryFromScroll:(BOOL)force {
    CGFloat pageWidth = self.view.bounds.size.width;
    float fractionalPage = self.scrollView.contentOffset.x / pageWidth;
	NSInteger nearestNumber = lround(fractionalPage);
    
    if (!force && currentPage.pageIndex >= 0 &&
        currentPage.pageIndex == nearestNumber &&
        currentPage.pageIndex != self.scrollingToPage) {
//        NSLog(@"Skipping setStoryFromScroll: currentPage is %d (%d, %d)", currentPage.pageIndex, nearestNumber, self.scrollingToPage);
        return;
    }
    
	if (currentPage.pageIndex < nearestNumber) {
//        NSLog(@"Swap next into current, current into previous: %d / %d", currentPage.pageIndex, nearestNumber);
		StoryDetailViewController *swapCurrentController = currentPage;
		StoryDetailViewController *swapPreviousController = previousPage;
		currentPage = nextPage;
		previousPage = swapCurrentController;
        nextPage = swapPreviousController;
	} else if (currentPage.pageIndex > nearestNumber) {
//        NSLog(@"Swap previous into current: %d / %d", currentPage.pageIndex, nearestNumber);
		StoryDetailViewController *swapCurrentController = currentPage;
		StoryDetailViewController *swapNextController = nextPage;
		currentPage = previousPage;
		nextPage = swapCurrentController;
        previousPage = swapNextController;
    }
    
//    NSLog(@"Set Story from scroll: %f = %d (%d/%d/%d)", fractionalPage, nearestNumber, previousPage.pageIndex, currentPage.pageIndex, nextPage.pageIndex);
    
    nextPage.webView.scrollView.scrollsToTop = NO;
    previousPage.webView.scrollView.scrollsToTop = NO;
    currentPage.webView.scrollView.scrollsToTop = YES;
    currentPage.isRecentlyUnread = NO;
    if (!self.isPhoneOrCompact) {
        appDelegate.feedDetailViewController.storyTitlesTable.scrollsToTop = NO;
    }
    self.scrollView.scrollsToTop = NO;
    
    if (self.isDraggingScrollview || self.scrollingToPage == currentPage.pageIndex) {
        if (currentPage.pageIndex == -2) return;
        self.scrollingToPage = -1;
        NSInteger storyIndex = [appDelegate.storiesCollection indexFromLocation:currentPage.pageIndex];
        appDelegate.activeStory = [appDelegate.storiesCollection.activeFeedStories objectAtIndex:storyIndex];
        [self updatePageWithActiveStory:currentPage.pageIndex];
        if ([appDelegate.storiesCollection isStoryUnread:appDelegate.activeStory]) {
            [appDelegate.storiesCollection markStoryRead:appDelegate.activeStory];
            [appDelegate.storiesCollection syncStoryAsRead:appDelegate.activeStory];
        }
        [appDelegate.feedDetailViewController redrawUnreadStory];
    }

    [currentPage becomeFirstResponder];
}

- (void)advanceToNextUnread {
    if (!self.waitingForNextUnreadFromServer) {
        return;
    }
    
    self.waitingForNextUnreadFromServer = NO;
    [self doNextUnreadStory:nil];
}

- (void)updatePageWithActiveStory:(NSInteger)location {
    [appDelegate.storiesCollection pushReadStory:[appDelegate.activeStory objectForKey:@"story_hash"]];
    
//    [self.view setNeedsLayout];
    
    if (UI_USER_INTERFACE_IDIOM() == UIUserInterfaceIdiomPad) {
        self.navigationItem.rightBarButtonItems = [NSArray arrayWithObjects:
                                                   originalStoryButton,
                                                   separatorBarButton,
                                                   fontSettingsButton, nil];
    }
    
    [self setNextPreviousButtons];
    EventWindow *tapDetectingWindow = (EventWindow*)appDelegate.window;
    tapDetectingWindow.tapDetectingView = currentPage.view;
    [appDelegate changeActiveFeedDetailRow];
    
    if (self.currentPage.pageIndex != location) {
//        NSLog(@"Updating Current: from %d to %d", currentPage.pageIndex, location);
        [self applyNewIndex:location pageController:self.currentPage];
    }
    if (self.nextPage.pageIndex != location+1) {
//        NSLog(@"Updating Next: from %d to %d", nextPage.pageIndex, location+1);
        [self applyNewIndex:location+1 pageController:self.nextPage];
    }
    if (self.previousPage.pageIndex != location-1) {
//        NSLog(@"Updating Previous: from %d to %d", previousPage.pageIndex, location-1);
        [self applyNewIndex:location-1 pageController:self.previousPage];
    }
}

- (void)requestFailed:(id)request {
    [self informError:@"The server barfed!"];
}

#pragma mark -
#pragma mark Actions

- (void)setNextPreviousButtons {
    // setting up the PREV BUTTON
    NSInteger readStoryCount = [appDelegate.readStories count];
    if (readStoryCount == 0 ||
        (readStoryCount == 1 &&
         [appDelegate.readStories lastObject] == [appDelegate.activeStory objectForKey:@"story_hash"])) {
        [buttonPrevious setEnabled:NO];
    } else {
        [buttonPrevious setEnabled:YES];
    }
    
    [buttonPrevious setBackgroundImage:[[ThemeManager themeManager] themedImage:[UIImage imageNamed:@"traverse_previous.png"]]
                              forState:UIControlStateNormal];
    
    // setting up the NEXT UNREAD STORY BUTTON
    buttonNext.enabled = YES;
    NSInteger nextIndex = [appDelegate.storiesCollection indexOfNextUnreadStory];
    NSInteger unreadCount = [appDelegate unreadCount];
    BOOL pageFinished = self.appDelegate.feedDetailViewController.pageFinished;
    if ((nextIndex == -1 && unreadCount > 0 && !pageFinished) ||
        nextIndex != -1) {
        [buttonNext setTitle:[@"Next" uppercaseString] forState:UIControlStateNormal];
        [buttonNext setBackgroundImage:[[ThemeManager themeManager] themedImage:[UIImage imageNamed:@"traverse_next.png"]]
                              forState:UIControlStateNormal];
    } else {
        [buttonNext setTitle:[@"Done" uppercaseString] forState:UIControlStateNormal];
        [buttonNext setBackgroundImage:[[ThemeManager themeManager] themedImage:[UIImage imageNamed:@"traverse_done.png"]]
                              forState:UIControlStateNormal];
    }
    
    float unreads = (float)[appDelegate unreadCount];
    float total = [appDelegate originalStoryCount];
    float progress = (total - unreads) / total;
    circularProgressView.percentage = progress;
}

- (void)setTextButton {
    [self setTextButton:currentPage];
}

- (void)setTextButton:(StoryDetailViewController *)storyViewController {
    if (storyViewController != currentPage) return;
    if (storyViewController.pageIndex >= 0) {
        [buttonText setEnabled:YES];
        [buttonText setAlpha:1];
        [buttonSend setEnabled:YES];
        [buttonSend setAlpha:1];
    } else {
        [buttonText setEnabled:NO];
        [buttonText setAlpha:.4];
        [buttonSend setEnabled:NO];
        [buttonSend setAlpha:.4];
    }
    
    [buttonSend setBackgroundImage:[[ThemeManager themeManager] themedImage:[UIImage imageNamed:@"traverse_send.png"]]
                          forState:UIControlStateNormal];
    
    if (storyViewController.inTextView) {
        [buttonText setTitle:[@"Story" uppercaseString] forState:UIControlStateNormal];
        [buttonText setBackgroundImage:[[ThemeManager themeManager] themedImage:[UIImage imageNamed:@"traverse_text_on.png"]]
                              forState:nil];
        self.buttonText.titleEdgeInsets = UIEdgeInsetsMake(0, 26, 0, 0);
    } else {
        [buttonText setTitle:[@"Text" uppercaseString] forState:UIControlStateNormal];
        [buttonText setBackgroundImage:[[ThemeManager themeManager] themedImage:[UIImage imageNamed:@"traverse_text.png"]]
                              forState:nil];
        self.buttonText.titleEdgeInsets = UIEdgeInsetsMake(0, 22, 0, 0);
    }
}

- (IBAction)openSendToDialog:(id)sender {
    [self endTouchDown:sender];
    [appDelegate showSendTo:self sender:sender];
}

- (void)openStoryTrainerFromKeyboard:(id)sender {
    // don't have a tap target for the popover, but the settings button at least doesn't move
    [appDelegate openTrainStory:self.fontSettingsButton];
}

- (void)finishMarkAsSaved:(ASIFormDataRequest *)request {
    if ([request responseStatusCode] != 200) {
        return [self requestFailed:request];
    }
    
    [appDelegate.feedDetailViewController redrawUnreadStory];
    [self refreshHeaders];
    [self.currentPage flashCheckmarkHud:@"saved"];
}

- (BOOL)failedMarkAsSaved:(ASIFormDataRequest *)request {
    if (![[request.userInfo objectForKey:@"story_hash"]
          isEqualToString:[currentPage.activeStory objectForKey:@"story_hash"]]) {
        return NO;
    }

    [self informError:@"Failed to save story"];
    return YES;
}

- (void)finishMarkAsUnsaved:(ASIFormDataRequest *)request {
    if ([request responseStatusCode] != 200) {
        return [self requestFailed:request];
    }
    
    [appDelegate.storiesCollection markStory:[request.userInfo objectForKey:@"story"] asSaved:NO];
    [appDelegate.feedDetailViewController redrawUnreadStory];
    [self refreshHeaders];
    [self.currentPage flashCheckmarkHud:@"unsaved"];
}


- (BOOL)failedMarkAsUnsaved:(ASIFormDataRequest *)request {
    if (![[request.userInfo objectForKey:@"story_hash"]
          isEqualToString:[currentPage.activeStory objectForKey:@"story_hash"]]) {
        return NO;
    }
    
    [self informError:@"Failed to unsave story"];
    return YES;
}

- (BOOL)failedMarkAsUnread:(ASIFormDataRequest *)request {
    if (![[request.userInfo objectForKey:@"story_hash"]
          isEqualToString:[currentPage.activeStory objectForKey:@"story_hash"]]) {
        return NO;
    }
    
    [self informError:@"Failed to unread story"];
    return YES;
}

- (IBAction)showOriginalSubview:(id)sender {
    [appDelegate.masterContainerViewController hidePopover];

    NSURL *url = [NSURL URLWithString:[appDelegate.activeStory
                                       objectForKey:@"story_permalink"]];
    [appDelegate showOriginalStory:url];
}

- (IBAction)tapProgressBar:(id)sender {
    [MBProgressHUD hideHUDForView:currentPage.webView animated:NO];
    MBProgressHUD *hud = [MBProgressHUD showHUDAddedTo:currentPage.webView animated:YES];
	hud.mode = MBProgressHUDModeText;
	hud.removeFromSuperViewOnHide = YES;
    NSInteger unreadCount = appDelegate.unreadCount;
    if (unreadCount == 0) {
        hud.labelText = @"No unread stories";
    } else if (unreadCount == 1) {
        hud.labelText = @"1 story left";
    } else {
        hud.labelText = [NSString stringWithFormat:@"%li stories left", (long)unreadCount];
    }
	[hud hide:YES afterDelay:0.8];
}

- (void)subscribeToBlurblog {
    [self.currentPage subscribeToBlurblog];
}

- (IBAction)toggleTextView:(id)sender {
    [self endTouchDown:sender];
    NSString *feedIdStr = [NSString stringWithFormat:@"%@",
                           [appDelegate.activeStory objectForKey:@"story_feed_id"]];
    [appDelegate toggleFeedTextView:feedIdStr];
    
    [self.currentPage showTextOrStoryView];
    [self.nextPage showTextOrStoryView];
    [self.previousPage showTextOrStoryView];
<<<<<<< HEAD
=======
}

- (void)toggleStorySaved:(id)sender {
    [appDelegate.storiesCollection toggleStorySaved];
}

- (void)toggleStoryUnread:(id)sender {
    [appDelegate.storiesCollection toggleStoryUnread];
    [appDelegate.feedDetailViewController redrawUnreadStory]; // XXX only if successful?
}

- (BOOL)canPerformAction:(SEL)action withSender:(id)sender {
    if (action == @selector(toggleTextView:) ||
        action == @selector(scrollPageDown:) ||
        action == @selector(scrollPageUp:) ||
        action == @selector(toggleStoryUnread:) ||
        action == @selector(toggleStorySaved:) ||
        action == @selector(showOriginalSubview:) ||
        action == @selector(openShareDialog) ||
        action == @selector(scrolltoComment) ||
        action == @selector(openStoryTrainerFromKeyboard:)) {
        return (currentPage.pageIndex >= 0);
    }
    return [super canPerformAction:action withSender:sender];
>>>>>>> b6a54ad2
}

#pragma mark -
#pragma mark Styles


- (IBAction)toggleFontSize:(id)sender {
    [self.appDelegate.fontSettingsNavigationController popToRootViewControllerAnimated:NO];
    self.appDelegate.fontSettingsNavigationController.modalPresentationStyle = UIModalPresentationPopover;
    UIPopoverPresentationController *popPC = self.appDelegate.fontSettingsNavigationController.popoverPresentationController;
    popPC.permittedArrowDirections = UIPopoverArrowDirectionAny;
    popPC.delegate = self;
    popPC.barButtonItem = self.fontSettingsButton;
//    popPC.sourceView = self.view;
//    popPC.sourceRect = [sender frame];
    
    [self presentViewController:self.appDelegate.fontSettingsNavigationController animated:YES completion:nil];
    return;
    
    if (UI_USER_INTERFACE_IDIOM() == UIUserInterfaceIdiomPad) {
        [appDelegate.masterContainerViewController showFontSettingsPopover:self.fontSettingsButton];
    } else {
        if (self.popoverController == nil) {
            self.popoverController = [[WYPopoverController alloc]
                                      initWithContentViewController:appDelegate.fontSettingsNavigationController];
            
            self.popoverController.delegate = self;
        } else {
            [self.popoverController dismissPopoverAnimated:YES];
            self.popoverController = nil;
        }
        
        [self.popoverController setPopoverContentSize:CGSizeMake(240.0, 302.0)];
        [self.popoverController presentPopoverFromBarButtonItem:self.fontSettingsButton
                                       permittedArrowDirections:UIPopoverArrowDirectionAny
                                                       animated:YES];
    }
}

- (void)setFontStyle:(NSString *)fontStyle {
    [self.currentPage setFontStyle:fontStyle];
    [self.nextPage setFontStyle:fontStyle];
    [self.previousPage setFontStyle:fontStyle];
}

- (void)changeFontSize:(NSString *)fontSize {
    [self.currentPage changeFontSize:fontSize];
    [self.nextPage changeFontSize:fontSize];
    [self.previousPage changeFontSize:fontSize];
}

- (void)changeLineSpacing:(NSString *)lineSpacing {
    [self.currentPage changeLineSpacing:lineSpacing];
    [self.nextPage changeLineSpacing:lineSpacing];
    [self.previousPage changeLineSpacing:lineSpacing];
}

- (void)drawStories {
    [self.currentPage drawStory];
    [self.nextPage drawStory];
    [self.previousPage drawStory];
}

- (void)backToDashboard:(id)sender {
    UINavigationController *feedDetailNavigationController = appDelegate.feedDetailViewController.navigationController;
    if (feedDetailNavigationController != nil)
        [feedDetailNavigationController popViewControllerAnimated: YES];
    [self transitionFromFeedDetail];
}

#pragma mark -
#pragma mark HUDs

- (void)showShareHUD:(NSString *)msg {
//    [MBProgressHUD hideHUDForView:self.view animated:NO];
    self.storyHUD = [MBProgressHUD showHUDAddedTo:currentPage.webView animated:YES];
    self.storyHUD.labelText = msg;
    self.storyHUD.margin = 20.0f;
    self.currentPage.noStoryMessage.hidden = YES;
}

- (void)flashCheckmarkHud:(NSString *)messageType {
    [[self currentPage] flashCheckmarkHud:messageType];
}

- (void)showFetchingTextNotifier {
    self.notifier.style = NBSyncingStyle;
    self.notifier.title = @"Fetching text...";
    [self.notifier setProgress:0];
    [self.notifier show];
}

- (void)hideNotifier {
    [self.notifier hide];
}

#pragma mark -
#pragma mark Story Traversal

- (IBAction)doNextUnreadStory:(id)sender {
    FeedDetailViewController *fdvc = self.appDelegate.feedDetailViewController;
    NSInteger nextLocation = [appDelegate.storiesCollection locationOfNextUnreadStory];
    NSInteger unreadCount = [appDelegate unreadCount];
    BOOL pageFinished = self.appDelegate.feedDetailViewController.pageFinished;

    [self.loadingIndicator stopAnimating];
    
    [self endTouchDown:sender];
//    NSLog(@"doNextUnreadStory: %d (out of %d)", nextLocation, unreadCount);
    
    if (nextLocation == -1 && unreadCount > 0 && !pageFinished &&
        appDelegate.storiesCollection.feedPage < 100) {
        [self.loadingIndicator startAnimating];
        self.circularProgressView.hidden = YES;
        self.buttonNext.enabled = NO;
        // Fetch next page and see if it has the unreads.
        self.waitingForNextUnreadFromServer = YES;
        [fdvc fetchNextPage:nil];
    } else if (nextLocation == -1) {
        [appDelegate.navigationController
         popToViewController:[appDelegate.navigationController.viewControllers
                              objectAtIndex:0]
         animated:YES];
        [appDelegate hideStoryDetailView];
    } else {
        [self changePage:nextLocation];
    }
}

- (IBAction)doPreviousStory:(id)sender {
    [self endTouchDown:sender];
    [self.loadingIndicator stopAnimating];
    self.circularProgressView.hidden = NO;
    id previousStoryId = [appDelegate.storiesCollection popReadStory];
    if (!previousStoryId || previousStoryId == [appDelegate.activeStory objectForKey:@"story_hash"]) {
        [appDelegate.navigationController
         popToViewController:[appDelegate.navigationController.viewControllers
                              objectAtIndex:0]
         animated:YES];
        [appDelegate hideStoryDetailView];
    } else {
        NSInteger previousLocation = [appDelegate.storiesCollection locationOfStoryId:previousStoryId];
        if (previousLocation == -1) {
            return [self doPreviousStory:sender];
        }
//        [appDelegate setActiveStory:[[appDelegate activeFeedStories]
//                                     objectAtIndex:previousIndex]];
//        [appDelegate changeActiveFeedDetailRow];
//        
        [self changePage:previousLocation];
    }
}

#pragma mark -
#pragma mark WYPopoverControllerDelegate implementation

- (void)popoverControllerDidDismissPopover:(WYPopoverController *)thePopoverController {
	//Safe to release the popover here
	self.popoverController = nil;
}

- (BOOL)popoverControllerShouldDismissPopover:(WYPopoverController *)thePopoverController {
	//The popover is automatically dismissed if you click outside it, unless you return NO here
	return YES;
}

#pragma mark - UIPopoverPresentationControllerDelegate

- (UIModalPresentationStyle)adaptivePresentationStyleForPresentationController:(UIPresentationController *)controller {
    return UIModalPresentationNone;
}

@end<|MERGE_RESOLUTION|>--- conflicted
+++ resolved
@@ -480,11 +480,7 @@
     [self.scrollView scrollRectToVisible:frame animated:NO];
 //    NSLog(@"---> Scrolling to story at: %@ %d-%d", NSStringFromCGRect(frame), currentPage.pageIndex, currentIndex);
     [MBProgressHUD hideHUDForView:self.view animated:YES];
-<<<<<<< HEAD
-    [self.notifier hide];
-=======
     [self hideNotifier];
->>>>>>> b6a54ad2
 }
 
 - (void)refreshHeaders {
@@ -1118,8 +1114,6 @@
     [self.currentPage showTextOrStoryView];
     [self.nextPage showTextOrStoryView];
     [self.previousPage showTextOrStoryView];
-<<<<<<< HEAD
-=======
 }
 
 - (void)toggleStorySaved:(id)sender {
@@ -1144,7 +1138,6 @@
         return (currentPage.pageIndex >= 0);
     }
     return [super canPerformAction:action withSender:sender];
->>>>>>> b6a54ad2
 }
 
 #pragma mark -
