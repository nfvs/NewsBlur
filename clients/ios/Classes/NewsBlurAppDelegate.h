//
//  NewsBlurAppDelegate.h
//  NewsBlur
//
//  Created by Samuel Clay on 6/16/10.
//  Copyright NewsBlur 2010. All rights reserved.
//

#import <UIKit/UIKit.h>
#import "BaseViewController.h"
#import "FMDatabaseQueue.h"
#import "OvershareKit.h"
#import "EventWindow.h"
#import "WYPopoverController.h"

#define FEED_DETAIL_VIEW_TAG 1000001
#define STORY_DETAIL_VIEW_TAG 1000002
#define FEED_TITLE_GRADIENT_TAG 100003
#define FEED_DASHBOARD_VIEW_TAG 100004
#define SHARE_MODAL_HEIGHT 120
#define STORY_TITLES_HEIGHT 240
#define DASHBOARD_TITLE @"NewsBlur"

@class NewsBlurViewController;
@class DashboardViewController;
@class FeedsMenuViewController;
@class FeedDetailViewController;
@class FeedDetailMenuViewController;
@class FeedDashboardViewController;
@class FirstTimeUserViewController;
@class FirstTimeUserAddSitesViewController;
@class FirstTimeUserAddFriendsViewController;
@class FirstTimeUserAddNewsBlurViewController;
@class FriendsListViewController;
@class FontSettingsViewController;
@class StoryDetailViewController;
@class StoryPageControl;
@class ShareViewController;
@class LoginViewController;
@class AddSiteViewController;
@class MoveSiteViewController;
@class TrainerViewController;
@class UserTagsViewController;
@class OriginalStoryViewController;
@class UserProfileViewController;
@class NBContainerViewController;
@class IASKAppSettingsViewController;
@class UnreadCounts;
@class StoriesCollection;
@class TMCache;

@interface NewsBlurAppDelegate : BaseViewController
<UIApplicationDelegate, UIAlertViewDelegate, UINavigationControllerDelegate, OSKActivityCustomizations, OSKPresentationStyle, WYPopoverControllerDelegate>  {
    EventWindow *window;
    UINavigationController *ftuxNavigationController;
    UINavigationController *navigationController;
    UINavigationController *modalNavigationController;
    UINavigationController *shareNavigationController;
    UINavigationController *userProfileNavigationController;
    UINavigationController *trainNavigationController;
    NBContainerViewController *masterContainerViewController;

    FirstTimeUserViewController *firstTimeUserViewController;
    FirstTimeUserAddSitesViewController *firstTimeUserAddSitesViewController;
    FirstTimeUserAddFriendsViewController *firstTimeUserAddFriendsViewController;
    FirstTimeUserAddNewsBlurViewController *firstTimeUserAddNewsBlurViewController;
                                    
    DashboardViewController *dashboardViewController;
    NewsBlurViewController *feedsViewController;
    FeedsMenuViewController *feedsMenuViewController;
    FeedDetailViewController *feedDetailViewController;
    FeedDetailMenuViewController *feedDetailMenuViewController;
    FeedDashboardViewController *feedDashboardViewController;
    FriendsListViewController *friendsListViewController;
    FontSettingsViewController *fontSettingsViewController;
    
    StoryDetailViewController *storyDetailViewController;
    StoryPageControl *storyPageControl;
    ShareViewController *shareViewController;
    LoginViewController *loginViewController;
    AddSiteViewController *addSiteViewController;
    MoveSiteViewController *moveSiteViewController;
    TrainerViewController *trainerViewController;
    UserTagsViewController *userTagsViewController;
    OriginalStoryViewController *originalStoryViewController;
    UINavigationController *originalStoryViewNavController;
    UserProfileViewController *userProfileViewController;
    IASKAppSettingsViewController *preferencesViewController;
<<<<<<< HEAD
    
=======
    WYPopoverController *popoverController;

>>>>>>> 03126ad9
    UIColor *tintColor;
    NSString * activeUsername;
    NSString * activeUserProfileId;
    NSString * activeUserProfileName;
    BOOL hasNoSites;
    BOOL isTryFeedView;
    BOOL popoverHasFeedView;
    BOOL inFeedDetail;
    BOOL inStoryDetail;
    BOOL inFindingStoryMode;
    BOOL hasLoadedFeedDetail;
    BOOL hasQueuedReadStories;
    NSString *tryFeedStoryId;
    
    NSDictionary * activeStory;
    NSURL * activeOriginalStoryURL;
    NSString * activeShareType;
    NSDictionary * activeComment;
    int feedDetailPortraitYCoordinate;
    int originalStoryCount;
    NSInteger selectedIntelligence;
    int savedStoriesCount;
    int totalUnfetchedStoryCount;
    int remainingUnfetchedStoryCount;
    int latestFetchedStoryDate;
    int latestCachedImageDate;
    int totalUncachedImagesCount;
    int remainingUncachedImagesCount;
    NSMutableDictionary * recentlyReadStories;
    NSMutableSet * recentlyReadFeeds;
    NSMutableArray * readStories;
    NSMutableDictionary *folderCountCache;
    NSMutableDictionary *collapsedFolders;
    UIFontDescriptor *fontDescriptorTitleSize;
    
	NSDictionary * dictFolders;
    NSMutableDictionary * dictFeeds;
    NSMutableDictionary * dictActiveFeeds;
    NSDictionary * dictSocialFeeds;
    NSDictionary * dictSocialProfile;
    NSDictionary * dictUserProfile;
    NSDictionary * dictSocialServices;
    NSMutableDictionary * dictUnreadCounts;
    NSArray * userInteractionsArray;
    NSArray * userActivitiesArray;
    NSMutableArray * dictFoldersArray;
    
    FMDatabaseQueue *database;
    NSOperationQueue *offlineQueue;
    NSOperationQueue *offlineCleaningQueue;
    NSOperationQueue *cacheImagesOperationQueue;
    NSArray *categories;
    NSDictionary *categoryFeeds;
    UIImageView *splashView;
    NSMutableDictionary *activeCachedImages;
    
    TMCache *cachedFavicons;
    TMCache *cachedStoryImages;
}

@property (nonatomic) IBOutlet EventWindow *window;
@property (nonatomic) IBOutlet UINavigationController *ftuxNavigationController;
@property (nonatomic) IBOutlet UINavigationController *navigationController;
@property (nonatomic) UINavigationController *modalNavigationController;
@property (nonatomic) UINavigationController *shareNavigationController;
@property (nonatomic) UINavigationController *trainNavigationController;
@property (nonatomic) UINavigationController *userProfileNavigationController;
@property (nonatomic) UINavigationController *originalStoryViewNavController;
@property (nonatomic) IBOutlet NBContainerViewController *masterContainerViewController;
@property (nonatomic) IBOutlet DashboardViewController *dashboardViewController;
@property (nonatomic) IBOutlet NewsBlurViewController *feedsViewController;
@property (nonatomic) IBOutlet FeedsMenuViewController *feedsMenuViewController;
@property (nonatomic) IBOutlet FeedDetailViewController *feedDetailViewController;
@property (nonatomic) IBOutlet FeedDetailMenuViewController *feedDetailMenuViewController;
@property (nonatomic) IBOutlet FeedDashboardViewController *feedDashboardViewController;
@property (nonatomic) IBOutlet FriendsListViewController *friendsListViewController;
@property (nonatomic) IBOutlet StoryDetailViewController *storyDetailViewController;
@property (nonatomic) IBOutlet StoryPageControl *storyPageControl;
@property (nonatomic) IBOutlet LoginViewController *loginViewController;
@property (nonatomic) IBOutlet AddSiteViewController *addSiteViewController;
@property (nonatomic) IBOutlet MoveSiteViewController *moveSiteViewController;
@property (nonatomic) IBOutlet TrainerViewController *trainerViewController;
@property (nonatomic) IBOutlet UserTagsViewController *userTagsViewController;
@property (nonatomic) IBOutlet OriginalStoryViewController *originalStoryViewController;
@property (nonatomic) IBOutlet ShareViewController *shareViewController;
@property (nonatomic) IBOutlet FontSettingsViewController *fontSettingsViewController;
@property (nonatomic) IBOutlet UserProfileViewController *userProfileViewController;
@property (nonatomic) IBOutlet IASKAppSettingsViewController *preferencesViewController;
@property (nonatomic, retain) WYPopoverController *popoverController;


@property (nonatomic) IBOutlet FirstTimeUserViewController *firstTimeUserViewController;
@property (nonatomic) IBOutlet FirstTimeUserAddSitesViewController *firstTimeUserAddSitesViewController;
@property (nonatomic) IBOutlet FirstTimeUserAddFriendsViewController *firstTimeUserAddFriendsViewController;
@property (nonatomic) IBOutlet FirstTimeUserAddNewsBlurViewController *firstTimeUserAddNewsBlurViewController;

@property (nonatomic, readwrite) StoriesCollection *storiesCollection;
@property (nonatomic, readwrite) TMCache *cachedFavicons;
@property (nonatomic, readwrite) TMCache *cachedStoryImages;

@property (nonatomic) UIColor *tintColor;
@property (readwrite) NSString * activeUsername;
@property (readwrite) NSString * activeUserProfileId;
@property (readwrite) NSString * activeUserProfileName;
@property (nonatomic, readwrite) BOOL hasNoSites;
@property (nonatomic, readwrite) BOOL isTryFeedView;
@property (nonatomic, readwrite) BOOL inFindingStoryMode;
@property (nonatomic, readwrite) BOOL hasLoadedFeedDetail;
@property (nonatomic) NSString *tryFeedStoryId;
@property (nonatomic) NSString *tryFeedCategory;
@property (nonatomic, readwrite) BOOL popoverHasFeedView;
@property (nonatomic, readwrite) BOOL inFeedDetail;
@property (nonatomic, readwrite) BOOL inStoryDetail;
@property (nonatomic, readwrite) BOOL isPresentingActivities;
@property (readwrite) NSDictionary * activeStory;
@property (readwrite) NSURL * activeOriginalStoryURL;
@property (readwrite) NSDictionary * activeComment;
@property (readwrite) NSString * activeShareType;
@property (readwrite) int feedDetailPortraitYCoordinate;
@property (readwrite) int originalStoryCount;
@property (readwrite) int savedStoriesCount;
@property (readwrite) int totalUnfetchedStoryCount;
@property (readwrite) int remainingUnfetchedStoryCount;
@property (readwrite) int totalUncachedImagesCount;
@property (readwrite) int remainingUncachedImagesCount;
@property (readwrite) int latestFetchedStoryDate;
@property (readwrite) int latestCachedImageDate;
@property (readwrite) NSInteger selectedIntelligence;
@property (readwrite) NSMutableDictionary * recentlyReadStories;
@property (readwrite) NSMutableSet * recentlyReadFeeds;
@property (readwrite) NSMutableArray * readStories;
@property (readwrite) NSMutableDictionary *unreadStoryHashes;
@property (nonatomic) NSMutableDictionary *folderCountCache;
@property (nonatomic) NSMutableDictionary *collapsedFolders;
@property (nonatomic) UIFontDescriptor *fontDescriptorTitleSize;


@property (nonatomic) NSDictionary *dictFolders;
@property (nonatomic, strong) NSMutableDictionary *dictFeeds;
@property (nonatomic) NSMutableDictionary *dictActiveFeeds;
@property (nonatomic) NSDictionary *dictSocialFeeds;
@property (nonatomic) NSDictionary *dictSavedStoryTags;
@property (nonatomic) NSDictionary *dictSocialProfile;
@property (nonatomic) NSDictionary *dictUserProfile;
@property (nonatomic) NSDictionary *dictSocialServices;
@property (nonatomic, strong) NSMutableDictionary *dictUnreadCounts;
@property (nonatomic) NSArray *userInteractionsArray;
@property (nonatomic) NSArray *userActivitiesArray;
@property (nonatomic) NSMutableArray *dictFoldersArray;

@property (nonatomic) NSArray *categories;
@property (nonatomic) NSDictionary *categoryFeeds;
@property (readwrite) FMDatabaseQueue *database;
@property (nonatomic) NSOperationQueue *offlineQueue;
@property (nonatomic) NSOperationQueue *offlineCleaningQueue;
@property (nonatomic) NSOperationQueue *cacheImagesOperationQueue;
@property (nonatomic) NSMutableDictionary *activeCachedImages;
@property (nonatomic, readwrite) BOOL hasQueuedReadStories;

@property (nonatomic, strong) void (^backgroundCompletionHandler)(UIBackgroundFetchResult);

+ (NewsBlurAppDelegate*) sharedAppDelegate;
- (void)registerDefaultsFromSettingsBundle;
- (void)finishBackground;

- (void)showFirstTimeUser;
- (void)showLogin;
- (void)setupReachability;

// social
- (NSDictionary *)getUser:(NSInteger)userId;
- (void)showUserProfileModal:(id)sender;
- (void)pushUserProfile;
- (void)hideUserProfileModal;
- (void)showSendTo:(UIViewController *)vc sender:(id)sender;
- (void)showSendTo:(UIViewController *)vc sender:(id)sender
           withUrl:(NSURL *)url
        authorName:(NSString *)authorName
              text:(NSString *)text
             title:(NSString *)title
         feedTitle:(NSString *)title
            images:(NSArray *)images;
- (void)showSendToManagement;
- (void)showFindFriends;
- (void)showPreferences;

- (void)showMoveSite;
- (void)openTrainSite;
- (void)openTrainSiteWithFeedLoaded:(BOOL)feedLoaded from:(id)sender;
- (void)openTrainStory:(id)sender;
- (void)openUserTagsStory:(id)sender;
- (void)loadFeedDetailView;
- (void)loadFeedDetailView:(BOOL)transition;
- (void)loadTryFeedDetailView:(NSString *)feedId withStory:(NSString *)contentId isSocial:(BOOL)social withUser:(NSDictionary *)user showFindingStory:(BOOL)showHUD;
- (void)loadStarredDetailViewWithStory:(NSString *)contentId showFindingStory:(BOOL)showHUD;
- (void)loadRiverFeedDetailView:(FeedDetailViewController *)feedDetailView withFolder:(NSString *)folder;
- (void)openDashboardRiverForStory:(NSString *)contentId
                  showFindingStory:(BOOL)showHUD;

- (void)loadStoryDetailView;
- (void)adjustStoryDetailWebView;
- (void)calibrateStoryTitles;
- (void)recalculateIntelligenceScores:(id)feedId;
- (void)reloadFeedsView:(BOOL)showLoader;
- (void)setTitle:(NSString *)title;
- (void)showOriginalStory:(NSURL *)url;
- (void)closeOriginalStory;
- (void)hideStoryDetailView;
- (void)changeActiveFeedDetailRow;
- (void)showShareView:(NSString *)type setUserId:(NSString *)userId setUsername:(NSString *)username setReplyId:(NSString *)commentIndex;
- (void)hideShareView:(BOOL)resetComment;
- (void)resetShareComments;
- (BOOL)isSocialFeed:(NSString *)feedIdStr;
- (BOOL)isSavedFeed:(NSString *)feedIdStr;
- (BOOL)isPortrait;
- (void)confirmLogout;
- (void)showConnectToService:(NSString *)serviceName;
- (void)refreshUserProfile:(void(^)())callback;
- (void)refreshFeedCount:(id)feedId;

- (void)populateDictUnreadCounts;
- (NSInteger)unreadCount;
- (NSInteger)allUnreadCount;
- (NSInteger)unreadCountForFeed:(NSString *)feedId;
- (NSInteger)unreadCountForFolder:(NSString *)folderName;
- (UnreadCounts *)splitUnreadCountForFeed:(NSString *)feedId;
- (UnreadCounts *)splitUnreadCountForFolder:(NSString *)folderName;
- (NSDictionary *)markVisibleStoriesRead;
- (BOOL)isFolderCollapsed:(NSString *)folderName;

- (void)markActiveFolderAllRead;
- (void)markFeedAllRead:(id)feedId;
- (void)markFeedReadInCache:(NSArray *)feedIds;
- (void)markFeedReadInCache:(NSArray *)feedIds cutoffTimestamp:(NSInteger)cutoff;
- (void)markStoriesRead:(NSDictionary *)stories inFeeds:(NSArray *)feeds cutoffTimestamp:(NSInteger)cutoff;
- (void)requestFailedMarkStoryRead:(ASIFormDataRequest *)request;
- (void)finishMarkAllAsRead:(ASIHTTPRequest *)request;
- (void)finishMarkAsRead:(NSDictionary *)story;
- (void)finishMarkAsUnread:(NSDictionary *)story;
- (void)failedMarkAsUnread:(ASIFormDataRequest *)request;
- (void)finishMarkAsSaved:(ASIFormDataRequest *)request;
- (void)failedMarkAsSaved:(ASIFormDataRequest *)request;
- (void)finishMarkAsUnsaved:(ASIFormDataRequest *)request;
- (void)failedMarkAsUnsaved:(ASIFormDataRequest *)request;
- (NSArray *)updateStarredStoryCounts:(NSDictionary *)results;

+ (int)computeStoryScore:(NSDictionary *)intelligence;
- (NSString *)extractFolderName:(NSString *)folderName;
- (NSString *)extractParentFolderName:(NSString *)folderName;
- (NSArray *)parentFoldersForFeed:(NSString *)feedId;
- (NSDictionary *)getFeed:(NSString *)feedId;
- (NSDictionary *)getStory:(NSString *)storyHash;

+ (void)fillGradient:(CGRect)r startColor:(UIColor *)startColor endColor:(UIColor *)endColor;
+ (UIView *)makeGradientView:(CGRect)rect startColor:(NSString *)start endColor:(NSString *)end;
- (UIView *)makeFeedTitleGradient:(NSDictionary *)feed withRect:(CGRect)rect;
- (UIView *)makeFeedTitle:(NSDictionary *)feed;
- (void)saveFavicon:(UIImage *)image feedId:(NSString *)filename;
- (UIImage *)getFavicon:(NSString *)filename;
- (UIImage *)getFavicon:(NSString *)filename isSocial:(BOOL)isSocial;
- (UIImage *)getFavicon:(NSString *)filename isSocial:(BOOL)isSocial isSaved:(BOOL)isSaved;

- (void)toggleAuthorClassifier:(NSString *)author feedId:(NSString *)feedId;
- (void)toggleTagClassifier:(NSString *)tag feedId:(NSString *)feedId;
- (void)toggleTitleClassifier:(NSString *)title feedId:(NSString *)feedId score:(NSInteger)score;
- (void)toggleFeedClassifier:(NSString *)feedId;
- (void)requestClassifierResponse:(ASIHTTPRequest *)request withFeed:(NSString *)feedId;

- (NSInteger)databaseSchemaVersion:(FMDatabase *)db;
- (void)createDatabaseConnection;
- (void)setupDatabase:(FMDatabase *)db;
- (void)cancelOfflineQueue;
- (void)startOfflineQueue;
- (void)startOfflineFetchStories;
- (void)startOfflineFetchImages;
- (BOOL)isReachabileForOffline;
- (void)storeUserProfiles:(NSArray *)userProfiles;
- (void)queueReadStories:(NSDictionary *)feedsStories;
- (BOOL)dequeueReadStoryHash:(NSString *)storyHash inFeed:(NSString *)storyFeedId;
- (void)flushQueuedReadStories:(BOOL)forceCheck withCallback:(void(^)())callback;
- (void)syncQueuedReadStories:(FMDatabase *)db withStories:(NSDictionary *)hashes withCallback:(void(^)())callback;
- (void)prepareActiveCachedImages:(FMDatabase *)db;
- (void)cleanImageCache;
- (void)deleteAllCachedImages;

@end

@interface UnreadCounts : NSObject {
    int ps;
    int nt;
    int ng;
}

@property (readwrite) int ps;
@property (readwrite) int nt;
@property (readwrite) int ng;

- (void)addCounts:(UnreadCounts *)counts;

@end
<|MERGE_RESOLUTION|>--- conflicted
+++ resolved
@@ -86,12 +86,8 @@
     UINavigationController *originalStoryViewNavController;
     UserProfileViewController *userProfileViewController;
     IASKAppSettingsViewController *preferencesViewController;
-<<<<<<< HEAD
-    
-=======
     WYPopoverController *popoverController;
 
->>>>>>> 03126ad9
     UIColor *tintColor;
     NSString * activeUsername;
     NSString * activeUserProfileId;
