--- conflicted
+++ resolved
@@ -58,11 +58,6 @@
 @property (readwrite) BOOL keyboardIsShown;
 @property (readwrite) UIDeviceOrientation rotatingToOrientation;
 @property (nonatomic) UIBackgroundTaskIdentifier reorientBackgroundTask;
-<<<<<<< HEAD
-
-@property (nonatomic, strong) UIPopoverController *popoverController;
-=======
->>>>>>> b6a54ad2
 
 @end
 
@@ -252,8 +247,6 @@
     self.reorientBackgroundTask = UIBackgroundTaskInvalid;
 }
 
-<<<<<<< HEAD
-=======
 - (void)checkSize:(CGSize)size {
     BOOL wasCompact = self.appDelegate.isCompactWidth;
     BOOL isCompact = size.width < 700.0;
@@ -280,7 +273,6 @@
     }
 }
 
->>>>>>> b6a54ad2
 - (NSInteger)masterWidth {
     if (self.appDelegate.isCompactWidth) {
         return self.appDelegate.compactWidth;
@@ -372,28 +364,7 @@
 }
 
 - (void)showFontSettingsPopover:(id)sender {
-<<<<<<< HEAD
-    if (popoverController.isPopoverVisible) {
-        [popoverController dismissPopoverAnimated:NO];
-        popoverController = nil;
-        return;
-    }
-    
-    popoverController = [[UIPopoverController alloc]
-                         initWithContentViewController:appDelegate.fontSettingsNavigationController];
-    
-    popoverController.delegate = self;
-    
-    
-    [popoverController setPopoverContentSize:CGSizeMake(240.0, 306.0)];
-    //    UIBarButtonItem *settingsButton = [[UIBarButtonItem alloc]
-    //                                       initWithCustomView:sender];
-    [popoverController presentPopoverFromBarButtonItem:sender
-                              permittedArrowDirections:UIPopoverArrowDirectionAny
-                                              animated:YES];
-=======
     [self showPopoverWithViewController:self.appDelegate.fontSettingsNavigationController contentSize:CGSizeMake(240.0, 306.0) barButtonItem:sender];
->>>>>>> b6a54ad2
 }
 
 - (void)showTrainingPopover:(id)sender {
