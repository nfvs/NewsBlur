--- conflicted
+++ resolved
@@ -42,12 +42,6 @@
 #define kTableViewRowHeight 46;
 #define kTableViewRiverRowHeight 68;
 #define kTableViewShortRowDifference 17;
-<<<<<<< HEAD
-#define kMarkReadActionSheet 1
-#define kSettingsActionSheet 2
-#define kMarkOlderNewerActionSheet 3
-=======
->>>>>>> b6a54ad2
 
 @interface FeedDetailViewController ()
 
@@ -122,15 +116,6 @@
     separatorBarButton.isAccessibilityElement = NO;
     
     UIImage *settingsImage = [UIImage imageNamed:@"nav_icn_settings.png"];
-<<<<<<< HEAD
-    settingsBarButton = [UIBarButtonItem barItemWithImage:settingsImage target:self action:@selector(doOpenSettingsActionSheet:)];
-    settingsBarButton.accessibilityLabel = @"Settings";
-    
-    UIImage *markreadImage = [UIImage imageNamed:@"markread.png"];
-    feedMarkReadButton = [UIBarButtonItem barItemWithImage:markreadImage target:self action:@selector(doOpenMarkReadActionSheet:)];
-    feedMarkReadButton.accessibilityLabel = @"Mark all as read";
-    
-=======
     settingsBarButton = [UIBarButtonItem barItemWithImage:settingsImage target:self action:@selector(doOpenSettingsMenu:)];
     settingsBarButton.accessibilityLabel = @"Settings";
     
@@ -145,7 +130,6 @@
     markReadLongPress.delegate = self;
     [view addGestureRecognizer:markReadLongPress];
     
->>>>>>> b6a54ad2
     titleImageBarButton = [UIBarButtonItem alloc];
 
     UILongPressGestureRecognizer *tableLongPress = [[UILongPressGestureRecognizer alloc]
@@ -378,11 +362,7 @@
         feedMarkReadButton.enabled = YES;
     }
         
-<<<<<<< HEAD
-    if (UI_USER_INTERFACE_IDIOM() == UIUserInterfaceIdiomPhone) {
-=======
     if (self.isPhoneOrCompact) {
->>>>>>> b6a54ad2
         [self fadeSelectedCell:NO];
     }
     
@@ -411,11 +391,6 @@
     } else {
         [self.searchBar setShowsCancelButton:NO animated:YES];
     }
-<<<<<<< HEAD
-
-//    [self testForTryFeed];
-=======
->>>>>>> b6a54ad2
 }
 
 - (void)viewDidAppear:(BOOL)animated {
@@ -437,11 +412,7 @@
         [self.storyTitlesTable reloadData];
     }
     
-<<<<<<< HEAD
-    if (UI_USER_INTERFACE_IDIOM() == UIUserInterfaceIdiomPhone) {
-=======
     if (self.isPhoneOrCompact) {
->>>>>>> b6a54ad2
         [self fadeSelectedCell:YES];
     }
 
@@ -1776,42 +1747,6 @@
     }
 }
 
-<<<<<<< HEAD
-- (void)showMarkOlderNewerOptionsForStory:(NSDictionary *)story indexPath:(NSIndexPath *)indexPath {
-    // already displaying action sheet?
-    if (self.actionSheet_) {
-        [self.actionSheet_ dismissWithClickedButtonIndex:-1 animated:YES];
-        self.actionSheet_ = nil;
-        return;
-    }
-    
-    NSString *title = storiesCollection.isRiverView ? storiesCollection.activeFolder : [storiesCollection.activeFeed objectForKey:@"feed_title"];
-    UIActionSheet *options = [[UIActionSheet alloc] initWithTitle:title delegate:self cancelButtonTitle:nil destructiveButtonTitle:nil otherButtonTitles:nil];
-    
-    self.actionSheet_ = options;
-    [storiesCollection calculateStoryLocations];
-    
-    if ([storiesCollection isStoryUnread:story]) {
-        [options addButtonWithTitle:@"Mark as read"];
-    } else {
-        [options addButtonWithTitle:@"Mark as unread"];
-    }
-    
-    if ([storiesCollection.activeOrder isEqualToString:@"newest"]) {
-        [options addButtonWithTitle:@"Mark newer stories read"];
-        [options addButtonWithTitle:@"Mark older stories read"];
-    } else {
-        [options addButtonWithTitle:@"Mark older stories read"];
-        [options addButtonWithTitle:@"Mark newer stories read"];
-    }
-    
-    options.cancelButtonIndex = [options addButtonWithTitle:@"Cancel"];
-    options.tag = kMarkOlderNewerActionSheet;
-    
-    CGRect rect = [self.storyTitlesTable rectForRowAtIndexPath:indexPath];
-    rect.size.width = 30.0;
-    [options showFromRect:rect inView:self.storyTitlesTable animated:YES];
-=======
 - (void)handleMarkReadLongPress:(UILongPressGestureRecognizer *)gestureRecognizer {
     if (gestureRecognizer.state != UIGestureRecognizerStateBegan) return;
     
@@ -1825,7 +1760,6 @@
     [self.appDelegate showMarkOlderNewerReadMenuWithStoriesCollection:self.storiesCollection story:story sourceView:self.storyTitlesTable sourceRect:rect completionHandler:^(BOOL marked) {
         [self.storyTitlesTable reloadData];
     }];
->>>>>>> b6a54ad2
 }
 
 - (void)markFeedsReadFromTimestamp:(NSInteger)cutoffTimestamp andOlder:(BOOL)older {
@@ -1848,7 +1782,6 @@
             for (id feedId in [appDelegate.dictFolders objectForKey:storiesCollection.activeFolder]) {
                 [feedIds addObject:feedId];
             }
-<<<<<<< HEAD
         }
     } else {
         [feedIds addObject:[storiesCollection.activeFeed objectForKey:@"id"]];
@@ -1868,47 +1801,6 @@
     [request startAsynchronous];
 }
 
-- (void)markFeedsReadWithAllStories:(BOOL)includeHidden {
-    if (storiesCollection.isRiverView && includeHidden &&
-        [storiesCollection.activeFolder isEqualToString:@"everything"]) {
-        // Mark folder as read
-        NSString *urlString = [NSString stringWithFormat:@"%@/reader/mark_all_as_read",
-                               NEWSBLUR_URL];
-        NSURL *url = [NSURL URLWithString:urlString];
-        ASIFormDataRequest *request = [ASIFormDataRequest requestWithURL:url];
-        [request setDelegate:nil];
-        [request startAsynchronous];
-        
-        [appDelegate markActiveFolderAllRead];
-    } else if (storiesCollection.isRiverView && includeHidden) {
-        // Mark folder as read
-        NSString *urlString = [NSString stringWithFormat:@"%@/reader/mark_feed_as_read",
-                               NEWSBLUR_URL];
-        NSURL *url = [NSURL URLWithString:urlString];
-        ASIFormDataRequest *request = [ASIFormDataRequest requestWithURL:url];
-        for (id feed_id in [appDelegate.dictFolders objectForKey:storiesCollection.activeFolder]) {
-            [request addPostValue:feed_id forKey:@"feed_id"];
-=======
->>>>>>> b6a54ad2
-        }
-    } else {
-        [feedIds addObject:[storiesCollection.activeFeed objectForKey:@"id"]];
-    }
-    
-    for (id feedId in feedIds) {
-        [request addPostValue:feedId forKey:@"feed_id"];
-    }
-    
-    NSString *direction = older ? @"older" : @"newest";
-    [request setPostValue:@(cutoffTimestamp) forKey:@"cutoff_timestamp"];
-    [request setPostValue:direction forKey:@"direction"];
-    [request setDidFinishSelector:@selector(finishMarkOlderNewerAsRead:)];
-    [request setDidFailSelector:@selector(requestFailed:)];
-    [request setUserInfo:@{@"feeds" : feedIds, @"cutoffTimestamp" : @(cutoffTimestamp), @"older" : @(older)}];
-    [request setDelegate:self];
-    [request startAsynchronous];
-}
-
 - (void)finishMarkOlderNewerAsRead:(ASIFormDataRequest *)request {
     if (request.responseStatusCode != 200) {
         [self requestFailed:request];
@@ -1925,31 +1817,6 @@
 //    [appDelegate loadFeedDetailView];
 }
 
-<<<<<<< HEAD
-- (void)finishMarkOlderNewerAsRead:(ASIFormDataRequest *)request {
-    if (request.responseStatusCode != 200) {
-        [self requestFailed:request];
-        return;
-    }
-    
-    if ([request.userInfo objectForKey:@"feeds"]) {
-        [appDelegate markFeedReadInCache:request.userInfo[@"feeds"] cutoffTimestamp:[request.userInfo[@"cutoffTimestamp"] integerValue] older:[request.userInfo[@"older"] boolValue]];
-    }
-    
-    // is there a better way to refresh the detail view?
-    [self reloadStories];
-//    [appDelegate reloadFeedsView:YES];
-//    [appDelegate loadFeedDetailView];
-}
-
-- (IBAction)doOpenMarkReadActionSheet:(id)sender {
-    // already displaying action sheet?
-    if (self.actionSheet_) {
-        [self.actionSheet_ dismissWithClickedButtonIndex:-1 animated:YES];
-        self.actionSheet_ = nil;
-        return;
-    }
-=======
 - (IBAction)doOpenMarkReadMenu:(id)sender {
     [self.popoverController dismissPopoverAnimated:YES];
     self.popoverController = nil;
@@ -1966,7 +1833,6 @@
     [storiesCollection calculateStoryLocations];
     NSArray *feedIds = storiesCollection.isRiverView ? [self.appDelegate feedIdsForFolderTitle:storiesCollection.activeFolder] : @[storiesCollection.activeFeed[@"id"]];
     NSString *confirmPref = [[NSUserDefaults standardUserDefaults] stringForKey:@"default_confirm_read_filter"];
->>>>>>> b6a54ad2
     
     if (sender && ([confirmPref isEqualToString:@"never"] || ([confirmPref isEqualToString:@"folders"] && !storiesCollection.isRiverView))) {
         [self.appDelegate.feedsViewController markFeedsRead:feedIds cutoffDays:0];
@@ -1982,55 +1848,8 @@
         collectionTitle = @"this site";
     }
 
-<<<<<<< HEAD
-- (void)actionSheet:(UIActionSheet *)actionSheet clickedButtonAtIndex:(NSInteger)buttonIndex {
-//    NSLog(@"Action option #%d on %d", buttonIndex, actionSheet.tag);
-    if (actionSheet.tag == kMarkReadActionSheet) {
-        NSInteger visibleUnreadCount = storiesCollection.visibleUnreadCount;
-        NSInteger totalUnreadCount = [appDelegate unreadCount];
-        BOOL showVisible = YES;
-        BOOL showEntire = YES;
-//        if ([appDelegate.activeFolder isEqualToString:@"everything"]) showEntire = NO;
-        if (visibleUnreadCount >= totalUnreadCount || visibleUnreadCount <= 0) showVisible = NO;
-//        NSLog(@"Counts: %d %d = %d", visibleUnreadCount, totalUnreadCount, visibleUnreadCount >= totalUnreadCount || visibleUnreadCount <= 0);
-        
-        if (showVisible && showEntire) {
-            if (buttonIndex == 0) {
-                [self markFeedsReadWithAllStories:NO];
-            } else if (buttonIndex == 1) {
-                [self markFeedsReadWithAllStories:YES];
-            }               
-        } else if (showVisible && !showEntire) {
-            if (buttonIndex == 0) {
-                [self markFeedsReadWithAllStories:NO];
-            }   
-        } else if (!showVisible && showEntire) {
-            if (buttonIndex == 0) {
-                [self markFeedsReadWithAllStories:YES];
-            }
-        }
-    } else if (actionSheet.tag == kSettingsActionSheet) {
-        if (buttonIndex == 0) {
-            [self confirmDeleteSite];
-        } else if (buttonIndex == 1) {
-            [self openMoveView];
-        } else if (buttonIndex == 2) {
-            [self instafetchFeed];
-        }
-    } else if (actionSheet.tag == kMarkOlderNewerActionSheet) {
-        if (buttonIndex == 0) {
-            [storiesCollection toggleStoryUnread];
-            [self.storyTitlesTable reloadData];
-        } else if (buttonIndex == 1 || buttonIndex == 2) {
-            NSInteger timestamp = [[appDelegate.activeStory objectForKey:@"story_timestamp"] integerValue];
-            BOOL older = [storiesCollection.activeOrder isEqualToString:@"newest"] ? buttonIndex == 2 : buttonIndex == 1;
-            
-            [self markFeedsReadFromTimestamp:timestamp andOlder:older];
-        }
-=======
     if (visibleUnreadCount >= totalUnreadCount) {
         visibleUnreadCount = 0;
->>>>>>> b6a54ad2
     }
     
     [self.appDelegate showMarkReadMenuWithFeedIds:feedIds collectionTitle:collectionTitle visibleUnreadCount:visibleUnreadCount barButtonItem:self.feedMarkReadButton completionHandler:^(BOOL marked){
