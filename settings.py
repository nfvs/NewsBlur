--- conflicted
+++ resolved
@@ -162,148 +162,6 @@
     }
 }
 
-<<<<<<< HEAD
-# =====================
-# = Media Compression =
-# =====================
-
-COMPRESS_JS = {
-    'all': {
-        'source_filenames': (
-            'js/jquery-1.7.1.js',
-            'js/inflector.js',
-            'js/jquery.json.js',
-            'js/jquery.easing.js',
-            'js/jquery.newsblur.js',
-            'js/jquery.scrollTo.js',
-            'js/jquery.corners.js',
-            'js/jquery.hotkeys.js',
-            'js/jquery.ajaxupload.js',
-            'js/jquery.ajaxmanager.3.js',
-            'js/jquery.simplemodal-1.3.js',
-            'js/jquery.color.js',
-            'js/jquery.rightclick.js',
-            'js/jquery.ui.core.js',
-            'js/jquery.ui.widget.js',
-            'js/jquery.ui.mouse.js',
-            'js/jquery.ui.position.js',
-            'js/jquery.ui.draggable.js',
-            'js/jquery.ui.sortable.js',
-            'js/jquery.ui.slider.js',
-            'js/jquery.ui.autocomplete.js',
-            'js/jquery.ui.progressbar.js',
-            'js/jquery.layout.js',
-            'js/jquery.tinysort.js',
-            'js/jquery.fieldselection.js',
-            'js/jquery.flot.js',
-            'js/jquery.tipsy.js',
-            # 'js/socket.io-client.0.8.7.js',
-            'js/underscore.js',
-            'js/underscore.string.js',
-            'js/backbone-0.5.3.js',
-            'js/newsblur/reader_utils.js',
-            'js/newsblur/assetmodel.js',
-            'js/newsblur/reader.js',
-            'js/newsblur/generate_bookmarklet.js',
-            'js/newsblur/modal.js',
-            'js/newsblur/reader_classifier.js',
-            'js/newsblur/reader_add_feed.js',
-            'js/newsblur/reader_mark_read.js',
-            'js/newsblur/reader_goodies.js',
-            'js/newsblur/reader_preferences.js',
-            'js/newsblur/reader_account.js',
-            'js/newsblur/reader_feedchooser.js',
-            'js/newsblur/reader_statistics.js',
-            'js/newsblur/reader_feed_exception.js',
-            'js/newsblur/reader_keyboard.js',
-            'js/newsblur/reader_recommend_feed.js',
-            'js/newsblur/reader_send_email.js',
-            'js/newsblur/reader_tutorial.js',
-            'js/newsblur/reader_friends.js',
-            'js/newsblur/about.js',
-            'js/newsblur/faq.js',
-        ),
-        'output_filename': 'js/all-compressed-?.js'
-    },
-    'mobile': {
-        'source_filenames': (
-            'js/jquery-1.7.1.js',
-            'js/mobile/jquery.mobile-1.0b1.js',
-            'js/jquery.ajaxmanager.3.js',
-            'js/underscore.js',
-            'js/underscore.string.js',
-            'js/inflector.js',
-            'js/jquery.json.js',
-            'js/jquery.easing.js',
-            'js/jquery.newsblur.js',
-            'js/newsblur/reader_utils.js',
-            'js/newsblur/assetmodel.js',
-            'js/mobile/newsblur/mobile_workspace.js',
-        ),
-        'output_filename': 'js/mobile-compressed-?.js',
-    },
-    'paypal': {
-        'source_filenames': (
-            'js/newsblur/paypal_return.js',
-        ),
-        'output_filename': 'js/paypal-compressed-?.js',
-    },
-    'bookmarklet': {
-        'source_filenames': (
-            'js/jquery-1.5.1.min.js',
-            'js/jquery.noConflict.js',
-            'js/jquery.newsblur.js',
-            'js/jquery.tinysort.js',
-            'js/jquery.simplemodal-1.3.js',
-            'js/jquery.corners.js',
-        ),
-        'output_filename': 'js/bookmarklet-compressed-?.js',
-    },
-}
-
-COMPRESS_CSS = {
-    'all': {
-        'source_filenames': (
-            'css/reader.css',
-            'css/modals.css',
-            'css/status.css',
-            'css/jquery-ui/jquery.theme.css',
-            'css/jquery.tipsy.css',
-        ),
-        'output_filename': 'css/all-compressed-?.css'
-    },
-    'mobile': {
-        'source_filenames': (
-            'css/mobile/jquery.mobile-1.0b1.css',
-            'css/mobile/mobile.css',
-        ),
-        'output_filename': 'css/mobile/mobile-compressed-?.css',
-    },
-    'paypal': {
-        'source_filenames': (
-            'css/paypal_return.css',
-        ),
-        'output_filename': 'css/paypal-compressed-?.css',
-    },
-    'bookmarklet': {
-        'source_filenames': (
-            'css/reset.css',
-            'css/modals.css',
-        ),
-        'output_filename': 'css/paypal-compressed-?.css',
-    },
-}
-
-COMPRESS_VERSION = True
-COMPRESS_JS_FILTERS = ['compress.filters.jsmin.JSMinFilter']
-COMPRESS_CSS_FILTERS = []
-
-# YUI_DIR = ''.join([UTILS_ROOT, '/yuicompressor-2.4.2/build/yuicompressor-2.4.2.jar'])
-# COMPRESS_YUI_BINARY = 'java -jar ' + YUI_DIR
-# COMPRESS_YUI_JS_ARGUMENTS = '--preserve-semi --nomunge --disable-optimizations'
-
-=======
->>>>>>> c649f849
 # ==========================
 # = Miscellaneous Settings =
 # ==========================
