--- conflicted
+++ resolved
@@ -586,10 +586,6 @@
         'django_ses',
 
     )
-<<<<<<< HEAD
-=======
-    RAVEN_CLIENT = raven.Client(SENTRY_DSN)
->>>>>>> b6dc9fcc
     RAVEN_CONFIG = {
         'dsn': SENTRY_DSN,
         # If you are using git, you can also automatically configure the
