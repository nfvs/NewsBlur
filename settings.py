--- conflicted
+++ resolved
@@ -4,14 +4,11 @@
 import datetime
 import redis
 import boto
+import raven
+import redis
 from mongoengine import connect
 from vendor.dynamodb_mapper.model import ConnectionBorg
 from boto.s3.connection import S3Connection
-<<<<<<< HEAD
-=======
-import raven
-import redis
->>>>>>> 61857052
 from utils import jammit
 
 # ===================
