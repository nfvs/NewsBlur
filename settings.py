--- conflicted
+++ resolved
@@ -341,13 +341,12 @@
     'host': 'db01',
 }
 
-<<<<<<< HEAD
 # =================
 # = Elasticsearch =
 # =================
 
 ELASTICSEARCH_HOSTS = ['db01:9200']
-=======
+
 # ===============
 # = Social APIs =
 # ===============
@@ -356,7 +355,6 @@
 FACEBOOK_SECRET = '99999999999999999999999999999999'
 TWITTER_CONSUMER_KEY = 'ooooooooooooooooooooo'
 TWITTER_CONSUMER_SECRET = 'XXXXXXXXXXXXXXXXXXXXXXXXXXXXXXXXXXXXXXXXXX'
->>>>>>> 803278bb
 
 # ==================
 # = Configurations =
@@ -402,15 +400,11 @@
 
 JAMMIT = jammit.JammitAssets(NEWSBLUR_DIR)
 
-<<<<<<< HEAD
-JAMMIT = jammit.JammitAssets(NEWSBLUR_DIR)
-
 # =================
 # = Elasticsearch =
 # =================
 
 ELASTICSEARCH = pyes.ES(ELASTICSEARCH_HOSTS)
-=======
+
 if DEBUG:
-    MIDDLEWARE_CLASSES += ('utils.mongo_raw_log_middleware.SqldumpMiddleware',)
->>>>>>> 803278bb
+    MIDDLEWARE_CLASSES += ('utils.mongo_raw_log_middleware.SqldumpMiddleware',)