--- conflicted
+++ resolved
@@ -209,12 +209,9 @@
     'apps.statistics',
     'apps.static',
     'apps.mobile',
-<<<<<<< HEAD
+    'apps.push',
     'apps.social',
     'apps.oauth',
-=======
-    'apps.push',
->>>>>>> d54d373c
     'south',
     'utils',
     'vendor',
