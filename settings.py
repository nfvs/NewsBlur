--- conflicted
+++ resolved
@@ -80,18 +80,6 @@
 AUTO_ENABLE_NEW_USERS = True
 PAYPAL_TEST           = False
 
-<<<<<<< HEAD
-# ===============
-# = Environment =
-# ===============
-
-PRODUCTION  = NEWSBLUR_DIR.find('/home/conesus/newsblur') == 0
-STAGING     = NEWSBLUR_DIR.find('/home/conesus/staging') == 0
-DEVELOPMENT = (not PRODUCTION and not STAGING)
-
-
-=======
->>>>>>> b6a54ad2
 # ===========================
 # = Django-specific Modules =
 # ===========================
