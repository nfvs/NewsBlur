--- conflicted
+++ resolved
@@ -17,11 +17,7 @@
 import sys
 import re
 
-<<<<<<< HEAD
 # django.setup()
-=======
-django.setup()
->>>>>>> 169eb51b
 
 try:
     import digitalocean
@@ -40,15 +36,9 @@
 # = DEFAULTS =
 # ============
 
-<<<<<<< HEAD
 env.NEWSBLUR_PATH = "/srv/newsblur"
 env.SECRETS_PATH  = "/srv/secrets-newsblur"
 env.VENDOR_PATH   = "/srv/code"
-=======
-env.NEWSBLUR_PATH = "/Users/jmath/NewsBlur"
-env.SECRETS_PATH = "/srv/secrets-newsblur"
-env.VENDOR_PATH   = "/Users/jmath/NewsBlur/vendor"
->>>>>>> 169eb51b
 env.user = 'sclay'
 env.key_filename = os.path.join(env.SECRETS_PATH, 'keys/newsblur.key')
 env.connection_attempts = 10
@@ -988,19 +978,16 @@
         pip()
         clean()
 
-<<<<<<< HEAD
         sudo('reboot')
 
 def clean():
     with virtualenv(), settings(warn_only=True):
         run('find . -name "*.pyc" -exec rm -f {} \;')
     
-=======
 def vendorize_paypal():
     with virtualenv(), settings(warn_only=True):
         run('pip uninstall -y django-paypal')
 
->>>>>>> 169eb51b
 def upgrade_pil():
     with virtualenv():
         pull()
