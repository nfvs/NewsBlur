--- conflicted
+++ resolved
@@ -31,16 +31,6 @@
 env.user = 'sclay'
 env.roledefs ={
     'local': ['localhost'],
-<<<<<<< HEAD
-    
-    'web': ['www.newsblur.com', 
-            'app02.newsblur.com'],
-    'dev': ['dev.newsblur.com'],
-    
-    'app': ['app01.newsblur.com',
-            'app02.newsblur.com',
-            'app03.newsblur.com'],
-=======
     'app': ['app01.newsblur.com', 
             'app02.newsblur.com', 
             'app03.newsblur.com', 
@@ -49,7 +39,6 @@
     'web': ['www.newsblur.com', 
             'app02.newsblur.com', 
             'app04.newsblur.com'],
->>>>>>> 731d9a3b
     'db': ['db01.newsblur.com', 
            'db02.newsblur.com', 
            'db03.newsblur.com', 
@@ -268,12 +257,9 @@
     setup_gunicorn(supervisor=True)
     update_gunicorn()
     setup_node()
-<<<<<<< HEAD
     configure_node()
-=======
     pre_deploy()
-    deploy_full()
->>>>>>> 731d9a3b
+    deploy()
 
 def setup_db():
     setup_common()
@@ -525,7 +511,6 @@
 def setup_node():
     sudo('add-apt-repository -y ppa:chris-lea/node.js')
     sudo('apt-get update')
-<<<<<<< HEAD
     sudo('apt-get install -y nodejs')
     run('curl http://npmjs.org/install.sh | sudo sh')
     sudo('npm install -g supervisor')
@@ -538,22 +523,6 @@
     sudo('supervisorctl reload')
     sudo('supervisorctl start node_unread')
     sudo('supervisorctl start node_favicons')
-
-def copy_certificates():
-    # with cd(env.NEWSBLUR_PATH):
-    #     run('mkdir -p config/certificates')
-    with cd(os.path.join(env.NEWSBLUR_PATH, 'config/certificates')):
-        put('data/www.newsblur.com.crt', 'www.newsblur.com.crt')
-        put('data/www.newsblur.com.nopass.key', 'www.newsblur.com.key')
-=======
-    sudo('apt-get -y install nodejs')
-    run('curl http://npmjs.org/install.sh | sudo sh')
-    sudo('npm install -g supervisor')
-    sudo('ufw allow 8888')
-    put('config/supervisor_node.conf', '/etc/supervisor/conf.d/node.conf', use_sudo=True)
-    sudo('supervisorctl reload')
-    sudo('supervisorctl start node')
->>>>>>> 731d9a3b
 
 def copy_app_settings():
     put('config/settings/app_settings.py', '%s/local_settings.py' % env.NEWSBLUR_PATH)
