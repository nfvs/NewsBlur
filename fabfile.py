from fabric.api import cd, env, local, parallel, serial
from fabric.api import put, run, settings, sudo
# from fabric.colors import red, green, blue, cyan, magenta, white, yellow
from boto.s3.connection import S3Connection
from boto.s3.key import Key
from boto.ec2.connection import EC2Connection
from fabric.contrib import django
import os
import time
import sys
import re

django.settings_module('settings')
try:
    from django.conf import settings as django_settings
except ImportError:
    print " ---> Django not installed yet."
    django_settings = None


# ============
# = DEFAULTS =
# ============

env.NEWSBLUR_PATH = "~/projects/newsblur"
env.VENDOR_PATH   = "~/projects/code"

# =========
# = Roles =
# =========

env.user = 'sclay'
env.roledefs ={
    'local': ['localhost'],
    'app': ['app01.newsblur.com', 
            'app02.newsblur.com', 
            'app03.newsblur.com',
            'app04.newsblur.com',
            ],
    'dev': ['dev.newsblur.com'],
    'web': ['app01.newsblur.com', 
            'app02.newsblur.com', 
            'app04.newsblur.com',
            ],
    'db': ['db01.newsblur.com', 
           'db02.newsblur.com', 
           # 'db03.newsblur.com', 
           'db04.newsblur.com', 
           'db05.newsblur.com',
           'db10.newsblur.com',
           'db11.newsblur.com',
           ],
    'task': ['task01.newsblur.com', 
             'task02.newsblur.com', 
             'task03.newsblur.com', 
             'task04.newsblur.com', 
             # 'task05.newsblur.com', 
             # 'task06.newsblur.com', 
             # 'task07.newsblur.com',
             'task08.newsblur.com',
             'task09.newsblur.com',
             'task10.newsblur.com',
             'task11.newsblur.com',
             ],
    'ec2app': ['ec2-54-242-38-48.compute-1.amazonaws.com',
               'ec2-54-242-34-138.compute-1.amazonaws.com',
                # New post Reader shut-down
                'ec2-50-17-135-87.compute-1.amazonaws.com',
                'ec2-50-16-7-166.compute-1.amazonaws.com',
                'ec2-54-234-182-177.compute-1.amazonaws.com',
                'ec2-23-22-123-187.compute-1.amazonaws.com',
                ],
    'ec2task': [#'ec2-54-242-38-48.compute-1.amazonaws.com',
                'ec2-184-72-214-147.compute-1.amazonaws.com',
                'ec2-107-20-103-16.compute-1.amazonaws.com',
                'ec2-50-17-12-16.compute-1.amazonaws.com',
                #'ec2-54-242-34-138.compute-1.amazonaws.com',
                'ec2-184-73-2-61.compute-1.amazonaws.com',
                ],
    'vps': ['task01.newsblur.com', 
            'task03.newsblur.com', 
            'task04.newsblur.com', 
            'task08.newsblur.com', 
            'task09.newsblur.com', 
            'task10.newsblur.com', 
            'task11.newsblur.com', 
            'app01.newsblur.com', 
            'app02.newsblur.com', 
            ],
    'do': ['198.211.109.225',
           '198.211.109.224',
           ]
}

# ================
# = Environments =
# ================

def server():
    env.NEWSBLUR_PATH = "/srv/newsblur"
    env.VENDOR_PATH   = "/srv/code"

def app():
    server()
    env.roles = ['app']
    
def dev():
    server()
    env.roles = ['dev']

def web():
    server()
    env.roles = ['web']

def db():
    server()
    env.roles = ['db']
    
def task():
    server()
    env.roles = ['task']
    
def ec2task():
    ec2()
    env.roles = ['ec2task']
    
def ec2app():
    ec2()
    env.roles = ['ec2app']
    
def vps():
    server()
    env.roles = ['vps']

def do():
    server()
    env.roles = ['do']

def ec2():
    env.user = 'ubuntu'
    env.key_filename = ['/Users/sclay/.ec2/sclay.pem']
    server()
    
# ==========
# = Deploy =
# ==========

@parallel
def pull():
    with cd(env.NEWSBLUR_PATH):
        run('git pull')

def pre_deploy():
    compress_assets(bundle=True)

@serial
def post_deploy():
    cleanup_assets()
    
@parallel
def deploy():
    deploy_code(copy_assets=True)

def deploy_full():
    deploy_code(full=True)

@parallel
def deploy_code(copy_assets=False, full=False):
    with cd(env.NEWSBLUR_PATH):
        run('git pull')
        run('mkdir -p static')
        if full:
            run('rm -fr static/*')
        if copy_assets:
            transfer_assets()
        # with settings(warn_only=True):
        #     run('pkill -c gunicorn')            
        #     # run('kill -HUP `cat logs/gunicorn.pid`')
        with settings(warn_only=True):
            run('./utils/kill_gunicorn.sh')
        with settings(warn_only=True):
            sudo('./utils/kill_gunicorn.sh')
        # run('curl -s http://%s > /dev/null' % env.host)
        # run('curl -s http://%s/api/add_site_load_script/ABCDEF > /dev/null' % env.host)

@parallel
def kill():
    sudo('supervisorctl reload')
    run('pkill -c gunicorn')

def deploy_node():
    with cd(env.NEWSBLUR_PATH):
        run('sudo supervisorctl restart node_unread')
        run('sudo supervisorctl restart node_unread_ssl')
        run('sudo supervisorctl restart node_favicons')

def gunicorn_restart():
    restart_gunicorn()
    
def restart_gunicorn():
    with cd(env.NEWSBLUR_PATH):
        with settings(warn_only=True):
            run('sudo supervisorctl restart gunicorn')
        
def gunicorn_stop():
    with cd(env.NEWSBLUR_PATH):
        with settings(warn_only=True):
            run('sudo supervisorctl stop gunicorn')
        
def staging():
    with cd('~/staging'):
        run('git pull')
        run('kill -HUP `cat logs/gunicorn.pid`')
        run('curl -s http://dev.newsblur.com > /dev/null')
        run('curl -s http://dev.newsblur.com/m/ > /dev/null')

def staging_full():
    with cd('~/staging'):
        run('git pull')
        run('./manage.py migrate')
        run('kill -HUP `cat logs/gunicorn.pid`')
        run('curl -s http://dev.newsblur.com > /dev/null')
        run('curl -s http://dev.newsblur.com/m/ > /dev/null')

@parallel
def celery():
    celery_slow()
    
def celery_slow():
    with cd(env.NEWSBLUR_PATH):
        run('git pull')
    celery_stop()
    celery_start()

@parallel
def celery_fast():
    with cd(env.NEWSBLUR_PATH):
        run('git pull')
    celery_reload()

@parallel
def celery_stop():
    with cd(env.NEWSBLUR_PATH):
        run('sudo supervisorctl stop celery')
        with settings(warn_only=True):
            run('./utils/kill_celery.sh')

@parallel
def celery_start():
    with cd(env.NEWSBLUR_PATH):
        run('sudo supervisorctl start celery')
        run('tail logs/newsblur.log')

@parallel
def celery_reload():
    with cd(env.NEWSBLUR_PATH):
        run('sudo supervisorctl reload celery')
        run('tail logs/newsblur.log')

def kill_celery():
    with cd(env.NEWSBLUR_PATH):
        run('ps aux | grep celeryd | egrep -v grep | awk \'{print $2}\' | sudo xargs kill -9')

def compress_assets(bundle=False):
    local('jammit -c assets.yml --base-url http://www.newsblur.com --output static')
    local('tar -czf static.tgz static/*')

def transfer_assets():
    put('static.tgz', '%s/static/' % env.NEWSBLUR_PATH)
    run('tar -xzf static/static.tgz')
    run('rm -f static/static.tgz')

def cleanup_assets():
    local('rm -f static.tgz')
    
# ===========
# = Backups =
# ===========

def backup_mongo():
    with cd(os.path.join(env.NEWSBLUR_PATH, 'utils/backups')):
        # run('./mongo_backup.sh')
        run('python backup_mongo.py')

def backup_postgresql():
    # crontab for postgres master server
    # 0 4 * * * python /srv/newsblur/utils/backups/backup_psql.py
    # 0 * * * * sudo find /var/lib/postgresql/9.1/archive -mtime +1 -exec rm {} \;
    
    with cd(os.path.join(env.NEWSBLUR_PATH, 'utils/backups')):
        # run('./postgresql_backup.sh')
        run('python backup_psql.py')

# ===============
# = Calibration =
# ===============

def sync_time():
    with settings(warn_only=True):
        sudo("/etc/init.d/ntp stop")
        sudo("ntpdate pool.ntp.org")
        sudo("/etc/init.d/ntp start")
    
def setup_time_calibration():
    sudo('apt-get -y install ntp')
    put('config/ntpdate.cron', '%s/' % env.NEWSBLUR_PATH)
    sudo('chown root.root %s/ntpdate.cron' % env.NEWSBLUR_PATH)
    sudo('chmod 755 %s/ntpdate.cron' % env.NEWSBLUR_PATH)
    sudo('mv %s/ntpdate.cron /etc/cron.hourly/ntpdate' % env.NEWSBLUR_PATH)
    with settings(warn_only=True):
        sudo('/etc/cron.hourly/ntpdate')
    
# =============
# = Bootstrap =
# =============

def setup_common():
    setup_installs()
    setup_user()
    setup_sudoers()
    setup_repo()
    setup_repo_local_settings()
    setup_local_files()
    setup_libxml()
    setup_python()
    # setup_psycopg()
    setup_supervisor()
    setup_hosts()
    config_pgbouncer()
    setup_mongoengine()
    setup_forked_mongoengine()
    setup_pymongo_repo()
    setup_logrotate()
    setup_nginx()
    configure_nginx()
    setup_munin()

def setup_all():
    setup_common()
    setup_app(skip_common=True)
    setup_db(skip_common=True)
    setup_task(skip_common=True)
    
def setup_app(skip_common=False):
    if not skip_common:
        setup_common()
    setup_vps()
    setup_app_firewall()
    setup_app_motd()
    copy_app_settings()
    configure_nginx()
    setup_gunicorn(supervisor=True)
    update_gunicorn()
    setup_node()
    configure_node()
    pre_deploy()
    deploy()
    config_monit_app()

def setup_db(skip_common=False):
    if not skip_common:
        setup_common()
    setup_baremetal()
    setup_db_firewall()
    setup_db_motd()
    copy_task_settings()
    setup_memcached()
    # setup_postgres(standby=False)
    # setup_mongo()
    setup_gunicorn(supervisor=False)
    setup_redis()
    setup_db_munin()
    
    # if env.user == 'ubuntu':
    #     setup_db_mdadm()

def setup_task(skip_common=False):
    if not skip_common:
        setup_common()
    setup_vps()
    setup_task_firewall()
    setup_task_motd()
    copy_task_settings()
    enable_celery_supervisor()
    setup_gunicorn(supervisor=False)
    update_gunicorn()
    config_monit_task()

# ==================
# = Setup - Common =
# ==================
    
def setup_installs():
    sudo('apt-get -y update')
    sudo('apt-get -y upgrade')
<<<<<<< HEAD
    sudo('apt-get -y install build-essential gcc scons libreadline-dev sysstat iotop git zsh python-dev locate python-software-properties software-properties-common libpcre3-dev libncurses5-dev libdbd-pg-perl libssl-dev make pgbouncer python-psycopg2 libmemcache0 python-memcache libyaml-0-2 python-yaml python-numpy python-scipy python-imaging curl monit')
=======
    sudo('apt-get -y install build-essential gcc scons libreadline-dev sysstat iotop git zsh python-dev locate python-software-properties libpcre3-dev libncurses5-dev libdbd-pg-perl libssl-dev make pgbouncer python-psycopg2 libmemcache0 python-memcache libyaml-0-2 python-yaml python-numpy python-scipy python-imaging curl monit ufw')
>>>>>>> 0d0baebc
    # sudo('add-apt-repository ppa:pitti/postgresql')
    sudo('apt-get -y update')
    sudo('apt-get -y install postgresql-client')
    sudo('mkdir -p /var/run/postgresql')
    sudo('chown postgres.postgres /var/run/postgresql')
    with settings(warn_only=True):
        run('git clone git://github.com/robbyrussell/oh-my-zsh.git ~/.oh-my-zsh')
    run('curl -O http://peak.telecommunity.com/dist/ez_setup.py')
    sudo('python ez_setup.py -U setuptools && rm ez_setup.py')
    sudo('chsh %s -s /bin/zsh' % env.user)
    sudo('mkdir -p %s' % env.VENDOR_PATH)
    sudo('chown %s.%s %s' % (env.user, env.user, env.VENDOR_PATH))
    
def setup_user():
    # run('useradd -c "NewsBlur" -m newsblur -s /bin/zsh')
    # run('openssl rand -base64 8 | tee -a ~conesus/.password | passwd -stdin conesus')
    run('mkdir -p ~/.ssh && chmod 700 ~/.ssh')
    run('rm -fr ~/.ssh/id_dsa*')
    run('ssh-keygen -t dsa -f ~/.ssh/id_dsa -N ""')
    run('touch ~/.ssh/authorized_keys')
    put("~/.ssh/id_dsa.pub", "authorized_keys")
    run('echo `cat authorized_keys` >> ~/.ssh/authorized_keys')
    run('rm authorized_keys')
    
def add_machine_to_ssh():
    put("~/.ssh/id_dsa.pub", "local_keys")
    run("echo `cat local_keys` >> .ssh/authorized_keys")
    run("rm local_keys")
    
def setup_repo():
    with settings(warn_only=True):
        run('git clone https://github.com/samuelclay/NewsBlur.git newsblur')
    sudo('mkdir -p /srv')
    sudo('ln -f -s /home/%s/code /srv/code' % env.user)
    sudo('ln -f -s /home/%s/newsblur /srv/newsblur' % env.user)

def setup_repo_local_settings():
    with cd(env.NEWSBLUR_PATH):
        run('cp local_settings.py.template local_settings.py')
        run('mkdir -p logs')
        run('touch logs/newsblur.log')

def copy_local_settings():
    with cd(env.NEWSBLUR_PATH):
        put('local_settings.py.server', 'local_settings.py')
        
def setup_local_files():
    put("config/toprc", "./.toprc")
    put("config/zshrc", "./.zshrc")
    put('config/gitconfig.txt', './.gitconfig')
    put('config/ssh.conf', './.ssh/config')

def setup_libxml():
    sudo('apt-get -y install libxml2-dev libxslt1-dev python-lxml')

def setup_libxml_code():
    with cd(env.VENDOR_PATH):
        run('git clone git://git.gnome.org/libxml2')
        run('git clone git://git.gnome.org/libxslt')
    
    with cd(os.path.join(env.VENDOR_PATH, 'libxml2')):
        run('./configure && make && sudo make install')
        
    with cd(os.path.join(env.VENDOR_PATH, 'libxslt')):
        run('./configure && make && sudo make install')

def setup_psycopg():
    sudo('easy_install -U psycopg2')
    
def setup_python():
    # sudo('easy_install -U pip')
    sudo('easy_install -U fabric django==1.3.1 readline chardet pyflakes iconv celery django-celery django-celery-with-redis django-compress South django-extensions pymongo==2.2.0 stripe BeautifulSoup pyyaml nltk lxml oauth2 pytz boto seacucumber django_ses django-mailgun mongoengine redis requests django-subdomains psutil python-gflags cssutils raven pyes')
    
    put('config/pystartup.py', '.pystartup')
    # with cd(os.path.join(env.NEWSBLUR_PATH, 'vendor/cjson')):
    #     sudo('python setup.py install')
        
    with settings(warn_only=True):
        sudo('su -c \'echo "import sys; sys.setdefaultencoding(\\\\"utf-8\\\\")" > /usr/lib/python2.7/sitecustomize.py\'')

# PIL - Only if python-imaging didn't install through apt-get, like on Mac OS X.
def setup_imaging():
    sudo('easy_install pil')
    
def setup_supervisor():
    sudo('apt-get -y install supervisor')
    
def setup_hosts():
    put('config/hosts', '/etc/hosts', use_sudo=True)

def config_pgbouncer():
    put('config/pgbouncer.conf', '/etc/pgbouncer/pgbouncer.ini', use_sudo=True)
    # put('config/pgbouncer_userlist.txt', '/etc/pgbouncer/userlist.txt', use_sudo=True)
    put('config/secrets/pgbouncer_auth.conf', '/etc/pgbouncer/userlist.txt', use_sudo=True)
    sudo('echo "START=1" > /etc/default/pgbouncer')
    sudo('su postgres -c "/etc/init.d/pgbouncer stop"', pty=False)
    with settings(warn_only=True):
        sudo('pkill -9 pgbouncer')
        run('sleep 2')
    sudo('/etc/init.d/pgbouncer start', pty=False)

def bounce_pgbouncer():
    sudo('su postgres -c "/etc/init.d/pgbouncer stop"', pty=False)
    run('sleep 4')
    with settings(warn_only=True):
        sudo('pkill pgbouncer')
        run('sleep 4')
    run('sudo /etc/init.d/pgbouncer start', pty=False)
    run('sleep 2')
    
def config_monit_task():
    put('config/monit_task.conf', '/etc/monit/conf.d/celery.conf', use_sudo=True)
    sudo('echo "startup=1" > /etc/default/monit')
    sudo('/etc/init.d/monit restart')
    
def config_monit_app():
    put('config/monit_app.conf', '/etc/monit/conf.d/gunicorn.conf', use_sudo=True)
    sudo('echo "startup=1" > /etc/default/monit')
    sudo('/etc/init.d/monit restart')
    
def config_monit_db():
    put('config/monit_db.conf', '/etc/monit/conf.d/celery.conf', use_sudo=True)
    sudo('echo "startup=1" > /etc/default/monit')
    sudo('/etc/init.d/monit restart')
    
def setup_mongoengine():
    with cd(env.VENDOR_PATH):
        with settings(warn_only=True):
            run('rm -fr mongoengine')
            run('git clone https://github.com/MongoEngine/mongoengine.git')
            sudo('rm -fr /usr/local/lib/python2.7/dist-packages/mongoengine')
            sudo('rm -fr /usr/local/lib/python2.7/dist-packages/mongoengine-*')
            sudo('ln -s %s /usr/local/lib/python2.7/dist-packages/mongoengine' % 
                 os.path.join(env.VENDOR_PATH, 'mongoengine/mongoengine'))
        
def setup_pymongo_repo():
    with cd(env.VENDOR_PATH):
        with settings(warn_only=True):
            run('git clone git://github.com/mongodb/mongo-python-driver.git pymongo')
    # with cd(os.path.join(env.VENDOR_PATH, 'pymongo')):
    #     sudo('python setup.py install')
    sudo('rm -fr /usr/local/lib/python2.7/dist-packages/pymongo*')
    sudo('rm -fr /usr/local/lib/python2.7/dist-packages/bson*')
    sudo('rm -fr /usr/local/lib/python2.7/dist-packages/gridgs*')
    sudo('ln -fs %s /usr/local/lib/python2.7/dist-packages/' % 
         os.path.join(env.VENDOR_PATH, 'pymongo/{pymongo,bson,gridfs}'))
        
def setup_forked_mongoengine():
    with cd(os.path.join(env.VENDOR_PATH, 'mongoengine')):
        with settings(warn_only=True):
            run('git remote add clay https://github.com/samuelclay/mongoengine.git')
            run('git pull')
            run('git fetch clay')
            run('git checkout -b clay_master clay/master')

def switch_forked_mongoengine():
    with cd(os.path.join(env.VENDOR_PATH, 'mongoengine')):
        run('git co dev')
        run('git pull %s dev --force' % env.user)
        # run('git checkout .')
        # run('git checkout master')
        # run('get branch -D dev')
        # run('git checkout -b dev origin/dev')
        
def setup_logrotate():
    put('config/logrotate.conf', '/etc/logrotate.d/newsblur', use_sudo=True)
    
def setup_sudoers():
    sudo('su - root -c "echo \\\\"%s ALL=(ALL) NOPASSWD: ALL\\\\" >> /etc/sudoers"' % env.user)

def setup_nginx():
    NGINX_VERSION = '1.2.2'
    with cd(env.VENDOR_PATH):
        with settings(warn_only=True):
            sudo("groupadd nginx")
            sudo("useradd -g nginx -d /var/www/htdocs -s /bin/false nginx")
            run('wget http://nginx.org/download/nginx-%s.tar.gz' % NGINX_VERSION)
            run('tar -xzf nginx-%s.tar.gz' % NGINX_VERSION)
            run('rm nginx-%s.tar.gz' % NGINX_VERSION)
            with cd('nginx-%s' % NGINX_VERSION):
                run('./configure --with-http_ssl_module --with-http_stub_status_module --with-http_gzip_static_module')
                run('make')
                sudo('make install')
            
def configure_nginx():
    put("config/nginx.conf", "/usr/local/nginx/conf/nginx.conf", use_sudo=True)
    sudo("mkdir -p /usr/local/nginx/conf/sites-enabled")
    sudo("mkdir -p /var/log/nginx")
    put("config/nginx.newsblur.conf", "/usr/local/nginx/conf/sites-enabled/newsblur.conf", use_sudo=True)
    put("config/nginx-init", "/etc/init.d/nginx", use_sudo=True)
    sudo("chmod 0755 /etc/init.d/nginx")
    sudo("/usr/sbin/update-rc.d -f nginx defaults")
    sudo("/etc/init.d/nginx restart")
    copy_certificates()

def setup_vps():
    # VPS suffer from severe time drift. Force blunt hourly time recalibration.
    setup_time_calibration()

def setup_baremetal():
    # Bare metal doesn't suffer from severe time drift. Use standard ntp slow-drift-calibration.
    sudo('apt-get -y install ntp')
    
# ===============
# = Setup - App =
# ===============

def setup_app_firewall():
    sudo('ufw default deny')
    sudo('ufw allow ssh') # ssh
    sudo('ufw allow 80') # http
    sudo('ufw allow 8888') # socket.io
    sudo('ufw allow 8889') # socket.io ssl
    sudo('ufw allow 443') # https
    sudo('ufw --force enable')

def setup_app_motd():
    put('config/motd_app.txt', '/etc/motd.tail', use_sudo=True)

def setup_gunicorn(supervisor=True):
    if supervisor:
        put('config/supervisor_gunicorn.conf', '/etc/supervisor/conf.d/gunicorn.conf', use_sudo=True)
    with cd(env.VENDOR_PATH):
        sudo('rm -fr gunicorn')
        run('git clone git://github.com/benoitc/gunicorn.git')
    with cd(os.path.join(env.VENDOR_PATH, 'gunicorn')):
        run('git pull')
        sudo('python setup.py develop')
        

def update_gunicorn():
    with cd(os.path.join(env.VENDOR_PATH, 'gunicorn')):
        run('git pull')
        sudo('python setup.py develop')

def setup_staging():
    run('git clone https://github.com/samuelclay/NewsBlur.git staging')
    with cd('~/staging'):
        run('cp ../newsblur/local_settings.py local_settings.py')
        run('mkdir -p logs')
        run('touch logs/newsblur.log')

def setup_node():
    sudo('add-apt-repository -y ppa:chris-lea/node.js')
    sudo('apt-get update')
    sudo('apt-get install -y nodejs')
    run('curl -L https://npmjs.org/install.sh | sudo sh')
    sudo('npm install -g supervisor')
    sudo('ufw allow 8888')

def configure_node():
    sudo('rm -fr /etc/supervisor/conf.d/node.conf')
    put('config/supervisor_node_unread.conf', '/etc/supervisor/conf.d/node_unread.conf', use_sudo=True)
    put('config/supervisor_node_unread_ssl.conf', '/etc/supervisor/conf.d/node_unread_ssl.conf', use_sudo=True)
    put('config/supervisor_node_favicons.conf', '/etc/supervisor/conf.d/node_favicons.conf', use_sudo=True)
    sudo('supervisorctl reload')

def copy_app_settings():
    put('config/settings/app_settings.py', '%s/local_settings.py' % env.NEWSBLUR_PATH)
    run('echo "\nSERVER_NAME = \\\\"`hostname`\\\\"" >> %s/local_settings.py' % env.NEWSBLUR_PATH)

def copy_certificates():
    run('mkdir -p %s/config/certificates/' % env.NEWSBLUR_PATH)
    put('config/certificates/comodo/newsblur.com.crt', '%s/config/certificates/' % env.NEWSBLUR_PATH)
    put('config/certificates/comodo/newsblur.com.key', '%s/config/certificates/' % env.NEWSBLUR_PATH)
    put('config/certificates/comodo/EssentialSSLCA_2.crt', '%s/config/certificates/intermediate.crt' % env.NEWSBLUR_PATH)

@parallel
def maintenance_on():
    put('templates/maintenance_off.html', '%s/templates/maintenance_off.html' % env.NEWSBLUR_PATH)
    with cd(env.NEWSBLUR_PATH):
        run('mv templates/maintenance_off.html templates/maintenance_on.html')

@parallel    
def maintenance_off():
    with cd(env.NEWSBLUR_PATH):
        run('mv templates/maintenance_on.html templates/maintenance_off.html')
        run('git checkout templates/maintenance_off.html')
    
# ==============
# = Setup - DB =
# ==============    

def setup_db_firewall():
    ports = [
        5432,   # PostgreSQL
        27017,  # MongoDB
        28017,  # MongoDB web
        6379,   # Redis
        11211,  # Memcached
        3060,   # Node original page server
        9200,   # Elasticsearch
    ]
    sudo('ufw default deny')
    sudo('ufw allow ssh')
    sudo('ufw allow 80')
    
    sudo('ufw allow proto tcp from 199.15.248.0/21 to any port %s ' % ','.join(map(str, ports)))
    
    # DigitalOcean
    for ip in set(env.roledefs['do']):
        sudo('ufw allow proto tcp from %s to any port %s' % (
            ip,
            ','.join(map(str, ports))
        ))
    
    # EC2
    for host in set(env.roledefs['ec2app'] + env.roledefs['ec2task']):
        ip = re.search('ec2-(\d+-\d+-\d+-\d+)', host).group(1).replace('-', '.')
        sudo('ufw allow proto tcp from %s to any port %s' % (
            ip,
            ','.join(map(str, ports))
        ))

    sudo('ufw --force enable')
    
def setup_db_motd():
    put('config/motd_db.txt', '/etc/motd.tail', use_sudo=True)
    
def setup_rabbitmq():
    sudo('echo "deb http://www.rabbitmq.com/debian/ testing main" >> /etc/apt/sources.list')
    run('wget http://www.rabbitmq.com/rabbitmq-signing-key-public.asc')
    sudo('apt-key add rabbitmq-signing-key-public.asc')
    run('rm rabbitmq-signing-key-public.asc')
    sudo('apt-get update')
    sudo('apt-get install -y rabbitmq-server')
    sudo('rabbitmqctl add_user newsblur newsblur')
    sudo('rabbitmqctl add_vhost newsblurvhost')
    sudo('rabbitmqctl set_permissions -p newsblurvhost newsblur ".*" ".*" ".*"')

def setup_memcached():
    sudo('apt-get -y install memcached')

def setup_postgres(standby=False):
    shmmax = 580126400
    sudo('apt-get -y install postgresql postgresql-client postgresql-contrib libpq-dev')
    put('config/postgresql%s.conf' % (
        ('_standby' if standby else ''),
    ), '/etc/postgresql/9.1/main/postgresql.conf', use_sudo=True)
    sudo('echo "%s" > /proc/sys/kernel/shmmax' % shmmax)
    sudo('echo "\nkernel.shmmax = %s" > /etc/sysctl.conf' % shmmax)
    sudo('sysctl -p')
    
    if standby:
        put('config/postgresql_recovery.conf', '/var/lib/postgresql/9.1/recovery.conf', use_sudo=True)
        
    sudo('/etc/init.d/postgresql stop')
    sudo('/etc/init.d/postgresql start')

def copy_postgres_to_standby():
    slave = 'db11.newsblur.com'
    # Make sure you can ssh from master to slave and back.
    # Need to give postgres accounts keys in authroized_keys.
    
    # sudo('su postgres -c "psql -c \\"SELECT pg_start_backup(\'label\', true)\\""', pty=False)
    sudo('su postgres -c \"rsync -a --stats --progress /var/lib/postgresql/9.1/main postgres@%s:/var/lib/postgresql/9.1/ --exclude postmaster.pid\"' % slave, pty=False)
    sudo('su postgres -c "psql -c \\"SELECT pg_stop_backup()\\""', pty=False)
    
def setup_mongo():
    sudo('apt-key adv --keyserver keyserver.ubuntu.com --recv 7F0CEB10')
    # sudo('echo "deb http://downloads.mongodb.org/distros/ubuntu 10.10 10gen" >> /etc/apt/sources.list.d/10gen.list')
    sudo('echo "deb http://downloads-distro.mongodb.org/repo/debian-sysvinit dist 10gen" >> /etc/apt/sources.list')
    sudo('apt-get update')
    sudo('apt-get -y install mongodb-10gen numactl')
    put('config/mongodb.%s.conf' % ('prod' if env.user != 'ubuntu' else 'ec2'), 
        '/etc/mongodb.conf', use_sudo=True)
    sudo('/etc/init.d/mongodb restart')

def setup_redis():
    redis_version = '2.6.11'
    with cd(env.VENDOR_PATH):
        run('wget http://redis.googlecode.com/files/redis-%s.tar.gz' % redis_version)
        run('tar -xzf redis-%s.tar.gz' % redis_version)
        run('rm redis-%s.tar.gz' % redis_version)
    with cd(os.path.join(env.VENDOR_PATH, 'redis-%s' % redis_version)):
        sudo('make install')
    put('config/redis-init', '/etc/init.d/redis', use_sudo=True)
    sudo('chmod u+x /etc/init.d/redis')
    put('config/redis.conf', '/etc/redis.conf', use_sudo=True)
    sudo('mkdir -p /var/lib/redis')
    sudo('update-rc.d redis defaults')
    sudo('/etc/init.d/redis stop')
    sudo('/etc/init.d/redis start')

def setup_munin():
    sudo('apt-get update')
    sudo('apt-get install -y munin munin-node munin-plugins-extra spawn-fcgi')
    put('config/munin.conf', '/etc/munin/munin.conf', use_sudo=True)
    put('config/spawn_fcgi_munin_graph.conf', '/etc/init.d/spawn_fcgi_munin_graph', use_sudo=True)
    sudo('chmod u+x /etc/init.d/spawn_fcgi_munin_graph')
    with settings(warn_only=True):
        sudo('/etc/init.d/spawn_fcgi_munin_graph start')
        sudo('update-rc.d spawn_fcgi_munin_graph defaults')

    
def setup_db_munin():
    sudo('cp -frs %s/config/munin/mongo* /etc/munin/plugins/' % env.NEWSBLUR_PATH)
    sudo('cp -frs %s/config/munin/pg_* /etc/munin/plugins/' % env.NEWSBLUR_PATH)
    with cd(env.VENDOR_PATH):
        with settings(warn_only=True):
            run('git clone git://github.com/samuel/python-munin.git')
    with cd(os.path.join(env.VENDOR_PATH, 'python-munin')):
        run('sudo python setup.py install')
    sudo('/etc/init.d/munin-node restart')

def enable_celerybeat():
    with cd(env.NEWSBLUR_PATH):
        run('mkdir -p data')
    put('config/supervisor_celerybeat.conf', '/etc/supervisor/conf.d/celerybeat.conf', use_sudo=True)
    put('config/supervisor_celeryd_beat.conf', '/etc/supervisor/conf.d/celeryd_beat.conf', use_sudo=True)
    put('config/supervisor_celeryd_beat_feeds.conf', '/etc/supervisor/conf.d/celeryd_beat_feeds.conf', use_sudo=True)
    sudo('supervisorctl reread')
    sudo('supervisorctl update')
    
def setup_db_mdadm():
    sudo('apt-get -y install xfsprogs mdadm')
    sudo('yes | mdadm --create /dev/md0 --level=0 -c256 --raid-devices=4 /dev/xvdf /dev/xvdg /dev/xvdh /dev/xvdi')
    sudo('mkfs.xfs /dev/md0')
    sudo('mkdir -p /srv/db')
    sudo('mount -t xfs -o rw,nobarrier,noatime,nodiratime /dev/md0 /srv/db')
    sudo('mkdir -p /srv/db/mongodb')
    sudo('chown mongodb.mongodb /srv/db/mongodb')
    sudo("echo 'DEVICE /dev/xvdf /dev/xvdg /dev/xvdh /dev/xvdi' | sudo tee -a /etc/mdadm/mdadm.conf")
    sudo("mdadm --examine --scan | sudo tee -a /etc/mdadm/mdadm.conf")
    sudo("echo '/dev/md0   /srv/db xfs   rw,nobarrier,noatime,nodiratime,noauto   0 0' | sudo tee -a  /etc/fstab")
    sudo("sudo update-initramfs -u -v -k `uname -r`")

def setup_original_page_server():
    setup_node()
    sudo('mkdir -p /srv/originals')
    sudo('chown sclay.sclay -R /srv/originals')
    put('config/supervisor_node_original.conf', 
        '/etc/supervisor/conf.d/node_original.conf', use_sudo=True)
    sudo('supervisorctl reread')
    sudo('supervisorctl reload')

def setup_elasticsearch():
    ES_VERSION = "0.20.1"
    sudo('apt-get update')
    sudo('apt-get install openjdk-7-jre -y')
    
    with cd(env.VENDOR_PATH):
        run('mkdir elasticsearch')
    with cd(os.path.join(env.VENDOR_PATH, 'elasticsearch-%s' % ES_VERSION)):
        run('wget http://download.elasticsearch.org/elasticsearch/elasticsearch/elasticsearch-%s.deb' % ES_VERSION)
        sudo('dpkg -i elasticsearch-%s.deb' % ES_VERSION)
        
# ================
# = Setup - Task =
# ================

def setup_task_firewall():
    sudo('ufw default deny')
    sudo('ufw allow ssh')
    sudo('ufw allow 80')
    sudo('ufw --force enable')

def setup_task_motd():
    put('config/motd_task.txt', '/etc/motd.tail', use_sudo=True)
    
def enable_celery_supervisor():
    put('config/supervisor_celeryd.conf', '/etc/supervisor/conf.d/celeryd.conf', use_sudo=True)
    sudo('supervisorctl reread')
    sudo('supervisorctl update')

    
def copy_task_settings():
    with settings(warn_only=True):
        put('config/settings/task_settings.py', '%s/local_settings.py' % env.NEWSBLUR_PATH)
        run('echo "\nSERVER_NAME = \\\\"`hostname`\\\\"" >> %s/local_settings.py' % env.NEWSBLUR_PATH)

# ===============
# = Setup - EC2 =
# ===============

def setup_ec2():
    AMI_NAME = 'ami-834cf1ea' # Ubuntu 64-bit 12.04 LTS
    # INSTANCE_TYPE = 'c1.medium'
    INSTANCE_TYPE = 'c1.medium'
    conn = EC2Connection(django_settings.AWS_ACCESS_KEY_ID, django_settings.AWS_SECRET_ACCESS_KEY)
    reservation = conn.run_instances(AMI_NAME, instance_type=INSTANCE_TYPE,
                                     key_name='sclay',
                                     security_groups=['db-mongo'])
    instance = reservation.instances[0]
    print "Booting reservation: %s/%s (size: %s)" % (reservation, instance, INSTANCE_TYPE)
    i = 0
    while True:
        if instance.state == 'pending':
            print ".",
            sys.stdout.flush()
            instance.update()
            i += 1
            time.sleep(i)
        elif instance.state == 'running':
            print "...booted: %s" % instance.public_dns_name
            time.sleep(5)
            break
        else:
            print "!!! Error: %s" % instance.state
            return
    
    host = instance.public_dns_name
    env.host_string = host
    
    
    
# ==============
# = Tasks - DB =
# ==============

def restore_postgres(port=5432):
    backup_date = '2012-08-17-08-00'
    # run('PYTHONPATH=%s python utils/backups/s3.py get backup_postgresql_%s.sql.gz' % (env.NEWSBLUR_PATH, backup_date))
    # sudo('su postgres -c "createuser -p %s -U newsblur"' % (port,))
    sudo('su postgres -c "createdb newsblur -p %s -O newsblur"' % (port,))
    sudo('su postgres -c "pg_restore -p %s --role=newsblur --dbname=newsblur backup_postgresql_%s.sql.gz"' % (port, backup_date))
    
def restore_mongo():
    backup_date = '2012-07-24-09-00'
    run('PYTHONPATH=/home/%s/newsblur python s3.py get backup_mongo_%s.tgz' % (env.user, backup_date))
    run('tar -xf backup_mongo_%s.tgz' % backup_date)
    run('mongorestore backup_mongo_%s' % backup_date)
    
# ======
# = S3 =
# ======

if django_settings:
    try:
        ACCESS_KEY  = django_settings.S3_ACCESS_KEY
        SECRET      = django_settings.S3_SECRET
        BUCKET_NAME = django_settings.S3_BACKUP_BUCKET  # Note that you need to create this bucket first
    except:
        print " ---> You need to fix django's settings. Enter python and type `import settings`."

def save_file_in_s3(filename):
    conn   = S3Connection(ACCESS_KEY, SECRET)
    bucket = conn.get_bucket(BUCKET_NAME)
    k      = Key(bucket)
    k.key  = filename

    k.set_contents_from_filename(filename)

def get_file_from_s3(filename):
    conn   = S3Connection(ACCESS_KEY, SECRET)
    bucket = conn.get_bucket(BUCKET_NAME)
    k      = Key(bucket)
    k.key  = filename

    k.get_contents_to_filename(filename)

def list_backup_in_s3():
    conn   = S3Connection(ACCESS_KEY, SECRET)
    bucket = conn.get_bucket(BUCKET_NAME)

    for i, key in enumerate(bucket.get_all_keys()):
        print "[%s] %s" % (i, key.name)

def delete_all_backups():
    #FIXME: validate filename exists
    conn   = S3Connection(ACCESS_KEY, SECRET)
    bucket = conn.get_bucket(BUCKET_NAME)

    for i, key in enumerate(bucket.get_all_keys()):
        print "deleting %s" % (key.name)
        key.delete()<|MERGE_RESOLUTION|>--- conflicted
+++ resolved
@@ -393,11 +393,7 @@
 def setup_installs():
     sudo('apt-get -y update')
     sudo('apt-get -y upgrade')
-<<<<<<< HEAD
-    sudo('apt-get -y install build-essential gcc scons libreadline-dev sysstat iotop git zsh python-dev locate python-software-properties software-properties-common libpcre3-dev libncurses5-dev libdbd-pg-perl libssl-dev make pgbouncer python-psycopg2 libmemcache0 python-memcache libyaml-0-2 python-yaml python-numpy python-scipy python-imaging curl monit')
-=======
-    sudo('apt-get -y install build-essential gcc scons libreadline-dev sysstat iotop git zsh python-dev locate python-software-properties libpcre3-dev libncurses5-dev libdbd-pg-perl libssl-dev make pgbouncer python-psycopg2 libmemcache0 python-memcache libyaml-0-2 python-yaml python-numpy python-scipy python-imaging curl monit ufw')
->>>>>>> 0d0baebc
+    sudo('apt-get -y install build-essential gcc scons libreadline-dev sysstat iotop git zsh python-dev locate python-software-properties software-properties-common libpcre3-dev libncurses5-dev libdbd-pg-perl libssl-dev make pgbouncer python-psycopg2 libmemcache0 python-memcache libyaml-0-2 python-yaml python-numpy python-scipy python-imaging curl monit ufw')
     # sudo('add-apt-repository ppa:pitti/postgresql')
     sudo('apt-get -y update')
     sudo('apt-get -y install postgresql-client')
