from fabric.api import abort, cd, lcd, env, get, hide, hosts, local, prompt, parallel, serial
from fabric.api import put, require, roles, run, runs_once, settings, show, sudo, warn
from fabric.colors import red, green, blue, cyan, magenta, white, yellow
try:
    from boto.s3.connection import S3Connection
    from boto.s3.key import Key
except ImportError:
    print " ---> Boto not installed yet. No S3 connections available."
from fabric.contrib import django
import os, sys

django.settings_module('settings')
try:
    from django.conf import settings as django_settings
except ImportError:
    print " ---> Django not installed yet."
    django_settings = None


# ============
# = DEFAULTS =
# ============

env.NEWSBLUR_PATH = "~/projects/newsblur"
env.VENDOR_PATH   = "~/projects/code"

# =========
# = Roles =
# =========

env.user = 'sclay'
env.roledefs ={
    'local': ['localhost'],
    'app': ['app01.newsblur.com', 'app02.newsblur.com'],
    'web': ['www.newsblur.com', 'app02.newsblur.com'],
    'db': ['db01.newsblur.com', 'db02.newsblur.com', 'db03.newsblur.com'],
    'task': ['task01.newsblur.com', 
             'task02.newsblur.com', 
             'task03.newsblur.com', 
             # 'task04.newsblur.com',
            ],
}

# ================
# = Environments =
# ================

def server():
    env.NEWSBLUR_PATH = "/home/sclay/newsblur"
    env.VENDOR_PATH   = "/home/sclay/code"

def app():
    server()
    env.roles = ['app']

def web():
    server()
    env.roles = ['web']

def db():
    server()
    env.roles = ['db']
    
def task():
    server()
    env.roles = ['task']
    
# ==========
# = Deploy =
# ==========

@parallel
def pull():
    with cd(env.NEWSBLUR_PATH):
        run('git pull')

def pre_deploy():
    compress_assets(bundle=True)

def post_deploy():
    cleanup_assets()
    
@parallel
def deploy():
    deploy_code(copy_assets=True)
    post_deploy()

def deploy_full():
    deploy_code(full=True)
    post_deploy()

@parallel
def deploy_code(copy_assets=False, full=False):
    with cd(env.NEWSBLUR_PATH):
        run('git pull')
        run('mkdir -p static')
        if full:
            run('rm -fr static/*')
        if copy_assets:
            transfer_assets()
        if full:
            with settings(warn_only=True):
                run('sudo supervisorctl restart gunicorn')            
        else:
            run('kill -HUP `cat logs/gunicorn.pid`')
        run('curl -s http://%s > /dev/null' % env.host)
        run('curl -s http://%s/api/add_site_load_script/ABCDEF > /dev/null' % env.host)
        
def restart_gunicorn():
    with cd(env.NEWSBLUR_PATH):
        with settings(warn_only=True):
            run('sudo supervisorctl restart gunicorn')
        
def gunicorn_stop():
    with cd(env.NEWSBLUR_PATH):
        with settings(warn_only=True):
            run('sudo supervisorctl stop gunicorn')
        
def staging():
    with cd('~/staging'):
        run('git pull')
        run('kill -HUP `cat logs/gunicorn.pid`')
        run('curl -s http://dev.newsblur.com > /dev/null')
        run('curl -s http://dev.newsblur.com/m/ > /dev/null')

def staging_full():
    with cd('~/staging'):
        run('git pull')
        run('./manage.py migrate')
        run('kill -HUP `cat logs/gunicorn.pid`')
        run('curl -s http://dev.newsblur.com > /dev/null')
        run('curl -s http://dev.newsblur.com/m/ > /dev/null')

@parallel
def celery():
    with cd(env.NEWSBLUR_PATH):
        run('git pull')
    celery_stop()
    celery_start()

@parallel
def celery_stop():
    with cd(env.NEWSBLUR_PATH):
        run('sudo supervisorctl stop celery')
        with settings(warn_only=True):
            run('./utils/kill_celery.sh')

@parallel
def celery_start():
    with cd(env.NEWSBLUR_PATH):
        run('sudo supervisorctl start celery')
        run('tail logs/newsblur.log')

def kill_celery():
    with cd(env.NEWSBLUR_PATH):
        run('ps aux | grep celeryd | egrep -v grep | awk \'{print $2}\' | sudo xargs kill -9')

def compress_assets(bundle=False):
    local('jammit -c assets.yml --base-url http://www.newsblur.com --output static')
    local('tar -czf static.tgz static/*')

def transfer_assets():
    put('static.tgz', '%s/static/' % env.NEWSBLUR_PATH)
    run('tar -xzf static/static.tgz')
    run('rm -f static/static.tgz')

def cleanup_assets():
    local('rm -f static.tgz')
    
# ===========
# = Backups =
# ===========

def backup_mongo():
    with cd(os.path.join(env.NEWSBLUR_PATH, 'utils/backups')):
        # run('./mongo_backup.sh')
        run('python backup_mongo.py')

def backup_postgresql():
    with cd(os.path.join(env.NEWSBLUR_PATH, 'utils/backups')):
        # run('./postgresql_backup.sh')
        run('python backup_psql.py')

# ===============
# = Calibration =
# ===============

def sync_time():
    sudo("/etc/init.d/ntp stop")
    sudo("ntpdate pool.ntp.org")
    sudo("/etc/init.d/ntp start")
    
# =============
# = Bootstrap =
# =============

def setup_common():
    setup_installs()
    setup_user()
    setup_sudoers()
    setup_repo()
    setup_repo_local_settings()
    setup_local_files()
    setup_libxml()
    setup_python()
    # setup_psycopg()
    setup_supervisor()
    setup_hosts()
    config_pgbouncer()
    setup_mongoengine()
    setup_forked_mongoengine()
    setup_pymongo_repo()
    setup_logrotate()
    setup_nginx()
    configure_nginx()

def setup_app():
    setup_common()
    setup_app_firewall()
    setup_app_motd()
    setup_gunicorn(supervisor=True)
    update_gunicorn()

def setup_db():
    setup_common()
    setup_db_firewall()
    setup_db_motd()
    # setup_rabbitmq()
    setup_memcached()
    setup_postgres()
    setup_mongo()
    setup_gunicorn(supervisor=False)
    setup_redis()

def setup_task():
    setup_common()
    setup_task_firewall()
    setup_task_motd()
    enable_celery_supervisor()
    setup_gunicorn(supervisor=False)
    update_gunicorn()
    config_monit()

# ==================
# = Setup - Common =
# ==================
    
def setup_installs():
    sudo('apt-get -y update')
    sudo('apt-get -y upgrade')
    sudo('apt-get -y install build-essential gcc scons libreadline-dev sysstat iotop git zsh python-dev locate python-software-properties libpcre3-dev libdbd-pg-perl libssl-dev make pgbouncer python-psycopg2 libmemcache0 python-memcache libyaml-0-2 python-yaml python-numpy python-scipy python-imaging munin munin-node munin-plugins-extra curl ntp monit')
    # sudo('add-apt-repository ppa:pitti/postgresql')
    sudo('apt-get -y update')
    sudo('apt-get -y install postgresql-client')
    sudo('mkdir -p /var/run/postgresql')
    sudo('chown postgres.postgres /var/run/postgresql')
    put('config/munin.conf', '/etc/munin/munin.conf', use_sudo=True)
    with settings(warn_only=True):
        run('git clone git://github.com/robbyrussell/oh-my-zsh.git ~/.oh-my-zsh')
    run('curl -O http://peak.telecommunity.com/dist/ez_setup.py')
    sudo('python ez_setup.py -U setuptools && rm ez_setup.py')
    sudo('chsh %s -s /bin/zsh' % env.user)
    run('mkdir -p %s' % env.VENDOR_PATH)
    
def setup_user():
    # run('useradd -c "NewsBlur" -m conesus -s /bin/zsh')
    # run('openssl rand -base64 8 | tee -a ~conesus/.password | passwd -stdin conesus')
    run('mkdir -p ~/.ssh && chmod 700 ~/.ssh')
    run('rm -fr ~/.ssh/id_dsa*')
    run('ssh-keygen -t dsa -f ~/.ssh/id_dsa -N ""')
    run('touch ~/.ssh/authorized_keys')
    put("~/.ssh/id_dsa.pub", "authorized_keys")
    run('mv authorized_keys ~/.ssh/')
    
def add_machine_to_ssh():
    put("~/.ssh/id_dsa.pub", "local_keys")
    run("echo `cat local_keys` >> .ssh/authorized_keys")
    run("rm local_keys")
    
def setup_repo():
    with settings(warn_only=True):
        run('git clone https://github.com/samuelclay/NewsBlur.git newsblur')

def setup_repo_local_settings():
    with cd(env.NEWSBLUR_PATH):
        run('cp local_settings.py.template local_settings.py')
        run('mkdir -p logs')
        run('touch logs/newsblur.log')

def copy_local_settings():
    with cd(env.NEWSBLUR_PATH):
        put('local_settings.py.server', 'local_settings.py')
        
def setup_local_files():
    put("config/toprc", "./.toprc")
    put("config/zshrc", "./.zshrc")
    put('config/gitconfig.txt', './.gitconfig')
    put('config/ssh.conf', './.ssh/config')

def setup_libxml():
    sudo('apt-get -y install libxml2-dev libxslt1-dev python-lxml')

def setup_libxml_code():
    with cd(env.VENDOR_PATH):
        run('git clone git://git.gnome.org/libxml2')
        run('git clone git://git.gnome.org/libxslt')
    
    with cd(os.path.join(env.VENDOR_PATH, 'libxml2')):
        run('./configure && make && sudo make install')
        
    with cd(os.path.join(env.VENDOR_PATH, 'libxslt')):
        run('./configure && make && sudo make install')

def setup_psycopg():
    sudo('easy_install -U psycopg2')
    
def setup_python():
    sudo('easy_install -U pip')
    sudo('easy_install -U fabric django readline pyflakes iconv celery django-celery django-celery-with-redis django-compress South django-extensions pymongo stripe BeautifulSoup pyyaml nltk==0.9.9 lxml oauth2 pytz boto seacucumber django_ses mongoengine redis requests')
    
    put('config/pystartup.py', '.pystartup')
    with cd(os.path.join(env.NEWSBLUR_PATH, 'vendor/cjson')):
        sudo('python setup.py install')
        
    with settings(warn_only=True):
        sudo('su -c \'echo "import sys; sys.setdefaultencoding(\\\\"utf-8\\\\")" > /usr/lib/python/sitecustomize.py\'')

# PIL - Only if python-imaging didn't install through apt-get, like on Mac OS X.
def setup_imaging():
    sudo('easy_install pil')
    
def setup_supervisor():
    sudo('apt-get -y install supervisor')
    
def setup_hosts():
    put('config/hosts', '/etc/hosts', use_sudo=True)

def config_pgbouncer():
    put('config/pgbouncer.conf', '/etc/pgbouncer/pgbouncer.ini', use_sudo=True)
    # put('config/pgbouncer_userlist.txt', '/etc/pgbouncer/userlist.txt', use_sudo=True)
    sudo('echo "START=1" > /etc/default/pgbouncer')
    sudo('/etc/init.d/pgbouncer stop')
    with settings(warn_only=True):
        sudo('pkill pgbouncer')
    sudo('/etc/init.d/pgbouncer start')
    
def config_monit():
    # sudo('apt-get install -y monit')
    put('config/monit.conf', '/etc/monit/conf.d/celery.conf', use_sudo=True)
    sudo('echo "startup=1" > /etc/default/monit')
    sudo('/etc/init.d/monit restart')
    
def setup_mongoengine():
    with cd(env.VENDOR_PATH):
        with settings(warn_only=True):
            run('rm -fr mongoengine')
            run('git clone https://github.com/hmarr/mongoengine.git')
            sudo('rm -f /usr/local/lib/python2.7/dist-packages/mongoengine')
            sudo('ln -s %s /usr/local/lib/python2.7/dist-packages/mongoengine' % 
                 os.path.join(env.VENDOR_PATH, 'mongoengine/mongoengine'))
    with cd(os.path.join(env.VENDOR_PATH, 'mongoengine')):
        run('git checkout -b dev origin/dev')
        
def setup_pymongo_repo():
    with cd(env.VENDOR_PATH):
        with settings(warn_only=True):
            run('git clone git://github.com/mongodb/mongo-python-driver.git pymongo')
    with cd(os.path.join(env.VENDOR_PATH, 'pymongo')):
        sudo('python setup.py install')
        
def setup_forked_mongoengine():
    with cd(os.path.join(env.VENDOR_PATH, 'mongoengine')):
        with settings(warn_only=True):
            run('git checkout master')
            run('git branch -D dev')
            run('git remote add sclay git://github.com/samuelclay/mongoengine.git')
            run('git fetch sclay')
            run('git checkout -b dev sclay/dev')
            run('git pull sclay dev')

def switch_forked_mongoengine():
    with cd(os.path.join(env.VENDOR_PATH, 'mongoengine')):
        run('git co dev')
        run('git pull sclay dev --force')
        # run('git checkout .')
        # run('git checkout master')
        # run('get branch -D dev')
        # run('git checkout -b dev origin/dev')
        
def setup_logrotate():
    put('config/logrotate.conf', '/etc/logrotate.d/newsblur', use_sudo=True)
    
def setup_sudoers():
    sudo('su - root -c "echo \\\\"%s ALL=(ALL) NOPASSWD: ALL\\\\" >> /etc/sudoers"' % env.user)

def setup_nginx():
    with cd(env.VENDOR_PATH):
        with settings(warn_only=True):
            sudo("groupadd nginx")
            sudo("useradd -g nginx -d /var/www/htdocs -s /bin/false nginx")
            run('wget http://nginx.org/download/nginx-1.1.12.tar.gz')
            run('tar -xzf nginx-1.1.12.tar.gz')
            run('rm nginx-1.1.12.tar.gz')
            with cd('nginx-1.1.12'):
                run('./configure --with-http_ssl_module --with-http_stub_status_module --with-http_gzip_static_module')
                run('make')
                sudo('make install')
            
def configure_nginx():
    put("config/nginx.conf", "/usr/local/nginx/conf/nginx.conf", use_sudo=True)
    sudo("mkdir -p /usr/local/nginx/conf/sites-enabled")
    sudo("mkdir -p /var/log/nginx")
    put("config/nginx.newsblur.conf", "/usr/local/nginx/conf/sites-enabled/newsblur.conf", use_sudo=True)
    put("config/nginx-init", "/etc/init.d/nginx", use_sudo=True)
    sudo("chmod 0755 /etc/init.d/nginx")
    sudo("/usr/sbin/update-rc.d -f nginx defaults")
    sudo("/etc/init.d/nginx restart")
    
# ===============
# = Setup - App =
# ===============

def setup_app_firewall():
    sudo('ufw default deny')
    sudo('ufw allow ssh')
    sudo('ufw allow 80')
    sudo('ufw allow 8888')
    sudo('ufw allow 443')
    sudo('ufw --force enable')

def setup_app_motd():
    put('config/motd_app.txt', '/etc/motd.tail', use_sudo=True)

def setup_gunicorn(supervisor=True):
    if supervisor:
        put('config/supervisor_gunicorn.conf', '/etc/supervisor/conf.d/gunicorn.conf', use_sudo=True)
    with cd(env.VENDOR_PATH):
        sudo('rm -fr gunicorn')
        run('git clone git://github.com/benoitc/gunicorn.git')
    with cd(os.path.join(env.VENDOR_PATH, 'gunicorn')):
        run('git pull')
        sudo('python setup.py develop')
        

def update_gunicorn():
    with cd(os.path.join(env.VENDOR_PATH, 'gunicorn')):
        run('git pull')
        sudo('python setup.py develop')

def setup_staging():
    run('git clone https://github.com/samuelclay/NewsBlur.git staging')
    with cd('~/staging'):
        run('cp ../newsblur/local_settings.py local_settings.py')
        run('mkdir -p logs')
        run('touch logs/newsblur.log')

def setup_node():
    sudo('add-apt-repository ppa:chris-lea/node.js')
    sudo('apt-get update')
    sudo('apt-get install nodejs')
    run('curl http://npmjs.org/install.sh | sudo sh')
    sudo('npm install -g supervisor')
    sudo('ufw allow 8888')
    put('config/supervisor_node.conf', '/etc/supervisor/conf.d/node.conf', use_sudo=True)

def copy_certificates():
    # with cd(env.NEWSBLUR_PATH):
    #     run('mkdir -p config/certificates')
    with cd(os.path.join(env.NEWSBLUR_PATH, 'config/certificates')):
        put('data/www.newsblur.com.crt', 'www.newsblur.com.crt')
        put('data/www.newsblur.com.nopass.key', 'www.newsblur.com.key')

# ==============
# = Setup - DB =
# ==============    

def setup_db_firewall():
    sudo('ufw default deny')
    sudo('ufw allow ssh')
    sudo('ufw allow 80')
<<<<<<< HEAD
    sudo('ufw allow from 199.15.248.0/21 to any port 5432 ') # PostgreSQL
    sudo('ufw allow from 199.15.248.0/21 to any port 27017') # MongoDB
    # sudo('ufw allow from 199.15.248.0/21 to any port 5672 ') # RabbitMQ
    sudo('ufw allow from 199.15.248.0/21 to any port 6379 ') # Redis
    sudo('ufw allow from 199.15.248.0/21 to any port 11211 ') # Memcached
=======
    sudo('ufw allow from 199.15.250.0/21 to any port 5432 ') # PostgreSQL
    sudo('ufw allow from 199.15.250.0/21 to any port 27017') # MongoDB
    # sudo('ufw allow from 199.15.250.0/21 to any port 5672 ') # RabbitMQ
    sudo('ufw allow from 199.15.250.0/21 to any port 6379 ') # Redis
    sudo('ufw allow from 199.15.250.0/21 to any port 11211 ') # Memcached
>>>>>>> bdaa2f7e
    sudo('ufw --force enable')
    
def setup_db_motd():
    put('config/motd_db.txt', '/etc/motd.tail', use_sudo=True)
    
def setup_rabbitmq():
    sudo('echo "deb http://www.rabbitmq.com/debian/ testing main" >> /etc/apt/sources.list')
    run('wget http://www.rabbitmq.com/rabbitmq-signing-key-public.asc')
    sudo('apt-key add rabbitmq-signing-key-public.asc')
    run('rm rabbitmq-signing-key-public.asc')
    sudo('apt-get update')
    sudo('apt-get install -y rabbitmq-server')
    sudo('rabbitmqctl add_user newsblur newsblur')
    sudo('rabbitmqctl add_vhost newsblurvhost')
    sudo('rabbitmqctl set_permissions -p newsblurvhost newsblur ".*" ".*" ".*"')

def setup_memcached():
    sudo('apt-get -y install memcached')

def setup_postgres():
    sudo('apt-get -y install postgresql postgresql-client postgresql-contrib libpq-dev')

def setup_mongo():
    sudo('apt-key adv --keyserver keyserver.ubuntu.com --recv 7F0CEB10')
    # sudo('echo "deb http://downloads.mongodb.org/distros/ubuntu 10.10 10gen" >> /etc/apt/sources.list.d/10gen.list')
    sudo('echo "deb http://downloads-distro.mongodb.org/repo/debian-sysvinit dist 10gen" >> /etc/apt/sources.list')
    sudo('apt-get update')
    sudo('apt-get -y install mongodb-10gen')

def setup_redis():
    with cd(env.VENDOR_PATH):
        run('wget http://redis.googlecode.com/files/redis-2.4.2.tar.gz')
        run('tar -xzf redis-2.4.2.tar.gz')
        run('rm redis-2.4.2.tar.gz')
    with cd(os.path.join(env.VENDOR_PATH, 'redis-2.4.2')):
        sudo('make install')
    put('config/redis-init', '/etc/init.d/redis', use_sudo=True)
    sudo('chmod u+x /etc/init.d/redis')
    put('config/redis.conf', '/etc/redis.conf', use_sudo=True)
    sudo('mkdir -p /var/lib/redis')
    sudo('update-rc.d redis defaults')
    sudo('/etc/init.d/redis start')

def setup_db_munin():
    sudo('cp -rs %s/config/munin/mongo* /etc/munin/plugins/' % env.NEWSBLUR_PATH)

    
# ================
# = Setup - Task =
# ================

def setup_task_firewall():
    sudo('ufw default deny')
    sudo('ufw allow ssh')
    sudo('ufw allow 80')
    sudo('ufw --force enable')

def setup_task_motd():
    put('config/motd_task.txt', '/etc/motd.tail', use_sudo=True)
    
def enable_celery_supervisor():
    put('config/supervisor_celeryd.conf', '/etc/supervisor/conf.d/celeryd.conf', use_sudo=True)
    
# ======
# = S3 =
# ======

if django_settings:
    try:
        ACCESS_KEY  = django_settings.S3_ACCESS_KEY
        SECRET      = django_settings.S3_SECRET
        BUCKET_NAME = django_settings.S3_BACKUP_BUCKET  # Note that you need to create this bucket first
    except:
        print " ---> You need to fix django's settings. Enter python and type `import settings`."

def save_file_in_s3(filename):
    conn   = S3Connection(ACCESS_KEY, SECRET)
    bucket = conn.get_bucket(BUCKET_NAME)
    k      = Key(bucket)
    k.key  = filename

    k.set_contents_from_filename(filename)

def get_file_from_s3(filename):
    conn   = S3Connection(ACCESS_KEY, SECRET)
    bucket = conn.get_bucket(BUCKET_NAME)
    k      = Key(bucket)
    k.key  = filename

    k.get_contents_to_filename(filename)

def list_backup_in_s3():
    conn   = S3Connection(ACCESS_KEY, SECRET)
    bucket = conn.get_bucket(BUCKET_NAME)

    for i, key in enumerate(bucket.get_all_keys()):
        print "[%s] %s" % (i, key.name)

def delete_all_backups():
    #FIXME: validate filename exists
    conn   = S3Connection(ACCESS_KEY, SECRET)
    bucket = conn.get_bucket(BUCKET_NAME)

    for i, key in enumerate(bucket.get_all_keys()):
        print "deleting %s" % (key.name)
        key.delete()<|MERGE_RESOLUTION|>--- conflicted
+++ resolved
@@ -478,19 +478,11 @@
     sudo('ufw default deny')
     sudo('ufw allow ssh')
     sudo('ufw allow 80')
-<<<<<<< HEAD
     sudo('ufw allow from 199.15.248.0/21 to any port 5432 ') # PostgreSQL
     sudo('ufw allow from 199.15.248.0/21 to any port 27017') # MongoDB
     # sudo('ufw allow from 199.15.248.0/21 to any port 5672 ') # RabbitMQ
     sudo('ufw allow from 199.15.248.0/21 to any port 6379 ') # Redis
     sudo('ufw allow from 199.15.248.0/21 to any port 11211 ') # Memcached
-=======
-    sudo('ufw allow from 199.15.250.0/21 to any port 5432 ') # PostgreSQL
-    sudo('ufw allow from 199.15.250.0/21 to any port 27017') # MongoDB
-    # sudo('ufw allow from 199.15.250.0/21 to any port 5672 ') # RabbitMQ
-    sudo('ufw allow from 199.15.250.0/21 to any port 6379 ') # Redis
-    sudo('ufw allow from 199.15.250.0/21 to any port 11211 ') # Memcached
->>>>>>> bdaa2f7e
     sudo('ufw --force enable')
     
 def setup_db_motd():
