--- conflicted
+++ resolved
@@ -831,11 +831,6 @@
     put('config/spawn_fcgi_munin_graph.conf', '/etc/init.d/spawn_fcgi_munin_graph', use_sudo=True)
     put('config/spawn_fcgi_munin_html.conf', '/etc/init.d/spawn_fcgi_munin_html', use_sudo=True)
     sudo('chmod u+x /etc/init.d/spawn_fcgi_munin_graph')
-<<<<<<< HEAD
-    with settings(warn_only=True):
-        sudo('/etc/init.d/spawn_fcgi_munin_graph start')
-        sudo('update-rc.d spawn_fcgi_munin_graph defaults')
-=======
     sudo('chmod u+x /etc/init.d/spawn_fcgi_munin_html')
     with settings(warn_only=True):
         sudo('chown nginx.www-data munin-cgi*')
@@ -846,7 +841,6 @@
         sudo('/etc/init.d/spawn_fcgi_munin_html stop')
         sudo('/etc/init.d/spawn_fcgi_munin_html start')
         sudo('update-rc.d spawn_fcgi_munin_html defaults')
->>>>>>> bbd7d506
     sudo('/etc/init.d/munin-node restart')
     with settings(warn_only=True):
         sudo('chown nginx.www-data munin-cgi*')
