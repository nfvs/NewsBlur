from fabric.api import cd, env, local, parallel, serial
from fabric.api import put, run, settings, sudo
from fabric.operations import prompt
# from fabric.colors import red, green, blue, cyan, magenta, white, yellow
from boto.s3.connection import S3Connection
from boto.s3.key import Key
from boto.ec2.connection import EC2Connection
from fabric.contrib import django
import os
import time
import sys
import re
try:
    import dop.client
except ImportError:
    print "Digital Ocean's API not loaded"


django.settings_module('settings')
try:
    from django.conf import settings as django_settings
except ImportError:
    print " ---> Django not installed yet."
    django_settings = None


# ============
# = DEFAULTS =
# ============

env.NEWSBLUR_PATH = "~/projects/newsblur"
env.VENDOR_PATH   = "~/projects/code"

# =========
# = Roles =
# =========

env.user = 'sclay'
env.roledefs ={
    'local': ['localhost'],
    'app': ['app01.newsblur.com', 
            'app02.newsblur.com', 
            'app03.newsblur.com',
            'app04.newsblur.com',
            '198.211.109.197',
            '198.211.110.131',
            '198.211.110.230',
            '192.34.61.227',
            '198.211.109.155',
            '198.211.107.87',
            '198.211.105.155',
            '198.211.104.133',
            '198.211.103.214',
            '198.211.106.22',
            '198.211.110.189',
            '198.211.106.215',
            '192.81.209.42',
            '198.211.102.245',
            '198.211.109.236',
            '198.211.113.54',
            '198.211.113.206',
            '198.211.113.86',
            '198.211.113.196',
            ],
    'dev': ['dev.newsblur.com'],
    'debug': ['debug.newsblur.com'],
    'web': ['app01.newsblur.com', 
            'app02.newsblur.com', 
            'app04.newsblur.com',
            ],
    'db': ['db01.newsblur.com', 
           'db02.newsblur.com', 
           # 'db03.newsblur.com', 
           'db04.newsblur.com', 
           'db05.newsblur.com',
           'db10.newsblur.com',
           'db11.newsblur.com',
           'db12.newsblur.com',
           'db20.newsblur.com',
           'db21.newsblur.com',
           'db22.newsblur.com',
           ],
    'dbdo':['198.211.115.113',
            '198.211.115.153',
            '198.211.115.8',
            ],
    'task': ['task01.newsblur.com', 
             'task02.newsblur.com', 
             'task03.newsblur.com', 
             'task04.newsblur.com', 
             # 'task05.newsblur.com', 
             # 'task06.newsblur.com', 
             # 'task07.newsblur.com',
             'task08.newsblur.com',
             'task09.newsblur.com',
             # 'task10.newsblur.com',
             'task11.newsblur.com',
             ],
    'ec2task': ['ec2-54-242-38-48.compute-1.amazonaws.com',
                'ec2-184-72-214-147.compute-1.amazonaws.com',
                'ec2-107-20-103-16.compute-1.amazonaws.com',
                'ec2-50-17-12-16.compute-1.amazonaws.com',

                'ec2-54-242-34-138.compute-1.amazonaws.com',
                'ec2-184-73-2-61.compute-1.amazonaws.com',
                'ec2-54-234-211-75.compute-1.amazonaws.com',
                'ec2-54-242-131-232.compute-1.amazonaws.com',
                'ec2-75-101-195-131.compute-1.amazonaws.com',
                'ec2-54-242-105-17.compute-1.amazonaws.com',
                'ec2-107-20-76-111.compute-1.amazonaws.com',
                ],
    'vps': ['task01.newsblur.com', 
            'task03.newsblur.com', 
            'task04.newsblur.com', 
            'task08.newsblur.com', 
            'task09.newsblur.com', 
            'task10.newsblur.com', 
            'task11.newsblur.com', 
            'app01.newsblur.com', 
            'app02.newsblur.com', 
            ],
}

# ================
# = Environments =
# ================

def server():
    env.NEWSBLUR_PATH = "/srv/newsblur"
    env.VENDOR_PATH   = "/srv/code"

def app():
    server()
    env.roles = ['app']
    
def dev():
    server()
    env.roles = ['dev']

def web():
    server()
    env.roles = ['web']

def db():
    server()
    env.roles = ['db']
    
def task():
    server()
    env.roles = ['task']
    
def ec2task():
    ec2()
    env.roles = ['ec2task']
    
def vps():
    server()
    env.roles = ['vps']

def do():
    server()
    env.roles = ['do']

def debug():
    server()
    env.roles = ['debug']

def ec2():
    env.user = 'ubuntu'
    env.key_filename = ['/Users/sclay/.ec2/sclay.pem']
    server()
    
# ==========
# = Deploy =
# ==========

@parallel
def pull():
    with cd(env.NEWSBLUR_PATH):
        run('git pull')

def pre_deploy():
    compress_assets(bundle=True)

@serial
def post_deploy():
    cleanup_assets()
    
@parallel
def deploy(fast=False):
    deploy_code(copy_assets=True, fast=fast)

def deploy_full():
    deploy_code(copy_assets=True, full=True)

@parallel
def deploy_code(copy_assets=False, full=False, fast=False):
    with cd(env.NEWSBLUR_PATH):
        run('git pull')
        run('mkdir -p static')
        if full:
            run('rm -fr static/*')
        if copy_assets:
            transfer_assets()
        sudo('supervisorctl reload')
        if fast:
            with settings(warn_only=True):
                if env.user == 'ubuntu':
                    sudo('./utils/kill_gunicorn.sh')
                else:
                    run('./utils/kill_gunicorn.sh')
        # run('curl -s http://%s > /dev/null' % env.host)
        # run('curl -s http://%s/api/add_site_load_script/ABCDEF > /dev/null' % env.host)

@parallel
def kill():
    sudo('supervisorctl reload')
    with settings(warn_only=True):
        if env.user == 'ubuntu':
            sudo('./utils/kill_gunicorn.sh')
        else:
            run('./utils/kill_gunicorn.sh')

def deploy_node():
    with cd(env.NEWSBLUR_PATH):
        run('sudo supervisorctl restart node_unread')
        run('sudo supervisorctl restart node_unread_ssl')
        # run('sudo supervisorctl restart node_favicons')

def gunicorn_restart():
    restart_gunicorn()
    
def restart_gunicorn():
    with cd(env.NEWSBLUR_PATH), settings(warn_only=True):
        run('sudo supervisorctl restart gunicorn')
        
def gunicorn_stop():
    with cd(env.NEWSBLUR_PATH), settings(warn_only=True):
        run('sudo supervisorctl stop gunicorn')
        
def staging():
    with cd('~/staging'):
        run('git pull')
        run('kill -HUP `cat logs/gunicorn.pid`')
        run('curl -s http://dev.newsblur.com > /dev/null')
        run('curl -s http://dev.newsblur.com/m/ > /dev/null')

def staging_full():
    with cd('~/staging'):
        run('git pull')
        run('./manage.py migrate')
        run('kill -HUP `cat logs/gunicorn.pid`')
        run('curl -s http://dev.newsblur.com > /dev/null')
        run('curl -s http://dev.newsblur.com/m/ > /dev/null')

@parallel
def celery():
    celery_slow()
    
def celery_slow():
    with cd(env.NEWSBLUR_PATH):
        run('git pull')
    celery_stop()
    celery_start()

@parallel
def celery_fast():
    with cd(env.NEWSBLUR_PATH):
        run('git pull')
    celery_reload()

@parallel
def celery_stop():
    with cd(env.NEWSBLUR_PATH):
        run('sudo supervisorctl stop celery')
        with settings(warn_only=True):
            run('./utils/kill_celery.sh')

@parallel
def celery_start():
    with cd(env.NEWSBLUR_PATH):
        run('sudo supervisorctl start celery')
        run('tail logs/newsblur.log')

@parallel
def celery_reload():
    with cd(env.NEWSBLUR_PATH):
        run('sudo supervisorctl reload celery')
        run('tail logs/newsblur.log')

def kill_celery():
    with cd(env.NEWSBLUR_PATH):
        run('ps aux | grep celeryd | egrep -v grep | awk \'{print $2}\' | sudo xargs kill -9')

def compress_assets(bundle=False):
    local('jammit -c assets.yml --base-url http://www.newsblur.com --output static')
    local('tar -czf static.tgz static/*')

def transfer_assets():
    put('static.tgz', '%s/static/' % env.NEWSBLUR_PATH)
    run('tar -xzf static/static.tgz')
    run('rm -f static/static.tgz')

def cleanup_assets():
    local('rm -f static.tgz')
    
# ===========
# = Backups =
# ===========

def backup_mongo():
    with cd(os.path.join(env.NEWSBLUR_PATH, 'utils/backups')):
        # run('./mongo_backup.sh')
        run('python backup_mongo.py')

def backup_postgresql():
    # crontab for postgres master server
    # 0 4 * * * python /srv/newsblur/utils/backups/backup_psql.py
    # 0 * * * * sudo find /var/lib/postgresql/9.1/archive -mtime +1 -exec rm {} \;
    
    with cd(os.path.join(env.NEWSBLUR_PATH, 'utils/backups')):
        # run('./postgresql_backup.sh')
        run('python backup_psql.py')

# ===============
# = Calibration =
# ===============

def sync_time():
    with settings(warn_only=True):
        sudo("/etc/init.d/ntp stop")
        sudo("ntpdate pool.ntp.org")
        sudo("/etc/init.d/ntp start")
    
def setup_time_calibration():
    sudo('apt-get -y install ntp')
    put('config/ntpdate.cron', '%s/' % env.NEWSBLUR_PATH)
    sudo('chown root.root %s/ntpdate.cron' % env.NEWSBLUR_PATH)
    sudo('chmod 755 %s/ntpdate.cron' % env.NEWSBLUR_PATH)
    sudo('mv %s/ntpdate.cron /etc/cron.hourly/ntpdate' % env.NEWSBLUR_PATH)
    with settings(warn_only=True):
        sudo('/etc/cron.hourly/ntpdate')
    
# =============
# = Bootstrap =
# =============

def setup_common():
    setup_installs()
    setup_user()
    setup_sudoers()
    setup_ulimit()
    setup_repo()
    setup_repo_local_settings()
    setup_local_files()
    setup_libxml()
    setup_python()
    # setup_psycopg()
    setup_supervisor()
    setup_hosts()
    config_pgbouncer()
    setup_mongoengine()
    setup_forked_mongoengine()
    setup_pymongo_repo()
    setup_logrotate()
    setup_nginx()
    configure_nginx()
    setup_munin()

def setup_all():
    setup_common()
    setup_app(skip_common=True)
    setup_db(skip_common=True)
    setup_task(skip_common=True)
    
def setup_app(skip_common=False):
    if not skip_common:
        setup_common()
    setup_vps()
    setup_app_firewall()
    setup_app_motd()
    copy_app_settings()
    configure_nginx()
    setup_gunicorn(supervisor=True)
    update_gunicorn()
    setup_node()
    configure_node()
    pre_deploy()
    deploy()
    config_monit_app()

def setup_db(skip_common=False, engine=None):
    if not skip_common:
        setup_common()
    setup_baremetal()
    setup_db_firewall()
    setup_db_motd()
    copy_task_settings()
    setup_memcached()
    if engine == "postgres":
        setup_postgres(standby=False)
    elif engine == "postgres_slave":
        setup_postgres(standby=True)
    elif engine == "mongo":
        setup_mongo()
    elif engine == "redis":
        setup_redis()
    setup_gunicorn(supervisor=False)
    setup_db_munin()
    
    # if env.user == 'ubuntu':
    #     setup_db_mdadm()

def setup_task(skip_common=False):
    if not skip_common:
        setup_common()
    setup_vps()
    setup_task_firewall()
    setup_task_motd()
    copy_task_settings()
    enable_celery_supervisor()
    setup_gunicorn(supervisor=False)
    update_gunicorn()
    config_monit_task()

# ==================
# = Setup - Common =
# ==================
    
def setup_installs():
    sudo('apt-get -y update')
    sudo('apt-get -y upgrade')
    sudo('apt-get -y install build-essential gcc scons libreadline-dev sysstat iotop git zsh python-dev locate python-software-properties software-properties-common libpcre3-dev libncurses5-dev libdbd-pg-perl libssl-dev make pgbouncer python-psycopg2 libmemcache0 python-memcache libyaml-0-2 python-yaml python-numpy python-scipy python-imaging curl monit ufw')
    # sudo('add-apt-repository ppa:pitti/postgresql')
    sudo('apt-get -y update')
    sudo('apt-get -y install postgresql-client')
    sudo('mkdir -p /var/run/postgresql')
    sudo('chown postgres.postgres /var/run/postgresql')
    with settings(warn_only=True):
        run('git clone git://github.com/robbyrussell/oh-my-zsh.git ~/.oh-my-zsh')
    run('curl -O http://peak.telecommunity.com/dist/ez_setup.py')
    sudo('python ez_setup.py -U setuptools && rm ez_setup.py')
    sudo('chsh %s -s /bin/zsh' % env.user)
    with settings(warn_only=True):
        sudo('mkdir -p %s' % env.VENDOR_PATH)
        sudo('chown %s.%s %s' % (env.user, env.user, env.VENDOR_PATH))
    
def setup_user():
    # run('useradd -c "NewsBlur" -m newsblur -s /bin/zsh')
    # run('openssl rand -base64 8 | tee -a ~conesus/.password | passwd -stdin conesus')
    run('mkdir -p ~/.ssh && chmod 700 ~/.ssh')
    run('rm -fr ~/.ssh/id_dsa*')
    run('ssh-keygen -t dsa -f ~/.ssh/id_dsa -N ""')
    run('touch ~/.ssh/authorized_keys')
    put("~/.ssh/id_dsa.pub", "authorized_keys")
    run('echo `cat authorized_keys` >> ~/.ssh/authorized_keys')
    run('rm authorized_keys')
    
def add_machine_to_ssh():
    put("~/.ssh/id_dsa.pub", "local_keys")
    run("echo `cat local_keys` >> .ssh/authorized_keys")
    run("rm local_keys")
    
def setup_repo():
    with settings(warn_only=True):
        run('git clone https://github.com/samuelclay/NewsBlur.git ~/newsblur')
    sudo('mkdir -p /srv')
    # with settings(warn_only=True):
    #     sudo('ln -f -s /home/%s/code /srv/' % env.user)
    sudo('ln -f -s /home/%s/newsblur /srv/' % env.user)

def setup_repo_local_settings():
    with cd(env.NEWSBLUR_PATH):
        run('cp local_settings.py.template local_settings.py')
        run('mkdir -p logs')
        run('touch logs/newsblur.log')

def copy_local_settings():
    with cd(env.NEWSBLUR_PATH):
        put('local_settings.py.server', 'local_settings.py')
        
def setup_local_files():
    put("config/toprc", "./.toprc")
    put("config/zshrc", "./.zshrc")
    put('config/gitconfig.txt', './.gitconfig')
    put('config/ssh.conf', './.ssh/config')

def setup_libxml():
    sudo('apt-get -y install libxml2-dev libxslt1-dev python-lxml')

def setup_libxml_code():
    with cd(env.VENDOR_PATH):
        run('git clone git://git.gnome.org/libxml2')
        run('git clone git://git.gnome.org/libxslt')
    
    with cd(os.path.join(env.VENDOR_PATH, 'libxml2')):
        run('./configure && make && sudo make install')
        
    with cd(os.path.join(env.VENDOR_PATH, 'libxslt')):
        run('./configure && make && sudo make install')

def setup_psycopg():
    sudo('easy_install -U psycopg2')

def setup_python():
    # sudo('easy_install -U pip')
    sudo('easy_install -U $(<%s)' %
         os.path.join(env.NEWSBLUR_PATH, 'config/requirements.txt'))
    put('config/pystartup.py', '.pystartup')

    # with cd(os.path.join(env.NEWSBLUR_PATH, 'vendor/cjson')):
    #     sudo('python setup.py install')

    with settings(warn_only=True):
        sudo('su -c \'echo "import sys; sys.setdefaultencoding(\\\\"utf-8\\\\")" > /usr/lib/python2.7/sitecustomize.py\'')

# PIL - Only if python-imaging didn't install through apt-get, like on Mac OS X.
def setup_imaging():
    sudo('easy_install pil')
    
def setup_supervisor():
    sudo('apt-get -y install supervisor')

@parallel
def setup_hosts():
    put('../secrets-newsblur/configs/hosts', '/etc/hosts', use_sudo=True)

def config_pgbouncer():
    put('config/pgbouncer.conf', '/etc/pgbouncer/pgbouncer.ini', use_sudo=True)
    # put('config/pgbouncer_userlist.txt', '/etc/pgbouncer/userlist.txt', use_sudo=True)
    put('../secrets-newsblur/configs/pgbouncer_auth.conf', '/etc/pgbouncer/userlist.txt', use_sudo=True)
    sudo('echo "START=1" > /etc/default/pgbouncer')
    sudo('su postgres -c "/etc/init.d/pgbouncer stop"', pty=False)
    with settings(warn_only=True):
        sudo('pkill -9 pgbouncer')
        run('sleep 2')
    sudo('/etc/init.d/pgbouncer start', pty=False)

def bounce_pgbouncer():
    sudo('su postgres -c "/etc/init.d/pgbouncer stop"', pty=False)
    run('sleep 4')
    with settings(warn_only=True):
        sudo('pkill pgbouncer')
        run('sleep 4')
    run('sudo /etc/init.d/pgbouncer start', pty=False)
    run('sleep 2')
    
def config_monit_task():
    put('config/monit_task.conf', '/etc/monit/conf.d/celery.conf', use_sudo=True)
    sudo('echo "startup=1" > /etc/default/monit')
    sudo('/etc/init.d/monit restart')
    
def config_monit_app():
    put('config/monit_app.conf', '/etc/monit/conf.d/gunicorn.conf', use_sudo=True)
    sudo('echo "startup=1" > /etc/default/monit')
    sudo('/etc/init.d/monit restart')
    
def config_monit_db():
    put('config/monit_db.conf', '/etc/monit/conf.d/celery.conf', use_sudo=True)
    sudo('echo "startup=1" > /etc/default/monit')
    sudo('/etc/init.d/monit restart')
    
def setup_mongoengine():
    with cd(env.VENDOR_PATH), settings(warn_only=True):
        run('rm -fr mongoengine')
        run('git clone https://github.com/MongoEngine/mongoengine.git')
        sudo('rm -fr /usr/local/lib/python2.7/dist-packages/mongoengine')
        sudo('rm -fr /usr/local/lib/python2.7/dist-packages/mongoengine-*')
        sudo('ln -s %s /usr/local/lib/python2.7/dist-packages/mongoengine' % 
             os.path.join(env.VENDOR_PATH, 'mongoengine/mongoengine'))
        
def setup_pymongo_repo():
    with cd(env.VENDOR_PATH), settings(warn_only=True):
        run('git clone git://github.com/mongodb/mongo-python-driver.git pymongo')
    # with cd(os.path.join(env.VENDOR_PATH, 'pymongo')):
    #     sudo('python setup.py install')
    sudo('rm -fr /usr/local/lib/python2.7/dist-packages/pymongo*')
    sudo('rm -fr /usr/local/lib/python2.7/dist-packages/bson*')
    sudo('rm -fr /usr/local/lib/python2.7/dist-packages/gridgs*')
    sudo('ln -fs %s /usr/local/lib/python2.7/dist-packages/' % 
         os.path.join(env.VENDOR_PATH, 'pymongo/{pymongo,bson,gridfs}'))
        
def setup_forked_mongoengine():
    with cd(os.path.join(env.VENDOR_PATH, 'mongoengine')), settings(warn_only=True):
        run('git remote add clay https://github.com/samuelclay/mongoengine.git')
        run('git pull')
        run('git fetch clay')
        run('git checkout -b clay_master clay/master')

def switch_forked_mongoengine():
    with cd(os.path.join(env.VENDOR_PATH, 'mongoengine')):
        run('git co dev')
        run('git pull %s dev --force' % env.user)
        # run('git checkout .')
        # run('git checkout master')
        # run('get branch -D dev')
        # run('git checkout -b dev origin/dev')
        
def setup_logrotate():
    put('config/logrotate.conf', '/etc/logrotate.d/newsblur', use_sudo=True)

def setup_ulimit():
     # Increase File Descriptor limits.
    run('export FILEMAX=`sysctl -n fs.file-max`', pty=False)
    sudo('mv /etc/security/limits.conf /etc/security/limits.conf.bak', pty=False)
    sudo('touch /etc/security/limits.conf', pty=False)
    sudo('chmod 666 /etc/security/limits.conf', pty=False)
    run('echo "root soft nofile $FILEMAX" >> /etc/security/limits.conf', pty=False)
    run('echo "root hard nofile $FILEMAX" >> /etc/security/limits.conf', pty=False)
    run('echo "* soft nofile $FILEMAX" >> /etc/security/limits.conf', pty=False)
    run('echo "* hard nofile $FILEMAX" >> /etc/security/limits.conf', pty=False)
    sudo('chmod 644 /etc/security/limits.conf', pty=False)

    # run('touch /home/ubuntu/.bash_profile')
    # run('echo "ulimit -n $FILEMAX" >> /home/ubuntu/.bash_profile')

    # Increase Ephemeral Ports.
    # sudo chmod 666 /etc/sysctl.conf
    # echo "net.ipv4.ip_local_port_range = 1024 65535" >> /etc/sysctl.conf
    # sudo chmod 644 /etc/sysctl.conf
    
def setup_sudoers(user=None):
    sudo('su - root -c "echo \\\\"%s ALL=(ALL) NOPASSWD: ALL\\\\" >> /etc/sudoers"' % (user or env.user))

def setup_nginx():
    NGINX_VERSION = '1.2.2'
    with cd(env.VENDOR_PATH), settings(warn_only=True):
        sudo("groupadd nginx")
        sudo("useradd -g nginx -d /var/www/htdocs -s /bin/false nginx")
        run('wget http://nginx.org/download/nginx-%s.tar.gz' % NGINX_VERSION)
        run('tar -xzf nginx-%s.tar.gz' % NGINX_VERSION)
        run('rm nginx-%s.tar.gz' % NGINX_VERSION)
        with cd('nginx-%s' % NGINX_VERSION):
            run('./configure --with-http_ssl_module --with-http_stub_status_module --with-http_gzip_static_module')
            run('make')
            sudo('make install')
            
def configure_nginx():
    put("config/nginx.conf", "/usr/local/nginx/conf/nginx.conf", use_sudo=True)
    sudo("mkdir -p /usr/local/nginx/conf/sites-enabled")
    sudo("mkdir -p /var/log/nginx")
    put("config/nginx.newsblur.conf", "/usr/local/nginx/conf/sites-enabled/newsblur.conf", use_sudo=True)
    put("config/nginx-init", "/etc/init.d/nginx", use_sudo=True)
    sudo("chmod 0755 /etc/init.d/nginx")
    sudo("/usr/sbin/update-rc.d -f nginx defaults")
    sudo("/etc/init.d/nginx restart")
    copy_certificates()

def setup_vps():
    # VPS suffer from severe time drift. Force blunt hourly time recalibration.
    setup_time_calibration()

def setup_baremetal():
    # Bare metal doesn't suffer from severe time drift. Use standard ntp slow-drift-calibration.
    sudo('apt-get -y install ntp')
    
# ===============
# = Setup - App =
# ===============

def setup_app_firewall():
    sudo('ufw default deny')
    sudo('ufw allow ssh') # ssh
    sudo('ufw allow 80') # http
    sudo('ufw allow 8000') # gunicorn
    sudo('ufw allow 8888') # socket.io
    sudo('ufw allow 8889') # socket.io ssl
    sudo('ufw allow 443') # https
    sudo('ufw --force enable')

def setup_app_motd():
    put('config/motd_app.txt', '/etc/motd.tail', use_sudo=True)

def setup_gunicorn(supervisor=True):
    if supervisor:
        put('config/supervisor_gunicorn.conf', '/etc/supervisor/conf.d/gunicorn.conf', use_sudo=True)
    with cd(env.VENDOR_PATH):
        sudo('rm -fr gunicorn')
        run('git clone git://github.com/benoitc/gunicorn.git')
    with cd(os.path.join(env.VENDOR_PATH, 'gunicorn')):
        run('git pull')
        sudo('python setup.py develop')
        

def update_gunicorn():
    with cd(os.path.join(env.VENDOR_PATH, 'gunicorn')):
        run('git pull')
        sudo('python setup.py develop')

def setup_staging():
    run('git clone https://github.com/samuelclay/NewsBlur.git staging')
    with cd('~/staging'):
        run('cp ../newsblur/local_settings.py local_settings.py')
        run('mkdir -p logs')
        run('touch logs/newsblur.log')

def setup_node():
    sudo('add-apt-repository -y ppa:chris-lea/node.js')
    sudo('apt-get update')
    sudo('apt-get install -y nodejs')
    run('curl -L https://npmjs.org/install.sh | sudo sh')
    sudo('npm install -g supervisor')
    sudo('ufw allow 8888')

def configure_node():
    sudo('rm -fr /etc/supervisor/conf.d/node.conf')
    put('config/supervisor_node_unread.conf', '/etc/supervisor/conf.d/node_unread.conf', use_sudo=True)
    put('config/supervisor_node_unread_ssl.conf', '/etc/supervisor/conf.d/node_unread_ssl.conf', use_sudo=True)
    # put('config/supervisor_node_favicons.conf', '/etc/supervisor/conf.d/node_favicons.conf', use_sudo=True)
    sudo('supervisorctl reload')

@parallel
def copy_app_settings():
    put('../secrets-newsblur/settings/app_settings.py', '%s/local_settings.py' % env.NEWSBLUR_PATH)
    run('echo "\nSERVER_NAME = \\\\"`hostname`\\\\"" >> %s/local_settings.py' % env.NEWSBLUR_PATH)

def copy_certificates():
    run('mkdir -p %s/config/certificates/' % env.NEWSBLUR_PATH)
    put('../secrets-newsblur/certificates/comodo/newsblur.com.crt', '%s/config/certificates/' % env.NEWSBLUR_PATH)
    put('../secrets-newsblur/certificates/comodo/newsblur.com.key', '%s/config/certificates/' % env.NEWSBLUR_PATH)
    put('../secrets-newsblur/certificates/comodo/EssentialSSLCA_2.crt', '%s/config/certificates/intermediate.crt' % env.NEWSBLUR_PATH)

@parallel
def maintenance_on():
    put('templates/maintenance_off.html', '%s/templates/maintenance_off.html' % env.NEWSBLUR_PATH)
    with cd(env.NEWSBLUR_PATH):
        run('mv templates/maintenance_off.html templates/maintenance_on.html')

@parallel
def maintenance_off():
    with cd(env.NEWSBLUR_PATH):
        run('mv templates/maintenance_on.html templates/maintenance_off.html')
        run('git checkout templates/maintenance_off.html')

def setup_haproxy():
    sudo('ufw allow 81') # nginx moved
    with cd(env.VENDOR_PATH):
        run('wget http://haproxy.1wt.eu/download/1.5/src/devel/haproxy-1.5-dev17.tar.gz')
        run('tar -xf haproxy-1.5-dev17.tar.gz')
        with cd('haproxy-1.5-dev17'):
            run('make TARGET=linux2628 USE_PCRE=1 USE_OPENSSL=1 USE_ZLIB=1')
            sudo('make install')
    put('config/haproxy-init', '/etc/init.d/haproxy', use_sudo=True)
    sudo('chmod u+x /etc/init.d/haproxy')
    put('../secrets-newsblur/configs/haproxy.conf', '/etc/haproxy/haproxy.cfg', use_sudo=True)
    sudo('echo "ENABLED=1" > /etc/default/haproxy')
    cert_path = "%s/config/certificates" % env.NEWSBLUR_PATH
    run('cat %s/newsblur.com.crt > %s/newsblur.pem' % (cert_path, cert_path))
    run('cat %s/intermediate.crt >> %s/newsblur.pem' % (cert_path, cert_path))
    run('cat %s/newsblur.com.key >> %s/newsblur.pem' % (cert_path, cert_path))
    put('config/haproxy_rsyslog.conf', '/etc/rsyslog.d/49-haproxy.conf', use_sudo=True)
    sudo('restart rsyslog')
    
    sudo('/etc/init.d/haproxy stop')
    sudo('/etc/init.d/haproxy start')

def config_haproxy(debug=False):
    if debug:
        put('config/debug_haproxy.conf', '/etc/haproxy/haproxy.cfg', use_sudo=True)
    else:
        put('../secrets-newsblur/configs/haproxy.conf', '/etc/haproxy/haproxy.cfg', use_sudo=True)
    sudo('/etc/init.d/haproxy reload')
    
def upgrade_django():
    with cd(env.NEWSBLUR_PATH), settings(warn_only=True):
        sudo('supervisorctl stop gunicorn')
        run('./utils/kill_gunicorn.sh')
        sudo('easy_install -U django gunicorn')
        pull()
        sudo('supervisorctl reload')
def upgrade_pil():
    with cd(env.NEWSBLUR_PATH):
        sudo('easy_install pillow')
        # celery_stop()
        pull()
        sudo('apt-get remove -y python-imaging')
        kill()

def downgrade_pil():
    with cd(env.NEWSBLUR_PATH):
        sudo('apt-get install -y python-imaging')
        sudo('rm -fr /usr/local/lib/python2.7/dist-packages/Pillow*')
        pull()
        kill()
        
# ==============
# = Setup - DB =
# ==============    

@parallel
def setup_db_firewall():
    ports = [
        5432,   # PostgreSQL
        27017,  # MongoDB
        28017,  # MongoDB web
        6379,   # Redis
        11211,  # Memcached
        3060,   # Node original page server
        9200,   # Elasticsearch
    ]
    sudo('ufw default deny')
    sudo('ufw allow ssh')
    sudo('ufw allow 80')
    
    sudo('ufw allow proto tcp from 199.15.248.0/21 to any port %s ' % ','.join(map(str, ports)))
    
    # DigitalOcean
    for ip in set(env.roledefs['app'] + env.roledefs['dbdo']):
        if 'newsblur.com' in ip: continue
        sudo('ufw allow proto tcp from %s to any port %s' % (
            ip,
            ','.join(map(str, ports))
        ))
    
    # EC2
    for host in set(env.roledefs['ec2task']):
        ip = re.search('ec2-(\d+-\d+-\d+-\d+)', host).group(1).replace('-', '.')
        sudo('ufw allow proto tcp from %s to any port %s' % (
            ip,
            ','.join(map(str, ports))
        ))

    sudo('ufw --force enable')
    
def setup_db_motd():
    put('config/motd_db.txt', '/etc/motd.tail', use_sudo=True)
    
def setup_rabbitmq():
    sudo('echo "deb http://www.rabbitmq.com/debian/ testing main" >> /etc/apt/sources.list')
    run('wget http://www.rabbitmq.com/rabbitmq-signing-key-public.asc')
    sudo('apt-key add rabbitmq-signing-key-public.asc')
    run('rm rabbitmq-signing-key-public.asc')
    sudo('apt-get update')
    sudo('apt-get install -y rabbitmq-server')
    sudo('rabbitmqctl add_user newsblur newsblur')
    sudo('rabbitmqctl add_vhost newsblurvhost')
    sudo('rabbitmqctl set_permissions -p newsblurvhost newsblur ".*" ".*" ".*"')

def setup_memcached():
    sudo('apt-get -y install memcached')

def setup_postgres(standby=False):
    shmmax = 1140047872
    sudo('apt-get -y install postgresql postgresql-client postgresql-contrib libpq-dev')
    put('config/postgresql%s.conf' % (
        ('_standby' if standby else ''),
    ), '/etc/postgresql/9.1/main/postgresql.conf', use_sudo=True)
    sudo('echo "%s" > /proc/sys/kernel/shmmax' % shmmax)
    sudo('echo "\nkernel.shmmax = %s" > /etc/sysctl.conf' % shmmax)
    sudo('sysctl -p')
    
    if standby:
        put('config/postgresql_recovery.conf', '/var/lib/postgresql/9.1/recovery.conf', use_sudo=True)
        
    sudo('/etc/init.d/postgresql stop')
    sudo('/etc/init.d/postgresql start')

def copy_postgres_to_standby():
    slave = 'db12.newsblur.com'
    # Make sure you can ssh from master to slave and back.
    # Need to give postgres accounts keys in authroized_keys.
    
    # sudo('su postgres -c "psql -c \\"SELECT pg_start_backup(\'label\', true)\\""', pty=False)
    sudo('su postgres -c \"rsync -a --stats --progress /var/lib/postgresql/9.1/main postgres@%s:/var/lib/postgresql/9.1/ --exclude postmaster.pid\"' % slave, pty=False)
    # sudo('su postgres -c "psql -c \\"SELECT pg_stop_backup()\\""', pty=False)
    
def setup_mongo():
    sudo('apt-key adv --keyserver keyserver.ubuntu.com --recv 7F0CEB10')
    # sudo('echo "deb http://downloads.mongodb.org/distros/ubuntu 10.10 10gen" >> /etc/apt/sources.list.d/10gen.list')
    sudo('echo "deb http://downloads-distro.mongodb.org/repo/debian-sysvinit dist 10gen" >> /etc/apt/sources.list')
    sudo('apt-get update')
    sudo('apt-get -y install mongodb-10gen')
    put('config/mongodb.%s.conf' % ('prod' if env.user != 'ubuntu' else 'ec2'), 
        '/etc/mongodb.conf', use_sudo=True)
    run('echo "ulimit -n 10000" > mongodb.defaults')
    sudo('mv mongodb.defaults /etc/default/mongodb')
    sudo('/etc/init.d/mongodb restart')

def setup_redis():
    redis_version = '2.6.11'
    with cd(env.VENDOR_PATH):
        run('wget http://redis.googlecode.com/files/redis-%s.tar.gz' % redis_version)
        run('tar -xzf redis-%s.tar.gz' % redis_version)
        run('rm redis-%s.tar.gz' % redis_version)
    with cd(os.path.join(env.VENDOR_PATH, 'redis-%s' % redis_version)):
        sudo('make install')
    put('config/redis-init', '/etc/init.d/redis', use_sudo=True)
    sudo('chmod u+x /etc/init.d/redis')
    put('config/redis.conf', '/etc/redis.conf', use_sudo=True)
    sudo('mkdir -p /var/lib/redis')
    sudo('update-rc.d redis defaults')
    sudo('/etc/init.d/redis stop')
    sudo('/etc/init.d/redis start')

def setup_munin():
    sudo('apt-get update')
    sudo('apt-get install -y munin munin-node munin-plugins-extra spawn-fcgi')
    put('config/munin.conf', '/etc/munin/munin.conf', use_sudo=True)
    put('config/spawn_fcgi_munin_graph.conf', '/etc/init.d/spawn_fcgi_munin_graph', use_sudo=True)
    sudo('chmod u+x /etc/init.d/spawn_fcgi_munin_graph')
<<<<<<< HEAD
    with settings(warn_only=True):
        sudo('/etc/init.d/spawn_fcgi_munin_graph start')
        sudo('update-rc.d spawn_fcgi_munin_graph defaults')
=======
    sudo('/etc/init.d/spawn_fcgi_munin_graph start')
    sudo('update-rc.d spawn_fcgi_munin_graph defaults')
    sudo('/etc/init.d/munin-node restart')
>>>>>>> 0bee0103

    
def setup_db_munin():
    sudo('cp -frs %s/config/munin/mongo* /etc/munin/plugins/' % env.NEWSBLUR_PATH)
    sudo('cp -frs %s/config/munin/pg_* /etc/munin/plugins/' % env.NEWSBLUR_PATH)
    with cd(env.VENDOR_PATH), settings(warn_only=True):
        run('git clone git://github.com/samuel/python-munin.git')
    with cd(os.path.join(env.VENDOR_PATH, 'python-munin')):
        run('sudo python setup.py install')
    sudo('/etc/init.d/munin-node restart')

def enable_celerybeat():
    with cd(env.NEWSBLUR_PATH):
        run('mkdir -p data')
    put('config/supervisor_celerybeat.conf', '/etc/supervisor/conf.d/celerybeat.conf', use_sudo=True)
    put('config/supervisor_celeryd_beat.conf', '/etc/supervisor/conf.d/celeryd_beat.conf', use_sudo=True)
    put('config/supervisor_celeryd_beat_feeds.conf', '/etc/supervisor/conf.d/celeryd_beat_feeds.conf', use_sudo=True)
    sudo('supervisorctl reread')
    sudo('supervisorctl update')
    
def setup_db_mdadm():
    sudo('apt-get -y install xfsprogs mdadm')
    sudo('yes | mdadm --create /dev/md0 --level=0 -c256 --raid-devices=4 /dev/xvdf /dev/xvdg /dev/xvdh /dev/xvdi')
    sudo('mkfs.xfs /dev/md0')
    sudo('mkdir -p /srv/db')
    sudo('mount -t xfs -o rw,nobarrier,noatime,nodiratime /dev/md0 /srv/db')
    sudo('mkdir -p /srv/db/mongodb')
    sudo('chown mongodb.mongodb /srv/db/mongodb')
    sudo("echo 'DEVICE /dev/xvdf /dev/xvdg /dev/xvdh /dev/xvdi' | sudo tee -a /etc/mdadm/mdadm.conf")
    sudo("mdadm --examine --scan | sudo tee -a /etc/mdadm/mdadm.conf")
    sudo("echo '/dev/md0   /srv/db xfs   rw,nobarrier,noatime,nodiratime,noauto   0 0' | sudo tee -a  /etc/fstab")
    sudo("sudo update-initramfs -u -v -k `uname -r`")

def setup_original_page_server():
    setup_node()
    sudo('mkdir -p /srv/originals')
    sudo('chown sclay.sclay -R /srv/originals')
    put('config/supervisor_node_original.conf', 
        '/etc/supervisor/conf.d/node_original.conf', use_sudo=True)
    sudo('supervisorctl reread')
    sudo('supervisorctl reload')

def setup_elasticsearch():
    ES_VERSION = "0.20.1"
    sudo('apt-get update')
    sudo('apt-get install openjdk-7-jre -y')
    
    with cd(env.VENDOR_PATH):
        run('mkdir elasticsearch')
    with cd(os.path.join(env.VENDOR_PATH, 'elasticsearch-%s' % ES_VERSION)):
        run('wget http://download.elasticsearch.org/elasticsearch/elasticsearch/elasticsearch-%s.deb' % ES_VERSION)
        sudo('dpkg -i elasticsearch-%s.deb' % ES_VERSION)
        
# ================
# = Setup - Task =
# ================

def setup_task_firewall():
    sudo('ufw default deny')
    sudo('ufw allow ssh')
    sudo('ufw allow 80')
    sudo('ufw --force enable')

def setup_task_motd():
    put('config/motd_task.txt', '/etc/motd.tail', use_sudo=True)
    
def enable_celery_supervisor():
    put('config/supervisor_celeryd.conf', '/etc/supervisor/conf.d/celeryd.conf', use_sudo=True)
    sudo('supervisorctl reread')
    sudo('supervisorctl update')

@parallel
def copy_task_settings():
    with settings(warn_only=True):
        put('../secrets-newsblur/settings/task_settings.py', '%s/local_settings.py' % env.NEWSBLUR_PATH)
        run('echo "\nSERVER_NAME = \\\\"`hostname`\\\\"" >> %s/local_settings.py' % env.NEWSBLUR_PATH)

# =========================
# = Setup - Digital Ocean =
# =========================

def setup_do(name, size=2):
    INSTANCE_SIZE = "%sGB" % size
    IMAGE_NAME = "Ubuntu 12.04 x64 Server"
    doapi = dop.client.Client(django_settings.DO_CLIENT_KEY, django_settings.DO_API_KEY)
    sizes = dict((s.name, s.id) for s in doapi.sizes())
    size_id = sizes[INSTANCE_SIZE]
    ssh_key_id = doapi.all_ssh_keys()[0].id
    region_id = doapi.regions()[0].id
    images = dict((s.name, s.id) for s in doapi.images())
    image_id = images[IMAGE_NAME]
    instance = doapi.create_droplet(name=name, 
                                    size_id=size_id, 
                                    image_id=image_id, 
                                    region_id=region_id, 
                                    ssh_key_ids=[str(ssh_key_id)])
    print "Booting droplet: %s/%s (size: %s)" % (instance.id, IMAGE_NAME, INSTANCE_SIZE)
    
    instance = doapi.show_droplet(instance.id)
    i = 0
    while True:
        if instance.status == 'active':
            print "...booted: %s" % instance.ip_address
            time.sleep(5)
            break
        elif instance.status == 'new':
            print ".",
            sys.stdout.flush()
            instance = doapi.show_droplet(instance.id)
            i += 1
            time.sleep(i)
        else:
            print "!!! Error: %s" % instance.status
            return
    
    host = instance.ip_address
    env.host_string = host
    add_user_to_do()
    
def add_user_to_do():
    env.user = "root"
    with settings(warn_only=True):
        run('useradd -m sclay')
        setup_sudoers("sclay")
    run('mkdir -p ~sclay/.ssh && chmod 700 ~sclay/.ssh')
    run('rm -fr ~sclay/.ssh/id_dsa*')
    run('ssh-keygen -t dsa -f ~sclay/.ssh/id_dsa -N ""')
    run('touch ~sclay/.ssh/authorized_keys')
    put("~/.ssh/id_dsa.pub", "authorized_keys")
    run('echo `cat authorized_keys` >> ~sclay/.ssh/authorized_keys')
    run('rm authorized_keys')
    run('chown sclay.sclay -R ~sclay/.ssh')
    env.user = "sclay"

# ===============
# = Setup - EC2 =
# ===============

def setup_ec2():
    AMI_NAME = 'ami-834cf1ea' # Ubuntu 64-bit 12.04 LTS
    # INSTANCE_TYPE = 'c1.medium'
    INSTANCE_TYPE = 'c1.medium'
    conn = EC2Connection(django_settings.AWS_ACCESS_KEY_ID, django_settings.AWS_SECRET_ACCESS_KEY)
    reservation = conn.run_instances(AMI_NAME, instance_type=INSTANCE_TYPE,
                                     key_name='sclay',
                                     security_groups=['db-mongo'])
    instance = reservation.instances[0]
    print "Booting reservation: %s/%s (size: %s)" % (reservation, instance, INSTANCE_TYPE)
    i = 0
    while True:
        if instance.state == 'pending':
            print ".",
            sys.stdout.flush()
            instance.update()
            i += 1
            time.sleep(i)
        elif instance.state == 'running':
            print "...booted: %s" % instance.public_dns_name
            time.sleep(5)
            break
        else:
            print "!!! Error: %s" % instance.state
            return
    
    host = instance.public_dns_name
    env.host_string = host
    
    
    
# ==============
# = Tasks - DB =
# ==============

def restore_postgres(port=5433):
    backup_date = '2013-01-29-09-00'
    yes = prompt("Dropping and creating NewsBlur PGSQL db. Sure?")
    if yes != 'y': return
    # run('PYTHONPATH=%s python utils/backups/s3.py get backup_postgresql_%s.sql.gz' % (env.NEWSBLUR_PATH, backup_date))
    # sudo('su postgres -c "createuser -p %s -U newsblur"' % (port,))
    run('dropdb newsblur -p %s -U postgres' % (port,), pty=False)
    run('createdb newsblur -p %s -O newsblur' % (port,), pty=False)
    run('pg_restore -p %s --role=newsblur --dbname=newsblur /Users/sclay/Documents/backups/backup_postgresql_%s.sql.gz' % (port, backup_date), pty=False)
    
def restore_mongo():
    backup_date = '2012-07-24-09-00'
    run('PYTHONPATH=/home/%s/newsblur python s3.py get backup_mongo_%s.tgz' % (env.user, backup_date))
    run('tar -xf backup_mongo_%s.tgz' % backup_date)
    run('mongorestore backup_mongo_%s' % backup_date)
    
# ======
# = S3 =
# ======

if django_settings:
    try:
        ACCESS_KEY  = django_settings.S3_ACCESS_KEY
        SECRET      = django_settings.S3_SECRET
        BUCKET_NAME = django_settings.S3_BACKUP_BUCKET  # Note that you need to create this bucket first
    except:
        print " ---> You need to fix django's settings. Enter python and type `import settings`."

def save_file_in_s3(filename):
    conn   = S3Connection(ACCESS_KEY, SECRET)
    bucket = conn.get_bucket(BUCKET_NAME)
    k      = Key(bucket)
    k.key  = filename

    k.set_contents_from_filename(filename)

def get_file_from_s3(filename):
    conn   = S3Connection(ACCESS_KEY, SECRET)
    bucket = conn.get_bucket(BUCKET_NAME)
    k      = Key(bucket)
    k.key  = filename

    k.get_contents_to_filename(filename)

def list_backup_in_s3():
    conn   = S3Connection(ACCESS_KEY, SECRET)
    bucket = conn.get_bucket(BUCKET_NAME)

    for i, key in enumerate(bucket.get_all_keys()):
        print "[%s] %s" % (i, key.name)

def delete_all_backups():
    #FIXME: validate filename exists
    conn   = S3Connection(ACCESS_KEY, SECRET)
    bucket = conn.get_bucket(BUCKET_NAME)

    for i, key in enumerate(bucket.get_all_keys()):
        print "deleting %s" % (key.name)
        key.delete()

def add_revsys_keys():
    put("~/Downloads/revsys-keys.pub", "revsys_keys")
    run('cat revsys_keys >> ~/.ssh/authorized_keys')
    run('rm revsys_keys')<|MERGE_RESOLUTION|>--- conflicted
+++ resolved
@@ -898,15 +898,10 @@
     put('config/munin.conf', '/etc/munin/munin.conf', use_sudo=True)
     put('config/spawn_fcgi_munin_graph.conf', '/etc/init.d/spawn_fcgi_munin_graph', use_sudo=True)
     sudo('chmod u+x /etc/init.d/spawn_fcgi_munin_graph')
-<<<<<<< HEAD
     with settings(warn_only=True):
         sudo('/etc/init.d/spawn_fcgi_munin_graph start')
         sudo('update-rc.d spawn_fcgi_munin_graph defaults')
-=======
-    sudo('/etc/init.d/spawn_fcgi_munin_graph start')
-    sudo('update-rc.d spawn_fcgi_munin_graph defaults')
     sudo('/etc/init.d/munin-node restart')
->>>>>>> 0bee0103
 
     
 def setup_db_munin():
