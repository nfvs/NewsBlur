from fabric.api import cd, env, local, parallel, serial
from fabric.api import put, run, settings, sudo
from fabric.operations import prompt
# from fabric.colors import red, green, blue, cyan, magenta, white, yellow
from boto.s3.connection import S3Connection
from boto.s3.key import Key
from boto.ec2.connection import EC2Connection
from fabric.contrib import django
import os
import time
import sys
import re
import yaml
try:
    import dop.client
except ImportError:
    print "Digital Ocean's API not loaded"


django.settings_module('settings')
try:
    from django.conf import settings as django_settings
except ImportError:
    print " ---> Django not installed yet."
    django_settings = None


# ============
# = DEFAULTS =
# ============

env.NEWSBLUR_PATH = "~/projects/newsblur"
env.SECRETS_PATH = "~/projects/secrets-newsblur"
env.VENDOR_PATH   = "~/projects/code"

env.EC2_KEY_NAME = "sclay"

# =========
# = Roles =
# =========

env.user = 'sclay'     # Why is this being set? It should be correctly set by fabric.
try:
    hosts_path = os.path.expanduser(os.path.join(env.SECRETS_PATH, 'configs/hosts.yml'))
    roles = yaml.load(open(hosts_path))
    for role_name, hosts in roles.items():
        if isinstance(hosts, dict):
            roles[role_name] = [host for host in hosts.keys()]
    env.roledefs = roles
except:
    print " ***> No role definitions found in %s. Using default roles." % hosts_path
    env.roledefs = {
        'app'   : ['app01.newsblur.com'],
        'db'    : ['db01.newsblur.com'],
        'task'  : ['task01.newsblur.com'],
    }

# ================
# = Environments =
# ================

def server():
    env.NEWSBLUR_PATH = "/srv/newsblur"
    env.SECRETS_PATH  = "/srv/secrets-newsblur"
    env.VENDOR_PATH   = "/srv/code"

def app():
    server()
    env.roles = ['app']

def work():
    server()
    env.roles = ['work']

def dev():
    server()
    env.roles = ['dev']

def db():
    server()
    env.roles = ['db']

def task():
    server()
    env.roles = ['task']

def ec2task():
    ec2()
    env.roles = ['ec2task']

def vps():
    server()
    env.roles = ['vps']

def do():
    server()
    env.roles = ['do']

def debug():
    server()
    env.roles = ['debug']

def ec2():
    env.user = 'ubuntu'
    env.key_filename = ['/Users/sclay/.ec2/sclay.pem']
    server()

def all():
    server()
    env.roles = ['app', 'dev', 'db', 'task', 'debug']

# ==========
# = Deploy =
# ==========

@parallel
def pull():
    with cd(env.NEWSBLUR_PATH):
        run('git pull')

def pre_deploy():
    compress_assets(bundle=True)

@serial
def post_deploy():
    cleanup_assets()

@parallel
def deploy(fast=False):
    deploy_code(copy_assets=False, fast=fast)

@parallel
def deploy_web(fast=False):
    deploy_code(copy_assets=True, fast=fast, full=False)

@parallel
def deploy_full(fast=False):
    deploy_code(copy_assets=True, fast=fast, full=True)

@parallel
def deploy_code(copy_assets=False, full=False, fast=False):
    with cd(env.NEWSBLUR_PATH):
        run('git pull')
        run('mkdir -p static')
        if full:
            run('rm -fr static/*')
        if copy_assets:
            transfer_assets()
        sudo('supervisorctl reload')
        if fast:
            with settings(warn_only=True):
                if env.user == 'ubuntu':
                    sudo('./utils/kill_gunicorn.sh')
                else:
                    run('./utils/kill_gunicorn.sh')

@parallel
def kill():
    sudo('supervisorctl reload')
    with settings(warn_only=True):
        if env.user == 'ubuntu':
            sudo('./utils/kill_gunicorn.sh')
        else:
            run('./utils/kill_gunicorn.sh')

def deploy_node():
    with cd(env.NEWSBLUR_PATH):
        run('sudo supervisorctl restart node_unread')
        run('sudo supervisorctl restart node_unread_ssl')
        run('sudo supervisorctl restart node_favicons')

def gunicorn_restart():
    restart_gunicorn()

def restart_gunicorn():
    with cd(env.NEWSBLUR_PATH), settings(warn_only=True):
        run('sudo supervisorctl restart gunicorn')

def gunicorn_stop():
    with cd(env.NEWSBLUR_PATH), settings(warn_only=True):
        run('sudo supervisorctl stop gunicorn')

def staging():
    with cd('~/staging'):
        run('git pull')
        run('kill -HUP `cat logs/gunicorn.pid`')
        run('curl -s http://dev.newsblur.com > /dev/null')
        run('curl -s http://dev.newsblur.com/m/ > /dev/null')

def staging_full():
    with cd('~/staging'):
        run('git pull')
        run('./manage.py migrate')
        run('kill -HUP `cat logs/gunicorn.pid`')
        run('curl -s http://dev.newsblur.com > /dev/null')
        run('curl -s http://dev.newsblur.com/m/ > /dev/null')

@parallel
def celery():
    celery_slow()

def celery_slow():
    with cd(env.NEWSBLUR_PATH):
        run('git pull')
    celery_stop()
    celery_start()

@parallel
def celery_fast():
    with cd(env.NEWSBLUR_PATH):
        run('git pull')
    celery_reload()

@parallel
def celery_stop():
    with cd(env.NEWSBLUR_PATH):
        sudo('supervisorctl stop celery')
        with settings(warn_only=True):
            if env.user == 'ubuntu':
                sudo('./utils/kill_celery.sh')
            else:
                run('./utils/kill_celery.sh')

@parallel
def celery_start():
    with cd(env.NEWSBLUR_PATH):
        run('sudo supervisorctl start celery')
        run('tail logs/newsblur.log')

@parallel
def celery_reload():
    with cd(env.NEWSBLUR_PATH):
        run('sudo supervisorctl reload celery')
        run('tail logs/newsblur.log')

def kill_celery():
    with cd(env.NEWSBLUR_PATH):
        with settings(warn_only=True):
            if env.user == 'ubuntu':
                sudo('./utils/kill_celery.sh')
            else:
                run('./utils/kill_celery.sh')  

def compress_assets(bundle=False):
    local('jammit -c assets.yml --base-url http://www.newsblur.com --output static')
    local('tar -czf static.tgz static/*')

def transfer_assets():
    put('static.tgz', '%s/static/' % env.NEWSBLUR_PATH)
    run('tar -xzf static/static.tgz')
    run('rm -f static/static.tgz')

def cleanup_assets():
    local('rm -f static.tgz')

# ===========
# = Backups =
# ===========

def backup_mongo():
    with cd(os.path.join(env.NEWSBLUR_PATH, 'utils/backups')):
        # run('./mongo_backup.sh')
        run('python backup_mongo.py')

def backup_postgresql():
    # crontab for postgres master server
    # 0 4 * * * python /srv/newsblur/utils/backups/backup_psql.py
<<<<<<< HEAD
    # 0 * * * * sudo find /var/lib/postgresql/9.2/archive -mtime +1 -exec rm {} \;
    # 0 */4 * * * sudo find /var/lib/postgresql/9.2/archive -type f -mmin +360 -delete
=======
    # 0 * * * * sudo find /var/lib/postgresql/9.1/archive -mtime +1 -exec rm {} \;

>>>>>>> 22070f05
    with cd(os.path.join(env.NEWSBLUR_PATH, 'utils/backups')):
        run('python backup_psql.py')

# ===============
# = Calibration =
# ===============

def sync_time():
    with settings(warn_only=True):
        sudo("/etc/init.d/ntp stop")
        sudo("ntpdate pool.ntp.org")
        sudo("/etc/init.d/ntp start")

def setup_time_calibration():
    sudo('apt-get -y install ntp')
    put('config/ntpdate.cron', '%s/' % env.NEWSBLUR_PATH)
    sudo('chown root.root %s/ntpdate.cron' % env.NEWSBLUR_PATH)
    sudo('chmod 755 %s/ntpdate.cron' % env.NEWSBLUR_PATH)
    sudo('mv %s/ntpdate.cron /etc/cron.hourly/ntpdate' % env.NEWSBLUR_PATH)
    with settings(warn_only=True):
        sudo('/etc/cron.hourly/ntpdate')

# =============
# = Bootstrap =
# =============

def setup_common():
    setup_installs()
    change_shell()
    setup_user()
    setup_sudoers()
    setup_ulimit()
    setup_repo()
    setup_repo_local_settings()
    setup_local_files()
    setup_libxml()
    setup_python()
    # setup_psycopg()
    setup_supervisor()
    setup_hosts()
    config_pgbouncer()
    setup_mongoengine()
    setup_forked_mongoengine()
    setup_pymongo_repo()
    setup_logrotate()
    setup_nginx()
    setup_munin()

def setup_all():
    setup_common()
    setup_app(skip_common=True)
    setup_db(skip_common=True)
    setup_task(skip_common=True)

def setup_app(skip_common=False):
    if not skip_common:
        setup_common()
    setup_vps()
    setup_app_firewall()
    setup_app_motd()
    copy_app_settings()
    configure_nginx()
    setup_gunicorn(supervisor=True)
    update_gunicorn()
    setup_node()
    configure_node()
    pre_deploy()
    deploy()
    config_monit_app()

def setup_db(engine=None, skip_common=False):
    if not skip_common:
        setup_common()
    setup_baremetal()
    setup_db_firewall()
    setup_db_motd()
    copy_task_settings()
    # if engine == "memcached":
    #     setup_memcached()
    if engine == "postgres":
        setup_postgres(standby=False)
    elif engine == "postgres_slave":
        setup_postgres(standby=True)
    elif engine == "mongo":
        setup_mongo()
    elif engine == "redis":
        setup_redis()
    elif engine == "redis_slave":
        setup_redis(slave=True)
    setup_gunicorn(supervisor=False)
    setup_db_munin()

    # if env.user == 'ubuntu':
    #     setup_db_mdadm()

def setup_task(queue=None, skip_common=False):
    if not skip_common:
        setup_common()
    setup_vps()
    setup_task_firewall()
    setup_task_motd()
    copy_task_settings()
    enable_celery_supervisor(queue)
    setup_gunicorn(supervisor=False)
    update_gunicorn()
    config_monit_task()

# ==================
# = Setup - Common =
# ==================

def setup_installs():
    sudo('apt-get -y update')
    sudo('apt-get -y upgrade')
    sudo('apt-get -y install build-essential gcc scons libreadline-dev sysstat iotop git python-dev locate python-software-properties software-properties-common libpcre3-dev libncurses5-dev libdbd-pg-perl libssl-dev make pgbouncer python-psycopg2 libyaml-0-2 python-yaml python-numpy python-scipy python-imaging curl monit ufw')

    # sudo('add-apt-repository ppa:pitti/postgresql')
    sudo('apt-get -y update')
    sudo('apt-get -y install postgresql-client')
    sudo('mkdir -p /var/run/postgresql')
    sudo('chown postgres.postgres /var/run/postgresql')
    run('curl -O http://peak.telecommunity.com/dist/ez_setup.py')
    sudo('python ez_setup.py -U setuptools && rm ez_setup.py')
    with settings(warn_only=True):
        sudo('mkdir -p %s' % env.VENDOR_PATH)
        sudo('chown %s.%s %s' % (env.user, env.user, env.VENDOR_PATH))

def change_shell():
    sudo('apt-get -y install zsh')
    with settings(warn_only=True):
        run('git clone git://github.com/robbyrussell/oh-my-zsh.git ~/.oh-my-zsh')
    sudo('chsh %s -s /bin/zsh' % env.user)

def setup_user():
    # run('useradd -c "NewsBlur" -m newsblur -s /bin/zsh')
    # run('openssl rand -base64 8 | tee -a ~conesus/.password | passwd -stdin conesus')
    run('mkdir -p ~/.ssh && chmod 700 ~/.ssh')
    run('rm -fr ~/.ssh/id_dsa*')
    run('ssh-keygen -t dsa -f ~/.ssh/id_dsa -N ""')
    run('touch ~/.ssh/authorized_keys')
    put("~/.ssh/id_dsa.pub", "authorized_keys")
    run('echo `cat authorized_keys` >> ~/.ssh/authorized_keys')
    run('rm authorized_keys')

def add_machine_to_ssh():
    put("~/.ssh/id_dsa.pub", "local_keys")
    run("echo `cat local_keys` >> .ssh/authorized_keys")
    run("rm local_keys")

def setup_repo():
    with settings(warn_only=True):
        run('git clone https://github.com/samuelclay/NewsBlur.git ~/newsblur')
    sudo('mkdir -p /srv')
    # with settings(warn_only=True):
    #     sudo('ln -f -s /home/%s/code /srv/' % env.user)
    sudo('ln -f -s /home/%s/newsblur /srv/' % env.user)

def setup_repo_local_settings():
    with cd(env.NEWSBLUR_PATH):
        run('cp local_settings.py.template local_settings.py')
        run('mkdir -p logs')
        run('touch logs/newsblur.log')

def copy_local_settings():
    with cd(env.NEWSBLUR_PATH):
        put('local_settings.py.server', 'local_settings.py')

def setup_local_files():
    put("config/toprc", "./.toprc")
    put("config/zshrc", "./.zshrc")
    put('config/gitconfig.txt', './.gitconfig')
    put('config/ssh.conf', './.ssh/config')

def setup_libxml():
    sudo('apt-get -y install libxml2-dev libxslt1-dev python-lxml')

def setup_libxml_code():
    with cd(env.VENDOR_PATH):
        run('git clone git://git.gnome.org/libxml2')
        run('git clone git://git.gnome.org/libxslt')

    with cd(os.path.join(env.VENDOR_PATH, 'libxml2')):
        run('./configure && make && sudo make install')

    with cd(os.path.join(env.VENDOR_PATH, 'libxslt')):
        run('./configure && make && sudo make install')

def setup_psycopg():
    sudo('easy_install -U psycopg2')

def setup_python():
    # sudo('easy_install -U pip')
    sudo('easy_install -U $(<%s)' %
         os.path.join(env.NEWSBLUR_PATH, 'config/requirements.txt'))
    put('config/pystartup.py', '.pystartup')

    # with cd(os.path.join(env.NEWSBLUR_PATH, 'vendor/cjson')):
    #     sudo('python setup.py install')

    with settings(warn_only=True):
        sudo('su -c \'echo "import sys; sys.setdefaultencoding(\\\\"utf-8\\\\")" > /usr/lib/python2.7/sitecustomize.py\'')

    if env.user == 'ubuntu':
        with settings(warn_only=True):
            sudo('chown -R ubuntu.ubuntu /home/ubuntu/.python-eggs')

# PIL - Only if python-imaging didn't install through apt-get, like on Mac OS X.
def setup_imaging():
    sudo('easy_install pil')

def setup_supervisor():
    sudo('apt-get -y install supervisor')
    put('config/supervisord.conf', '/etc/supervisor/supervisord.conf', use_sudo=True)
    sudo('/etc/init.d/supervisor stop')
    sudo('sleep 2')
    sudo('/etc/init.d/supervisor start')

@parallel
def setup_hosts():
    put('../secrets-newsblur/configs/hosts', '/etc/hosts', use_sudo=True)

def config_pgbouncer():
    put('config/pgbouncer.conf', '/etc/pgbouncer/pgbouncer.ini', use_sudo=True)
    # put('config/pgbouncer_userlist.txt', '/etc/pgbouncer/userlist.txt', use_sudo=True)
    put('../secrets-newsblur/configs/pgbouncer_auth.conf', '/etc/pgbouncer/userlist.txt', use_sudo=True)
    sudo('echo "START=1" > /etc/default/pgbouncer')
    sudo('su postgres -c "/etc/init.d/pgbouncer stop"', pty=False)
    with settings(warn_only=True):
        sudo('pkill -9 pgbouncer')
        run('sleep 2')
    sudo('/etc/init.d/pgbouncer start', pty=False)

def bounce_pgbouncer():
    sudo('su postgres -c "/etc/init.d/pgbouncer stop"', pty=False)
    run('sleep 4')
    with settings(warn_only=True):
        sudo('pkill pgbouncer')
        run('sleep 4')
    run('sudo /etc/init.d/pgbouncer start', pty=False)
    run('sleep 2')

def config_monit_task():
    put('config/monit_task.conf', '/etc/monit/conf.d/celery.conf', use_sudo=True)
    sudo('echo "startup=1" > /etc/default/monit')
    sudo('/etc/init.d/monit restart')

def config_monit_app():
    put('config/monit_app.conf', '/etc/monit/conf.d/gunicorn.conf', use_sudo=True)
    sudo('echo "startup=1" > /etc/default/monit')
    sudo('/etc/init.d/monit restart')

def config_monit_db():
    put('config/monit_db.conf', '/etc/monit/conf.d/celery.conf', use_sudo=True)
    sudo('echo "startup=1" > /etc/default/monit')
    sudo('/etc/init.d/monit restart')

def setup_mongoengine():
    with cd(env.VENDOR_PATH), settings(warn_only=True):
        run('rm -fr mongoengine')
        run('git clone https://github.com/MongoEngine/mongoengine.git')
        sudo('rm -fr /usr/local/lib/python2.7/dist-packages/mongoengine')
        sudo('rm -fr /usr/local/lib/python2.7/dist-packages/mongoengine-*')
        sudo('ln -s %s /usr/local/lib/python2.7/dist-packages/mongoengine' %
             os.path.join(env.VENDOR_PATH, 'mongoengine/mongoengine'))

def setup_pymongo_repo():
    with cd(env.VENDOR_PATH), settings(warn_only=True):
        run('git clone git://github.com/mongodb/mongo-python-driver.git pymongo')
    # with cd(os.path.join(env.VENDOR_PATH, 'pymongo')):
    #     sudo('python setup.py install')
    sudo('rm -fr /usr/local/lib/python2.7/dist-packages/pymongo*')
    sudo('rm -fr /usr/local/lib/python2.7/dist-packages/bson*')
    sudo('rm -fr /usr/local/lib/python2.7/dist-packages/gridfs*')
    sudo('ln -fs %s /usr/local/lib/python2.7/dist-packages/' %
         os.path.join(env.VENDOR_PATH, 'pymongo/{pymongo,bson,gridfs}'))

def setup_forked_mongoengine():
    with cd(os.path.join(env.VENDOR_PATH, 'mongoengine')), settings(warn_only=True):
        run('git remote add clay https://github.com/samuelclay/mongoengine.git')
        run('git pull')
        run('git fetch clay')
        run('git checkout -b clay_master clay/master')

def switch_forked_mongoengine():
    with cd(os.path.join(env.VENDOR_PATH, 'mongoengine')):
        run('git co dev')
        run('git pull %s dev --force' % env.user)
        # run('git checkout .')
        # run('git checkout master')
        # run('get branch -D dev')
        # run('git checkout -b dev origin/dev')

def setup_logrotate():
    put('config/logrotate.conf', '/etc/logrotate.d/newsblur', use_sudo=True)
    put('config/logrotate.mongo.conf', '/etc/logrotate.d/mongodb', use_sudo=True)

def setup_ulimit():
    # Increase File Descriptor limits.
    run('export FILEMAX=`sysctl -n fs.file-max`', pty=False)
    sudo('mv /etc/security/limits.conf /etc/security/limits.conf.bak', pty=False)
    sudo('touch /etc/security/limits.conf', pty=False)
    sudo('chmod 666 /etc/security/limits.conf', pty=False)
    run('echo "root soft nofile 100000" >> /etc/security/limits.conf', pty=False)
    run('echo "root hard nofile 100000" >> /etc/security/limits.conf', pty=False)
    run('echo "* soft nofile 100000" >> /etc/security/limits.conf', pty=False)
    run('echo "* hard nofile 100090" >> /etc/security/limits.conf', pty=False)
    sudo('chmod 644 /etc/security/limits.conf', pty=False)
    sudo('chmod 666 /etc/sysctl.conf', pty=False)
    run('echo "fs.file-max = 100000" >> /etc/sysctl.conf', pty=False)
    sudo('chmod 644 /etc/sysctl.conf', pty=False)
    sudo('sysctl -p')

    # run('touch /home/ubuntu/.bash_profile')
    # run('echo "ulimit -n $FILEMAX" >> /home/ubuntu/.bash_profile')

    # Increase Ephemeral Ports.
    # sudo chmod 666 /etc/sysctl.conf
    # echo "net.ipv4.ip_local_port_range = 1024 65535" >> /etc/sysctl.conf
    # sudo chmod 644 /etc/sysctl.conf

def setup_sudoers(user=None):
    sudo('su - root -c "echo \\\\"%s ALL=(ALL) NOPASSWD: ALL\\\\" >> /etc/sudoers"' % (user or env.user))

def setup_nginx():
    NGINX_VERSION = '1.2.8'
    with cd(env.VENDOR_PATH), settings(warn_only=True):
        sudo("groupadd nginx")
        sudo("useradd -g nginx -d /var/www/htdocs -s /bin/false nginx")
        run('wget http://nginx.org/download/nginx-%s.tar.gz' % NGINX_VERSION)
        run('tar -xzf nginx-%s.tar.gz' % NGINX_VERSION)
        run('rm nginx-%s.tar.gz' % NGINX_VERSION)
        with cd('nginx-%s' % NGINX_VERSION):
            run('./configure --with-http_ssl_module --with-http_stub_status_module --with-http_gzip_static_module')
            run('make')
            sudo('make install')
    configure_nginx()

def configure_nginx():
    put("config/nginx.conf", "/usr/local/nginx/conf/nginx.conf", use_sudo=True)
    sudo("mkdir -p /usr/local/nginx/conf/sites-enabled")
    sudo("mkdir -p /var/log/nginx")
    put("config/nginx.newsblur.conf", "/usr/local/nginx/conf/sites-enabled/newsblur.conf", use_sudo=True)
    put("config/nginx-init", "/etc/init.d/nginx", use_sudo=True)
    sudo('sed -i -e s/nginx_none/`cat /etc/hostname`/g /usr/local/nginx/conf/sites-enabled/newsblur.conf')
    sudo("chmod 0755 /etc/init.d/nginx")
    sudo("/usr/sbin/update-rc.d -f nginx defaults")
    sudo("/etc/init.d/nginx restart")
    copy_certificates()

def setup_vps():
    # VPS suffer from severe time drift. Force blunt hourly time recalibration.
    setup_time_calibration()

def setup_baremetal():
    # Bare metal doesn't suffer from severe time drift. Use standard ntp slow-drift-calibration.
    sudo('apt-get -y install ntp')

# ===============
# = Setup - App =
# ===============

def setup_app_firewall():
    sudo('ufw default deny')
    sudo('ufw allow ssh')       # ssh
    sudo('ufw allow 80')        # http
    sudo('ufw allow 8000')      # gunicorn
    sudo('ufw allow 8888')      # socket.io
    sudo('ufw allow 8889')      # socket.io ssl
    sudo('ufw allow 443')       # https
    sudo('ufw --force enable')

def setup_app_motd():
    put('config/motd_app.txt', '/etc/motd.tail', use_sudo=True)

def setup_gunicorn(supervisor=True):
    if supervisor:
        put('config/supervisor_gunicorn.conf', '/etc/supervisor/conf.d/gunicorn.conf', use_sudo=True)
    with cd(env.VENDOR_PATH):
        sudo('rm -fr gunicorn')
        run('git clone git://github.com/benoitc/gunicorn.git')
    with cd(os.path.join(env.VENDOR_PATH, 'gunicorn')):
        run('git pull')
        sudo('python setup.py develop')


def update_gunicorn():
    with cd(os.path.join(env.VENDOR_PATH, 'gunicorn')):
        run('git pull')
        sudo('python setup.py develop')

def setup_staging():
    run('git clone https://github.com/samuelclay/NewsBlur.git staging')
    with cd('~/staging'):
        run('cp ../newsblur/local_settings.py local_settings.py')
        run('mkdir -p logs')
        run('touch logs/newsblur.log')

def setup_node():
    sudo('add-apt-repository -y ppa:chris-lea/node.js')
    sudo('apt-get update')
    sudo('apt-get install -y nodejs')
    run('curl -L https://npmjs.org/install.sh | sudo sh')
    sudo('npm install -g supervisor')
    sudo('ufw allow 8888')

def configure_node():
    sudo('rm -fr /etc/supervisor/conf.d/node.conf')
    put('config/supervisor_node_unread.conf', '/etc/supervisor/conf.d/node_unread.conf', use_sudo=True)
    put('config/supervisor_node_unread_ssl.conf', '/etc/supervisor/conf.d/node_unread_ssl.conf', use_sudo=True)
    put('config/supervisor_node_favicons.conf', '/etc/supervisor/conf.d/node_favicons.conf', use_sudo=True)
    sudo('supervisorctl reload')

@parallel
def copy_app_settings():
    put('../secrets-newsblur/settings/app_settings.py', '%s/local_settings.py' % env.NEWSBLUR_PATH)
    run('echo "\nSERVER_NAME = \\\\"`hostname`\\\\"" >> %s/local_settings.py' % env.NEWSBLUR_PATH)

def copy_certificates():
    run('mkdir -p %s/config/certificates/' % env.NEWSBLUR_PATH)
    put('../secrets-newsblur/certificates/comodo/newsblur.com.crt', '%s/config/certificates/' % env.NEWSBLUR_PATH)
    put('../secrets-newsblur/certificates/comodo/newsblur.com.key', '%s/config/certificates/' % env.NEWSBLUR_PATH)
    put('../secrets-newsblur/certificates/comodo/EssentialSSLCA_2.crt', '%s/config/certificates/intermediate.crt' % env.NEWSBLUR_PATH)

@parallel
def maintenance_on():
    put('templates/maintenance_off.html', '%s/templates/maintenance_off.html' % env.NEWSBLUR_PATH)
    with cd(env.NEWSBLUR_PATH):
        run('mv templates/maintenance_off.html templates/maintenance_on.html')

@parallel
def maintenance_off():
    with cd(env.NEWSBLUR_PATH):
        run('mv templates/maintenance_on.html templates/maintenance_off.html')
        run('git checkout templates/maintenance_off.html')

<<<<<<< HEAD
def setup_haproxy(debug=False):
    sudo('ufw allow 81') # nginx moved
    sudo('ufw allow 1936') # haproxy stats
=======
def setup_haproxy():
    sudo('ufw allow 81')        # nginx moved
    sudo('ufw allow 1936')      # haproxy stats
>>>>>>> 22070f05
    sudo('apt-get install -y haproxy')
    sudo('apt-get remove -y haproxy')
    with cd(env.VENDOR_PATH):
        run('wget http://haproxy.1wt.eu/download/1.5/src/devel/haproxy-1.5-dev17.tar.gz')
        run('tar -xf haproxy-1.5-dev17.tar.gz')
        with cd('haproxy-1.5-dev17'):
            run('make TARGET=linux2628 USE_PCRE=1 USE_OPENSSL=1 USE_ZLIB=1')
            sudo('make install')
    put('config/haproxy-init', '/etc/init.d/haproxy', use_sudo=True)
    sudo('chmod u+x /etc/init.d/haproxy')
    sudo('mkdir -p /etc/haproxy')
    if debug:
        put('config/debug_haproxy.conf', '/etc/haproxy/haproxy.cfg', use_sudo=True)
    else:
        put('../secrets-newsblur/configs/haproxy.conf', '/etc/haproxy/haproxy.cfg', use_sudo=True)
    sudo('echo "ENABLED=1" > /etc/default/haproxy')
    cert_path = "%s/config/certificates" % env.NEWSBLUR_PATH
    run('cat %s/newsblur.com.crt > %s/newsblur.pem' % (cert_path, cert_path))
    run('cat %s/intermediate.crt >> %s/newsblur.pem' % (cert_path, cert_path))
    run('cat %s/newsblur.com.key >> %s/newsblur.pem' % (cert_path, cert_path))
    put('config/haproxy_rsyslog.conf', '/etc/rsyslog.d/49-haproxy.conf', use_sudo=True)
    sudo('restart rsyslog')

    sudo('/etc/init.d/haproxy stop')
    sudo('/etc/init.d/haproxy start')

def config_haproxy(debug=False):
    if debug:
        put('config/debug_haproxy.conf', '/etc/haproxy/haproxy.cfg', use_sudo=True)
    else:
        put('../secrets-newsblur/configs/haproxy.conf', '/etc/haproxy/haproxy.cfg', use_sudo=True)
    sudo('/etc/init.d/haproxy reload')

def upgrade_django():
    with cd(env.NEWSBLUR_PATH), settings(warn_only=True):
        sudo('supervisorctl stop gunicorn')
        run('./utils/kill_gunicorn.sh')
        sudo('easy_install -U django gunicorn')
        pull()
        sudo('supervisorctl reload')
def upgrade_pil():
    with cd(env.NEWSBLUR_PATH):
        sudo('easy_install pillow')
        # celery_stop()
        pull()
        sudo('apt-get remove -y python-imaging')
        kill()

def downgrade_pil():
    with cd(env.NEWSBLUR_PATH):
        sudo('apt-get install -y python-imaging')
        sudo('rm -fr /usr/local/lib/python2.7/dist-packages/Pillow*')
        pull()
        kill()

# ==============
# = Setup - DB =
# ==============

# @parallel
def setup_db_firewall():
    ports = [
        5432,   # PostgreSQL
        27017,  # MongoDB
        28017,  # MongoDB web
        6379,   # Redis
        # 11211,  # Memcached
        3060,   # Node original page server
        9200,   # Elasticsearch
    ]
    sudo('ufw default deny')
    sudo('ufw allow ssh')
    sudo('ufw allow 80')

    # DigitalOcean
    for ip in set(env.roledefs['app'] +
                  env.roledefs['db'] +
                  env.roledefs['dev'] +
                  env.roledefs['debug'] +
                  env.roledefs['task'] +
                  env.roledefs['node']):
        sudo('ufw allow proto tcp from %s to any port %s' % (
            ip,
            ','.join(map(str, ports))
        ))

    # EC2
    for host in set(env.roledefs['ec2task']):
        ip = re.search('ec2-(\d+-\d+-\d+-\d+)', host).group(1).replace('-', '.')
        sudo('ufw allow proto tcp from %s to any port %s' % (
            ip,
            ','.join(map(str, ports))
        ))

    sudo('ufw --force enable')

def setup_db_motd():
    put('config/motd_db.txt', '/etc/motd.tail', use_sudo=True)

def setup_rabbitmq():
    sudo('echo "deb http://www.rabbitmq.com/debian/ testing main" >> /etc/apt/sources.list')
    run('wget http://www.rabbitmq.com/rabbitmq-signing-key-public.asc')
    sudo('apt-key add rabbitmq-signing-key-public.asc')
    run('rm rabbitmq-signing-key-public.asc')
    sudo('apt-get update')
    sudo('apt-get install -y rabbitmq-server')
    sudo('rabbitmqctl add_user newsblur newsblur')
    sudo('rabbitmqctl add_vhost newsblurvhost')
    sudo('rabbitmqctl set_permissions -p newsblurvhost newsblur ".*" ".*" ".*"')

# def setup_memcached():
#     sudo('apt-get -y install memcached')

def setup_postgres(standby=False):
    # shmmax = 1140047872
    sudo('add-apt-repository ppa:pitti/postgresql')
    sudo('apt-get update')
    sudo('apt-get -y install postgresql-9.2 postgresql-client postgresql-contrib libpq-dev')
    put('config/postgresql%s.conf' % (
        ('_standby' if standby else ''),
    ), '/etc/postgresql/9.2/main/postgresql.conf', use_sudo=True)
    # sudo('echo "%s" > /proc/sys/kernel/shmmax' % shmmax)
    # sudo('echo "\nkernel.shmmax = %s" > /etc/sysctl.conf' % shmmax)
    # sudo('sysctl -p')

    if standby:
        put('config/postgresql_recovery.conf', '/var/lib/postgresql/9.1/recovery.conf', use_sudo=True)

    sudo('/etc/init.d/postgresql stop')
    sudo('/etc/init.d/postgresql start')

def copy_postgres_to_standby():
    slave = 'db12.newsblur.com'
    # Make sure you can ssh from master to slave and back.
    # Need to give postgres accounts keys in authroized_keys.

    # sudo('su postgres -c "psql -c \\"SELECT pg_start_backup(\'label\', true)\\""', pty=False)
    sudo('su postgres -c \"rsync -a --stats --progress /var/lib/postgresql/9.1/main postgres@%s:/var/lib/postgresql/9.1/ --exclude postmaster.pid\"' % slave, pty=False)
    # sudo('su postgres -c "psql -c \\"SELECT pg_stop_backup()\\""', pty=False)

def setup_mongo():
    sudo('apt-key adv --keyserver keyserver.ubuntu.com --recv 7F0CEB10')
    # sudo('echo "deb http://downloads.mongodb.org/distros/ubuntu 10.10 10gen" >> /etc/apt/sources.list.d/10gen.list')
    sudo('echo "deb http://downloads-distro.mongodb.org/repo/debian-sysvinit dist 10gen" >> /etc/apt/sources.list')
    sudo('apt-get update')
    sudo('apt-get -y install mongodb-10gen')
    put('config/mongodb.%s.conf' % ('prod' if env.user != 'ubuntu' else 'ec2'),
        '/etc/mongodb.conf', use_sudo=True)
    run('echo "ulimit -n 10000" > mongodb.defaults')
    sudo('mv mongodb.defaults /etc/default/mongodb')
    sudo('/etc/init.d/mongodb restart')
    put('config/logrotate.mongo.conf', '/etc/logrotate.d/mongodb', use_sudo=True)

def setup_mongo_mms():
    pull()
    put('../secrets-newsblur/settings/mongo_mms_settings.py', '%s/vendor/mms-agent/settings.py' % env.NEWSBLUR_PATH)
    with cd(env.NEWSBLUR_PATH):
        put('config/supervisor_mongomms.conf', '/etc/supervisor/conf.d/mongomms.conf', use_sudo=True)
    sudo('supervisorctl reread')
    sudo('supervisorctl update')


def setup_redis(slave=False):
    redis_version = '2.6.12'
    with cd(env.VENDOR_PATH):
        run('wget http://redis.googlecode.com/files/redis-%s.tar.gz' % redis_version)
        run('tar -xzf redis-%s.tar.gz' % redis_version)
        run('rm redis-%s.tar.gz' % redis_version)
    with cd(os.path.join(env.VENDOR_PATH, 'redis-%s' % redis_version)):
        sudo('make install')
    put('config/redis-init', '/etc/init.d/redis', use_sudo=True)
    sudo('chmod u+x /etc/init.d/redis')
    put('config/redis.conf', '/etc/redis.conf', use_sudo=True)
    if slave:
        put('config/redis_slave.conf', '/etc/redis_server.conf', use_sudo=True)
    else:
        put('config/redis_master.conf', '/etc/redis_server.conf', use_sudo=True)
    sudo('chmod 666 /proc/sys/vm/overcommit_memory', pty=False)
    run('echo "1" > /proc/sys/vm/overcommit_memory', pty=False)
    sudo('chmod 644 /proc/sys/vm/overcommit_memory', pty=False)
    sudo('mkdir -p /var/lib/redis')
    sudo('update-rc.d redis defaults')
    sudo('/etc/init.d/redis stop')
    sudo('/etc/init.d/redis start')

def setup_munin():
    # sudo('apt-get update')
    sudo('apt-get install -y munin munin-node munin-plugins-extra spawn-fcgi')
    put('config/munin.conf', '/etc/munin/munin.conf', use_sudo=True)
    put('config/spawn_fcgi_munin_graph.conf', '/etc/init.d/spawn_fcgi_munin_graph', use_sudo=True)
    put('config/spawn_fcgi_munin_html.conf', '/etc/init.d/spawn_fcgi_munin_html', use_sudo=True)
    sudo('chmod u+x /etc/init.d/spawn_fcgi_munin_graph')
    sudo('chmod u+x /etc/init.d/spawn_fcgi_munin_html')
    with settings(warn_only=True):
        sudo('chown nginx.www-data munin-cgi*')
    with settings(warn_only=True):
        sudo('/etc/init.d/spawn_fcgi_munin_graph stop')
        sudo('/etc/init.d/spawn_fcgi_munin_graph start')
        sudo('update-rc.d spawn_fcgi_munin_graph defaults')
        sudo('/etc/init.d/spawn_fcgi_munin_html stop')
        sudo('/etc/init.d/spawn_fcgi_munin_html start')
        sudo('update-rc.d spawn_fcgi_munin_html defaults')
    sudo('/etc/init.d/munin-node restart')
    with settings(warn_only=True):
        sudo('chown nginx.www-data munin-cgi*')
        sudo('chmod a+rw /var/log/munin/*')
    with settings(warn_only=True):
        sudo('/etc/init.d/spawn_fcgi_munin_graph start')
        sudo('/etc/init.d/spawn_fcgi_munin_html start')


def setup_db_munin():
    sudo('cp -frs %s/config/munin/mongo* /etc/munin/plugins/' % env.NEWSBLUR_PATH)
    sudo('cp -frs %s/config/munin/pg_* /etc/munin/plugins/' % env.NEWSBLUR_PATH)
    with cd(env.VENDOR_PATH), settings(warn_only=True):
        run('git clone git://github.com/samuel/python-munin.git')
    with cd(os.path.join(env.VENDOR_PATH, 'python-munin')):
        run('sudo python setup.py install')
    sudo('/etc/init.d/munin-node restart')

def enable_celerybeat():
    with cd(env.NEWSBLUR_PATH):
        run('mkdir -p data')
    put('config/supervisor_celerybeat.conf', '/etc/supervisor/conf.d/celerybeat.conf', use_sudo=True)
    put('config/supervisor_celeryd_work_queue.conf', '/etc/supervisor/conf.d/celeryd_work_queue.conf', use_sudo=True)
    put('config/supervisor_celeryd_beat.conf', '/etc/supervisor/conf.d/celeryd_beat.conf', use_sudo=True)
    put('config/supervisor_celeryd_beat_feeds.conf', '/etc/supervisor/conf.d/celeryd_beat_feeds.conf', use_sudo=True)
    sudo('supervisorctl reread')
    sudo('supervisorctl update')

def setup_db_mdadm():
    sudo('apt-get -y install xfsprogs mdadm')
    sudo('yes | mdadm --create /dev/md0 --level=0 -c256 --raid-devices=4 /dev/xvdf /dev/xvdg /dev/xvdh /dev/xvdi')
    sudo('mkfs.xfs /dev/md0')
    sudo('mkdir -p /srv/db')
    sudo('mount -t xfs -o rw,nobarrier,noatime,nodiratime /dev/md0 /srv/db')
    sudo('mkdir -p /srv/db/mongodb')
    sudo('chown mongodb.mongodb /srv/db/mongodb')
    sudo("echo 'DEVICE /dev/xvdf /dev/xvdg /dev/xvdh /dev/xvdi' | sudo tee -a /etc/mdadm/mdadm.conf")
    sudo("mdadm --examine --scan | sudo tee -a /etc/mdadm/mdadm.conf")
    sudo("echo '/dev/md0   /srv/db xfs   rw,nobarrier,noatime,nodiratime,noauto   0 0' | sudo tee -a  /etc/fstab")
    sudo("sudo update-initramfs -u -v -k `uname -r`")

def setup_original_page_server():
    setup_node()
    sudo('mkdir -p /srv/originals')
    sudo('chown %s.%s -R /srv/originals' % (env.user, env.user))        # We assume that the group is the same name as the user. It's common on linux
    put('config/supervisor_node_original.conf',
        '/etc/supervisor/conf.d/node_original.conf', use_sudo=True)
    sudo('supervisorctl reread')
    sudo('supervisorctl reload')

def setup_elasticsearch():
    ES_VERSION = "0.90.0"
    sudo('apt-get update')
    sudo('apt-get install openjdk-7-jre -y')

    with cd(env.VENDOR_PATH):
        run('mkdir elasticsearch-%s' % ES_VERSION)
    with cd(os.path.join(env.VENDOR_PATH, 'elasticsearch-%s' % ES_VERSION)):
        run('wget http://download.elasticsearch.org/elasticsearch/elasticsearch/elasticsearch-%s.deb' % ES_VERSION)
        sudo('dpkg -i elasticsearch-%s.deb' % ES_VERSION)

# ================
# = Setup - Task =
# ================

def setup_task_firewall():
    sudo('ufw default deny')
    sudo('ufw allow ssh')
    sudo('ufw allow 80')
    sudo('ufw --force enable')

def setup_task_motd():
    put('config/motd_task.txt', '/etc/motd.tail', use_sudo=True)

def enable_celery_supervisor(queue=None):
    if not queue:
        put('config/supervisor_celeryd.conf', '/etc/supervisor/conf.d/celeryd.conf', use_sudo=True)
    else:
        put('config/supervisor_celeryd_%s.conf' % queue, '/etc/supervisor/conf.d/celeryd.conf', use_sudo=True)

    sudo('supervisorctl reread')
    sudo('supervisorctl update')

@parallel
def copy_task_settings():
    server_hostname = run('hostname')
    if 'task' in server_hostname:
        host = server_hostname
    elif env.host:
        host = env.host.split('.', 2)[0]
    else:
        host = env.host_string.split('.', 2)[0]

    with settings(warn_only=True):
        put('../secrets-newsblur/settings/task_settings.py', '%s/local_settings.py' % env.NEWSBLUR_PATH)
        run('echo "\nSERVER_NAME = \\\\"%s\\\\"" >> %s/local_settings.py' % (host, env.NEWSBLUR_PATH))

# =========================
# = Setup - Digital Ocean =
# =========================

def setup_do(name, size=2):
    INSTANCE_SIZE = "%sGB" % size
    IMAGE_NAME = "Ubuntu 12.04 x64 Server"
    doapi = dop.client.Client(django_settings.DO_CLIENT_KEY, django_settings.DO_API_KEY)
    sizes = dict((s.name, s.id) for s in doapi.sizes())
    size_id = sizes[INSTANCE_SIZE]
    ssh_key_id = doapi.all_ssh_keys()[0].id
    region_id = doapi.regions()[0].id
    images = dict((s.name, s.id) for s in doapi.images())
    image_id = images[IMAGE_NAME]
    instance = doapi.create_droplet(name=name,
                                    size_id=size_id,
                                    image_id=image_id,
                                    region_id=region_id,
                                    ssh_key_ids=[str(ssh_key_id)],
                                    virtio=True)
    print "Booting droplet: %s/%s (size: %s)" % (instance.id, IMAGE_NAME, INSTANCE_SIZE)

    instance = doapi.show_droplet(instance.id)
    i = 0
    while True:
        if instance.status == 'active':
            print "...booted: %s" % instance.ip_address
            time.sleep(5)
            break
        elif instance.status == 'new':
            print ".",
            sys.stdout.flush()
            instance = doapi.show_droplet(instance.id)
            i += 1
            time.sleep(i)
        else:
            print "!!! Error: %s" % instance.status
            return

    host = instance.ip_address
    env.host_string = host
    time.sleep(10)
    add_user_to_do()

def add_user_to_do():
    env.user = "root"
    repo_user = "sclay"
    with settings(warn_only=True):
        run('useradd -m %s' % (repo_user))
        setup_sudoers("%s" % (repo_user))
    run('mkdir -p ~%s/.ssh && chmod 700 ~%s/.ssh' % (repo_user, repo_user))
    run('rm -fr ~%s/.ssh/id_dsa*' % (repo_user))
    run('ssh-keygen -t dsa -f ~%s/.ssh/id_dsa -N ""' % (repo_user, repo_user))
    run('touch ~%s/.ssh/authorized_keys' % (repo_user, repo_user))
    put("~/.ssh/id_dsa.pub", "authorized_keys")
    run('echo `cat authorized_keys` >> ~%s/.ssh/authorized_keys' % (repo_user))
    run('rm authorized_keys')
    run('chown %s.%s -R ~%s/.ssh' % (repo_user, repo_user, repo_user))
    env.user = repo_user

# ===============
# = Setup - EC2 =
# ===============

def setup_ec2():
    AMI_NAME = 'ami-834cf1ea'       # Ubuntu 64-bit 12.04 LTS
    # INSTANCE_TYPE = 'c1.medium'
    INSTANCE_TYPE = 'c1.medium'
    conn = EC2Connection(django_settings.AWS_ACCESS_KEY_ID, django_settings.AWS_SECRET_ACCESS_KEY)
    reservation = conn.run_instances(AMI_NAME, instance_type=INSTANCE_TYPE,
                                     key_name=env.EC2_KEY_NAME,
                                     security_groups=['db-mongo'])
    instance = reservation.instances[0]
    print "Booting reservation: %s/%s (size: %s)" % (reservation, instance, INSTANCE_TYPE)
    i = 0
    while True:
        if instance.state == 'pending':
            print ".",
            sys.stdout.flush()
            instance.update()
            i += 1
            time.sleep(i)
        elif instance.state == 'running':
            print "...booted: %s" % instance.public_dns_name
            time.sleep(5)
            break
        else:
            print "!!! Error: %s" % instance.state
            return

    host = instance.public_dns_name
    env.host_string = host



# ==============
# = Tasks - DB =
# ==============

def restore_postgres(port=5433):
    backup_date = '2013-01-29-09-00'
    yes = prompt("Dropping and creating NewsBlur PGSQL db. Sure?")
    if yes != 'y':
        return
    # run('PYTHONPATH=%s python utils/backups/s3.py get backup_postgresql_%s.sql.gz' % (env.NEWSBLUR_PATH, backup_date))
    # sudo('su postgres -c "createuser -p %s -U newsblur"' % (port,))
    run('dropdb newsblur -p %s -U postgres' % (port,), pty=False)
    run('createdb newsblur -p %s -O newsblur' % (port,), pty=False)
    run('pg_restore -p %s --role=newsblur --dbname=newsblur /Users/sclay/Documents/backups/backup_postgresql_%s.sql.gz' % (port, backup_date), pty=False)

def restore_mongo():
    backup_date = '2012-07-24-09-00'
    run('PYTHONPATH=/home/%s/newsblur python s3.py get backup_mongo_%s.tgz' % (env.user, backup_date))
    run('tar -xf backup_mongo_%s.tgz' % backup_date)
    run('mongorestore backup_mongo_%s' % backup_date)

# ======
# = S3 =
# ======

if django_settings:
    try:
        ACCESS_KEY  = django_settings.S3_ACCESS_KEY
        SECRET      = django_settings.S3_SECRET
        BUCKET_NAME = django_settings.S3_BACKUP_BUCKET  # Note that you need to create this bucket first
    except:
        print " ---> You need to fix django's settings. Enter python and type `import settings`."

def save_file_in_s3(filename):
    conn   = S3Connection(ACCESS_KEY, SECRET)
    bucket = conn.get_bucket(BUCKET_NAME)
    k      = Key(bucket)
    k.key  = filename

    k.set_contents_from_filename(filename)

def get_file_from_s3(filename):
    conn   = S3Connection(ACCESS_KEY, SECRET)
    bucket = conn.get_bucket(BUCKET_NAME)
    k      = Key(bucket)
    k.key  = filename

    k.get_contents_to_filename(filename)

def list_backup_in_s3():
    conn   = S3Connection(ACCESS_KEY, SECRET)
    bucket = conn.get_bucket(BUCKET_NAME)

    for i, key in enumerate(bucket.get_all_keys()):
        print "[%s] %s" % (i, key.name)

def delete_all_backups():
    #FIXME: validate filename exists
    conn   = S3Connection(ACCESS_KEY, SECRET)
    bucket = conn.get_bucket(BUCKET_NAME)

    for i, key in enumerate(bucket.get_all_keys()):
        print "deleting %s" % (key.name)
        key.delete()

def add_revsys_keys():
    put("~/Downloads/revsys-keys.pub", "revsys_keys")
    run('cat revsys_keys >> ~/.ssh/authorized_keys')
    run('rm revsys_keys')<|MERGE_RESOLUTION|>--- conflicted
+++ resolved
@@ -265,13 +265,8 @@
 def backup_postgresql():
     # crontab for postgres master server
     # 0 4 * * * python /srv/newsblur/utils/backups/backup_psql.py
-<<<<<<< HEAD
     # 0 * * * * sudo find /var/lib/postgresql/9.2/archive -mtime +1 -exec rm {} \;
     # 0 */4 * * * sudo find /var/lib/postgresql/9.2/archive -type f -mmin +360 -delete
-=======
-    # 0 * * * * sudo find /var/lib/postgresql/9.1/archive -mtime +1 -exec rm {} \;
-
->>>>>>> 22070f05
     with cd(os.path.join(env.NEWSBLUR_PATH, 'utils/backups')):
         run('python backup_psql.py')
 
@@ -707,15 +702,9 @@
         run('mv templates/maintenance_on.html templates/maintenance_off.html')
         run('git checkout templates/maintenance_off.html')
 
-<<<<<<< HEAD
 def setup_haproxy(debug=False):
-    sudo('ufw allow 81') # nginx moved
-    sudo('ufw allow 1936') # haproxy stats
-=======
-def setup_haproxy():
-    sudo('ufw allow 81')        # nginx moved
-    sudo('ufw allow 1936')      # haproxy stats
->>>>>>> 22070f05
+    sudo('ufw allow 81')    # nginx moved
+    sudo('ufw allow 1936')  # haproxy stats
     sudo('apt-get install -y haproxy')
     sudo('apt-get remove -y haproxy')
     with cd(env.VENDOR_PATH):
