from fabric.api import abort, cd, lcd, env, get, hide, hosts, local, prompt, parallel, serial
from fabric.api import put, require, roles, run, runs_once, settings, show, sudo, warn
from fabric.colors import red, green, blue, cyan, magenta, white, yellow
try:
    from boto.s3.connection import S3Connection
    from boto.s3.key import Key
except ImportError:
    print " ---> Boto not installed yet. No S3 connections available."
from fabric.contrib import django
import os, sys

django.settings_module('settings')
try:
    from django.conf import settings as django_settings
except ImportError:
    print " ---> Django not installed yet."
    django_settings = None


# ============
# = DEFAULTS =
# ============

env.NEWSBLUR_PATH = "~/projects/newsblur"
env.VENDOR_PATH   = "~/projects/code"

# =========
# = Roles =
# =========

env.user = 'sclay'
env.roledefs ={
    'local': ['localhost'],
    'app': ['app01.newsblur.com', 
            'app02.newsblur.com'],
    'dev': ['dev.newsblur.com'],
    'web': ['www.newsblur.com', 
            'app02.newsblur.com'],
    'db': ['db01.newsblur.com', 
           'db02.newsblur.com', 
           'db03.newsblur.com', 
           'db04.newsblur.com'],
    'task': ['task01.newsblur.com', 
             'task02.newsblur.com', 
             'task03.newsblur.com', 
             'task04.newsblur.com'],
}

# ================
# = Environments =
# ================

def server():
    env.NEWSBLUR_PATH = "/home/sclay/newsblur"
    env.VENDOR_PATH   = "/home/sclay/code"

def app():
    server()
    env.roles = ['app']
    
def dev():
    server()
    env.roles = ['dev']

def web():
    server()
    env.roles = ['web']

def db():
    server()
    env.roles = ['db']
    
def task():
    server()
    env.roles = ['task']
    
# ==========
# = Deploy =
# ==========

@parallel
def pull():
    with cd(env.NEWSBLUR_PATH):
        run('git pull')

def pre_deploy():
    compress_assets(bundle=True)

def post_deploy():
    cleanup_assets()
    
@parallel
def deploy():
    deploy_code(copy_assets=True)
    post_deploy()

def deploy_full():
    deploy_code(full=True)
    post_deploy()

@parallel
def deploy_code(copy_assets=False, full=False):
    with cd(env.NEWSBLUR_PATH):
        run('git pull')
        run('mkdir -p static')
        if full:
            run('rm -fr static/*')
        if copy_assets:
            transfer_assets()
        if full:
            with settings(warn_only=True):
                run('sudo supervisorctl restart gunicorn')            
        else:
            run('kill -HUP `cat logs/gunicorn.pid`')
        run('curl -s http://%s > /dev/null' % env.host)
        run('curl -s http://%s/api/add_site_load_script/ABCDEF > /dev/null' % env.host)

def deploy_node():
    with cd(env.NEWSBLUR_PATH):
        run('sudo supervisorctl restart node_unread')
        run('sudo supervisorctl restart node_favicons')
        
def restart_gunicorn():
    with cd(env.NEWSBLUR_PATH):
        with settings(warn_only=True):
            run('sudo supervisorctl restart gunicorn')
        
def gunicorn_stop():
    with cd(env.NEWSBLUR_PATH):
        with settings(warn_only=True):
            run('sudo supervisorctl stop gunicorn')
        
def staging():
    with cd('~/staging'):
        run('git pull')
        run('kill -HUP `cat logs/gunicorn.pid`')
        run('curl -s http://dev.newsblur.com > /dev/null')
        run('curl -s http://dev.newsblur.com/m/ > /dev/null')

def staging_full():
    with cd('~/staging'):
        run('git pull')
        run('./manage.py migrate')
        run('kill -HUP `cat logs/gunicorn.pid`')
        run('curl -s http://dev.newsblur.com > /dev/null')
        run('curl -s http://dev.newsblur.com/m/ > /dev/null')

@parallel
def celery():
    with cd(env.NEWSBLUR_PATH):
        run('git pull')
    celery_stop()
    celery_start()

@parallel
def celery_stop():
    with cd(env.NEWSBLUR_PATH):
        run('sudo supervisorctl stop celery')
        with settings(warn_only=True):
            run('./utils/kill_celery.sh')

@parallel
def celery_start():
    with cd(env.NEWSBLUR_PATH):
        run('sudo supervisorctl start celery')
        run('tail logs/newsblur.log')

def kill_celery():
    with cd(env.NEWSBLUR_PATH):
        run('ps aux | grep celeryd | egrep -v grep | awk \'{print $2}\' | sudo xargs kill -9')

def compress_assets(bundle=False):
    local('jammit -c assets.yml --base-url http://www.newsblur.com --output static')
    local('tar -czf static.tgz static/*')

def transfer_assets():
    put('static.tgz', '%s/static/' % env.NEWSBLUR_PATH)
    run('tar -xzf static/static.tgz')
    run('rm -f static/static.tgz')

def cleanup_assets():
    local('rm -f static.tgz')
    
# ===========
# = Backups =
# ===========

def backup_mongo():
    with cd(os.path.join(env.NEWSBLUR_PATH, 'utils/backups')):
        # run('./mongo_backup.sh')
        run('python backup_mongo.py')

def backup_postgresql():
    with cd(os.path.join(env.NEWSBLUR_PATH, 'utils/backups')):
        # run('./postgresql_backup.sh')
        run('python backup_psql.py')

# ===============
# = Calibration =
# ===============

def sync_time():
    with settings(warn_only=True):
        sudo("/etc/init.d/ntp stop")
        sudo("ntpdate pool.ntp.org")
        sudo("/etc/init.d/ntp start")
    
def setup_time_calibration():
    sudo('apt-get -y install ntp')
    put('config/ntpdate.cron', '%s/' % env.NEWSBLUR_PATH)
    sudo('chmod 755 %s/ntpdate.cron' % env.NEWSBLUR_PATH)
    sudo('mv %s/ntpdate.cron /etc/cron.hourly/ntpdate' % env.NEWSBLUR_PATH)
    sudo('/etc/cron.hourly/ntpdate')
    
# =============
# = Bootstrap =
# =============

def setup_common():
    setup_installs()
    setup_user()
    setup_sudoers()
    setup_repo()
    setup_repo_local_settings()
    setup_local_files()
    setup_libxml()
    setup_python()
    # setup_psycopg()
    setup_supervisor()
    setup_hosts()
    config_pgbouncer()
    setup_mongoengine()
    setup_forked_mongoengine()
    setup_pymongo_repo()
    setup_logrotate()
    setup_nginx()
    configure_nginx()

def setup_app():
    setup_common()
    setup_vps()
    setup_app_firewall()
    setup_app_motd()
    copy_app_settings()
    setup_gunicorn(supervisor=True)
    update_gunicorn()
    setup_node()
    configure_node()

def setup_db():
    setup_common()
    setup_baremetal()
    setup_db_firewall()
    setup_db_motd()
    # setup_rabbitmq()
    copy_task_settings()
    setup_memcached()
    setup_postgres()
    setup_mongo()
    setup_gunicorn(supervisor=False)
    setup_redis()
    setup_db_munin()

def setup_task():
    setup_common()
    setup_vps()
    setup_task_firewall()
    setup_task_motd()
    copy_task_settings()
    enable_celery_supervisor()
    setup_gunicorn(supervisor=False)
    update_gunicorn()
    config_monit()

# ==================
# = Setup - Common =
# ==================
    
def setup_installs():
    sudo('apt-get -y update')
    sudo('apt-get -y upgrade')
    sudo('apt-get -y install build-essential gcc scons libreadline-dev sysstat iotop git zsh python-dev locate python-software-properties libpcre3-dev libdbd-pg-perl libssl-dev make pgbouncer python-psycopg2 libmemcache0 python-memcache libyaml-0-2 python-yaml python-numpy python-scipy python-imaging munin munin-node munin-plugins-extra curl monit')
    # sudo('add-apt-repository ppa:pitti/postgresql')
    sudo('apt-get -y update')
    sudo('apt-get -y install postgresql-client')
    sudo('mkdir -p /var/run/postgresql')
    sudo('chown postgres.postgres /var/run/postgresql')
    put('config/munin.conf', '/etc/munin/munin.conf', use_sudo=True)
    with settings(warn_only=True):
        run('git clone git://github.com/robbyrussell/oh-my-zsh.git ~/.oh-my-zsh')
    run('curl -O http://peak.telecommunity.com/dist/ez_setup.py')
    sudo('python ez_setup.py -U setuptools && rm ez_setup.py')
    sudo('chsh %s -s /bin/zsh' % env.user)
    run('mkdir -p %s' % env.VENDOR_PATH)
    
def setup_user():
    # run('useradd -c "NewsBlur" -m conesus -s /bin/zsh')
    # run('openssl rand -base64 8 | tee -a ~conesus/.password | passwd -stdin conesus')
    run('mkdir -p ~/.ssh && chmod 700 ~/.ssh')
    run('rm -fr ~/.ssh/id_dsa*')
    run('ssh-keygen -t dsa -f ~/.ssh/id_dsa -N ""')
    run('touch ~/.ssh/authorized_keys')
    put("~/.ssh/id_dsa.pub", "authorized_keys")
    run('mv authorized_keys ~/.ssh/')
    
def add_machine_to_ssh():
    put("~/.ssh/id_dsa.pub", "local_keys")
    run("echo `cat local_keys` >> .ssh/authorized_keys")
    run("rm local_keys")
    
def setup_repo():
    with settings(warn_only=True):
        run('git clone https://github.com/samuelclay/NewsBlur.git newsblur')

def setup_repo_local_settings():
    with cd(env.NEWSBLUR_PATH):
        run('cp local_settings.py.template local_settings.py')
        run('mkdir -p logs')
        run('touch logs/newsblur.log')

def copy_local_settings():
    with cd(env.NEWSBLUR_PATH):
        put('local_settings.py.server', 'local_settings.py')
        
def setup_local_files():
    put("config/toprc", "./.toprc")
    put("config/zshrc", "./.zshrc")
    put('config/gitconfig.txt', './.gitconfig')
    put('config/ssh.conf', './.ssh/config')

def setup_libxml():
    sudo('apt-get -y install libxml2-dev libxslt1-dev python-lxml')

def setup_libxml_code():
    with cd(env.VENDOR_PATH):
        run('git clone git://git.gnome.org/libxml2')
        run('git clone git://git.gnome.org/libxslt')
    
    with cd(os.path.join(env.VENDOR_PATH, 'libxml2')):
        run('./configure && make && sudo make install')
        
    with cd(os.path.join(env.VENDOR_PATH, 'libxslt')):
        run('./configure && make && sudo make install')

def setup_psycopg():
    sudo('easy_install -U psycopg2')
    
def setup_python():
    sudo('easy_install -U pip')
    sudo('easy_install -U fabric django readline pyflakes iconv celery django-celery django-celery-with-redis django-compress South django-extensions pymongo stripe BeautifulSoup pyyaml nltk==0.9.9 lxml oauth2 pytz boto seacucumber django_ses mongoengine redis requests')
    
    put('config/pystartup.py', '.pystartup')
    with cd(os.path.join(env.NEWSBLUR_PATH, 'vendor/cjson')):
        sudo('python setup.py install')
        
    with settings(warn_only=True):
        sudo('su -c \'echo "import sys; sys.setdefaultencoding(\\\\"utf-8\\\\")" > /usr/lib/python/sitecustomize.py\'')

# PIL - Only if python-imaging didn't install through apt-get, like on Mac OS X.
def setup_imaging():
    sudo('easy_install pil')
    
def setup_supervisor():
    sudo('apt-get -y install supervisor')
    
def setup_hosts():
    put('config/hosts', '/etc/hosts', use_sudo=True)

def config_pgbouncer():
    put('config/pgbouncer.conf', '/etc/pgbouncer/pgbouncer.ini', use_sudo=True)
    # put('config/pgbouncer_userlist.txt', '/etc/pgbouncer/userlist.txt', use_sudo=True)
    sudo('echo "START=1" > /etc/default/pgbouncer')
    sudo('/etc/init.d/pgbouncer stop')
    with settings(warn_only=True):
        sudo('pkill pgbouncer')
    sudo('/etc/init.d/pgbouncer start')
    
def config_monit():
    # sudo('apt-get install -y monit')
    put('config/monit.conf', '/etc/monit/conf.d/celery.conf', use_sudo=True)
    sudo('echo "startup=1" > /etc/default/monit')
    sudo('/etc/init.d/monit restart')
    
def setup_mongoengine():
    with cd(env.VENDOR_PATH):
        with settings(warn_only=True):
            run('rm -fr mongoengine')
            run('git clone https://github.com/hmarr/mongoengine.git')
            sudo('rm -f /usr/local/lib/python2.7/dist-packages/mongoengine')
            sudo('ln -s %s /usr/local/lib/python2.7/dist-packages/mongoengine' % 
                 os.path.join(env.VENDOR_PATH, 'mongoengine/mongoengine'))
    with cd(os.path.join(env.VENDOR_PATH, 'mongoengine')):
        run('git checkout -b dev origin/dev')
        
def setup_pymongo_repo():
    with cd(env.VENDOR_PATH):
        with settings(warn_only=True):
            run('git clone git://github.com/mongodb/mongo-python-driver.git pymongo')
    with cd(os.path.join(env.VENDOR_PATH, 'pymongo')):
        sudo('python setup.py install')
        
def setup_forked_mongoengine():
    with cd(os.path.join(env.VENDOR_PATH, 'mongoengine')):
        with settings(warn_only=True):
            run('git checkout master')
            run('git branch -D dev')
            run('git remote add sclay git://github.com/samuelclay/mongoengine.git')
            run('git fetch sclay')
            run('git checkout -b dev sclay/dev')
            run('git pull sclay dev')

def switch_forked_mongoengine():
    with cd(os.path.join(env.VENDOR_PATH, 'mongoengine')):
        run('git co dev')
        run('git pull sclay dev --force')
        # run('git checkout .')
        # run('git checkout master')
        # run('get branch -D dev')
        # run('git checkout -b dev origin/dev')
        
def setup_logrotate():
    put('config/logrotate.conf', '/etc/logrotate.d/newsblur', use_sudo=True)
    
def setup_sudoers():
    sudo('su - root -c "echo \\\\"%s ALL=(ALL) NOPASSWD: ALL\\\\" >> /etc/sudoers"' % env.user)

def setup_nginx():
    with cd(env.VENDOR_PATH):
        with settings(warn_only=True):
            sudo("groupadd nginx")
            sudo("useradd -g nginx -d /var/www/htdocs -s /bin/false nginx")
            run('wget http://nginx.org/download/nginx-1.1.18.tar.gz')
            run('tar -xzf nginx-1.1.18.tar.gz')
            run('rm nginx-1.1.18.tar.gz')
            with cd('nginx-1.1.18'):
                run('./configure --with-http_ssl_module --with-http_stub_status_module --with-http_gzip_static_module')
                run('make')
                sudo('make install')
            
def configure_nginx():
    put("config/nginx.conf", "/usr/local/nginx/conf/nginx.conf", use_sudo=True)
    sudo("mkdir -p /usr/local/nginx/conf/sites-enabled")
    sudo("mkdir -p /var/log/nginx")
    put("config/nginx.newsblur.conf", "/usr/local/nginx/conf/sites-enabled/newsblur.conf", use_sudo=True)
    put("config/nginx-init", "/etc/init.d/nginx", use_sudo=True)
    sudo("chmod 0755 /etc/init.d/nginx")
    sudo("/usr/sbin/update-rc.d -f nginx defaults")
    sudo("/etc/init.d/nginx restart")

def setup_vps():
    # VPS suffer from severe time drift. Force blunt hourly time recalibration.
    setup_time_calibration()

def setup_baremetal():
    # Bare metal doesn't suffer from severe time drift. Use standard ntp slow-drift-calibration.
    sudo('apt-get -y install ntp')
    
# ===============
# = Setup - App =
# ===============

def setup_app_firewall():
    sudo('ufw default deny')
    sudo('ufw allow ssh')
    sudo('ufw allow 80')
    sudo('ufw allow 8888')
    sudo('ufw allow 443')
    sudo('ufw --force enable')

def setup_app_motd():
    put('config/motd_app.txt', '/etc/motd.tail', use_sudo=True)

def setup_gunicorn(supervisor=True):
    if supervisor:
        put('config/supervisor_gunicorn.conf', '/etc/supervisor/conf.d/gunicorn.conf', use_sudo=True)
    with cd(env.VENDOR_PATH):
        sudo('rm -fr gunicorn')
        run('git clone git://github.com/benoitc/gunicorn.git')
    with cd(os.path.join(env.VENDOR_PATH, 'gunicorn')):
        run('git pull')
        sudo('python setup.py develop')
        

def update_gunicorn():
    with cd(os.path.join(env.VENDOR_PATH, 'gunicorn')):
        run('git pull')
        sudo('python setup.py develop')

def setup_staging():
    run('git clone https://github.com/samuelclay/NewsBlur.git staging')
    with cd('~/staging'):
        run('cp ../newsblur/local_settings.py local_settings.py')
        run('mkdir -p logs')
        run('touch logs/newsblur.log')

def setup_node():
    sudo('add-apt-repository ppa:chris-lea/node.js')
    sudo('apt-get update')
    sudo('apt-get install -y nodejs')
    run('curl http://npmjs.org/install.sh | sudo sh')
    sudo('npm install -g supervisor')
    sudo('ufw allow 8888')

<<<<<<< HEAD
def configure_node():
    sudo('rm -fr /etc/supervisor/conf.d/node.conf')
    put('config/supervisor_node_unread.conf', '/etc/supervisor/conf.d/node_unread.conf', use_sudo=True)
    put('config/supervisor_node_favicons.conf', '/etc/supervisor/conf.d/node_favicons.conf', use_sudo=True)
    sudo('supervisorctl reload')
    sudo('supervisorctl start node_unread')
    sudo('supervisorctl start node_favicons')

def copy_certificates():
    # with cd(env.NEWSBLUR_PATH):
    #     run('mkdir -p config/certificates')
    with cd(os.path.join(env.NEWSBLUR_PATH, 'config/certificates')):
        put('data/www.newsblur.com.crt', 'www.newsblur.com.crt')
        put('data/www.newsblur.com.nopass.key', 'www.newsblur.com.key')

=======
def copy_app_settings():
    put('config/settings/app_settings.py', '%s/local_settings.py' % env.NEWSBLUR_PATH)
    run('echo "\nSERVER_NAME = \\\\"`hostname`\\\\"" >> %s/local_settings.py' % env.NEWSBLUR_PATH)
    
>>>>>>> c52e5c56
# ==============
# = Setup - DB =
# ==============    

def setup_db_firewall():
    sudo('ufw default deny')
    sudo('ufw allow ssh')
    sudo('ufw allow 80')
    sudo('ufw allow from 199.15.248.0/21 to any port 5432 ') # PostgreSQL
    sudo('ufw allow from 199.15.248.0/21 to any port 27017') # MongoDB
    sudo('ufw allow from 199.15.248.0/21 to any port 28017') # MongoDB web
    # sudo('ufw allow from 199.15.248.0/21 to any port 5672 ') # RabbitMQ
    sudo('ufw allow from 199.15.248.0/21 to any port 6379 ') # Redis
    sudo('ufw allow from 199.15.248.0/21 to any port 11211 ') # Memcached
    sudo('ufw --force enable')
    
def setup_db_motd():
    put('config/motd_db.txt', '/etc/motd.tail', use_sudo=True)
    
def setup_rabbitmq():
    sudo('echo "deb http://www.rabbitmq.com/debian/ testing main" >> /etc/apt/sources.list')
    run('wget http://www.rabbitmq.com/rabbitmq-signing-key-public.asc')
    sudo('apt-key add rabbitmq-signing-key-public.asc')
    run('rm rabbitmq-signing-key-public.asc')
    sudo('apt-get update')
    sudo('apt-get install -y rabbitmq-server')
    sudo('rabbitmqctl add_user newsblur newsblur')
    sudo('rabbitmqctl add_vhost newsblurvhost')
    sudo('rabbitmqctl set_permissions -p newsblurvhost newsblur ".*" ".*" ".*"')

def setup_memcached():
    sudo('apt-get -y install memcached')

def setup_postgres():
    sudo('apt-get -y install postgresql postgresql-client postgresql-contrib libpq-dev')

def setup_mongo():
    sudo('apt-key adv --keyserver keyserver.ubuntu.com --recv 7F0CEB10')
    # sudo('echo "deb http://downloads.mongodb.org/distros/ubuntu 10.10 10gen" >> /etc/apt/sources.list.d/10gen.list')
    sudo('echo "deb http://downloads-distro.mongodb.org/repo/debian-sysvinit dist 10gen" >> /etc/apt/sources.list')
    sudo('apt-get update')
    sudo('apt-get -y install mongodb-10gen')

def setup_redis():
    with cd(env.VENDOR_PATH):
        run('wget http://redis.googlecode.com/files/redis-2.4.2.tar.gz')
        run('tar -xzf redis-2.4.2.tar.gz')
        run('rm redis-2.4.2.tar.gz')
    with cd(os.path.join(env.VENDOR_PATH, 'redis-2.4.2')):
        sudo('make install')
    put('config/redis-init', '/etc/init.d/redis', use_sudo=True)
    sudo('chmod u+x /etc/init.d/redis')
    put('config/redis.conf', '/etc/redis.conf', use_sudo=True)
    sudo('mkdir -p /var/lib/redis')
    sudo('update-rc.d redis defaults')
    sudo('/etc/init.d/redis start')

def setup_db_munin():
    sudo('cp -rs %s/config/munin/mongo* /etc/munin/plugins/' % env.NEWSBLUR_PATH)

    
# ================
# = Setup - Task =
# ================

def setup_task_firewall():
    sudo('ufw default deny')
    sudo('ufw allow ssh')
    sudo('ufw allow 80')
    sudo('ufw --force enable')

def setup_task_motd():
    put('config/motd_task.txt', '/etc/motd.tail', use_sudo=True)
    
def enable_celery_supervisor():
    put('config/supervisor_celeryd.conf', '/etc/supervisor/conf.d/celeryd.conf', use_sudo=True)
    
def copy_task_settings():
    put('config/settings/task_settings.py', '%s/local_settings.py' % env.NEWSBLUR_PATH)
    run('echo "\nSERVER_NAME = \\\\"`hostname`\\\\"" >> %s/local_settings.py' % env.NEWSBLUR_PATH)

# ======
# = S3 =
# ======

if django_settings:
    try:
        ACCESS_KEY  = django_settings.S3_ACCESS_KEY
        SECRET      = django_settings.S3_SECRET
        BUCKET_NAME = django_settings.S3_BACKUP_BUCKET  # Note that you need to create this bucket first
    except:
        print " ---> You need to fix django's settings. Enter python and type `import settings`."

def save_file_in_s3(filename):
    conn   = S3Connection(ACCESS_KEY, SECRET)
    bucket = conn.get_bucket(BUCKET_NAME)
    k      = Key(bucket)
    k.key  = filename

    k.set_contents_from_filename(filename)

def get_file_from_s3(filename):
    conn   = S3Connection(ACCESS_KEY, SECRET)
    bucket = conn.get_bucket(BUCKET_NAME)
    k      = Key(bucket)
    k.key  = filename

    k.get_contents_to_filename(filename)

def list_backup_in_s3():
    conn   = S3Connection(ACCESS_KEY, SECRET)
    bucket = conn.get_bucket(BUCKET_NAME)

    for i, key in enumerate(bucket.get_all_keys()):
        print "[%s] %s" % (i, key.name)

def delete_all_backups():
    #FIXME: validate filename exists
    conn   = S3Connection(ACCESS_KEY, SECRET)
    bucket = conn.get_bucket(BUCKET_NAME)

    for i, key in enumerate(bucket.get_all_keys()):
        print "deleting %s" % (key.name)
        key.delete()<|MERGE_RESOLUTION|>--- conflicted
+++ resolved
@@ -501,7 +501,6 @@
     sudo('npm install -g supervisor')
     sudo('ufw allow 8888')
 
-<<<<<<< HEAD
 def configure_node():
     sudo('rm -fr /etc/supervisor/conf.d/node.conf')
     put('config/supervisor_node_unread.conf', '/etc/supervisor/conf.d/node_unread.conf', use_sudo=True)
@@ -517,12 +516,10 @@
         put('data/www.newsblur.com.crt', 'www.newsblur.com.crt')
         put('data/www.newsblur.com.nopass.key', 'www.newsblur.com.key')
 
-=======
 def copy_app_settings():
     put('config/settings/app_settings.py', '%s/local_settings.py' % env.NEWSBLUR_PATH)
     run('echo "\nSERVER_NAME = \\\\"`hostname`\\\\"" >> %s/local_settings.py' % env.NEWSBLUR_PATH)
     
->>>>>>> c52e5c56
 # ==============
 # = Setup - DB =
 # ==============    
