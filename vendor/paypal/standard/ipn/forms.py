#!/usr/bin/env python
# -*- coding: utf-8 -*-
from vendor.paypal.standard.forms import PayPalStandardBaseForm
from vendor.paypal.standard.ipn.models import PayPalIPN


class PayPalIPNForm(PayPalStandardBaseForm):
    """
    Form used to receive and record PayPal IPN notifications.
    
    PayPal IPN test tool:
    https://developer.paypal.com/us/cgi-bin/devscr?cmd=_tools-session
    """

    class Meta:
        model = PayPalIPN
<<<<<<< HEAD
        fields = "__all__"
=======
        # fields = "__all__"
>>>>>>> f056eac6
<|MERGE_RESOLUTION|>--- conflicted
+++ resolved
@@ -14,8 +14,4 @@
 
     class Meta:
         model = PayPalIPN
-<<<<<<< HEAD
-        fields = "__all__"
-=======
-        # fields = "__all__"
->>>>>>> f056eac6
+        # fields = "__all__"