--- conflicted
+++ resolved
@@ -7,10 +7,6 @@
 import operator
 import re
 import math
-<<<<<<< HEAD
-from sets import Set
-=======
->>>>>>> a0f157dd
 from functools import reduce
 
 class BayesData(dict):
