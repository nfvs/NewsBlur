--- conflicted
+++ resolved
@@ -3,11 +3,7 @@
 SendEmailTask, which handles sending a single Django EmailMessage object.
 """
 from django.conf import settings
-<<<<<<< HEAD
-from celery import Task
-=======
 from newsblur.celeryapp import app
->>>>>>> d0e8e570
 from boto.ses import SESConnection
 from vendor.seacucumber.util import get_boto_ses_connection
 
