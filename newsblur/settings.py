--- conflicted
+++ resolved
@@ -789,7 +789,6 @@
     """
     Return the user model instance associated with the given request session.
     If no user is retrieved, return an instance of `AnonymousUser`.
-<<<<<<< HEAD
 
     Monkey patched for the django 2.0 upgrade because session authentication,
     added in 1.7 and required in 1.10, invalidates all existing 1.5 session auth
@@ -797,8 +796,6 @@
     until then, leave this moneky patch running until we're ready to invalidate
     any user who hasn't logged in during the window between the django 2.0 launch
     and when this monkey patch is removed.
-=======
->>>>>>> 67ef0c57
     """
     from django.contrib.auth.models import AnonymousUser
     user = None
@@ -812,11 +809,7 @@
             backend = auth.load_backend(backend_path)
             user = backend.get_user(user_id)
             session_hash = request.session.get(auth.HASH_SESSION_KEY)
-<<<<<<< HEAD
-            logging.debug(request, " ---> Ignoring session hash: %s vs %s" % (user.get_session_auth_hash(), session_hash))
-=======
             logging.debug(request, " ---> Ignoring session hash: %s vs %s" % (user.get_session_auth_hash() if user else "[no user]", session_hash))
->>>>>>> 67ef0c57
             # # Verify the session
             # if hasattr(user, 'get_session_auth_hash'):
             #     session_hash = request.session.get(HASH_SESSION_KEY)
