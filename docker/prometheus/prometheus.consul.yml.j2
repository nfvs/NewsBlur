global:
    scrape_interval: 5s
scrape_configs:
    - job_name: 'node_exporter'
      consul_sd_configs:
      - server: 'consul.service.nyc1.consul:8500'
        services: ['node-exporter']
      relabel_configs:
      - source_labels: ['__meta_consul_node']
        target_label: instance
    

    - job_name: 'mongo_exporter'
      consul_sd_configs:
      - server: 'consul.service.nyc1.consul:8500'
        services: ['mongo-exporter']
      relabel_configs:
      - source_labels: ['__meta_consul_node']
        target_label: instance


    - job_name: 'postgres_exporter'
      consul_sd_configs:
      - server: 'consul.service.nyc1.consul:8500'
        services: ['postgres-exporter']
      relabel_configs:
      - source_labels: ['__meta_consul_node']
        target_label: instance


    ## config for the multiple Redis targets that the exporter will scrape
    - job_name: 'redis_exporter'
      consul_sd_configs:
      - server: 'consul.service.nyc1.consul:8500'
        services: ['redis-exporter']
      relabel_configs:
      - source_labels: ['__meta_consul_service_id']
        target_label: instance

    - job_name: 'prometheus'
      static_configs:
        - targets: ['localhost:9090']
    - job_name: 'app_servers'
      static_configs:
        - targets: ['{{ monitor_server }}'] 
      metrics_path: /monitor/app-servers
      scheme: https
    - job_name: 'app_times'
      static_configs:
        - targets: ['{{ monitor_server }}']
      metrics_path: /monitor/app-times
      scheme: https
    - job_name: 'classifiers'
      static_configs:
        - targets: ['{{ monitor_server }}']
      metrics_path: /monitor/classifiers
      scheme: https
    - job_name: 'db_times'
      static_configs:
        - targets: ['{{ monitor_server }}']
      metrics_path: /monitor/db-times
      scheme: https
    - job_name: 'errors'
      static_configs:
        - targets: ['{{ monitor_server }}']
      metrics_path: /monitor/errors
      scheme: https
    - job_name: 'feed_counts'
      static_configs:
        - targets: ['{{ monitor_server }}']
      metrics_path: /monitor/feed-counts
      scheme: https
    - job_name: 'feeds'
      static_configs:
        - targets: ['{{ monitor_server }}']
      metrics_path: /monitor/feeds
      scheme: https
    - job_name: 'load_times'
      static_configs:
        - targets: ['{{ monitor_server }}']
      metrics_path: /monitor/load-times
      scheme: https
    - job_name: 'stories'
      static_configs:
        - targets: ['{{ monitor_server }}']
      metrics_path: /monitor/stories
      scheme: https
    - job_name: 'task_codes'
      static_configs:
        - targets: ['{{ monitor_server }}']
      metrics_path: /monitor/task-codes
      scheme: https
    - job_name: 'task_pipeline'
      static_configs:
        - targets: ['{{ monitor_server }}']
      metrics_path: /monitor/task-pipeline
      scheme: https
    - job_name: 'task_servers'
      static_configs:
        - targets: ['{{ monitor_server }}']
      metrics_path: /monitor/task-servers
      scheme: https
    - job_name: 'task_times'
      static_configs:
        - targets: ['{{ monitor_server }}']
      metrics_path: /monitor/task-times
      scheme: https
    - job_name: 'updates'
      static_configs:
        - targets: ['{{ monitor_server }}']
      metrics_path: /monitor/updates
      scheme: https
    - job_name: 'users'
      static_configs:
        - targets: ['{{ monitor_server }}']
      metrics_path: /monitor/users
      scheme: https

    #- job_name: 'mongo heap usage'
    #  consul_sd_configs:
    #  - server: 'consul.service.nyc1.consul:8500'
    #    services: ['flask_metrics_mongo']
    #  relabel_configs:
    #  - source_labels: ['__meta_consul_node']
    #    target_label: instance
    #  metrics_path: /mongo-heap-usage
    - job_name: 'mongo objects'
      consul_sd_configs:
      - server: 'consul.service.nyc1.consul:8500'
        services: ['flask_metrics_mongo']
      relabel_configs:
      - source_labels: ['__meta_consul_node']
        target_label: instance
      metrics_path: /objects/
    # - job_name: 'mongo repl set lag'
    #   consul_sd_configs:
    #   - server: 'consul.service.nyc1.consul:8500'
    #     services: ['flask_metrics_mongo']
    #   relabel_configs:
    #   - source_labels: ['__meta_consul_node']
    #     target_label: instance
    #   metrics_path: /mongo-replset-lag/
    - job_name: 'mongo size'
      consul_sd_configs:
      - server: 'consul.service.nyc1.consul:8500'
        services: ['flask_metrics_mongo']
      relabel_configs:
      - source_labels: ['__meta_consul_node']
        target_label: instance
      metrics_path: /size/
    - job_name: 'mongo ops'
      consul_sd_configs:
      - server: 'consul.service.nyc1.consul:8500'
        services: ['flask_metrics_mongo']
      relabel_configs:
      - source_labels: ['__meta_consul_node']
        target_label: instance
      metrics_path: /ops/
    - job_name: 'mongo page faults'
      consul_sd_configs:
      - server: 'consul.service.nyc1.consul:8500'
        services: ['flask_metrics_mongo']
      relabel_configs:
      - source_labels: ['__meta_consul_node']
        target_label: instance
      metrics_path: /page-faults/
    - job_name: 'mongo page queues'
      consul_sd_configs:
      - server: 'consul.service.nyc1.consul:8500'
        services: ['flask_metrics_mongo']
      relabel_configs:
      - source_labels: ['__meta_consul_node']
        target_label: instance
      metrics_path: /page-queues/

    - job_name: 'redis active connections'
      consul_sd_configs:
      - server: 'consul.service.nyc1.consul:8500'
        services: ['flask_metrics_redis']
      relabel_configs:
      - source_labels: ['__meta_consul_node']
        target_label: instance
      metrics_path: /active-connections/
    - job_name: 'redis commands'
      consul_sd_configs:
      - server: 'consul.service.nyc1.consul:8500'
        services: ['flask_metrics_redis']
      relabel_configs:
      - source_labels: ['__meta_consul_node']
        target_label: instance
      metrics_path: /commands/
    - job_name: 'redis connects'
      consul_sd_configs:
      - server: 'consul.service.nyc1.consul:8500'
        services: ['flask_metrics_redis']
      relabel_configs:
      - source_labels: ['__meta_consul_node']
        target_label: instance
      metrics_path: /connects/
    - job_name: 'redis db size'
      consul_sd_configs:
      - server: 'consul.service.nyc1.consul:8500'
        services: ['flask_metrics_redis']
      relabel_configs:
      - source_labels: ['__meta_consul_node']
        target_label: instance
      metrics_path: /size/
    - job_name: 'redis total memory'
      consul_sd_configs:
      - server: 'consul.service.nyc1.consul:8500'
        services: ['flask_metrics_redis']
      relabel_configs:
      - source_labels: ['__meta_consul_node']
        target_label: instance
      metrics_path: /memory/
    - job_name: 'redis used memory'
      consul_sd_configs:
      - server: 'consul.service.nyc1.consul:8500'
        services: ['flask_metrics_redis']
      relabel_configs:
      - source_labels: ['__meta_consul_node']
        target_label: instance
      metrics_path: /used-memory/

    - job_name: 'elastic search exporter'
      consul_sd_configs:
      - server: 'consul.service.nyc1.consul:8500'
        services: ['elasticsearch_exporter']
      relabel_configs:
      - source_labels: ['__meta_consul_node']
        target_label: instance

    - job_name: 'postgres exporter'
      consul_sd_configs:
      - server: 'consul.service.nyc1.consul:8500'
        services: ['postgres_exporter']
      relabel_configs:
      - source_labels: ['__meta_consul_node']
        target_label: instance

    - job_name: 'haproxy state'
      static_configs:
        - targets: ['localhost:5569']
<<<<<<< HEAD
      metrics_path: /state/
      scrape_interval: 30s
=======
      metrics_path: /state/
>>>>>>> 7dff2e67
<|MERGE_RESOLUTION|>--- conflicted
+++ resolved
@@ -241,9 +241,5 @@
     - job_name: 'haproxy state'
       static_configs:
         - targets: ['localhost:5569']
-<<<<<<< HEAD
       metrics_path: /state/
-      scrape_interval: 30s
-=======
-      metrics_path: /state/
->>>>>>> 7dff2e67
+      scrape_interval: 30s