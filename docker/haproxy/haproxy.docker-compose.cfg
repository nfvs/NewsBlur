--- conflicted
+++ resolved
@@ -117,7 +117,6 @@
     server task_work celeryd_work_queue:82 check inter 3000ms
 
 backend postgres
-<<<<<<< HEAD
     server postgres-db02 db_postgres:5434 check inter 2000ms
 
 backend mongo
@@ -135,31 +134,6 @@
 
 backend elasticsearch
     server es-search01 db_elasticsearch:9200 check inter 2000ms
-=======
-    option httpchk GET http://monitor:5579/db_check/postgres
-    server db_postgres db_postgres:5432 check inter 2000ms
-
-backend mongo
-    option httpchk GET http://monitor:5579/db_check/mongo
-    server db_mongo db_mongo:27017 check inter 2000ms
-
-backend redis
-    option httpchk GET http://monitor:5579/db_check/redis
-    server db_redis_user db_redis:6579 check inter 2000ms
-    server db_redis_pubsub monitor:5579 check inter 2000ms
-
-backend redis_story
-    option httpchk GET http://monitor:5579/db_check/redis_story
-    server db_redis_story db_redis:6579 check inter 2000ms
-
-backend redis_sessions
-    option httpchk GET http://monitor:5579/db_check/redis_sessions
-    server db_redis_sessions db_redis:6579 check inter 2000ms
-
-backend elasticsearch
-    option httpchk GET http://monitor:5579/db_check/elasticsearch
-    server db_elasticsearch db_elasticsearch:9300 check inter 2000ms
->>>>>>> e80f552c
 
 backend maintenance
     option httpchk HEAD /maintenance HTTP/1.1\r\nHost:\ www
