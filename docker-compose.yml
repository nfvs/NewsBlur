version: '3'
services:
  newsblur_web:
    hostname: nb.com
    container_name: newsblur_web
    image: newsblur/newsblur_python3
    dns_search:
      - nb.com
    environment: 
      - DOCKERBUILD=True
    stdin_open: true
    tty: true
    links:
      - db_mongo
      - postgres
      - elasticsearch
      - redis
    restart: always
    depends_on:
      - db_mongo
      - postgres
      - redis
      - elasticsearch
    ulimits:
      nproc: 10000
      nofile:
        soft: 10000
        hard: 10000
    ports:
      - '8000:8000'
    # only use gunicorn if the TEST env variable is not "True"
    command: bash -c 'if [[ -z "${TEST}" && "${TEST}" = "True"  ]] ; then echo "starting test env"; else gunicorn --bind :8000 newsblur_web.wsgi:application; fi'
    volumes: 
      - app-files:/srv/newsblur
  nginx:
    container_name: nginx
<<<<<<< HEAD
    image: nginx:1.13
=======
    image: nginx:1.19.6
>>>>>>> 3ad5295a
    ports:
      - 81:81
    depends_on:
    - newsblur_web
    - favicons
    - postgres
    - redis
    - db_mongo
    - elasticsearch
    - original_pages
    - original_text
    - node_websocket
    environment: 
      - DOCKERBUILD=True
    volumes:
    - ./docker/nginx:/etc/nginx/conf.d
    - app-files:/srv/newsblur

  postgres:
    container_name: postgres
    image: postgres:13.1
    environment:
      - POSTGRES_USER=newsblur
      - POSTGRES_PASSWORD=newsblur
    ports:
      - '5434:5432'
    volumes:
      - ./docker/volumes/postgres:/var/lib/postgresql/data

  redis:
    image: redis:3.2.6
    ports:
      - '6579:6579'
    container_name: redis
    volumes:
      - ./docker/volumes/redis:/data
      - ./config/redis.conf:/usr/local/etc/redis_server.conf
      - ./config/redis_docker.conf:/etc/redis_server.conf
      - ./docker/volumes/redis.var.lib:/var/lib/redis
    command: redis-server --port 6579

  elasticsearch:
    container_name: elasticsearch
<<<<<<< HEAD
    image: elasticsearch:1.7
=======
    image: elasticsearch:2.4.4
>>>>>>> 3ad5295a
    ports:
      - '9200:9200'
    volumes:
      - ./docker/volumes/elasticsearch:/usr/share/elasticsearch/data

  db_mongo:
    container_name: db_mongo
    image: mongo:3.2
    ports:
      - 29019:29019
    command: mongod --smallfiles --port 29019
    volumes:
      - ./docker/volumes/db_mongo:/data/db

  original_pages:
    image: newsblur/newsblur_node
    container_name: node_original_page
    environment:
      - NODE_ENV=development
    command: node original_page.js
    ports:
      - 3060:3060
    volumes: 
      - node-files:/usr/src/app
  original_text:
    image: newsblur/newsblur_node
    container_name: node_original_text
    environment:
      - NODE_ENV=development
    ports:
      - 4040:4040
    command: node original_text.js
    volumes: 
      - node-files:/usr/src/app
  
  favicons:
    image: newsblur/newsblur_node
    container_name: node_favicons
    environment:
      - NODE_ENV=docker
      - MONGO_PORT=29019
    ports:
      - 3030:3030
    command: node favicons.js
    depends_on: 
      - postgres
    volumes: 
      - node-files:/usr/src/app

  node_websocket:
    container_name: node_websocket
    image: newsblur/newsblur_node
    environment:
      - NODE_ENV=docker
    command: node unread_counts.js
    stop_signal: HUP
    ports:
      - 8888:8888
    volumes: 
      - node-files:/usr/src/app
  
  celerybeat:
    container_name: celerybeat
    image: newsblur/newsblur_python3
    command: bash -c "mkdir -p data && celery beat -A newsblur_web --schedule=/srv/newsblur/data/celerybeat-schedule.db --loglevel=INFO --pidfile=/srv/celeryd.pid"
    environment: 
      - DOCKERBUILD=True
    volumes:
      - app-files:/srv/newsblur
      - ./config:/etc/supervisor/conf.d/

  
  celeryd:
    container_name: celeryd
    image: newsblur/newsblur_python3
    command: "celery worker -A newsblur_web --loglevel=INFO -Q new_feeds,push_feeds,update_feeds"
    volumes:
      - app-files:/srv/newsblur
    environment: 
      - DOCKERBUILD=True
    user: "${CURRENT_UID}:${CURRENT_GID}"

  celeryd_beat:
    container_name: celeryd_beat
    image: newsblur/newsblur_python3
<<<<<<< HEAD
    command: "celery worker -A newsblur_web --loglevel=INFO -Q beat_tasks -c 3"
=======
    command: "celery worker -A newsblur_web --loglevel=INFO -Q cron_queue -c 3"
>>>>>>> 3ad5295a
    environment: 
      - DOCKERBUILD=True
    volumes:
      - app-files:/srv/newsblur
    user: "${CURRENT_UID}:${CURRENT_GID}"

  celeryd_beat_feeds:
    container_name: celeryd_beat_feeds
    image: newsblur/newsblur_python3
    command: "celery worker -A newsblur_web --loglevel=INFO -Q beat_feeds_task -c 1"
    environment: 
      - DOCKERBUILD=True
    volumes:
      - app-files:/srv/newsblur
    user: "${CURRENT_UID}:${CURRENT_GID}"

  celeryd_news:
    container_name: celeryd_news
    image: newsblur/newsblur_python3
    command: "celery worker -A newsblur_web --loglevel=INFO -Q new_feeds,push_feeds"
    environment: 
      - DOCKERBUILD=True
    volumes:
      - app-files:/srv/newsblur
    user: "${CURRENT_UID}:${CURRENT_GID}"

  celeryd_search_indexer:
    container_name: celeryd_search_indexer
    image: newsblur/newsblur_python3
    command: "celery worker -A newsblur_web --loglevel=INFO -Q search_indexer -c 4"
    environment: 
      - DOCKERBUILD=True
    volumes:
      - app-files:/srv/newsblur

    user: $CURRENT_UID:$CURRENT_GID

  celeryd_search_indexer_tasker:
    container_name: celeryd_search_indexer_tasker
    image: newsblur/newsblur_python3
    command: "celery worker -A newsblur_web --loglevel=INFO -Q search_indexer_tasker -c 2"
    environment: 
      - DOCKERBUILD=True
    volumes:
      - app-files:/srv/newsblur
    user: $CURRENT_UID:$CURRENT_GID

  celeryd_work_queue:
    container_name: celeryd_work_queue
    image: newsblur/newsblur_python3
    command: bash -c "celery worker -A newsblur_web --loglevel=INFO -Q work_queue"
    ports:
      - 82:82
    environment: 
      - DOCKERBUILD=True
    volumes:
      - app-files:/srv/newsblur
    user: $CURRENT_UID:$CURRENT_GID

  monitor:
    container_name: monitor
    image: newsblur/newsblur_python3 
    command: bash -c "python /srv/newsblur/flask_monitor/db_monitor.py"
    environment: 
      - DOCKERBUILD=True
    volumes:
      - app-files:/srv/newsblur
    ports:
      - 5579:5579

  haproxy:
    domainname: 'nb.local.com'
    container_name: haproxy
    build:
      context: .
      dockerfile: docker/haproxy/Dockerfile
    depends_on: 
      - nginx
      - newsblur_web
      - redis
    ports:
      - 80:80
      - 443:443
      - 1936:1936
    environment: 
      - DOCKERBUILD=True
    volumes:
      - ./docker/haproxy/haproxy.conf:/usr/local/etc/haproxy/haproxy.cfg
      - app-files:/srv/newsblur

volumes:
  app-files:
    driver_opts:
      type: nfs
      device: $PWD
      o: bind
  node-files:
    driver_opts:
      type: nfs
      device: $PWD/node
      o: bind<|MERGE_RESOLUTION|>--- conflicted
+++ resolved
@@ -34,11 +34,7 @@
       - app-files:/srv/newsblur
   nginx:
     container_name: nginx
-<<<<<<< HEAD
-    image: nginx:1.13
-=======
     image: nginx:1.19.6
->>>>>>> 3ad5295a
     ports:
       - 81:81
     depends_on:
@@ -82,11 +78,7 @@
 
   elasticsearch:
     container_name: elasticsearch
-<<<<<<< HEAD
-    image: elasticsearch:1.7
-=======
     image: elasticsearch:2.4.4
->>>>>>> 3ad5295a
     ports:
       - '9200:9200'
     volumes:
@@ -172,11 +164,7 @@
   celeryd_beat:
     container_name: celeryd_beat
     image: newsblur/newsblur_python3
-<<<<<<< HEAD
-    command: "celery worker -A newsblur_web --loglevel=INFO -Q beat_tasks -c 3"
-=======
     command: "celery worker -A newsblur_web --loglevel=INFO -Q cron_queue -c 3"
->>>>>>> 3ad5295a
     environment: 
       - DOCKERBUILD=True
     volumes:
