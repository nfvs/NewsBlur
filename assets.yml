# Assets for Jammit -- http://documentcloud.github.com/jammit/

# Use the Google Closure Compiler to minify JavaScript
javascript_compressor: closure

# Compile JavaScript templates (JSTs) and wrap with this Underscore.js 
# micro-templating string function.
template_function: _.template

# Location of static assets relative to CWD.
public_root: "."

# Package data-uri and mhtml variants of stylesheets, with whitelisted 
# images embedded inline.
embed_assets: datauri

# Minify JS+CSS. Turn `off` to have uncompressed but concatenated files.
# Turning this off also makes compile-time near negligible, so it's useful
# for testing.
compress_assets: on


javascripts:
    common:
<<<<<<< HEAD
        - media/js/vendor/jquery-1.7.1.js
        - media/js/vendor/jquery.json.js
        - media/js/vendor/jquery.easing.js
        - media/js/vendor/jquery.newsblur.js
        - media/js/vendor/jquery.scrollTo.js
        - media/js/vendor/jquery.corners.js
        - media/js/vendor/jquery.hotkeys.js
        - media/js/vendor/jquery.ajaxupload.js
        - media/js/vendor/jquery.ajaxmanager.3.js
        - media/js/vendor/jquery.simplemodal-1.3.js
        - media/js/vendor/jquery.color.js
        - media/js/vendor/jquery.rightclick.js
        - media/js/vendor/jquery.ui.core.js
        - media/js/vendor/jquery.ui.widget.js
        - media/js/vendor/jquery.ui.mouse.js
        - media/js/vendor/jquery.ui.position.js
        - media/js/vendor/jquery.ui.draggable.js
        - media/js/vendor/jquery.ui.sortable.js
        - media/js/vendor/jquery.ui.slider.js
        - media/js/vendor/jquery.ui.autocomplete.js
        - media/js/vendor/jquery.ui.progressbar.js
        - media/js/vendor/jquery.cookie.js
        - media/js/vendor/jquery.layout.js
        - media/js/vendor/jquery.tinysort.js
        - media/js/vendor/jquery.fieldselection.js
        - media/js/vendor/jquery.flot.js
        - media/js/vendor/jquery.tipsy.js
        - media/js/vendor/jquery.chosen.js
        - media/js/vendor/bootstrap.*.js
        - media/js/vendor/audio.js
        - media/js/vendor/socket.io-client.0.8.7.js
        - media/js/vendor/inflector.js
        - media/js/vendor/underscore-*.js
        - media/js/vendor/underscore.string.js
        - media/js/vendor/backbone-*.js
        - media/js/newsblur/common/*.js
        - media/js/newsblur/models/*.js
        - media/js/newsblur/views/*.js
        - media/js/newsblur/reader/reader_utils.js
        - media/js/newsblur/reader/reader.js
        - media/js/newsblur/reader/*.js
        - media/js/newsblur/static/*.js
=======
        - media/js/jquery-1.7.1.js
        - media/js/jquery.json.js
        - media/js/jquery.easing.js
        - media/js/jquery.newsblur.js
        - media/js/jquery.scrollTo.js
        - media/js/jquery.corners.js
        - media/js/jquery.hotkeys.js
        - media/js/jquery.ajaxupload.js
        - media/js/jquery.ajaxmanager.3.js
        - media/js/jquery.simplemodal-1.3.js
        - media/js/jquery.color.js
        - media/js/jquery.rightclick.js
        - media/js/jquery.ui.core.js
        - media/js/jquery.ui.widget.js
        - media/js/jquery.ui.mouse.js
        - media/js/jquery.ui.position.js
        - media/js/jquery.ui.draggable.js
        - media/js/jquery.ui.sortable.js
        - media/js/jquery.ui.slider.js
        - media/js/jquery.ui.autocomplete.js
        - media/js/jquery.ui.progressbar.js
        - media/js/jquery.cookie.js
        - media/js/jquery.layout.js
        - media/js/jquery.tinysort.js
        - media/js/jquery.fieldselection.js
        - media/js/jquery.flot.js
        - media/js/jquery.tipsy.js
        - media/js/jquery.chosen.js
        - media/js/jquery.linkify.js
        - media/js/audio.js
        - media/js/socket.io-client.0.8.7.js
        - media/js/inflector.js
        - media/js/underscore.js
        - media/js/underscore.string.js
        - media/js/newsblur/reader_utils.js
        - media/js/newsblur/assetmodel.js
        - media/js/newsblur/reader.js
        - media/js/newsblur/generate_bookmarklet.js
        - media/js/newsblur/modal.js
        - media/js/newsblur/reader_classifier.js
        - media/js/newsblur/reader_add_feed.js
        - media/js/newsblur/reader_mark_read.js
        - media/js/newsblur/reader_goodies.js
        - media/js/newsblur/reader_preferences.js
        - media/js/newsblur/reader_account.js
        - media/js/newsblur/reader_feedchooser.js
        - media/js/newsblur/reader_statistics.js
        - media/js/newsblur/reader_feed_exception.js
        - media/js/newsblur/reader_keyboard.js
        - media/js/newsblur/reader_recommend_feed.js
        - media/js/newsblur/reader_send_email.js
        - media/js/newsblur/reader_tutorial.js
        - media/js/newsblur/about.js
        - media/js/newsblur/faq.js
>>>>>>> 2b65f363
    mobile:
        - media/js/vendor/jquery-1.7.1.js
        - media/js/mobile/jquery.mobile-1.0b1.js
        - media/js/vendor/jquery.ajaxmanager.3.js
        - media/js/vendor/underscore-*.js
        - media/js/vendor/underscore.string.js
        - media/js/vendor/inflector.js
        - media/js/vendor/jquery.json.js
        - media/js/vendor/jquery.easing.js
        - media/js/vendor/jquery.newsblur.js
        - media/js/vendor/backbone-*.js
        - media/js/newsblur/reader/reader_utils.js
        - media/js/newsblur/models/*.js
        - media/js/newsblur/common/assetmodel.js
        - media/js/mobile/newsblur/mobile_workspace.js
    payments:
        - media/js/newsblur/payments/paypal_return.js
        - media/js/newsblur/payments/stripe_form.js
    bookmarklet:
        - media/js/vendor/jquery-1.5.1.min.js
        - media/js/vendor/jquery.noConflict.js
        - media/js/vendor/jquery.newsblur.js
        - media/js/vendor/jquery.tinysort.js
        - media/js/vendor/jquery.simplemodal-1.3.js
        - media/js/vendor/jquery.corners.js

stylesheets:
    common:
        - media/css/reader.css
        - media/css/modals.css
        - media/css/status.css
        - media/css/jquery-ui/jquery.theme.css
        - media/css/jquery.tipsy.css
        - media/css/*.css
    mobile:
        - media/css/mobile/jquery.mobile-1.0b1.css
        - media/css/mobile/mobile.css
    bookmarklet:
        - media/css/bookmarklet/reset.css
        - media/css/modals.css<|MERGE_RESOLUTION|>--- conflicted
+++ resolved
@@ -22,7 +22,6 @@
 
 javascripts:
     common:
-<<<<<<< HEAD
         - media/js/vendor/jquery-1.7.1.js
         - media/js/vendor/jquery.json.js
         - media/js/vendor/jquery.easing.js
@@ -51,6 +50,7 @@
         - media/js/vendor/jquery.flot.js
         - media/js/vendor/jquery.tipsy.js
         - media/js/vendor/jquery.chosen.js
+        - media/js/vendor/jquery.linkify.js
         - media/js/vendor/bootstrap.*.js
         - media/js/vendor/audio.js
         - media/js/vendor/socket.io-client.0.8.7.js
@@ -65,62 +65,6 @@
         - media/js/newsblur/reader/reader.js
         - media/js/newsblur/reader/*.js
         - media/js/newsblur/static/*.js
-=======
-        - media/js/jquery-1.7.1.js
-        - media/js/jquery.json.js
-        - media/js/jquery.easing.js
-        - media/js/jquery.newsblur.js
-        - media/js/jquery.scrollTo.js
-        - media/js/jquery.corners.js
-        - media/js/jquery.hotkeys.js
-        - media/js/jquery.ajaxupload.js
-        - media/js/jquery.ajaxmanager.3.js
-        - media/js/jquery.simplemodal-1.3.js
-        - media/js/jquery.color.js
-        - media/js/jquery.rightclick.js
-        - media/js/jquery.ui.core.js
-        - media/js/jquery.ui.widget.js
-        - media/js/jquery.ui.mouse.js
-        - media/js/jquery.ui.position.js
-        - media/js/jquery.ui.draggable.js
-        - media/js/jquery.ui.sortable.js
-        - media/js/jquery.ui.slider.js
-        - media/js/jquery.ui.autocomplete.js
-        - media/js/jquery.ui.progressbar.js
-        - media/js/jquery.cookie.js
-        - media/js/jquery.layout.js
-        - media/js/jquery.tinysort.js
-        - media/js/jquery.fieldselection.js
-        - media/js/jquery.flot.js
-        - media/js/jquery.tipsy.js
-        - media/js/jquery.chosen.js
-        - media/js/jquery.linkify.js
-        - media/js/audio.js
-        - media/js/socket.io-client.0.8.7.js
-        - media/js/inflector.js
-        - media/js/underscore.js
-        - media/js/underscore.string.js
-        - media/js/newsblur/reader_utils.js
-        - media/js/newsblur/assetmodel.js
-        - media/js/newsblur/reader.js
-        - media/js/newsblur/generate_bookmarklet.js
-        - media/js/newsblur/modal.js
-        - media/js/newsblur/reader_classifier.js
-        - media/js/newsblur/reader_add_feed.js
-        - media/js/newsblur/reader_mark_read.js
-        - media/js/newsblur/reader_goodies.js
-        - media/js/newsblur/reader_preferences.js
-        - media/js/newsblur/reader_account.js
-        - media/js/newsblur/reader_feedchooser.js
-        - media/js/newsblur/reader_statistics.js
-        - media/js/newsblur/reader_feed_exception.js
-        - media/js/newsblur/reader_keyboard.js
-        - media/js/newsblur/reader_recommend_feed.js
-        - media/js/newsblur/reader_send_email.js
-        - media/js/newsblur/reader_tutorial.js
-        - media/js/newsblur/about.js
-        - media/js/newsblur/faq.js
->>>>>>> 2b65f363
     mobile:
         - media/js/vendor/jquery-1.7.1.js
         - media/js/mobile/jquery.mobile-1.0b1.js
