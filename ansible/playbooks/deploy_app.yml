---
- name: DEPLOY -> app
  hosts: app,staging
  gather_facts: false
  # serial: "50%"
  vars_files:
    - ../env_vars/base.yml

  tasks:
    # - name: Leave consul
    #   command: consul leave
    #   ignore_errors: yes

    - name: Update Sentry release
      connection: local
      shell: >
        curl {{ sentry_web_release_webhook }}/ \
        -X POST \
        -H 'Content-Type: application/json' \
        -d '{"version": "{{ lookup('pipe', 'date "+%Y-%m-%d %H:%M:%S"') }}"}'

    - name: Cleanup static assets before compression
      run_once: yes
      connection: local
      file:
        state: absent
        path: /srv/newsblur/static
      tags:
        - never
        - static

    - name: Updating NewsBlur Deploy container
      run_once: yes
      connection: local
      command: chdir=/srv/newsblur docker pull newsblur/newsblur_deploy
      tags:
        - never
        - static

    - name: Compressing JS/CSS assets 
      run_once: yes
      connection: local
      command: chdir=/srv/newsblur docker run --rm -v /srv/newsblur:/srv/newsblur newsblur/newsblur_deploy
      tags:
        - never
        - static
    
    - name: Archive JS/CSS assets for uploading
      run_once: yes
      connection: local
      archive: 
        path: /srv/newsblur/static/
        dest: /srv/newsblur/static.tgz
      tags:
        - never
        - static
      
    - name: Ensure AWS dependencies installed
      run_once: yes
      connection: local
      pip:
        name: 
          - boto3
          - botocore
      tags:
        - never
        - static

    - name: Uploading JS/CSS assets to S3
      run_once: yes
      connection: local
      amazon.aws.aws_s3:
        bucket: newsblur_backups
        object: /static_py3.tgz
        src: /srv/newsblur/static.tgz
        mode: put
        overwrite: different
        aws_access_key: "{{ lookup('ini', 'aws_access_key_id section=default file=/srv/secrets-newsblur/keys/aws.s3.token') }}"
        aws_secret_key: "{{ lookup('ini', 'aws_secret_access_key section=default file=/srv/secrets-newsblur/keys/aws.s3.token') }}"
      tags:
        - never
        - static

    - name: Pull newsblur_web github
      git:
        repo: https://github.com/samuelclay/NewsBlur.git
        dest: /srv/newsblur/
<<<<<<< HEAD
        version: pro
=======
        version: master
>>>>>>> 4e8ffa20
      register: pulled
      tags:
        - static
    
    - name: Downloading JS/CSS assets from S3
      vars:
        ansible_python_interpreter: /usr/bin/python3  
      amazon.aws.aws_s3:
        bucket: newsblur_backups
        object: /static_py3.tgz
        dest: /srv/newsblur/static.tgz
        mode: get
        overwrite: different
        aws_access_key: "{{ lookup('ini', 'aws_access_key_id section=default file=/srv/secrets-newsblur/keys/aws.s3.token') }}"
        aws_secret_key: "{{ lookup('ini', 'aws_secret_access_key section=default file=/srv/secrets-newsblur/keys/aws.s3.token') }}"
      tags:
        - never
        - static
      register: jscss_updated

    - name: Decompress downloaded JS/CSS
      unarchive:
        src: /srv/newsblur/static.tgz
        dest: /srv/newsblur/static
      when: jscss_updated is succeeded
      tags:
        - never
        - static
    
    - name: Reload gunicorn
      become: yes
      block:
        - name: Find gunicorn master process
          shell: "ps -C gunicorn fch -o pid | head -n 1"
          register: psaux
        - name: Reload gunicorn
          command: "kill -HUP {{ psaux.stdout }}"
      # when: pulled.changed
      tags:
        - static
    
    - name: Start Consul
      become: yes
      service:
        name: consul
        state: started
        enabled: true

    - name: Entering maintenance mode
      template:
        src: /srv/newsblur/templates/maintenance_off.html
        dest: /srv/newsblur/templates/maintenance_on.html
      tags:
        - never
        - maintenance_on

    - name: Leaving maintenance mode
      file:
        path: /srv/newsblur/templates/maintenance_on.html
        state: absent
      tags:
        - never
        - maintenance_off<|MERGE_RESOLUTION|>--- conflicted
+++ resolved
@@ -85,11 +85,7 @@
       git:
         repo: https://github.com/samuelclay/NewsBlur.git
         dest: /srv/newsblur/
-<<<<<<< HEAD
         version: pro
-=======
-        version: master
->>>>>>> 4e8ffa20
       register: pulled
       tags:
         - static
