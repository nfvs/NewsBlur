--- conflicted
+++ resolved
@@ -2770,18 +2770,8 @@
 .NB-taskbar .task_button.task_view_story .NB-task-image {
     background: transparent url('/media/embed/icons/silk/application_view_gallery.png') no-repeat 0 0;
 }
-<<<<<<< HEAD
-.NB-taskbar .task_button.NB-task-feed-settings {
-    cursor: pointer;
-    background: transparent url('/media/embed/icons/silk/cog.png') no-repeat center center;
-}
-.NB-taskbar .task_button.task_story_next_positive {
-    cursor: pointer;
-    background: transparent url('/media/embed/icons/silk/bullet_green.png') no-repeat 8px center;
-=======
 .NB-taskbar .task_button.task_story_next_positive .NB-task-image {
     background: transparent url('/media/embed/icons/silk/bullet_green.png') no-repeat 0 0;
->>>>>>> a3b52c0b
 }
 .NB-taskbar .task_button.task_story_next_neutral .NB-task-image {
     background: transparent url('/media/embed/icons/silk/bullet_yellow.png') no-repeat 0 0;
