// !$*UTF8*$!
{
	1D3623240D0F684500981E51 /* NewsBlurAppDelegate.h */ = {
		uiCtxt = {
			sepNavIntBoundsRect = "{{0, 0}, {727, 896}}";
			sepNavSelRange = "{1637, 0}";
			sepNavVisRange = "{489, 1793}";
			sepNavWindowFrame = "{{153, 570}, {750, 558}}";
		};
	};
	1D3623250D0F684500981E51 /* NewsBlurAppDelegate.m */ = {
		uiCtxt = {
			sepNavIntBoundsRect = "{{0, 0}, {727, 2072}}";
			sepNavSelRange = "{2132, 0}";
			sepNavVisRange = "{1861, 1686}";
			sepNavWindowFrame = "{{97, 294}, {750, 558}}";
		};
	};
	1D6058900D05DD3D006BFB54 /* NewsBlur */ = {
		activeExec = 0;
		executables = (
			7889979911C9C3D100041675 /* NewsBlur */,
		);
	};
	28D7ACF60DDB3853001CB0EB /* NewsBlurViewController.h */ = {
		uiCtxt = {
			sepNavIntBoundsRect = "{{0, 0}, {727, 812}}";
			sepNavSelRange = "{695, 0}";
			sepNavVisRange = "{0, 1281}";
			sepNavWindowFrame = "{{74, 315}, {750, 558}}";
		};
	};
	28D7ACF70DDB3853001CB0EB /* NewsBlurViewController.m */ = {
		uiCtxt = {
			sepNavIntBoundsRect = "{{0, 0}, {727, 3808}}";
			sepNavSelRange = "{7719, 18}";
			sepNavVisRange = "{6973, 1148}";
			sepNavWindowFrame = "{{78, 315}, {750, 558}}";
		};
	};
	29B97313FDCFA39411CA2CEA /* Project object */ = {
		activeBuildConfigurationName = Debug;
		activeExecutable = 7889979911C9C3D100041675 /* NewsBlur */;
		activeSDKPreference = iphonesimulator4.1;
		activeTarget = 1D6058900D05DD3D006BFB54 /* NewsBlur */;
		addToTargets = (
			1D6058900D05DD3D006BFB54 /* NewsBlur */,
		);
		breakpoints = (
		);
		codeSenseManager = 788997AA11C9C3F000041675 /* Code sense */;
		executables = (
			7889979911C9C3D100041675 /* NewsBlur */,
		);
		perUserDictionary = {
			"PBXConfiguration.PBXBreakpointsDataSource.v1:1CA1AED706398EBD00589147" = {
				PBXFileTableDataSourceColumnSortingDirectionKey = "-1";
				PBXFileTableDataSourceColumnSortingKey = PBXBreakpointsDataSource_BreakpointID;
				PBXFileTableDataSourceColumnWidthsKey = (
					20,
					20,
					198,
					20,
					99,
					99,
					29,
					20,
				);
				PBXFileTableDataSourceColumnsKey = (
					PBXBreakpointsDataSource_ActionID,
					PBXBreakpointsDataSource_TypeID,
					PBXBreakpointsDataSource_BreakpointID,
					PBXBreakpointsDataSource_UseID,
					PBXBreakpointsDataSource_LocationID,
					PBXBreakpointsDataSource_ConditionID,
					PBXBreakpointsDataSource_IgnoreCountID,
					PBXBreakpointsDataSource_ContinueID,
				);
			};
			PBXConfiguration.PBXFileTableDataSource3.PBXExecutablesDataSource = {
				PBXFileTableDataSourceColumnSortingDirectionKey = "-1";
				PBXFileTableDataSourceColumnSortingKey = PBXExecutablesDataSource_NameID;
				PBXFileTableDataSourceColumnWidthsKey = (
					22,
					300,
					841,
				);
				PBXFileTableDataSourceColumnsKey = (
					PBXExecutablesDataSource_ActiveFlagID,
					PBXExecutablesDataSource_NameID,
					PBXExecutablesDataSource_CommentsID,
				);
			};
			PBXConfiguration.PBXFileTableDataSource3.PBXFileTableDataSource = {
				PBXFileTableDataSourceColumnSortingDirectionKey = "-1";
				PBXFileTableDataSourceColumnSortingKey = PBXFileDataSource_Filename_ColumnID;
				PBXFileTableDataSourceColumnWidthsKey = (
					20,
					537,
					20,
					48,
					43,
					43,
					20,
				);
				PBXFileTableDataSourceColumnsKey = (
					PBXFileDataSource_FiletypeID,
					PBXFileDataSource_Filename_ColumnID,
					PBXFileDataSource_Built_ColumnID,
					PBXFileDataSource_ObjectSize_ColumnID,
					PBXFileDataSource_Errors_ColumnID,
					PBXFileDataSource_Warnings_ColumnID,
					PBXFileDataSource_Target_ColumnID,
				);
			};
			PBXConfiguration.PBXTargetDataSource.PBXTargetDataSource = {
				PBXFileTableDataSourceColumnSortingDirectionKey = "-1";
				PBXFileTableDataSourceColumnSortingKey = PBXFileDataSource_Filename_ColumnID;
				PBXFileTableDataSourceColumnWidthsKey = (
					20,
					497,
					60,
					20,
					48,
					43,
					43,
				);
				PBXFileTableDataSourceColumnsKey = (
					PBXFileDataSource_FiletypeID,
					PBXFileDataSource_Filename_ColumnID,
					PBXTargetDataSource_PrimaryAttribute,
					PBXFileDataSource_Built_ColumnID,
					PBXFileDataSource_ObjectSize_ColumnID,
					PBXFileDataSource_Errors_ColumnID,
					PBXFileDataSource_Warnings_ColumnID,
				);
			};
<<<<<<< HEAD
			PBXPerProjectTemplateStateSaveDate = 311737286;
			PBXWorkspaceStateSaveDate = 311737286;
		};
		perUserProjectItems = {
			78095E4F128EF39900230C8E /* PBXTextBookmark */ = 78095E4F128EF39900230C8E /* PBXTextBookmark */;
			78095F94128F3DE700230C8E /* PBXTextBookmark */ = 78095F94128F3DE700230C8E /* PBXTextBookmark */;
			78095FAC128F3E9100230C8E /* PBXTextBookmark */ = 78095FAC128F3E9100230C8E /* PBXTextBookmark */;
			78095FD7128F43ED00230C8E /* PBXTextBookmark */ = 78095FD7128F43ED00230C8E /* PBXTextBookmark */;
			780960931291833A00230C8E /* PBXTextBookmark */ = 780960931291833A00230C8E /* PBXTextBookmark */;
			782D83C5128CD39B009B6727 /* PBXTextBookmark */ = 782D83C5128CD39B009B6727 /* PBXTextBookmark */;
			7842EB9911CFFC1B0066CF9D /* PBXTextBookmark */ = 7842EB9911CFFC1B0066CF9D /* PBXTextBookmark */;
			7843F5AA11EEC0AA00675F64 /* PBXTextBookmark */ = 7843F5AA11EEC0AA00675F64 /* PBXTextBookmark */;
			7843F5AB11EEC0AA00675F64 /* PBXTextBookmark */ = 7843F5AB11EEC0AA00675F64 /* PBXTextBookmark */;
			7843F5AC11EEC0AA00675F64 /* PBXTextBookmark */ = 7843F5AC11EEC0AA00675F64 /* PBXTextBookmark */;
			7843F5AD11EEC0AA00675F64 /* PBXTextBookmark */ = 7843F5AD11EEC0AA00675F64 /* PBXTextBookmark */;
			7843F5AE11EEC0AA00675F64 /* PBXTextBookmark */ = 7843F5AE11EEC0AA00675F64 /* PBXTextBookmark */;
			784DDC1A128CE7B400AE08E0 /* PBXBookmark */ = 784DDC1A128CE7B400AE08E0 /* PBXBookmark */;
			784DDC1B128CE7B400AE08E0 /* PBXBookmark */ = 784DDC1B128CE7B400AE08E0 /* PBXBookmark */;
			784DDC1C128CE7B400AE08E0 /* PBXBookmark */ = 784DDC1C128CE7B400AE08E0 /* PBXBookmark */;
			784DDC1D128CE7B400AE08E0 /* PBXBookmark */ = 784DDC1D128CE7B400AE08E0 /* PBXBookmark */;
			784DDC22128CE97100AE08E0 /* PlistBookmark */ = 784DDC22128CE97100AE08E0 /* PlistBookmark */;
			7870733B12956ECE00620FD2 /* PBXTextBookmark */ = 7870733B12956ECE00620FD2 /* PBXTextBookmark */;
			7870733C12956ECE00620FD2 /* PBXTextBookmark */ = 7870733C12956ECE00620FD2 /* PBXTextBookmark */;
			7870733D12956ECE00620FD2 /* PBXTextBookmark */ = 7870733D12956ECE00620FD2 /* PBXTextBookmark */;
			7870733E12956ECE00620FD2 /* PBXTextBookmark */ = 7870733E12956ECE00620FD2 /* PBXTextBookmark */;
			7870733F12956ECE00620FD2 /* PBXTextBookmark */ = 7870733F12956ECE00620FD2 /* PBXTextBookmark */;
			787B784F129424190025F214 /* PBXBookmark */ = 787B784F129424190025F214 /* PBXBookmark */;
			787B7850129424190025F214 /* PBXTextBookmark */ = 787B7850129424190025F214 /* PBXTextBookmark */;
			787B7851129424190025F214 /* PBXTextBookmark */ = 787B7851129424190025F214 /* PBXTextBookmark */;
			787B7852129424190025F214 /* PBXTextBookmark */ = 787B7852129424190025F214 /* PBXTextBookmark */;
			787B7853129424190025F214 /* PBXTextBookmark */ = 787B7853129424190025F214 /* PBXTextBookmark */;
			787B7854129424190025F214 /* PBXTextBookmark */ = 787B7854129424190025F214 /* PBXTextBookmark */;
			787B7855129424190025F214 /* PBXTextBookmark */ = 787B7855129424190025F214 /* PBXTextBookmark */;
=======
			PBXPerProjectTemplateStateSaveDate = 311560900;
			PBXWorkspaceStateSaveDate = 311560900;
		};
		perUserProjectItems = {
			78095E4F128EF39900230C8E = 78095E4F128EF39900230C8E /* PBXTextBookmark */;
			78095F94128F3DE700230C8E = 78095F94128F3DE700230C8E /* PBXTextBookmark */;
			78095FAA128F3E9100230C8E = 78095FAA128F3E9100230C8E /* PBXTextBookmark */;
			78095FAC128F3E9100230C8E = 78095FAC128F3E9100230C8E /* PBXTextBookmark */;
			78095FCB128F430400230C8E = 78095FCB128F430400230C8E /* PBXTextBookmark */;
			78095FD7128F43ED00230C8E = 78095FD7128F43ED00230C8E /* PBXTextBookmark */;
			780960931291833A00230C8E = 780960931291833A00230C8E /* PBXTextBookmark */;
			780960941291833A00230C8E = 780960941291833A00230C8E /* PBXTextBookmark */;
			780960951291833A00230C8E = 780960951291833A00230C8E /* PBXTextBookmark */;
			780960961291833A00230C8E = 780960961291833A00230C8E /* PBXTextBookmark */;
			780960971291833A00230C8E = 780960971291833A00230C8E /* PBXTextBookmark */;
			780960BE129184D600230C8E = 780960BE129184D600230C8E /* PBXTextBookmark */;
			780960BF129184D600230C8E = 780960BF129184D600230C8E /* PBXTextBookmark */;
			780960C91291855800230C8E = 780960C91291855800230C8E /* PBXTextBookmark */;
			780960CA1291855800230C8E = 780960CA1291855800230C8E /* PBXTextBookmark */;
			780960D4129188B400230C8E = 780960D4129188B400230C8E /* PBXTextBookmark */;
			782D83C5128CD39B009B6727 = 782D83C5128CD39B009B6727 /* PBXTextBookmark */;
			7840C49412920ACF0069B9BC /* PBXTextBookmark */ = 7840C49412920ACF0069B9BC /* PBXTextBookmark */;
			7842EB9911CFFC1B0066CF9D = 7842EB9911CFFC1B0066CF9D /* PBXTextBookmark */;
			7843F5AA11EEC0AA00675F64 = 7843F5AA11EEC0AA00675F64 /* PBXTextBookmark */;
			7843F5AB11EEC0AA00675F64 = 7843F5AB11EEC0AA00675F64 /* PBXTextBookmark */;
			7843F5AC11EEC0AA00675F64 = 7843F5AC11EEC0AA00675F64 /* PBXTextBookmark */;
			7843F5AD11EEC0AA00675F64 = 7843F5AD11EEC0AA00675F64 /* PBXTextBookmark */;
			7843F5AE11EEC0AA00675F64 = 7843F5AE11EEC0AA00675F64 /* PBXTextBookmark */;
			784DDC1A128CE7B400AE08E0 = 784DDC1A128CE7B400AE08E0 /* PBXBookmark */;
			784DDC1B128CE7B400AE08E0 = 784DDC1B128CE7B400AE08E0 /* PBXBookmark */;
			784DDC1C128CE7B400AE08E0 = 784DDC1C128CE7B400AE08E0 /* PBXBookmark */;
			784DDC1D128CE7B400AE08E0 = 784DDC1D128CE7B400AE08E0 /* PBXBookmark */;
			784DDC22128CE97100AE08E0 = 784DDC22128CE97100AE08E0 /* PlistBookmark */;
			787361A61291F3FF003C48E2 = 787361A61291F3FF003C48E2 /* PBXTextBookmark */;
			787361AD1291F470003C48E2 = 787361AD1291F470003C48E2 /* PBXTextBookmark */;
			787361B71291F4D5003C48E2 = 787361B71291F4D5003C48E2 /* PBXTextBookmark */;
			787361BA1291F4DE003C48E2 = 787361BA1291F4DE003C48E2 /* PBXTextBookmark */;
>>>>>>> 540246e3
		};
		sourceControlManager = 788997A911C9C3F000041675 /* Source Control */;
		userBuildSettings = {
		};
	};
	29B97316FDCFA39411CA2CEA /* main.m */ = {
		uiCtxt = {
			sepNavIntBoundsRect = "{{0, 0}, {686, 527}}";
			sepNavSelRange = "{262, 0}";
			sepNavVisRange = "{0, 361}";
		};
	};
	32CA4F630368D1EE00C91783 /* NewsBlur_Prefix.pch */ = {
		uiCtxt = {
			sepNavIntBoundsRect = "{{0, 0}, {703, 445}}";
			sepNavSelRange = "{0, 0}";
			sepNavVisRange = "{0, 185}";
			sepNavWindowFrame = "{{75, 615}, {750, 558}}";
		};
	};
	78095E25128EF30C00230C8E /* ASIAuthenticationDialog.m */ = {
		uiCtxt = {
			sepNavIntBoundsRect = "{{0, 0}, {727, 6643}}";
			sepNavSelRange = "{14750, 0}";
			sepNavVisRange = "{14305, 1238}";
		};
	};
	78095E4F128EF39900230C8E /* PBXTextBookmark */ = {
		isa = PBXTextBookmark;
		fRef = 78095E25128EF30C00230C8E /* ASIAuthenticationDialog.m */;
		name = "ASIAuthenticationDialog.m: 460";
		rLen = 0;
		rLoc = 14750;
		rType = 0;
		vrLen = 1238;
		vrLoc = 14305;
	};
	78095EC6128F30B500230C8E /* OriginalStoryViewController.h */ = {
		uiCtxt = {
			sepNavIntBoundsRect = "{{0, 0}, {727, 566}}";
			sepNavSelRange = "{580, 0}";
			sepNavVisRange = "{0, 637}";
		};
	};
	78095EC7128F30B500230C8E /* OriginalStoryViewController.m */ = {
		uiCtxt = {
			sepNavIntBoundsRect = "{{0, 0}, {848, 849}}";
			sepNavSelRange = "{566, 0}";
			sepNavVisRange = "{219, 424}";
			sepNavWindowFrame = "{{68, 315}, {750, 558}}";
		};
	};
	78095F94128F3DE700230C8E /* PBXTextBookmark */ = {
		isa = PBXTextBookmark;
		fRef = 78095EC6128F30B500230C8E /* OriginalStoryViewController.h */;
		name = "OriginalStoryViewController.h: 23";
		rLen = 0;
		rLoc = 580;
		rType = 0;
		vrLen = 637;
		vrLoc = 0;
	};
	78095FAC128F3E9100230C8E /* PBXTextBookmark */ = {
		isa = PBXTextBookmark;
		fRef = 784B50EA127E3F68008F90EA /* LoginViewController.h */;
		name = "LoginViewController.h: 13";
		rLen = 38;
		rLoc = 244;
		rType = 0;
		vrLen = 698;
		vrLoc = 0;
	};
	78095FD7128F43ED00230C8E /* PBXTextBookmark */ = {
		isa = PBXTextBookmark;
		fRef = 7843F50311EEB1A000675F64 /* FeedDetailTableCell.h */;
		name = "FeedDetailTableCell.h: 20";
		rLen = 11;
		rLoc = 440;
		rType = 0;
		vrLen = 592;
		vrLoc = 0;
	};
	780960931291833A00230C8E /* PBXTextBookmark */ = {
		isa = PBXTextBookmark;
		fRef = 78095EC7128F30B500230C8E /* OriginalStoryViewController.m */;
		name = "OriginalStoryViewController.m: 35";
		rLen = 0;
		rLoc = 963;
		rType = 0;
		vrLen = 939;
		vrLoc = 506;
	};
	782D83C5128CD39B009B6727 /* PBXTextBookmark */ = {
		isa = PBXTextBookmark;
		fRef = 29B97316FDCFA39411CA2CEA /* main.m */;
		name = "main.m: 14";
		rLen = 0;
		rLoc = 262;
		rType = 0;
		vrLen = 361;
		vrLoc = 0;
	};
	7840C49412920ACF0069B9BC /* PBXTextBookmark */ = {
		isa = PBXTextBookmark;
		fRef = 784B50EB127E3F68008F90EA /* LoginViewController.m */;
		name = "LoginViewController.m: 71";
		rLen = 0;
		rLoc = 2227;
		rType = 0;
		vrLen = 1526;
		vrLoc = 1314;
	};
	7842EB9911CFFC1B0066CF9D /* PBXTextBookmark */ = {
		isa = PBXTextBookmark;
		fRef = 32CA4F630368D1EE00C91783 /* NewsBlur_Prefix.pch */;
		name = "NewsBlur_Prefix.pch: 1";
		rLen = 0;
		rLoc = 0;
		rType = 0;
		vrLen = 185;
		vrLoc = 0;
	};
	7842ECF511D44A530066CF9D /* StoryDetailViewController.h */ = {
		uiCtxt = {
			sepNavIntBoundsRect = "{{0, 0}, {727, 602}}";
			sepNavSelRange = "{509, 0}";
			sepNavVisRange = "{0, 575}";
		};
	};
	7842ECF611D44A530066CF9D /* StoryDetailViewController.m */ = {
		uiCtxt = {
			sepNavIntBoundsRect = "{{0, 0}, {1246, 2296}}";
			sepNavSelRange = "{1081, 0}";
			sepNavVisRange = "{739, 902}";
		};
	};
	7843F50311EEB1A000675F64 /* FeedDetailTableCell.h */ = {
		uiCtxt = {
			sepNavIntBoundsRect = "{{0, 0}, {727, 566}}";
			sepNavSelRange = "{440, 11}";
			sepNavVisRange = "{0, 592}";
		};
	};
	7843F50411EEB1A000675F64 /* FeedDetailTableCell.m */ = {
		uiCtxt = {
			sepNavIntBoundsRect = "{{0, 0}, {727, 630}}";
			sepNavSelRange = "{543, 0}";
			sepNavVisRange = "{0, 873}";
		};
	};
	7843F5AA11EEC0AA00675F64 /* PBXTextBookmark */ = {
		isa = PBXTextBookmark;
		fRef = 78FC34EE11CA94900055C312 /* NSString+SBJSON.m */;
		name = "NSString+SBJSON.m: 1";
		rLen = 0;
		rLoc = 0;
		rType = 0;
		vrLen = 1959;
		vrLoc = 214;
	};
	7843F5AB11EEC0AA00675F64 /* PBXTextBookmark */ = {
		isa = PBXTextBookmark;
		fRef = 78FC34EC11CA94900055C312 /* NSObject+SBJSON.m */;
		name = "NSObject+SBJSON.m: 1";
		rLen = 0;
		rLoc = 0;
		rType = 0;
		vrLen = 2076;
		vrLoc = 130;
	};
	7843F5AC11EEC0AA00675F64 /* PBXTextBookmark */ = {
		isa = PBXTextBookmark;
		fRef = 78FC34F611CA94900055C312 /* SBJsonWriter.m */;
		name = "SBJsonWriter.m: 1";
		rLen = 0;
		rLoc = 0;
		rType = 0;
		vrLen = 2113;
		vrLoc = 0;
	};
	7843F5AD11EEC0AA00675F64 /* PBXTextBookmark */ = {
		isa = PBXTextBookmark;
		fRef = 78FC34F211CA94900055C312 /* SBJsonBase.m */;
		name = "SBJsonBase.m: 1";
		rLen = 0;
		rLoc = 0;
		rType = 0;
		vrLen = 1847;
		vrLoc = 0;
	};
	7843F5AE11EEC0AA00675F64 /* PBXTextBookmark */ = {
		isa = PBXTextBookmark;
		fRef = 78FC34F411CA94900055C312 /* SBJsonParser.m */;
		name = "SBJsonParser.m: 38";
		rLen = 4;
		rLoc = 1724;
		rType = 0;
		vrLen = 1679;
		vrLoc = 556;
	};
	784B50EA127E3F68008F90EA /* LoginViewController.h */ = {
		uiCtxt = {
			sepNavIntBoundsRect = "{{0, 0}, {727, 566}}";
			sepNavSelRange = "{244, 38}";
			sepNavVisRange = "{0, 698}";
			sepNavWindowFrame = "{{72, 315}, {750, 558}}";
		};
	};
	784B50EB127E3F68008F90EA /* LoginViewController.m */ = {
		uiCtxt = {
<<<<<<< HEAD
			sepNavIntBoundsRect = "{{0, 0}, {727, 1484}}";
			sepNavSelRange = "{202, 58}";
			sepNavVisRange = "{0, 1061}";
=======
			sepNavIntBoundsRect = "{{0, 0}, {727, 1404}}";
			sepNavSelRange = "{2227, 0}";
			sepNavVisRange = "{1314, 1526}";
>>>>>>> 540246e3
			sepNavWindowFrame = "{{72, 315}, {750, 558}}";
		};
	};
	784DDC1A128CE7B400AE08E0 /* PBXBookmark */ = {
		isa = PBXBookmark;
		fRef = 7843F50B11EEB4EE00675F64 /* bullet_blue.png */;
	};
	784DDC1B128CE7B400AE08E0 /* PBXBookmark */ = {
		isa = PBXBookmark;
		fRef = 7843F50C11EEB4EE00675F64 /* bullet_orange.png */;
	};
	784DDC1C128CE7B400AE08E0 /* PBXBookmark */ = {
		isa = PBXBookmark;
		fRef = 7843F50D11EEB4EE00675F64 /* bullet_red.png */;
	};
	784DDC1D128CE7B400AE08E0 /* PBXBookmark */ = {
		isa = PBXBookmark;
		fRef = 7843F50E11EEB4EE00675F64 /* bullet_yellow.png */;
	};
	784DDC22128CE97100AE08E0 /* PlistBookmark */ = {
		isa = PlistBookmark;
		fRef = 8D1107310486CEB800E47090 /* NewsBlur-Info.plist */;
		fallbackIsa = PBXBookmark;
		isK = 0;
		kPath = (
		);
		name = "/Users/conesus/Projects/newsblur/media/iphone/NewsBlur-Info.plist";
		rLen = 0;
		rLoc = 9223372036854775808;
	};
	7870733B12956ECE00620FD2 /* PBXTextBookmark */ = {
		isa = PBXTextBookmark;
		fRef = 28D7ACF60DDB3853001CB0EB /* NewsBlurViewController.h */;
		name = "NewsBlurViewController.h: 31";
		rLen = 0;
		rLoc = 695;
		rType = 0;
		vrLen = 1281;
		vrLoc = 0;
	};
	7870733C12956ECE00620FD2 /* PBXTextBookmark */ = {
		isa = PBXTextBookmark;
		fRef = 28D7ACF70DDB3853001CB0EB /* NewsBlurViewController.m */;
		name = "NewsBlurViewController.m: 246";
		rLen = 18;
		rLoc = 7719;
		rType = 0;
		vrLen = 1148;
		vrLoc = 6973;
	};
	7870733D12956ECE00620FD2 /* PBXTextBookmark */ = {
		isa = PBXTextBookmark;
		fRef = 1D3623250D0F684500981E51 /* NewsBlurAppDelegate.m */;
		name = "NewsBlurAppDelegate.m: 77";
		rLen = 0;
		rLoc = 2132;
		rType = 0;
		vrLen = 1686;
		vrLoc = 1861;
	};
	7870733E12956ECE00620FD2 /* PBXTextBookmark */ = {
		isa = PBXTextBookmark;
		fRef = 787B784B129420D40025F214 /* FeedDetailViewController.m */;
		name = "FeedDetailViewController.m: 25";
		rLen = 0;
		rLoc = 653;
		rType = 0;
		vrLen = 1110;
		vrLoc = 261;
	};
	7870733F12956ECE00620FD2 /* PBXTextBookmark */ = {
		isa = PBXTextBookmark;
		fRef = 787A0CD911CE65330056422D /* FeedDetailViewController.m */;
		name = "FeedDetailViewController.m: 87";
		rLen = 0;
		rLoc = 2647;
		rType = 0;
		vrLen = 1631;
		vrLoc = 1980;
	};
	787A0CD811CE65330056422D /* FeedDetailViewController.h */ = {
		uiCtxt = {
			sepNavIntBoundsRect = "{{0, 0}, {727, 602}}";
			sepNavSelRange = "{534, 0}";
			sepNavVisRange = "{0, 1054}";
		};
	};
	787A0CD911CE65330056422D /* FeedDetailViewController.m */ = {
		uiCtxt = {
			sepNavIntBoundsRect = "{{0, 0}, {727, 3010}}";
			sepNavSelRange = "{2647, 0}";
			sepNavVisRange = "{1980, 1631}";
			sepNavWindowFrame = "{{69, 315}, {750, 558}}";
		};
	};
	787B784B129420D40025F214 /* FeedDetailViewController.m */ = {
		isa = PBXFileReference;
		lastKnownFileType = sourcecode.c.objc;
		name = FeedDetailViewController.m;
		path = /Users/conesus/newsblur/media/iphone/Classes/FeedDetailViewController.m;
		sourceTree = "<absolute>";
		uiCtxt = {
			sepNavIntBoundsRect = "{{0, 0}, {727, 3010}}";
			sepNavSelRange = "{2647, 0}";
			sepNavVisRange = "{1980, 1631}";
		};
	};
	787B784F129424190025F214 /* PBXBookmark */ = {
		isa = PBXBookmark;
		fRef = 787B782E129356FC0025F214 /* bullet_green.png */;
	};
	787B7850129424190025F214 /* PBXTextBookmark */ = {
		isa = PBXTextBookmark;
		fRef = 787A0CD811CE65330056422D /* FeedDetailViewController.h */;
		name = "FeedDetailViewController.h: 23";
		rLen = 0;
		rLoc = 534;
		rType = 0;
		vrLen = 1054;
		vrLoc = 0;
	};
	787B7851129424190025F214 /* PBXTextBookmark */ = {
		isa = PBXTextBookmark;
		fRef = 784B50EB127E3F68008F90EA /* LoginViewController.m */;
		name = "LoginViewController.m: 10";
		rLen = 58;
		rLoc = 202;
		rType = 0;
		vrLen = 1061;
		vrLoc = 0;
	};
	787B7852129424190025F214 /* PBXTextBookmark */ = {
		isa = PBXTextBookmark;
		fRef = 7843F50411EEB1A000675F64 /* FeedDetailTableCell.m */;
		name = "FeedDetailTableCell.m: 23";
		rLen = 0;
		rLoc = 543;
		rType = 0;
		vrLen = 873;
		vrLoc = 0;
	};
	787B7853129424190025F214 /* PBXTextBookmark */ = {
		isa = PBXTextBookmark;
		fRef = 7842ECF511D44A530066CF9D /* StoryDetailViewController.h */;
		name = "StoryDetailViewController.h: 23";
		rLen = 0;
		rLoc = 509;
		rType = 0;
		vrLen = 575;
		vrLoc = 0;
	};
	787B7854129424190025F214 /* PBXTextBookmark */ = {
		isa = PBXTextBookmark;
		fRef = 7842ECF611D44A530066CF9D /* StoryDetailViewController.m */;
		name = "StoryDetailViewController.m: 43";
		rLen = 0;
		rLoc = 1261;
		rType = 0;
		vrLen = 1701;
		vrLoc = 1641;
	};
	787B7855129424190025F214 /* PBXTextBookmark */ = {
		isa = PBXTextBookmark;
		fRef = 1D3623240D0F684500981E51 /* NewsBlurAppDelegate.h */;
		name = "NewsBlurAppDelegate.h: 44";
		rLen = 0;
		rLoc = 1637;
		rType = 0;
		vrLen = 1793;
		vrLoc = 489;
	};
	7889979911C9C3D100041675 /* NewsBlur */ = {
		isa = PBXExecutable;
		activeArgIndices = (
		);
		argumentStrings = (
		);
		autoAttachOnCrash = 1;
		breakpointsEnabled = 0;
		configStateDict = {
		};
		customDataFormattersEnabled = 1;
		dataTipCustomDataFormattersEnabled = 1;
		dataTipShowTypeColumn = 1;
		dataTipSortType = 0;
		debuggerPlugin = GDBDebugging;
		disassemblyDisplayState = 0;
		dylibVariantSuffix = "";
		enableDebugStr = 1;
		environmentEntries = (
			{
				active = YES;
				name = NSZombieEnabled;
				value = YES;
			},
		);
		executableSystemSymbolLevel = 0;
		executableUserSymbolLevel = 0;
		libgmallocEnabled = 0;
		name = NewsBlur;
		savedGlobals = {
		};
		showTypeColumn = 1;
		sourceDirectories = (
		);
		variableFormatDictionary = {
			$cs = 1;
			$ds = 1;
			$eax = 1;
			$ebp = 1;
			$ebx = 1;
			$ecx = 1;
			$edi = 1;
			$edx = 1;
			$eflags = 1;
			$eip = 1;
			$es = 1;
			$esi = 1;
			$esp = 1;
			$fctrl = 1;
			$fioff = 1;
			$fiseg = 1;
			$fooff = 1;
			$fop = 1;
			$foseg = 1;
			$fs = 1;
			$fstat = 1;
			$ftag = 1;
			$gs = 1;
			$mxcsr = 1;
			$ss = 1;
		};
	};
	788997A911C9C3F000041675 /* Source Control */ = {
		isa = PBXSourceControlManager;
		fallbackIsa = XCSourceControlManager;
		isSCMEnabled = 0;
		scmConfiguration = {
			repositoryNamesForRoots = {
				"" = "";
			};
		};
	};
	788997AA11C9C3F000041675 /* Code sense */ = {
		isa = PBXCodeSenseManager;
		indexTemplatePath = "";
	};
	78FC34EA11CA94900055C312 /* JSON.h */ = {
		uiCtxt = {
			sepNavIntBoundsRect = "{{0, 0}, {1143, 780}}";
			sepNavSelRange = "{0, 0}";
			sepNavVisRange = "{0, 2297}";
		};
	};
	78FC34EC11CA94900055C312 /* NSObject+SBJSON.m */ = {
		uiCtxt = {
			sepNavIntBoundsRect = "{{0, 0}, {686, 702}}";
			sepNavSelRange = "{0, 0}";
			sepNavVisRange = "{130, 2076}";
		};
	};
	78FC34EE11CA94900055C312 /* NSString+SBJSON.m */ = {
		uiCtxt = {
			sepNavIntBoundsRect = "{{0, 0}, {686, 728}}";
			sepNavSelRange = "{0, 0}";
			sepNavVisRange = "{214, 1959}";
		};
	};
	78FC34EF11CA94900055C312 /* SBJSON.h */ = {
		uiCtxt = {
			sepNavIntBoundsRect = "{{0, 0}, {1143, 988}}";
			sepNavSelRange = "{0, 0}";
			sepNavVisRange = "{748, 2049}";
		};
	};
	78FC34F011CA94900055C312 /* SBJSON.m */ = {
		uiCtxt = {
			sepNavIntBoundsRect = "{{0, 0}, {1143, 2587}}";
			sepNavSelRange = "{0, 0}";
			sepNavVisRange = "{1987, 2272}";
		};
	};
	78FC34F211CA94900055C312 /* SBJsonBase.m */ = {
		uiCtxt = {
			sepNavIntBoundsRect = "{{0, 0}, {686, 1001}}";
			sepNavSelRange = "{0, 0}";
			sepNavVisRange = "{0, 1847}";
			sepNavWindowFrame = "{{75, 615}, {750, 558}}";
		};
	};
	78FC34F411CA94900055C312 /* SBJsonParser.m */ = {
		uiCtxt = {
			sepNavIntBoundsRect = "{{0, 0}, {686, 6279}}";
			sepNavSelRange = "{1724, 4}";
			sepNavVisRange = "{556, 1679}";
		};
	};
	78FC34F611CA94900055C312 /* SBJsonWriter.m */ = {
		uiCtxt = {
			sepNavIntBoundsRect = "{{0, 0}, {686, 2938}}";
			sepNavSelRange = "{0, 0}";
			sepNavVisRange = "{0, 2113}";
		};
	};
}<|MERGE_RESOLUTION|>--- conflicted
+++ resolved
@@ -135,63 +135,16 @@
 					PBXFileDataSource_Warnings_ColumnID,
 				);
 			};
-<<<<<<< HEAD
-			PBXPerProjectTemplateStateSaveDate = 311737286;
-			PBXWorkspaceStateSaveDate = 311737286;
-		};
-		perUserProjectItems = {
-			78095E4F128EF39900230C8E /* PBXTextBookmark */ = 78095E4F128EF39900230C8E /* PBXTextBookmark */;
-			78095F94128F3DE700230C8E /* PBXTextBookmark */ = 78095F94128F3DE700230C8E /* PBXTextBookmark */;
-			78095FAC128F3E9100230C8E /* PBXTextBookmark */ = 78095FAC128F3E9100230C8E /* PBXTextBookmark */;
-			78095FD7128F43ED00230C8E /* PBXTextBookmark */ = 78095FD7128F43ED00230C8E /* PBXTextBookmark */;
-			780960931291833A00230C8E /* PBXTextBookmark */ = 780960931291833A00230C8E /* PBXTextBookmark */;
-			782D83C5128CD39B009B6727 /* PBXTextBookmark */ = 782D83C5128CD39B009B6727 /* PBXTextBookmark */;
-			7842EB9911CFFC1B0066CF9D /* PBXTextBookmark */ = 7842EB9911CFFC1B0066CF9D /* PBXTextBookmark */;
-			7843F5AA11EEC0AA00675F64 /* PBXTextBookmark */ = 7843F5AA11EEC0AA00675F64 /* PBXTextBookmark */;
-			7843F5AB11EEC0AA00675F64 /* PBXTextBookmark */ = 7843F5AB11EEC0AA00675F64 /* PBXTextBookmark */;
-			7843F5AC11EEC0AA00675F64 /* PBXTextBookmark */ = 7843F5AC11EEC0AA00675F64 /* PBXTextBookmark */;
-			7843F5AD11EEC0AA00675F64 /* PBXTextBookmark */ = 7843F5AD11EEC0AA00675F64 /* PBXTextBookmark */;
-			7843F5AE11EEC0AA00675F64 /* PBXTextBookmark */ = 7843F5AE11EEC0AA00675F64 /* PBXTextBookmark */;
-			784DDC1A128CE7B400AE08E0 /* PBXBookmark */ = 784DDC1A128CE7B400AE08E0 /* PBXBookmark */;
-			784DDC1B128CE7B400AE08E0 /* PBXBookmark */ = 784DDC1B128CE7B400AE08E0 /* PBXBookmark */;
-			784DDC1C128CE7B400AE08E0 /* PBXBookmark */ = 784DDC1C128CE7B400AE08E0 /* PBXBookmark */;
-			784DDC1D128CE7B400AE08E0 /* PBXBookmark */ = 784DDC1D128CE7B400AE08E0 /* PBXBookmark */;
-			784DDC22128CE97100AE08E0 /* PlistBookmark */ = 784DDC22128CE97100AE08E0 /* PlistBookmark */;
-			7870733B12956ECE00620FD2 /* PBXTextBookmark */ = 7870733B12956ECE00620FD2 /* PBXTextBookmark */;
-			7870733C12956ECE00620FD2 /* PBXTextBookmark */ = 7870733C12956ECE00620FD2 /* PBXTextBookmark */;
-			7870733D12956ECE00620FD2 /* PBXTextBookmark */ = 7870733D12956ECE00620FD2 /* PBXTextBookmark */;
-			7870733E12956ECE00620FD2 /* PBXTextBookmark */ = 7870733E12956ECE00620FD2 /* PBXTextBookmark */;
-			7870733F12956ECE00620FD2 /* PBXTextBookmark */ = 7870733F12956ECE00620FD2 /* PBXTextBookmark */;
-			787B784F129424190025F214 /* PBXBookmark */ = 787B784F129424190025F214 /* PBXBookmark */;
-			787B7850129424190025F214 /* PBXTextBookmark */ = 787B7850129424190025F214 /* PBXTextBookmark */;
-			787B7851129424190025F214 /* PBXTextBookmark */ = 787B7851129424190025F214 /* PBXTextBookmark */;
-			787B7852129424190025F214 /* PBXTextBookmark */ = 787B7852129424190025F214 /* PBXTextBookmark */;
-			787B7853129424190025F214 /* PBXTextBookmark */ = 787B7853129424190025F214 /* PBXTextBookmark */;
-			787B7854129424190025F214 /* PBXTextBookmark */ = 787B7854129424190025F214 /* PBXTextBookmark */;
-			787B7855129424190025F214 /* PBXTextBookmark */ = 787B7855129424190025F214 /* PBXTextBookmark */;
-=======
-			PBXPerProjectTemplateStateSaveDate = 311560900;
-			PBXWorkspaceStateSaveDate = 311560900;
+			PBXPerProjectTemplateStateSaveDate = 312135117;
+			PBXWorkspaceStateSaveDate = 312135117;
 		};
 		perUserProjectItems = {
 			78095E4F128EF39900230C8E = 78095E4F128EF39900230C8E /* PBXTextBookmark */;
 			78095F94128F3DE700230C8E = 78095F94128F3DE700230C8E /* PBXTextBookmark */;
-			78095FAA128F3E9100230C8E = 78095FAA128F3E9100230C8E /* PBXTextBookmark */;
 			78095FAC128F3E9100230C8E = 78095FAC128F3E9100230C8E /* PBXTextBookmark */;
-			78095FCB128F430400230C8E = 78095FCB128F430400230C8E /* PBXTextBookmark */;
 			78095FD7128F43ED00230C8E = 78095FD7128F43ED00230C8E /* PBXTextBookmark */;
 			780960931291833A00230C8E = 780960931291833A00230C8E /* PBXTextBookmark */;
-			780960941291833A00230C8E = 780960941291833A00230C8E /* PBXTextBookmark */;
-			780960951291833A00230C8E = 780960951291833A00230C8E /* PBXTextBookmark */;
-			780960961291833A00230C8E = 780960961291833A00230C8E /* PBXTextBookmark */;
-			780960971291833A00230C8E = 780960971291833A00230C8E /* PBXTextBookmark */;
-			780960BE129184D600230C8E = 780960BE129184D600230C8E /* PBXTextBookmark */;
-			780960BF129184D600230C8E = 780960BF129184D600230C8E /* PBXTextBookmark */;
-			780960C91291855800230C8E = 780960C91291855800230C8E /* PBXTextBookmark */;
-			780960CA1291855800230C8E = 780960CA1291855800230C8E /* PBXTextBookmark */;
-			780960D4129188B400230C8E = 780960D4129188B400230C8E /* PBXTextBookmark */;
 			782D83C5128CD39B009B6727 = 782D83C5128CD39B009B6727 /* PBXTextBookmark */;
-			7840C49412920ACF0069B9BC /* PBXTextBookmark */ = 7840C49412920ACF0069B9BC /* PBXTextBookmark */;
 			7842EB9911CFFC1B0066CF9D = 7842EB9911CFFC1B0066CF9D /* PBXTextBookmark */;
 			7843F5AA11EEC0AA00675F64 = 7843F5AA11EEC0AA00675F64 /* PBXTextBookmark */;
 			7843F5AB11EEC0AA00675F64 = 7843F5AB11EEC0AA00675F64 /* PBXTextBookmark */;
@@ -203,11 +156,20 @@
 			784DDC1C128CE7B400AE08E0 = 784DDC1C128CE7B400AE08E0 /* PBXBookmark */;
 			784DDC1D128CE7B400AE08E0 = 784DDC1D128CE7B400AE08E0 /* PBXBookmark */;
 			784DDC22128CE97100AE08E0 = 784DDC22128CE97100AE08E0 /* PlistBookmark */;
-			787361A61291F3FF003C48E2 = 787361A61291F3FF003C48E2 /* PBXTextBookmark */;
-			787361AD1291F470003C48E2 = 787361AD1291F470003C48E2 /* PBXTextBookmark */;
-			787361B71291F4D5003C48E2 = 787361B71291F4D5003C48E2 /* PBXTextBookmark */;
-			787361BA1291F4DE003C48E2 = 787361BA1291F4DE003C48E2 /* PBXTextBookmark */;
->>>>>>> 540246e3
+			7870733B12956ECE00620FD2 = 7870733B12956ECE00620FD2 /* PBXTextBookmark */;
+			7870733C12956ECE00620FD2 = 7870733C12956ECE00620FD2 /* PBXTextBookmark */;
+			7870733D12956ECE00620FD2 = 7870733D12956ECE00620FD2 /* PBXTextBookmark */;
+			7870733E12956ECE00620FD2 = 7870733E12956ECE00620FD2 /* PBXTextBookmark */;
+			7870733F12956ECE00620FD2 = 7870733F12956ECE00620FD2 /* PBXTextBookmark */;
+			787B784F129424190025F214 = 787B784F129424190025F214 /* PBXBookmark */;
+			787B7850129424190025F214 = 787B7850129424190025F214 /* PBXTextBookmark */;
+			787B7851129424190025F214 = 787B7851129424190025F214 /* PBXTextBookmark */;
+			787B7852129424190025F214 = 787B7852129424190025F214 /* PBXTextBookmark */;
+			787B7853129424190025F214 = 787B7853129424190025F214 /* PBXTextBookmark */;
+			787B7854129424190025F214 = 787B7854129424190025F214 /* PBXTextBookmark */;
+			787B7855129424190025F214 = 787B7855129424190025F214 /* PBXTextBookmark */;
+			78B539A1129ACDD200D8AD2C /* PBXBookmark */ = 78B539A1129ACDD200D8AD2C /* PBXBookmark */;
+			78B539A2129ACDD200D8AD2C /* PBXTextBookmark */ = 78B539A2129ACDD200D8AD2C /* PBXTextBookmark */;
 		};
 		sourceControlManager = 788997A911C9C3F000041675 /* Source Control */;
 		userBuildSettings = {
@@ -310,16 +272,6 @@
 		vrLen = 361;
 		vrLoc = 0;
 	};
-	7840C49412920ACF0069B9BC /* PBXTextBookmark */ = {
-		isa = PBXTextBookmark;
-		fRef = 784B50EB127E3F68008F90EA /* LoginViewController.m */;
-		name = "LoginViewController.m: 71";
-		rLen = 0;
-		rLoc = 2227;
-		rType = 0;
-		vrLen = 1526;
-		vrLoc = 1314;
-	};
 	7842EB9911CFFC1B0066CF9D /* PBXTextBookmark */ = {
 		isa = PBXTextBookmark;
 		fRef = 32CA4F630368D1EE00C91783 /* NewsBlur_Prefix.pch */;
@@ -418,15 +370,9 @@
 	};
 	784B50EB127E3F68008F90EA /* LoginViewController.m */ = {
 		uiCtxt = {
-<<<<<<< HEAD
-			sepNavIntBoundsRect = "{{0, 0}, {727, 1484}}";
+			sepNavIntBoundsRect = "{{0, 0}, {727, 1624}}";
 			sepNavSelRange = "{202, 58}";
 			sepNavVisRange = "{0, 1061}";
-=======
-			sepNavIntBoundsRect = "{{0, 0}, {727, 1404}}";
-			sepNavSelRange = "{2227, 0}";
-			sepNavVisRange = "{1314, 1526}";
->>>>>>> 540246e3
 			sepNavWindowFrame = "{{72, 315}, {750, 558}}";
 		};
 	};
@@ -528,11 +474,6 @@
 		name = FeedDetailViewController.m;
 		path = /Users/conesus/newsblur/media/iphone/Classes/FeedDetailViewController.m;
 		sourceTree = "<absolute>";
-		uiCtxt = {
-			sepNavIntBoundsRect = "{{0, 0}, {727, 3010}}";
-			sepNavSelRange = "{2647, 0}";
-			sepNavVisRange = "{1980, 1631}";
-		};
 	};
 	787B784F129424190025F214 /* PBXBookmark */ = {
 		isa = PBXBookmark;
@@ -674,6 +615,20 @@
 		isa = PBXCodeSenseManager;
 		indexTemplatePath = "";
 	};
+	78B539A1129ACDD200D8AD2C /* PBXBookmark */ = {
+		isa = PBXBookmark;
+		fRef = 784B50EB127E3F68008F90EA /* LoginViewController.m */;
+	};
+	78B539A2129ACDD200D8AD2C /* PBXTextBookmark */ = {
+		isa = PBXTextBookmark;
+		fRef = 784B50EB127E3F68008F90EA /* LoginViewController.m */;
+		name = "LoginViewController.m: 10";
+		rLen = 58;
+		rLoc = 202;
+		rType = 0;
+		vrLen = 1061;
+		vrLoc = 0;
+	};
 	78FC34EA11CA94900055C312 /* JSON.h */ = {
 		uiCtxt = {
 			sepNavIntBoundsRect = "{{0, 0}, {1143, 780}}";
