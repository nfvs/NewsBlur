//
//  LoginViewController.h
//  NewsBlur
//
//  Created by Samuel Clay on 10/31/10.
//  Copyright 2010 NewsBlur. All rights reserved.
//

#import <UIKit/UIKit.h>
#import "NewsBlurAppDelegate.h"
#import "ASIHTTPRequest.h"

@class NewsBlurAppDelegate;

@interface LoginViewController : UIViewController 
<UIScrollViewDelegate, ASIHTTPRequestDelegate> {
    NewsBlurAppDelegate *appDelegate;
    
    UITextField *usernameInput;
    UITextField *passwordInput;
    UITextField *emailInput;
    NSMutableData * jsonString;
    
    UIActivityIndicatorView *activityIndicator;
    UILabel *authenticatingLabel;
    UILabel *errorLabel;
    UISegmentedControl *loginControl;
    
    UILabel *usernameLabel;
    UILabel *usernameOrEmailLabel;
    UILabel *passwordLabel;
    UILabel *emailLabel;
    UILabel *passwordOptionalLabel;
}

- (void)checkPassword;
- (void)registerAccount;
- (IBAction)selectLoginSignup;

- (IBAction)selectSignUp;
<<<<<<< HEAD
- (IBAction)selectLogin;
=======

- (IBAction)selectLogin;
- (IBAction)tapLoginButton;

- (IBAction)selectTour;

>>>>>>> b15e7424

- (void)animateLoop;

@property (nonatomic, retain) IBOutlet NewsBlurAppDelegate *appDelegate;

@property (nonatomic, retain) IBOutlet UITextField *usernameInput;
@property (nonatomic, retain) IBOutlet UITextField *passwordInput;
@property (nonatomic, retain) IBOutlet UITextField *emailInput;
@property (retain, nonatomic) IBOutlet UITextField *signUpUsernameInput;
@property (retain, nonatomic) IBOutlet UITextField *signUpPasswordInput;
@property (retain, nonatomic) IBOutlet UIButton *selectSignUpButton;
@property (retain, nonatomic) IBOutlet UIButton *selectLoginButton;

@property (retain, nonatomic) IBOutlet UIView *signUpView;
@property (retain, nonatomic) IBOutlet UIView *logInView;

@property (retain, nonatomic) IBOutlet UIView *signUpView;
@property (retain, nonatomic) IBOutlet UIView *logInView;
@property (retain, nonatomic) IBOutlet UIView *tourView;

@property (nonatomic, retain) NSMutableData * jsonString;
@property (nonatomic, retain) IBOutlet UIActivityIndicatorView *activityIndicator;
@property (nonatomic, retain) IBOutlet UILabel *authenticatingLabel;
@property (nonatomic, retain) IBOutlet UILabel *errorLabel;
@property (nonatomic, retain) IBOutlet UISegmentedControl *loginControl;

@property (nonatomic, retain) IBOutlet UILabel *usernameLabel;
@property (nonatomic, retain) IBOutlet UILabel *usernameOrEmailLabel;
@property (nonatomic, retain) IBOutlet UILabel *passwordLabel;
@property (nonatomic, retain) IBOutlet UILabel *emailLabel;
@property (nonatomic, retain) IBOutlet UILabel *passwordOptionalLabel;

@end<|MERGE_RESOLUTION|>--- conflicted
+++ resolved
@@ -38,16 +38,8 @@
 - (IBAction)selectLoginSignup;
 
 - (IBAction)selectSignUp;
-<<<<<<< HEAD
 - (IBAction)selectLogin;
-=======
 
-- (IBAction)selectLogin;
-- (IBAction)tapLoginButton;
-
-- (IBAction)selectTour;
-
->>>>>>> b15e7424
 
 - (void)animateLoop;
 
