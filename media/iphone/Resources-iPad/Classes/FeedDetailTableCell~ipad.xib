<?xml version="1.0" encoding="UTF-8"?>
<archive type="com.apple.InterfaceBuilder3.CocoaTouch.iPad.XIB" version="7.10">
	<data>
		<int key="IBDocument.SystemTarget">1296</int>
		<string key="IBDocument.SystemVersion">11E2620</string>
		<string key="IBDocument.InterfaceBuilderVersion">2182</string>
		<string key="IBDocument.AppKitVersion">1138.47</string>
		<string key="IBDocument.HIToolboxVersion">569.00</string>
		<object class="NSMutableDictionary" key="IBDocument.PluginVersions">
			<string key="NS.key.0">com.apple.InterfaceBuilder.IBCocoaTouchPlugin</string>
			<string key="NS.object.0">1181</string>
		</object>
		<object class="NSArray" key="IBDocument.IntegratedClassDependencies">
			<bool key="EncodedWithXMLCoder">YES</bool>
			<string>IBUITableViewCell</string>
			<string>IBUIImageView</string>
			<string>IBUILabel</string>
			<string>IBUIView</string>
			<string>IBProxyObject</string>
		</object>
		<object class="NSArray" key="IBDocument.PluginDependencies">
			<bool key="EncodedWithXMLCoder">YES</bool>
			<string>com.apple.InterfaceBuilder.IBCocoaTouchPlugin</string>
		</object>
		<object class="NSMutableDictionary" key="IBDocument.Metadata">
			<string key="NS.key.0">PluginDependencyRecalculationVersion</string>
			<integer value="1" key="NS.object.0"/>
		</object>
		<object class="NSMutableArray" key="IBDocument.RootObjects" id="1000">
			<bool key="EncodedWithXMLCoder">YES</bool>
			<object class="IBProxyObject" id="841351856">
				<string key="IBProxiedObjectIdentifier">IBFilesOwner</string>
				<string key="targetRuntimeIdentifier">IBIPadFramework</string>
			</object>
			<object class="IBProxyObject" id="606714003">
				<string key="IBProxiedObjectIdentifier">IBFirstResponder</string>
				<string key="targetRuntimeIdentifier">IBIPadFramework</string>
			</object>
			<object class="IBUITableViewCell" id="749780469">
				<reference key="NSNextResponder"/>
				<int key="NSvFlags">292</int>
				<object class="NSMutableArray" key="NSSubviews">
					<bool key="EncodedWithXMLCoder">YES</bool>
					<object class="IBUIView" id="994014136">
						<reference key="NSNextResponder" ref="749780469"/>
						<int key="NSvFlags">256</int>
						<object class="NSMutableArray" key="NSSubviews">
							<bool key="EncodedWithXMLCoder">YES</bool>
							<object class="IBUILabel" id="750430533">
								<reference key="NSNextResponder" ref="994014136"/>
								<int key="NSvFlags">267</int>
								<string key="NSFrame">{{150, 41}, {120, 15}}</string>
								<reference key="NSSuperview" ref="994014136"/>
								<reference key="NSWindow"/>
								<object class="NSColor" key="IBUIBackgroundColor" id="932003208">
									<int key="NSColorSpace">1</int>
									<bytes key="NSRGB">MSAxIDEAA</bytes>
								</object>
								<bool key="IBUIClipsSubviews">YES</bool>
								<int key="IBUIContentMode">7</int>
								<bool key="IBUIUserInteractionEnabled">NO</bool>
								<string key="targetRuntimeIdentifier">IBIPadFramework</string>
								<string key="IBUIText">Date</string>
								<object class="NSColor" key="IBUITextColor">
									<int key="NSColorSpace">2</int>
									<bytes key="NSRGB">MC4xNDUwOTgwNDU1IDAuMTc2NDcwNTkyNiAwLjQyMzUyOTQ0NjEAA</bytes>
								</object>
								<object class="NSColor" key="IBUIHighlightedColor">
									<int key="NSColorSpace">1</int>
									<bytes key="NSRGB">MC44MTU3MDU0MTg2IDAuODIxNTk4MjMxOCAwLjkxNjQwMjIyMDcAA</bytes>
								</object>
								<string key="IBUIShadowOffset">{0, 1}</string>
								<int key="IBUIBaselineAdjustment">1</int>
								<float key="IBUIMinimumFontSize">10</float>
								<int key="IBUITextAlignment">2</int>
								<int key="IBUILineBreakMode">3</int>
								<object class="IBUIFontDescription" key="IBUIFontDescription" id="909671083">
									<string key="name">Helvetica-Bold</string>
									<string key="family">Helvetica</string>
									<int key="traits">2</int>
									<double key="pointSize">10</double>
								</object>
								<object class="NSFont" key="IBUIFont" id="624386242">
									<string key="NSName">Helvetica-Bold</string>
									<double key="NSSize">10</double>
									<int key="NSfFlags">16</int>
								</object>
								<bool key="IBUIAdjustsFontSizeToFit">NO</bool>
							</object>
							<object class="IBUILabel" id="417683225">
								<reference key="NSNextResponder" ref="994014136"/>
								<int key="NSvFlags">290</int>
								<string key="NSFrame">{{27, 5}, {243, 34}}</string>
								<reference key="NSSuperview" ref="994014136"/>
								<reference key="NSWindow"/>
								<reference key="NSNextKeyView" ref="194816084"/>
								<reference key="IBUIBackgroundColor" ref="932003208"/>
								<bool key="IBUIClipsSubviews">YES</bool>
								<int key="IBUIContentMode">7</int>
								<bool key="IBUIUserInteractionEnabled">NO</bool>
								<string key="targetRuntimeIdentifier">IBIPadFramework</string>
								<string key="IBUIText">Long label with a story title the size of Texas.</string>
								<object class="NSColor" key="IBUITextColor" id="461383602">
									<int key="NSColorSpace">1</int>
									<bytes key="NSRGB">MCAwIDAAA</bytes>
								</object>
								<object class="NSColor" key="IBUIHighlightedColor">
									<int key="NSColorSpace">1</int>
									<bytes key="NSRGB">MC45Mzk5NzgyNDE5IDAuOTM4OTkxNjY1OCAwLjk3NDUzMTExNDEAA</bytes>
								</object>
								<object class="NSColor" key="IBUIShadowColor">
									<int key="NSColorSpace">1</int>
									<bytes key="NSRGB">MSAxIDEgMAA</bytes>
								</object>
								<int key="IBUIBaselineAdjustment">1</int>
								<float key="IBUIMinimumFontSize">12</float>
								<int key="IBUINumberOfLines">2</int>
								<object class="IBUIFontDescription" key="IBUIFontDescription" id="968270764">
									<string key="name">Helvetica-Bold</string>
									<string key="family">Helvetica</string>
									<int key="traits">2</int>
									<double key="pointSize">15</double>
								</object>
								<object class="NSFont" key="IBUIFont" id="540559276">
									<string key="NSName">Helvetica-Bold</string>
									<double key="NSSize">15</double>
									<int key="NSfFlags">16</int>
								</object>
								<bool key="IBUIAdjustsFontSizeToFit">NO</bool>
							</object>
							<object class="IBUILabel" id="194816084">
								<reference key="NSNextResponder" ref="994014136"/>
								<int key="NSvFlags">268</int>
								<string key="NSFrame">{{27, 41}, {120, 15}}</string>
								<reference key="NSSuperview" ref="994014136"/>
								<reference key="NSWindow"/>
								<reference key="NSNextKeyView" ref="750430533"/>
								<object class="NSColor" key="IBUIBackgroundColor" id="573631124">
									<int key="NSColorSpace">3</int>
									<bytes key="NSWhite">MQA</bytes>
								</object>
								<bool key="IBUIClipsSubviews">YES</bool>
								<int key="IBUIContentMode">7</int>
								<bool key="IBUIUserInteractionEnabled">NO</bool>
								<string key="targetRuntimeIdentifier">IBIPadFramework</string>
								<string key="IBUIText">Author</string>
								<object class="NSColor" key="IBUITextColor">
									<int key="NSColorSpace">2</int>
									<bytes key="NSRGB">MC41ODgyMzUzMTg3IDAuNTg4MjM1MzE4NyAwLjU4ODIzNTMxODcAA</bytes>
								</object>
								<object class="NSColor" key="IBUIHighlightedColor">
									<int key="NSColorSpace">1</int>
									<bytes key="NSRGB">MC44MTU3MDU0MTg2IDAuODIxNTk4MjMxOCAwLjkxNjQwMjIyMDcAA</bytes>
								</object>
								<string key="IBUIShadowOffset">{0, 1}</string>
								<int key="IBUIBaselineAdjustment">1</int>
								<float key="IBUIMinimumFontSize">10</float>
								<reference key="IBUIFontDescription" ref="909671083"/>
								<reference key="IBUIFont" ref="624386242"/>
							</object>
							<object class="IBUIImageView" id="523799572">
								<reference key="NSNextResponder" ref="994014136"/>
								<int key="NSvFlags">292</int>
								<string key="NSFrame">{{5, 22}, {16, 16}}</string>
								<reference key="NSSuperview" ref="994014136"/>
								<reference key="NSWindow"/>
								<reference key="NSNextKeyView" ref="417683225"/>
								<bool key="IBUIAutoresizesSubviews">NO</bool>
								<bool key="IBUIUserInteractionEnabled">NO</bool>
								<string key="targetRuntimeIdentifier">IBIPadFramework</string>
							</object>
						</object>
						<string key="NSFrameSize">{290, 59}</string>
						<reference key="NSSuperview" ref="749780469"/>
						<reference key="NSWindow"/>
						<reference key="NSNextKeyView" ref="523799572"/>
						<object class="NSColor" key="IBUIBackgroundColor" id="692566874">
							<int key="NSColorSpace">3</int>
							<bytes key="NSWhite">MCAwAA</bytes>
						</object>
						<bool key="IBUIOpaque">NO</bool>
						<bool key="IBUIClipsSubviews">YES</bool>
						<int key="IBUIContentMode">4</int>
						<bool key="IBUIMultipleTouchEnabled">YES</bool>
						<string key="targetRuntimeIdentifier">IBCocoaTouchFramework</string>
					</object>
				</object>
				<string key="NSFrameSize">{290, 60}</string>
				<reference key="NSSuperview"/>
				<reference key="NSWindow"/>
				<reference key="NSNextKeyView" ref="994014136"/>
				<reference key="IBUIBackgroundColor" ref="932003208"/>
				<string key="targetRuntimeIdentifier">IBIPadFramework</string>
				<float key="IBUIIndentationWidth">0.0</float>
				<reference key="IBUIContentView" ref="994014136"/>
				<string key="IBUIReuseIdentifier">FeedDetailCellIdentifier</string>
			</object>
			<object class="IBUITableViewCell" id="183700415">
				<reference key="NSNextResponder"/>
				<int key="NSvFlags">292</int>
				<object class="NSMutableArray" key="NSSubviews">
					<bool key="EncodedWithXMLCoder">YES</bool>
					<object class="IBUIView" id="247257992">
						<reference key="NSNextResponder" ref="183700415"/>
						<int key="NSvFlags">256</int>
						<object class="NSMutableArray" key="NSSubviews">
							<bool key="EncodedWithXMLCoder">YES</bool>
							<object class="IBUIView" id="111782255">
								<reference key="NSNextResponder" ref="247257992"/>
								<int key="NSvFlags">290</int>
								<string key="NSFrame">{{0, -1}, {310, 20}}</string>
								<reference key="NSSuperview" ref="247257992"/>
								<reference key="NSWindow"/>
								<reference key="NSNextKeyView" ref="1001310564"/>
								<string key="NSReuseIdentifierKey">_NS:196</string>
								<string key="targetRuntimeIdentifier">IBIPadFramework</string>
							</object>
							<object class="IBUILabel" id="607536273">
								<reference key="NSNextResponder" ref="247257992"/>
								<int key="NSvFlags">267</int>
								<string key="NSFrame">{{150, 60}, {120, 15}}</string>
								<reference key="NSSuperview" ref="247257992"/>
								<reference key="NSWindow"/>
								<reference key="IBUIBackgroundColor" ref="932003208"/>
								<bool key="IBUIClipsSubviews">YES</bool>
								<int key="IBUIContentMode">7</int>
								<bool key="IBUIUserInteractionEnabled">NO</bool>
								<string key="targetRuntimeIdentifier">IBIPadFramework</string>
								<string key="IBUIText">Date</string>
								<object class="NSColor" key="IBUITextColor">
									<int key="NSColorSpace">2</int>
									<bytes key="NSRGB">MC4xNDUwOTgwNDU1IDAuMTc2NDcwNTkyNiAwLjQyMzUyOTQ0NjEAA</bytes>
								</object>
								<object class="NSColor" key="IBUIHighlightedColor">
									<int key="NSColorSpace">1</int>
									<bytes key="NSRGB">MC44MTU3MDU0MTg2IDAuODIxNTk4MjMxOCAwLjkxNjQwMjIyMDcAA</bytes>
								</object>
								<string key="IBUIShadowOffset">{0, 1}</string>
								<int key="IBUIBaselineAdjustment">1</int>
								<float key="IBUIMinimumFontSize">10</float>
								<int key="IBUITextAlignment">2</int>
								<int key="IBUILineBreakMode">3</int>
								<reference key="IBUIFontDescription" ref="909671083"/>
								<reference key="IBUIFont" ref="624386242"/>
								<bool key="IBUIAdjustsFontSizeToFit">NO</bool>
							</object>
							<object class="IBUILabel" id="753396836">
								<reference key="NSNextResponder" ref="247257992"/>
								<int key="NSvFlags">290</int>
<<<<<<< HEAD
								<string key="NSFrame">{{27, 24}, {243, 34}}</string>
=======
								<string key="NSFrame">{{40, 24}, {728, 34}}</string>
>>>>>>> 6158388e
								<reference key="NSSuperview" ref="247257992"/>
								<reference key="NSWindow"/>
								<reference key="NSNextKeyView" ref="450494992"/>
								<reference key="IBUIBackgroundColor" ref="932003208"/>
								<bool key="IBUIClipsSubviews">YES</bool>
								<int key="IBUIContentMode">7</int>
								<bool key="IBUIUserInteractionEnabled">NO</bool>
								<string key="targetRuntimeIdentifier">IBIPadFramework</string>
								<string key="IBUIText">Long label with a story title the size of Texas.</string>
								<reference key="IBUITextColor" ref="461383602"/>
								<object class="NSColor" key="IBUIHighlightedColor">
									<int key="NSColorSpace">1</int>
									<bytes key="NSRGB">MC45Mzk5NzgyNDE5IDAuOTM4OTkxNjY1OCAwLjk3NDUzMTExNDEAA</bytes>
								</object>
								<object class="NSColor" key="IBUIShadowColor">
									<int key="NSColorSpace">1</int>
									<bytes key="NSRGB">MSAxIDEgMAA</bytes>
								</object>
								<int key="IBUIBaselineAdjustment">1</int>
								<float key="IBUIMinimumFontSize">12</float>
								<int key="IBUINumberOfLines">2</int>
								<reference key="IBUIFontDescription" ref="968270764"/>
								<reference key="IBUIFont" ref="540559276"/>
								<bool key="IBUIAdjustsFontSizeToFit">NO</bool>
							</object>
							<object class="IBUILabel" id="450494992">
								<reference key="NSNextResponder" ref="247257992"/>
<<<<<<< HEAD
								<int key="NSvFlags">270</int>
								<string key="NSFrame">{{27, 60}, {120, 15}}</string>
=======
								<int key="NSvFlags">268</int>
								<string key="NSFrame">{{40, 60}, {122, 15}}</string>
>>>>>>> 6158388e
								<reference key="NSSuperview" ref="247257992"/>
								<reference key="NSWindow"/>
								<reference key="NSNextKeyView" ref="607536273"/>
								<reference key="IBUIBackgroundColor" ref="573631124"/>
								<bool key="IBUIClipsSubviews">YES</bool>
								<int key="IBUIContentMode">7</int>
								<bool key="IBUIUserInteractionEnabled">NO</bool>
								<string key="targetRuntimeIdentifier">IBIPadFramework</string>
								<string key="IBUIText">Author</string>
								<object class="NSColor" key="IBUITextColor">
									<int key="NSColorSpace">2</int>
									<bytes key="NSRGB">MC41ODgyMzUzMTg3IDAuNTg4MjM1MzE4NyAwLjU4ODIzNTMxODcAA</bytes>
								</object>
								<object class="NSColor" key="IBUIHighlightedColor">
									<int key="NSColorSpace">1</int>
									<bytes key="NSRGB">MC44MTU3MDU0MTg2IDAuODIxNTk4MjMxOCAwLjkxNjQwMjIyMDcAA</bytes>
								</object>
								<string key="IBUIShadowOffset">{0, 1}</string>
								<int key="IBUIBaselineAdjustment">1</int>
								<float key="IBUIMinimumFontSize">10</float>
								<reference key="IBUIFontDescription" ref="909671083"/>
								<reference key="IBUIFont" ref="624386242"/>
							</object>
							<object class="IBUIImageView" id="1001310564">
								<reference key="NSNextResponder" ref="247257992"/>
								<int key="NSvFlags">292</int>
<<<<<<< HEAD
								<string key="NSFrame">{{5, 43}, {16, 16}}</string>
=======
								<string key="NSFrame">{{18, 34}, {16, 16}}</string>
>>>>>>> 6158388e
								<reference key="NSSuperview" ref="247257992"/>
								<reference key="NSWindow"/>
								<reference key="NSNextKeyView" ref="753396836"/>
								<bool key="IBUIAutoresizesSubviews">NO</bool>
								<bool key="IBUIUserInteractionEnabled">NO</bool>
								<string key="targetRuntimeIdentifier">IBIPadFramework</string>
							</object>
						</object>
						<string key="NSFrameSize">{290, 79}</string>
						<reference key="NSSuperview" ref="183700415"/>
						<reference key="NSWindow"/>
						<reference key="NSNextKeyView" ref="111782255"/>
						<reference key="IBUIBackgroundColor" ref="692566874"/>
						<bool key="IBUIOpaque">NO</bool>
						<bool key="IBUIClipsSubviews">YES</bool>
						<int key="IBUIContentMode">4</int>
						<bool key="IBUIMultipleTouchEnabled">YES</bool>
						<string key="targetRuntimeIdentifier">IBCocoaTouchFramework</string>
					</object>
				</object>
				<string key="NSFrameSize">{290, 80}</string>
				<reference key="NSSuperview"/>
				<reference key="NSWindow"/>
				<reference key="NSNextKeyView" ref="247257992"/>
				<reference key="IBUIBackgroundColor" ref="932003208"/>
				<int key="IBUITag">1</int>
				<string key="targetRuntimeIdentifier">IBIPadFramework</string>
				<float key="IBUIIndentationWidth">0.0</float>
				<reference key="IBUIContentView" ref="247257992"/>
				<string key="IBUIReuseIdentifier">RiverFeedDetailCellIdentifier</string>
				<real value="73" key="IBUIRowHeight"/>
			</object>
		</object>
		<object class="IBObjectContainer" key="IBDocument.Objects">
			<object class="NSMutableArray" key="connectionRecords">
				<bool key="EncodedWithXMLCoder">YES</bool>
				<object class="IBConnectionRecord">
					<object class="IBCocoaTouchOutletConnection" key="connection">
						<string key="label">storyTitle</string>
						<reference key="source" ref="749780469"/>
						<reference key="destination" ref="417683225"/>
					</object>
					<int key="connectionID">11</int>
				</object>
				<object class="IBConnectionRecord">
					<object class="IBCocoaTouchOutletConnection" key="connection">
						<string key="label">storyUnreadIndicator</string>
						<reference key="source" ref="749780469"/>
						<reference key="destination" ref="523799572"/>
					</object>
					<int key="connectionID">14</int>
				</object>
				<object class="IBConnectionRecord">
					<object class="IBCocoaTouchOutletConnection" key="connection">
						<string key="label">storyAuthor</string>
						<reference key="source" ref="749780469"/>
						<reference key="destination" ref="194816084"/>
					</object>
					<int key="connectionID">22</int>
				</object>
				<object class="IBConnectionRecord">
					<object class="IBCocoaTouchOutletConnection" key="connection">
						<string key="label">storyDate</string>
						<reference key="source" ref="749780469"/>
						<reference key="destination" ref="750430533"/>
					</object>
					<int key="connectionID">23</int>
				</object>
				<object class="IBConnectionRecord">
					<object class="IBCocoaTouchOutletConnection" key="connection">
						<string key="label">storyDate</string>
						<reference key="source" ref="183700415"/>
						<reference key="destination" ref="607536273"/>
					</object>
					<int key="connectionID">32</int>
				</object>
				<object class="IBConnectionRecord">
					<object class="IBCocoaTouchOutletConnection" key="connection">
						<string key="label">storyTitle</string>
						<reference key="source" ref="183700415"/>
						<reference key="destination" ref="753396836"/>
					</object>
					<int key="connectionID">29</int>
				</object>
				<object class="IBConnectionRecord">
					<object class="IBCocoaTouchOutletConnection" key="connection">
						<string key="label">storyUnreadIndicator</string>
						<reference key="source" ref="183700415"/>
						<reference key="destination" ref="1001310564"/>
					</object>
					<int key="connectionID">30</int>
				</object>
				<object class="IBConnectionRecord">
					<object class="IBCocoaTouchOutletConnection" key="connection">
						<string key="label">storyAuthor</string>
						<reference key="source" ref="183700415"/>
						<reference key="destination" ref="450494992"/>
					</object>
					<int key="connectionID">31</int>
				</object>
				<object class="IBConnectionRecord">
					<object class="IBCocoaTouchOutletConnection" key="connection">
						<string key="label">feedGradient</string>
						<reference key="source" ref="183700415"/>
						<reference key="destination" ref="111782255"/>
					</object>
					<int key="connectionID">43</int>
				</object>
			</object>
			<object class="IBMutableOrderedSet" key="objectRecords">
				<object class="NSArray" key="orderedObjects">
					<bool key="EncodedWithXMLCoder">YES</bool>
					<object class="IBObjectRecord">
						<int key="objectID">0</int>
						<object class="NSArray" key="object" id="0">
							<bool key="EncodedWithXMLCoder">YES</bool>
						</object>
						<reference key="children" ref="1000"/>
						<nil key="parent"/>
					</object>
					<object class="IBObjectRecord">
						<int key="objectID">-1</int>
						<reference key="object" ref="841351856"/>
						<reference key="parent" ref="0"/>
						<string key="objectName">File's Owner</string>
					</object>
					<object class="IBObjectRecord">
						<int key="objectID">-2</int>
						<reference key="object" ref="606714003"/>
						<reference key="parent" ref="0"/>
					</object>
					<object class="IBObjectRecord">
						<int key="objectID">2</int>
						<reference key="object" ref="749780469"/>
						<object class="NSMutableArray" key="children">
							<bool key="EncodedWithXMLCoder">YES</bool>
							<reference ref="194816084"/>
							<reference ref="750430533"/>
							<reference ref="417683225"/>
							<reference ref="523799572"/>
						</object>
						<reference key="parent" ref="0"/>
					</object>
					<object class="IBObjectRecord">
						<int key="objectID">3</int>
						<reference key="object" ref="417683225"/>
						<reference key="parent" ref="749780469"/>
					</object>
					<object class="IBObjectRecord">
						<int key="objectID">5</int>
						<reference key="object" ref="194816084"/>
						<reference key="parent" ref="749780469"/>
					</object>
					<object class="IBObjectRecord">
						<int key="objectID">6</int>
						<reference key="object" ref="750430533"/>
						<reference key="parent" ref="749780469"/>
					</object>
					<object class="IBObjectRecord">
						<int key="objectID">9</int>
						<reference key="object" ref="523799572"/>
						<reference key="parent" ref="749780469"/>
					</object>
					<object class="IBObjectRecord">
						<int key="objectID">24</int>
						<reference key="object" ref="183700415"/>
						<object class="NSMutableArray" key="children">
							<bool key="EncodedWithXMLCoder">YES</bool>
							<reference ref="753396836"/>
							<reference ref="111782255"/>
							<reference ref="607536273"/>
							<reference ref="1001310564"/>
							<reference ref="450494992"/>
						</object>
						<reference key="parent" ref="0"/>
					</object>
					<object class="IBObjectRecord">
						<int key="objectID">28</int>
						<reference key="object" ref="450494992"/>
						<reference key="parent" ref="183700415"/>
					</object>
					<object class="IBObjectRecord">
						<int key="objectID">27</int>
						<reference key="object" ref="753396836"/>
						<reference key="parent" ref="183700415"/>
					</object>
					<object class="IBObjectRecord">
						<int key="objectID">26</int>
						<reference key="object" ref="607536273"/>
						<reference key="parent" ref="183700415"/>
					</object>
					<object class="IBObjectRecord">
						<int key="objectID">25</int>
						<reference key="object" ref="1001310564"/>
						<reference key="parent" ref="183700415"/>
					</object>
					<object class="IBObjectRecord">
						<int key="objectID">41</int>
						<reference key="object" ref="111782255"/>
						<reference key="parent" ref="183700415"/>
					</object>
				</object>
			</object>
			<object class="NSMutableDictionary" key="flattenedProperties">
				<bool key="EncodedWithXMLCoder">YES</bool>
				<object class="NSArray" key="dict.sortedKeys">
					<bool key="EncodedWithXMLCoder">YES</bool>
					<string>-1.CustomClassName</string>
					<string>-1.IBPluginDependency</string>
					<string>-2.CustomClassName</string>
					<string>-2.IBPluginDependency</string>
					<string>2.CustomClassName</string>
					<string>2.IBPluginDependency</string>
					<string>24.CustomClassName</string>
					<string>24.IBPluginDependency</string>
					<string>25.IBPluginDependency</string>
					<string>26.IBPluginDependency</string>
					<string>27.IBPluginDependency</string>
					<string>28.IBPluginDependency</string>
					<string>3.IBPluginDependency</string>
					<string>41.IBPluginDependency</string>
					<string>5.IBPluginDependency</string>
					<string>6.IBPluginDependency</string>
					<string>9.IBPluginDependency</string>
				</object>
				<object class="NSArray" key="dict.values">
					<bool key="EncodedWithXMLCoder">YES</bool>
					<string>FeedDetailTableCell</string>
					<string>com.apple.InterfaceBuilder.IBCocoaTouchPlugin</string>
					<string>UIResponder</string>
					<string>com.apple.InterfaceBuilder.IBCocoaTouchPlugin</string>
					<string>FeedDetailTableCell</string>
					<string>com.apple.InterfaceBuilder.IBCocoaTouchPlugin</string>
					<string>FeedDetailTableCell</string>
					<string>com.apple.InterfaceBuilder.IBCocoaTouchPlugin</string>
					<string>com.apple.InterfaceBuilder.IBCocoaTouchPlugin</string>
					<string>com.apple.InterfaceBuilder.IBCocoaTouchPlugin</string>
					<string>com.apple.InterfaceBuilder.IBCocoaTouchPlugin</string>
					<string>com.apple.InterfaceBuilder.IBCocoaTouchPlugin</string>
					<string>com.apple.InterfaceBuilder.IBCocoaTouchPlugin</string>
					<string>com.apple.InterfaceBuilder.IBCocoaTouchPlugin</string>
					<string>com.apple.InterfaceBuilder.IBCocoaTouchPlugin</string>
					<string>com.apple.InterfaceBuilder.IBCocoaTouchPlugin</string>
					<string>com.apple.InterfaceBuilder.IBCocoaTouchPlugin</string>
				</object>
			</object>
			<object class="NSMutableDictionary" key="unlocalizedProperties">
				<bool key="EncodedWithXMLCoder">YES</bool>
				<reference key="dict.sortedKeys" ref="0"/>
				<reference key="dict.values" ref="0"/>
			</object>
			<nil key="activeLocalization"/>
			<object class="NSMutableDictionary" key="localizations">
				<bool key="EncodedWithXMLCoder">YES</bool>
				<reference key="dict.sortedKeys" ref="0"/>
				<reference key="dict.values" ref="0"/>
			</object>
			<nil key="sourceID"/>
			<int key="maxID">43</int>
		</object>
		<object class="IBClassDescriber" key="IBDocument.Classes">
			<object class="NSMutableArray" key="referencedPartialClassDescriptions">
				<bool key="EncodedWithXMLCoder">YES</bool>
				<object class="IBPartialClassDescription">
					<string key="className">FeedDetailTableCell</string>
					<string key="superclassName">UITableViewCell</string>
					<object class="NSMutableDictionary" key="outlets">
						<bool key="EncodedWithXMLCoder">YES</bool>
						<object class="NSArray" key="dict.sortedKeys">
							<bool key="EncodedWithXMLCoder">YES</bool>
							<string>feedGradient</string>
							<string>storyAuthor</string>
							<string>storyDate</string>
							<string>storyTitle</string>
							<string>storyUnreadIndicator</string>
						</object>
						<object class="NSArray" key="dict.values">
							<bool key="EncodedWithXMLCoder">YES</bool>
							<string>UIView</string>
							<string>UILabel</string>
							<string>UILabel</string>
							<string>UILabel</string>
							<string>UIImageView</string>
						</object>
					</object>
					<object class="NSMutableDictionary" key="toOneOutletInfosByName">
						<bool key="EncodedWithXMLCoder">YES</bool>
						<object class="NSArray" key="dict.sortedKeys">
							<bool key="EncodedWithXMLCoder">YES</bool>
							<string>feedGradient</string>
							<string>storyAuthor</string>
							<string>storyDate</string>
							<string>storyTitle</string>
							<string>storyUnreadIndicator</string>
						</object>
						<object class="NSArray" key="dict.values">
							<bool key="EncodedWithXMLCoder">YES</bool>
							<object class="IBToOneOutletInfo">
								<string key="name">feedGradient</string>
								<string key="candidateClassName">UIView</string>
							</object>
							<object class="IBToOneOutletInfo">
								<string key="name">storyAuthor</string>
								<string key="candidateClassName">UILabel</string>
							</object>
							<object class="IBToOneOutletInfo">
								<string key="name">storyDate</string>
								<string key="candidateClassName">UILabel</string>
							</object>
							<object class="IBToOneOutletInfo">
								<string key="name">storyTitle</string>
								<string key="candidateClassName">UILabel</string>
							</object>
							<object class="IBToOneOutletInfo">
								<string key="name">storyUnreadIndicator</string>
								<string key="candidateClassName">UIImageView</string>
							</object>
						</object>
					</object>
					<object class="IBClassDescriptionSource" key="sourceIdentifier">
						<string key="majorKey">IBProjectSource</string>
						<string key="minorKey">./Classes/FeedDetailTableCell.h</string>
					</object>
				</object>
			</object>
		</object>
		<int key="IBDocument.localizationMode">0</int>
		<string key="IBDocument.TargetRuntimeIdentifier">IBIPadFramework</string>
		<object class="NSMutableDictionary" key="IBDocument.PluginDeclaredDependencyDefaults">
			<string key="NS.key.0">com.apple.InterfaceBuilder.CocoaTouchPlugin.iPhoneOS</string>
			<real value="1296" key="NS.object.0"/>
		</object>
		<object class="NSMutableDictionary" key="IBDocument.PluginDeclaredDevelopmentDependencies">
			<string key="NS.key.0">com.apple.InterfaceBuilder.CocoaTouchPlugin.InterfaceBuilder3</string>
			<integer value="3100" key="NS.object.0"/>
		</object>
		<bool key="IBDocument.PluginDeclaredDependenciesTrackSystemTargetVersion">YES</bool>
		<int key="IBDocument.defaultPropertyAccessControl">3</int>
		<string key="IBCocoaTouchPluginVersion">1181</string>
	</data>
</archive><|MERGE_RESOLUTION|>--- conflicted
+++ resolved
@@ -48,8 +48,8 @@
 							<bool key="EncodedWithXMLCoder">YES</bool>
 							<object class="IBUILabel" id="750430533">
 								<reference key="NSNextResponder" ref="994014136"/>
-								<int key="NSvFlags">267</int>
-								<string key="NSFrame">{{150, 41}, {120, 15}}</string>
+								<int key="NSvFlags">265</int>
+								<string key="NSFrame">{{620, 40}, {128, 15}}</string>
 								<reference key="NSSuperview" ref="994014136"/>
 								<reference key="NSWindow"/>
 								<object class="NSColor" key="IBUIBackgroundColor" id="932003208">
@@ -90,7 +90,7 @@
 							<object class="IBUILabel" id="417683225">
 								<reference key="NSNextResponder" ref="994014136"/>
 								<int key="NSvFlags">290</int>
-								<string key="NSFrame">{{27, 5}, {243, 34}}</string>
+								<string key="NSFrame">{{33, 8}, {728, 34}}</string>
 								<reference key="NSSuperview" ref="994014136"/>
 								<reference key="NSWindow"/>
 								<reference key="NSNextKeyView" ref="194816084"/>
@@ -131,7 +131,7 @@
 							<object class="IBUILabel" id="194816084">
 								<reference key="NSNextResponder" ref="994014136"/>
 								<int key="NSvFlags">268</int>
-								<string key="NSFrame">{{27, 41}, {120, 15}}</string>
+								<string key="NSFrame">{{33, 40}, {137, 15}}</string>
 								<reference key="NSSuperview" ref="994014136"/>
 								<reference key="NSWindow"/>
 								<reference key="NSNextKeyView" ref="750430533"/>
@@ -161,7 +161,7 @@
 							<object class="IBUIImageView" id="523799572">
 								<reference key="NSNextResponder" ref="994014136"/>
 								<int key="NSvFlags">292</int>
-								<string key="NSFrame">{{5, 22}, {16, 16}}</string>
+								<string key="NSFrame">{{8, 22}, {16, 16}}</string>
 								<reference key="NSSuperview" ref="994014136"/>
 								<reference key="NSWindow"/>
 								<reference key="NSNextKeyView" ref="417683225"/>
@@ -170,7 +170,7 @@
 								<string key="targetRuntimeIdentifier">IBIPadFramework</string>
 							</object>
 						</object>
-						<string key="NSFrameSize">{290, 59}</string>
+						<string key="NSFrameSize">{768, 59}</string>
 						<reference key="NSSuperview" ref="749780469"/>
 						<reference key="NSWindow"/>
 						<reference key="NSNextKeyView" ref="523799572"/>
@@ -185,7 +185,7 @@
 						<string key="targetRuntimeIdentifier">IBCocoaTouchFramework</string>
 					</object>
 				</object>
-				<string key="NSFrameSize">{290, 60}</string>
+				<string key="NSFrameSize">{768, 60}</string>
 				<reference key="NSSuperview"/>
 				<reference key="NSWindow"/>
 				<reference key="NSNextKeyView" ref="994014136"/>
@@ -208,7 +208,7 @@
 							<object class="IBUIView" id="111782255">
 								<reference key="NSNextResponder" ref="247257992"/>
 								<int key="NSvFlags">290</int>
-								<string key="NSFrame">{{0, -1}, {310, 20}}</string>
+								<string key="NSFrame">{{0, -1}, {788, 20}}</string>
 								<reference key="NSSuperview" ref="247257992"/>
 								<reference key="NSWindow"/>
 								<reference key="NSNextKeyView" ref="1001310564"/>
@@ -217,8 +217,8 @@
 							</object>
 							<object class="IBUILabel" id="607536273">
 								<reference key="NSNextResponder" ref="247257992"/>
-								<int key="NSvFlags">267</int>
-								<string key="NSFrame">{{150, 60}, {120, 15}}</string>
+								<int key="NSvFlags">265</int>
+								<string key="NSFrame">{{607, 60}, {141, 15}}</string>
 								<reference key="NSSuperview" ref="247257992"/>
 								<reference key="NSWindow"/>
 								<reference key="IBUIBackgroundColor" ref="932003208"/>
@@ -247,11 +247,7 @@
 							<object class="IBUILabel" id="753396836">
 								<reference key="NSNextResponder" ref="247257992"/>
 								<int key="NSvFlags">290</int>
-<<<<<<< HEAD
-								<string key="NSFrame">{{27, 24}, {243, 34}}</string>
-=======
 								<string key="NSFrame">{{40, 24}, {728, 34}}</string>
->>>>>>> 6158388e
 								<reference key="NSSuperview" ref="247257992"/>
 								<reference key="NSWindow"/>
 								<reference key="NSNextKeyView" ref="450494992"/>
@@ -279,13 +275,8 @@
 							</object>
 							<object class="IBUILabel" id="450494992">
 								<reference key="NSNextResponder" ref="247257992"/>
-<<<<<<< HEAD
-								<int key="NSvFlags">270</int>
-								<string key="NSFrame">{{27, 60}, {120, 15}}</string>
-=======
 								<int key="NSvFlags">268</int>
 								<string key="NSFrame">{{40, 60}, {122, 15}}</string>
->>>>>>> 6158388e
 								<reference key="NSSuperview" ref="247257992"/>
 								<reference key="NSWindow"/>
 								<reference key="NSNextKeyView" ref="607536273"/>
@@ -312,11 +303,7 @@
 							<object class="IBUIImageView" id="1001310564">
 								<reference key="NSNextResponder" ref="247257992"/>
 								<int key="NSvFlags">292</int>
-<<<<<<< HEAD
-								<string key="NSFrame">{{5, 43}, {16, 16}}</string>
-=======
 								<string key="NSFrame">{{18, 34}, {16, 16}}</string>
->>>>>>> 6158388e
 								<reference key="NSSuperview" ref="247257992"/>
 								<reference key="NSWindow"/>
 								<reference key="NSNextKeyView" ref="753396836"/>
@@ -325,7 +312,7 @@
 								<string key="targetRuntimeIdentifier">IBIPadFramework</string>
 							</object>
 						</object>
-						<string key="NSFrameSize">{290, 79}</string>
+						<string key="NSFrameSize">{768, 79}</string>
 						<reference key="NSSuperview" ref="183700415"/>
 						<reference key="NSWindow"/>
 						<reference key="NSNextKeyView" ref="111782255"/>
@@ -337,7 +324,7 @@
 						<string key="targetRuntimeIdentifier">IBCocoaTouchFramework</string>
 					</object>
 				</object>
-				<string key="NSFrameSize">{290, 80}</string>
+				<string key="NSFrameSize">{768, 80}</string>
 				<reference key="NSSuperview"/>
 				<reference key="NSWindow"/>
 				<reference key="NSNextKeyView" ref="247257992"/>
@@ -453,10 +440,10 @@
 						<reference key="object" ref="749780469"/>
 						<object class="NSMutableArray" key="children">
 							<bool key="EncodedWithXMLCoder">YES</bool>
+							<reference ref="523799572"/>
+							<reference ref="417683225"/>
 							<reference ref="194816084"/>
 							<reference ref="750430533"/>
-							<reference ref="417683225"/>
-							<reference ref="523799572"/>
 						</object>
 						<reference key="parent" ref="0"/>
 					</object>
@@ -485,11 +472,11 @@
 						<reference key="object" ref="183700415"/>
 						<object class="NSMutableArray" key="children">
 							<bool key="EncodedWithXMLCoder">YES</bool>
+							<reference ref="1001310564"/>
 							<reference ref="753396836"/>
+							<reference ref="450494992"/>
 							<reference ref="111782255"/>
 							<reference ref="607536273"/>
-							<reference ref="1001310564"/>
-							<reference ref="450494992"/>
 						</object>
 						<reference key="parent" ref="0"/>
 					</object>
