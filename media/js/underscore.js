--- conflicted
+++ resolved
@@ -1,23 +1,25 @@
-//     (c) 2010 Jeremy Ashkenas, DocumentCloud Inc.
-//     Underscore is freely distributable under the MIT license.
-//     Portions of Underscore are inspired or borrowed from Prototype,
-//     Oliver Steele's Functional, and John Resig's Micro-Templating.
-//     For all details and documentation:
-//     http://documentcloud.github.com/underscore
+// Underscore.js
+// (c) 2010 Jeremy Ashkenas, DocumentCloud Inc.
+// Underscore is freely distributable under the terms of the MIT license.
+// Portions of Underscore are inspired by or borrowed from Prototype.js,
+// Oliver Steele's Functional, and John Resig's Micro-Templating.
+// For all details and documentation:
+// http://documentcloud.github.com/underscore
 
 (function() {
-
-  // Baseline setup
-  // --------------
-
-  // Establish the root object, `window` in the browser, or `global` on the server.
+  // ------------------------- Baseline setup ---------------------------------
+
+  // Establish the root object, "window" in the browser, or "global" on the server.
   var root = this;
 
-  // Save the previous value of the `_` variable.
+  // Save the previous value of the "_" variable.
   var previousUnderscore = root._;
 
   // Establish the object that gets thrown to break out of a loop iteration.
   var breaker = typeof StopIteration !== 'undefined' ? StopIteration : '__break__';
+
+  // Quick regexp-escaping function, because JS doesn't have RegExp.escape().
+  var escapeRegExp = function(s) { return s.replace(/([.*+?^${}()|[\]\/\\])/g, '\\$1'); };
 
   // Save bytes in the minified (but not gzipped) version:
   var ArrayProto = Array.prototype, ObjProto = Object.prototype;
@@ -29,8 +31,7 @@
       hasOwnProperty        = ObjProto.hasOwnProperty,
       propertyIsEnumerable  = ObjProto.propertyIsEnumerable;
 
-  // All **ECMAScript 5** native function implementations that we hope to use
-  // are declared here.
+  // All ECMA5 native implementations we hope to use are declared here.
   var
     nativeForEach      = ArrayProto.forEach,
     nativeMap          = ArrayProto.map,
@@ -47,26 +48,21 @@
   // Create a safe reference to the Underscore object for use below.
   var _ = function(obj) { return new wrapper(obj); };
 
-  // Export the Underscore object for **CommonJS**.
+  // Export the Underscore object for CommonJS.
   if (typeof exports !== 'undefined') exports._ = _;
 
-  // Export Underscore to the global scope.
+  // Export underscore to global scope.
   root._ = _;
 
   // Current version.
-<<<<<<< HEAD
   _.VERSION = '1.1.0';
-=======
-  _.VERSION = '1.1.2';
->>>>>>> 0127a923
-
-  // Collection Functions
-  // --------------------
-
-  // The cornerstone, an `each` implementation, aka `forEach`.
-  // Handles objects implementing `forEach`, arrays, and raw objects.
-  // Delegates to **ECMAScript 5**'s native `forEach` if available.
-  var each = _.each = _.forEach = function(obj, iterator, context) {
+
+  // ------------------------ Collection Functions: ---------------------------
+
+  // The cornerstone, an each implementation.
+  // Handles objects implementing forEach, arrays, and raw objects.
+  // Delegates to JavaScript 1.6's native forEach if available.
+  var each = _.forEach = function(obj, iterator, context) {
     try {
       if (nativeForEach && obj.forEach === nativeForEach) {
         obj.forEach(iterator, context);
@@ -84,7 +80,7 @@
   };
 
   // Return the results of applying the iterator to each element.
-  // Delegates to **ECMAScript 5**'s native `map` if available.
+  // Delegates to JavaScript 1.6's native map if available.
   _.map = function(obj, iterator, context) {
     if (nativeMap && obj.map === nativeMap) return obj.map(iterator, context);
     var results = [];
@@ -94,15 +90,9 @@
     return results;
   };
 
-<<<<<<< HEAD
   // Reduce builds up a single result from a list of values, aka inject, or foldl.
   // Delegates to JavaScript 1.8's native reduce if available.
   _.reduce = function(obj, iterator, memo, context) {
-=======
-  // **Reduce** builds up a single result from a list of values, aka `inject`,
-  // or `foldl`. Delegates to **ECMAScript 5**'s native `reduce` if available.
-  _.reduce = _.foldl = _.inject = function(obj, iterator, memo, context) {
->>>>>>> 0127a923
     if (nativeReduce && obj.reduce === nativeReduce) {
       if (context) iterator = _.bind(iterator, context);
       return obj.reduce(iterator, memo);
@@ -113,29 +103,19 @@
     return memo;
   };
 
-<<<<<<< HEAD
   // The right-associative version of reduce, also known as foldr. Uses
   // Delegates to JavaScript 1.8's native reduceRight if available.
   _.reduceRight = function(obj, iterator, memo, context) {
-=======
-  // The right-associative version of reduce, also known as `foldr`.
-  // Delegates to **ECMAScript 5**'s native `reduceRight` if available.
-  _.reduceRight = _.foldr = function(obj, iterator, memo, context) {
->>>>>>> 0127a923
     if (nativeReduceRight && obj.reduceRight === nativeReduceRight) {
       if (context) iterator = _.bind(iterator, context);
       return obj.reduceRight(iterator, memo);
     }
-<<<<<<< HEAD
     var reversed = _.clone(_.toArray(obj)).reverse();
-=======
-    var reversed = (_.isArray(obj) ? obj.slice() : _.toArray(obj)).reverse();
->>>>>>> 0127a923
     return _.reduce(reversed, iterator, memo, context);
   };
 
-  // Return the first value which passes a truth test. Aliased as `detect`.
-  _.find = _.detect = function(obj, iterator, context) {
+  // Return the first value which passes a truth test.
+  _.detect = function(obj, iterator, context) {
     var result;
     each(obj, function(value, index, list) {
       if (iterator.call(context, value, index, list)) {
@@ -147,9 +127,8 @@
   };
 
   // Return all the elements that pass a truth test.
-  // Delegates to **ECMAScript 5**'s native `filter` if available.
-  // Aliased as `select`.
-  _.filter = _.select = function(obj, iterator, context) {
+  // Delegates to JavaScript 1.6's native filter if available.
+  _.filter = function(obj, iterator, context) {
     if (nativeFilter && obj.filter === nativeFilter) return obj.filter(iterator, context);
     var results = [];
     each(obj, function(value, index, list) {
@@ -168,9 +147,8 @@
   };
 
   // Determine whether all of the elements match a truth test.
-  // Delegates to **ECMAScript 5**'s native `every` if available.
-  // Aliased as `all`.
-  _.every = _.all = function(obj, iterator, context) {
+  // Delegates to JavaScript 1.6's native every if available.
+  _.every = function(obj, iterator, context) {
     iterator = iterator || _.identity;
     if (nativeEvery && obj.every === nativeEvery) return obj.every(iterator, context);
     var result = true;
@@ -181,9 +159,8 @@
   };
 
   // Determine if at least one element in the object matches a truth test.
-  // Delegates to **ECMAScript 5**'s native `some` if available.
-  // Aliased as `any`.
-  _.some = _.any = function(obj, iterator, context) {
+  // Delegates to JavaScript 1.6's native some if available.
+  _.some = function(obj, iterator, context) {
     iterator = iterator || _.identity;
     if (nativeSome && obj.some === nativeSome) return obj.some(iterator, context);
     var result = false;
@@ -193,9 +170,8 @@
     return result;
   };
 
-  // Determine if a given value is included in the array or object using `===`.
-  // Aliased as `contains`.
-  _.include = _.contains = function(obj, target) {
+  // Determine if a given value is included in the array or object using '==='.
+  _.include = function(obj, target) {
     if (nativeIndexOf && obj.indexOf === nativeIndexOf) return obj.indexOf(target) != -1;
     var found = false;
     each(obj, function(value) {
@@ -204,20 +180,20 @@
     return found;
   };
 
-  // Invoke a method (with arguments) on every item in a collection.
+  // Invoke a method with arguments on every item in a collection.
   _.invoke = function(obj, method) {
-    var args = slice.call(arguments, 2);
+    var args = _.rest(arguments, 2);
     return _.map(obj, function(value) {
       return (method ? value[method] : value).apply(value, args);
     });
   };
 
-  // Convenience version of a common use case of `map`: fetching a property.
+  // Convenience version of a common use case of map: fetching a property.
   _.pluck = function(obj, key) {
     return _.map(obj, function(value){ return value[key]; });
   };
 
-  // Return the maximum element or (element-based computation).
+  // Return the maximum item or (item-based computation).
   _.max = function(obj, iterator, context) {
     if (!iterator && _.isArray(obj)) return Math.max.apply(Math, obj);
     var result = {computed : -Infinity};
@@ -264,7 +240,7 @@
     return low;
   };
 
-  // Safely convert anything iterable into a real, live array.
+  // Convert anything iterable into a real, live array.
   _.toArray = function(iterable) {
     if (!iterable)                return [];
     if (iterable.toArray)         return iterable.toArray();
@@ -278,29 +254,20 @@
     return _.toArray(obj).length;
   };
 
-  // Array Functions
-  // ---------------
-
-  // Get the first element of an array. Passing **n** will return the first N
-  // values in the array. Aliased as `head`. The **guard** check allows it to work
-  // with `_.map`.
-  _.first = _.head = function(array, n, guard) {
+  // -------------------------- Array Functions: ------------------------------
+
+  // Get the first element of an array. Passing "n" will return the first N
+  // values in the array. Aliased as "head". The "guard" check allows it to work
+  // with _.map.
+  _.first = function(array, n, guard) {
     return n && !guard ? slice.call(array, 0, n) : array[0];
   };
 
-<<<<<<< HEAD
   // Returns everything but the first entry of the array. Aliased as "tail".
   // Especially useful on the arguments object. Passing an "index" will return
   // the rest of the values in the array from that index onward. The "guard"
    //check allows it to work with _.map.
   _.rest = function(array, index, guard) {
-=======
-  // Returns everything but the first entry of the array. Aliased as `tail`.
-  // Especially useful on the arguments object. Passing an **index** will return
-  // the rest of the values in the array from that index onward. The **guard**
-  // check allows it to work with `_.map`.
-  _.rest = _.tail = function(array, index, guard) {
->>>>>>> 0127a923
     return slice.call(array, _.isUndefined(index) || guard ? 1 : index);
   };
 
@@ -325,22 +292,15 @@
 
   // Return a version of the array that does not contain the specified value(s).
   _.without = function(array) {
-    var values = slice.call(arguments, 1);
+    var values = _.rest(arguments);
     return _.filter(array, function(value){ return !_.include(values, value); });
   };
 
   // Produce a duplicate-free version of the array. If the array has already
   // been sorted, you have the option of using a faster algorithm.
-<<<<<<< HEAD
   _.uniq = function(array, isSorted) {
     return _.reduce(array, function(memo, el, i) {
-      if (0 == i || (isSorted === true ? _.last(memo) != el : !_.include(memo, el))) memo.push(el);
-=======
-  // Aliased as `unique`.
-  _.uniq = _.unique = function(array, isSorted) {
-    return _.reduce(array, function(memo, el, i) {
       if (0 == i || (isSorted === true ? _.last(memo) != el : !_.include(memo, el))) memo[memo.length] = el;
->>>>>>> 0127a923
       return memo;
     }, []);
   };
@@ -348,7 +308,7 @@
   // Produce an array that contains every item shared between all the
   // passed-in arrays.
   _.intersect = function(array) {
-    var rest = slice.call(arguments, 1);
+    var rest = _.rest(arguments);
     return _.filter(_.uniq(array), function(item) {
       return _.every(rest, function(other) {
         return _.indexOf(other, item) >= 0;
@@ -359,17 +319,17 @@
   // Zip together multiple lists into a single array -- elements that share
   // an index go together.
   _.zip = function() {
-    var args = slice.call(arguments);
+    var args = _.toArray(arguments);
     var length = _.max(_.pluck(args, 'length'));
     var results = new Array(length);
     for (var i = 0; i < length; i++) results[i] = _.pluck(args, "" + i);
     return results;
   };
 
-  // If the browser doesn't supply us with indexOf (I'm looking at you, **MSIE**),
+  // If the browser doesn't supply us with indexOf (I'm looking at you, MSIE),
   // we need this function. Return the position of the first occurence of an
   // item in an array, or -1 if the item is not included in the array.
-  // Delegates to **ECMAScript 5**'s native `indexOf` if available.
+  // Delegates to JavaScript 1.8's native indexOf if available.
   _.indexOf = function(array, item) {
     if (nativeIndexOf && array.indexOf === nativeIndexOf) return array.indexOf(item);
     for (var i = 0, l = array.length; i < l; i++) if (array[i] === item) return i;
@@ -377,7 +337,7 @@
   };
 
 
-  // Delegates to **ECMAScript 5**'s native `lastIndexOf` if available.
+  // Delegates to JavaScript 1.6's native lastIndexOf if available.
   _.lastIndexOf = function(array, item) {
     if (nativeLastIndexOf && array.lastIndexOf === nativeLastIndexOf) return array.lastIndexOf(item);
     var i = array.length;
@@ -386,40 +346,36 @@
   };
 
   // Generate an integer Array containing an arithmetic progression. A port of
-  // the native Python `range()` function. See
-  // [the Python documentation](http://docs.python.org/library/functions.html#range).
+  // the native Python range() function. See:
+  // http://docs.python.org/library/functions.html#range
   _.range = function(start, stop, step) {
-    var args  = slice.call(arguments),
-        solo  = args.length <= 1,
-        start = solo ? 0 : args[0],
-        stop  = solo ? args[0] : args[1],
-        step  = args[2] || 1,
-        len   = Math.max(Math.ceil((stop - start) / step), 0),
-        idx   = 0,
-        range = new Array(len);
-    while (idx < len) {
-      range[idx++] = start;
-      start += step;
+    var a     = _.toArray(arguments);
+    var solo  = a.length <= 1;
+    var start = solo ? 0 : a[0], stop = solo ? a[0] : a[1], step = a[2] || 1;
+    var len   = Math.ceil((stop - start) / step);
+    if (len <= 0) return [];
+    var range = new Array(len);
+    for (var i = start, idx = 0; true; i += step) {
+      if ((step > 0 ? i - stop : stop - i) >= 0) return range;
+      range[idx++] = i;
     }
-    return range;
-  };
-
-  // Function (ahem) Functions
-  // ------------------
-
-  // Create a function bound to a given object (assigning `this`, and arguments,
-  // optionally). Binding with arguments is also known as `curry`.
+  };
+
+  // ----------------------- Function Functions: ------------------------------
+
+  // Create a function bound to a given object (assigning 'this', and arguments,
+  // optionally). Binding with arguments is also known as 'curry'.
   _.bind = function(func, obj) {
-    var args = slice.call(arguments, 2);
+    var args = _.rest(arguments, 2);
     return function() {
-      return func.apply(obj || {}, args.concat(slice.call(arguments)));
+      return func.apply(obj || {}, args.concat(_.toArray(arguments)));
     };
   };
 
   // Bind all of an object's methods to that object. Useful for ensuring that
   // all callbacks defined on an object belong to it.
   _.bindAll = function(obj) {
-    var funcs = slice.call(arguments, 1);
+    var funcs = _.rest(arguments);
     if (funcs.length == 0) funcs = _.functions(obj);
     each(funcs, function(f) { obj[f] = _.bind(obj[f], obj); });
     return obj;
@@ -438,14 +394,14 @@
   // Delays a function for the given number of milliseconds, and then calls
   // it with the arguments supplied.
   _.delay = function(func, wait) {
-    var args = slice.call(arguments, 2);
+    var args = _.rest(arguments, 2);
     return setTimeout(function(){ return func.apply(func, args); }, wait);
   };
 
   // Defers a function, scheduling it to run after the current call stack has
   // cleared.
   _.defer = function(func) {
-    return _.delay.apply(_, [func, 1].concat(slice.call(arguments, 1)));
+    return _.delay.apply(_, [func, 1].concat(_.rest(arguments)));
   };
 
   // Returns the first function passed as an argument to the second,
@@ -453,7 +409,7 @@
   // conditionally execute the original function.
   _.wrap = function(func, wrapper) {
     return function() {
-      var args = [func].concat(slice.call(arguments));
+      var args = [func].concat(_.toArray(arguments));
       return wrapper.apply(wrapper, args);
     };
   };
@@ -461,9 +417,9 @@
   // Returns a function that is the composition of a list of functions, each
   // consuming the return value of the function that follows.
   _.compose = function() {
-    var funcs = slice.call(arguments);
+    var funcs = _.toArray(arguments);
     return function() {
-      var args = slice.call(arguments);
+      var args = _.toArray(arguments);
       for (var i=funcs.length-1; i >= 0; i--) {
         args = [funcs[i].apply(this, args)];
       }
@@ -471,11 +427,10 @@
     };
   };
 
-  // Object Functions
-  // ----------------
+  // ------------------------- Object Functions: ------------------------------
 
   // Retrieve the names of an object's properties.
-  // Delegates to **ECMAScript 5**'s native `Object.keys`
+  // Delegates to ECMA5's native Object.keys
   _.keys = nativeKeys || function(obj) {
     if (_.isArray(obj)) return _.range(0, obj.length);
     var keys = [];
@@ -489,14 +444,13 @@
   };
 
   // Return a sorted list of the function names available on the object.
-  // Aliased as `methods`
-  _.functions = _.methods = function(obj) {
+  _.functions = function(obj) {
     return _.filter(_.keys(obj), function(key){ return _.isFunction(obj[key]); }).sort();
   };
 
   // Extend a given object with all the properties in passed-in object(s).
   _.extend = function(obj) {
-    each(slice.call(arguments, 1), function(source) {
+    each(_.rest(arguments), function(source) {
       for (var prop in source) obj[prop] = source[prop];
     });
     return obj;
@@ -504,12 +458,12 @@
 
   // Create a (shallow-cloned) duplicate of an object.
   _.clone = function(obj) {
-    return _.isArray(obj) ? obj.slice() : _.extend({}, obj);
+    if (_.isArray(obj)) return obj.slice(0);
+    return _.extend({}, obj);
   };
 
   // Invokes interceptor with the obj, and then returns obj.
-  // The primary purpose of this method is to "tap into" a method chain, in
-  // order to perform operations on intermediate results within the chain.
+  // The primary purpose of this method is to "tap into" a method chain, in order to perform operations on intermediate results within the chain.
   _.tap = function(obj, interceptor) {
     interceptor(obj);
     return obj;
@@ -620,10 +574,9 @@
     return typeof obj == 'undefined';
   };
 
-  // Utility Functions
-  // -----------------
-
-  // Run Underscore.js in *noConflict* mode, returning the `_` variable to its
+  // -------------------------- Utility Functions: ----------------------------
+
+  // Run Underscore.js in noConflict mode, returning the '_' variable to its
   // previous owner. Returns a reference to the Underscore object.
   _.noConflict = function() {
     root._ = previousUnderscore;
@@ -635,7 +588,7 @@
     return value;
   };
 
-  // Run a function **n** times.
+  // Run a function n times.
   _.times = function (n, iterator, context) {
     for (var i = 0; i < n; i++) iterator.call(context, i);
   };
@@ -664,11 +617,11 @@
   // By default, Underscore uses ERB-style template delimiters, change the
   // following template settings to use alternative delimiters.
   _.templateSettings = {
-    evaluate    : /<%([\s\S]+?)%>/g,
-    interpolate : /<%=([\s\S]+?)%>/g
-  };
-
-<<<<<<< HEAD
+    start       : '<%',
+    end         : '%>',
+    interpolate : /<%=(.+?)%>/g
+  };
+
   // JavaScript templating a-la ERB, pilfered from John Resig's
   // "Secrets of the JavaScript Ninja", page 83.
   // Single-quote fix from Rick Strahl's version.
@@ -677,8 +630,8 @@
     var c  = _.templateSettings;
     var endMatch = new RegExp("'(?=[^"+c.end.substr(0, 1)+"]*"+escapeRegExp(c.end)+")","g");
     var fn = new Function('obj',
-      'var p=[],print=function(){p.push.apply(p,arguments);};' +
-      'with(obj||{}){p.push(\'' +
+      'var __p=[],print=function(){__p.push.apply(__p,arguments);};' +
+      'with(obj||{}){__p.push(\'' +
       str.replace(/\r/g, '\\r')
          .replace(/\n/g, '\\n')
          .replace(/\t/g, '\\t')
@@ -687,8 +640,8 @@
          .split("âœ„").join("'")
          .replace(c.interpolate, "',$1,'")
          .split(c.start).join("');")
-         .split(c.end).join("p.push('")
-         + "');}return p.join('');");
+         .split(c.end).join("__p.push('")
+         + "');}return __p.join('');");
     return data ? fn(data) : fn;
   };
 
@@ -706,42 +659,12 @@
   _.methods  = _.functions;
 
   // ------------------------ Setup the OOP Wrapper: --------------------------
-=======
-  // JavaScript micro-templating, similar to John Resig's implementation.
-  // Underscore templating handles arbitrary delimiters, preserves whitespace,
-  // and correctly escapes quotes within interpolated code.
-  _.template = function(str, data) {
-    var c  = _.templateSettings;
-    var tmpl = 'var __p=[],print=function(){__p.push.apply(__p,arguments);};' +
-      'with(obj||{}){__p.push(\'' +
-      str.replace(/'/g, "\\'")
-         .replace(c.interpolate, function(match, code) {
-           return "'," + code.replace(/\\'/g, "'") + ",'";
-         })
-         .replace(c.evaluate || null, function(match, code) {
-           return "');" + code.replace(/\\'/g, "'")
-                              .replace(/[\r\n\t]/g, ' ') + "__p.push('";
-         })
-         .replace(/\r/g, '\\r')
-         .replace(/\n/g, '\\n')
-         .replace(/\t/g, '\\t')
-         + "');}return __p.join('');";
-    var func = new Function('obj', tmpl);
-    return data ? func(data) : func;
-  };
-
-  // The OOP Wrapper
-  // ---------------
->>>>>>> 0127a923
 
   // If Underscore is called as a function, it returns a wrapped object that
   // can be used OO-style. This wrapper holds altered versions of all the
   // underscore functions. Wrapped objects may be chained.
   var wrapper = function(obj) { this._wrapped = obj; };
 
-  // Expose `wrapper.prototype` as `_.prototype`
-  _.prototype = wrapper.prototype;
-
   // Helper function to continue chaining intermediate results.
   var result = function(obj, chain) {
     return chain ? _(obj).chain() : obj;
@@ -750,7 +673,7 @@
   // A method to easily add functions to the OOP wrapper.
   var addToWrapper = function(name, func) {
     wrapper.prototype[name] = function() {
-      var args = slice.call(arguments);
+      var args = _.toArray(arguments);
       unshift.call(args, this._wrapped);
       return result(func.apply(_, args), this._chain);
     };
