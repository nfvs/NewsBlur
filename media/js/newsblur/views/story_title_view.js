NEWSBLUR.Views.StoryTitleView = Backbone.View.extend({
    
    className: 'NB-story-title-container',
    
    events: {
        "dblclick .NB-story-title"      : "open_story_in_story_view",
        "click .NB-story-title"         : "select_story",
        "contextmenu .NB-story-title"   : "show_manage_menu_rightclick",
        "click .NB-story-manage-icon"   : "show_manage_menu",
        "click .NB-storytitles-shares"  : "select_story_shared",
        "mouseenter .NB-story-title"    : "mouseenter_manage_icon",
        "mouseleave .NB-story-title"    : "mouseleave_manage_icon"
    },
    
    initialize: function() {
        this.model.bind('change', this.toggle_classes, this);
        this.model.bind('change:read_status', this.toggle_read_status, this);
        this.model.bind('change:selected', this.toggle_selected, this);
        this.model.bind('change:starred', this.toggle_starred, this);
        this.model.bind('change:intelligence', this.toggle_intelligence, this);
        this.collection.bind('render:intelligence', this.render_intelligence, this);
        this.model.story_title_view = this;
    },
    
    render: function() {
        this.$el.html(this.template({
            story    : this.model,
            feed     : (NEWSBLUR.reader.flags.river_view || NEWSBLUR.reader.flags.social_view) &&
                        NEWSBLUR.assets.get_feed(this.model.get('story_feed_id')),
            options  : this.options
        }));
        this.$st = this.$(".NB-story-title");
        this.toggle_classes();
        this.toggle_read_status();
        this.color_feedbar();
        
        return this;
    },
    
    template: _.template('\
        <div class="NB-story-title">\
            <div class="NB-storytitles-feed-border-inner"></div>\
            <div class="NB-storytitles-feed-border-outer"></div>\
            <div class="NB-storytitles-sentiment"></div>\
            <a href="<%= story.get("story_permalink") %>" class="story_title NB-hidden-fade">\
                <% if (feed) { %>\
                    <div class="NB-story-feed">\
                        <img class="feed_favicon" src="<%= $.favicon(feed) %>">\
                        <span class="feed_title"><%= feed.get("feed_title") %></span>\
                    </div>\
                <% } %>\
                <div class="NB-storytitles-star"></div>\
                <div class="NB-storytitles-share"></div>\
                <span class="NB-storytitles-title"><%= story.get("story_title") %></span>\
                <span class="NB-storytitles-author"><%= story.get("story_authors") %></span>\
            </a>\
            <span class="story_date NB-hidden-fade"><%= story.get("short_parsed_date") %></span>\
            <% if (story.get("comment_count_friends")) { %>\
                <div class="NB-storytitles-shares">\
                    <% _.each(story.get("commented_by_friends"), function(user_id) { %>\
                        <img class="NB-user-avatar" src="<%= NEWSBLUR.assets.user_profiles.find(user_id).get("photo_url") %>">\
                    <% }) %>\
                </div>\
            <% } %>\
            <div class="NB-story-manage-icon"></div>\
        </div>\
        <div class="NB-story-detail"></div>\
    '),
    
    render_inline_story_detail: function(temporary_text) {
        if (NEWSBLUR.reader.story_view == 'text' || temporary_text) {
            this.text_view = new NEWSBLUR.Views.TextTabView({
                el: null,
                inline_story_title: true,
                temporary: !!temporary_text
            });
            this.text_view.fetch_and_render(this.model, temporary_text);
            this.$(".NB-story-detail").html(this.text_view.$el);
            this.story_detail.render_starred_tags();
        } else {
            this.story_detail = new NEWSBLUR.Views.StoryDetailView({
                model: this.model,
                collection: this.model.collection,
                tagName: 'div',
                inline_story_title: true
            }).render();
            this.$(".NB-story-detail").html(this.story_detail.$el);
<<<<<<< HEAD
            this.story_detail.watch_images_for_story_height();
            this.story_detail.render_starred_tags();

=======
            this.story_detail.attach_handlers();
>>>>>>> b05da34e
        }
    },
    
    destroy: function() {
        // console.log(["destroy story title", this.model.get('story_title')]);
        if (this.text_view) {
            this.text_view.destroy();
        }
        if (this.story_detail) {
            this.story_detail.destroy();
        }
        this.model.unbind(null, null, this);
        this.collection.unbind(null, null, this);
        this.remove();
    },
    
    destroy_inline_story_detail: function() {
        if (this.story_detail) {
            this.story_detail.destroy();
        }
        if (this.text_view) {
            this.text_view.destroy();
        }
        // this.$(".NB-story-detail").empty();
    },
    
    collapse_story: function() {
        this.model.set('selected', false);
        NEWSBLUR.app.story_titles.fill_out();
    },
    
    render_intelligence: function(options) {
        options = options || {};
        var score = this.model.score();
        var unread_view = NEWSBLUR.reader.get_unread_view_score();
        
        if (score >= unread_view || this.model.get('visible')) {
            this.$st.removeClass('NB-hidden');
            this.model.set('visible', true);
        } else {
            this.$st.addClass('NB-hidden');
        }
    },
    
    // ============
    // = Bindings =
    // ============
    
    color_feedbar: function() {
        var $inner = this.$st.find(".NB-storytitles-feed-border-inner");
        var $outer = this.$st.find(".NB-storytitles-feed-border-outer");
        var feed = NEWSBLUR.assets.get_feed(this.model.get('story_feed_id'));
        if (!feed) return;
        
        $inner.css('background-color', '#' + feed.get('favicon_fade'));
        $outer.css('background-color', '#' + feed.get('favicon_color'));
    },
    
    toggle_classes: function() {
        var changes = this.model.changedAttributes();
        
        if (changes && _.all(_.keys(changes), function(change) { 
            return _.contains(['intelligence', 'read_status', 'selected'], change);
        })) return;
        
        var story = this.model;
        var unread_view = NEWSBLUR.reader.get_unread_view_score();

        this.$st.toggleClass('NB-story-starred', !!story.get('starred'));
        this.$st.toggleClass('NB-story-shared', !!story.get('shared'));
        this.toggle_intelligence();
        this.render_intelligence();
        
        if (NEWSBLUR.assets.preference('show_tooltips')) {
            this.$('.NB-story-sentiment').tipsy({
                delayIn: 375,
                gravity: 's'
            });
        }
    },
    
    toggle_intelligence: function() {
        var score = this.model.score();
        this.$st.removeClass('NB-story-negative NB-story-neutral NB-story-postiive')
                .addClass('NB-story-'+this.model.score_name(score));
    },
    
    toggle_read_status: function(model, read_status, options) {
        options = options || {};
        this.$st.toggleClass('read', !!this.model.get('read_status'));
        
        if (options.error_marking_unread) {
            var pane_alignment = NEWSBLUR.assets.preference('story_pane_anchor');
            var $star = this.$('.NB-storytitles-sentiment');

            $star.attr({'title': options.message || 'Failed to mark as unread'});
            $star.tipsy({
                gravity: pane_alignment == 'north' ? 'nw' : 'sw',
                fade: true,
                trigger: 'manual',
                offsetOpposite: -1
            });
            var tipsy = $star.data('tipsy');
            _.defer(function() {
                tipsy.enable();
                tipsy.show();
            });

            $star.animate({
                'opacity': 1
            }, {
                'duration': 1850,
                'queue': false,
                'complete': function() {
                    if (tipsy.enabled) {
                        tipsy.hide();
                        tipsy.disable();
                    }
                }
            });

        }
    },
    
    toggle_selected: function(model, selected, options) {
        this.$st.toggleClass('NB-selected', !!this.model.get('selected'));
        
        if (selected) {
            if (NEWSBLUR.assets.preference('story_layout') == 'list') {
                this.render_inline_story_detail();
            }
            NEWSBLUR.app.story_titles.scroll_to_selected_story(this.model, options);
        } else {
            this.destroy_inline_story_detail();
        }
    },
    
    toggle_starred: function() {
        var story_titles_visible = _.contains(['split', 'full'], NEWSBLUR.assets.preference('story_layout'));
        var pane_alignment = NEWSBLUR.assets.preference('story_pane_anchor');
        var $star = this.$('.NB-storytitles-star');
        
        if (story_titles_visible) {
            NEWSBLUR.app.story_titles.scroll_to_selected_story(this.model);
        }
        
        if (this.model.get('starred')) {
            $star.attr({'title': 'Saved!'});
            $star.tipsy({
                gravity: pane_alignment == 'north' ? 'nw' : 'sw',
                fade: true,
                trigger: 'manual',
                offsetOpposite: -1
            });
            var tipsy = $star.data('tipsy');
            _.defer(function() {
                tipsy.enable();
                tipsy.show();
            });

            $star.animate({
                'opacity': 1
            }, {
                'duration': 850,
                'queue': false,
                'complete': function() {
                    if (tipsy.enabled) {
                        tipsy.hide();
                        tipsy.disable();
                    }
                }
            });
        } else {
            this.$st.one('mouseout', _.bind(function() {
                this.$st.removeClass('NB-unstarred');
            }, this));
            $star.attr({'title': 'Removed'});
        
            $star.tipsy({
                gravity: pane_alignment == 'north' ? 'nw' : 'sw',
                fade: true,
                trigger: 'manual',
                offsetOpposite: -1
            });
            var tipsy = $star.data('tipsy');
            tipsy.enable();
            tipsy.show();

            _.delay(function() {
                if (tipsy.enabled) {
                    tipsy.hide();
                    tipsy.disable();
                }
            }, 850);
        
        }
    },
        
    // ==========
    // = Events =
    // ==========
    
    select_story: function(e) {
        if (NEWSBLUR.hotkeys.shift) return;
        
        e.preventDefault();
        e.stopPropagation();
        if (e.which == 1 && $('.NB-menu-manage-container:visible').length) return;
        
        if (NEWSBLUR.assets.preference('story_layout') == 'list' &&
            this.model.get('selected')) {
            this.collapse_story();
        } else {
            this.model.set('selected', true, {'click_on_story_title': true});
        }

        if (NEWSBLUR.hotkeys.command) {
            this.model.open_story_in_new_tab(true);
        }
    },
    
    select_story_shared: function(e) {
        e.preventDefault();
        e.stopPropagation();
        
        this.model.set('selected', true, {'click_on_story_title': true});
        if (NEWSBLUR.reader.story_view == 'page') {
            NEWSBLUR.reader.switch_taskbar_view('feed', {skip_save_type: 'page'});
        }

        NEWSBLUR.app.story_list.scroll_to_selected_story(this.model, {
            scroll_to_comments: true,
            scroll_offset: -50
        });
    },
    
    show_manage_menu_rightclick: function(e) {
        if (!NEWSBLUR.assets.preference('show_contextmenus')) return;
        
        return this.show_manage_menu(e);
    },
    
    show_manage_menu: function(e) {
        e.preventDefault();
        e.stopPropagation();
        // NEWSBLUR.log(["showing manage menu", this.model.is_social() ? 'socialfeed' : 'feed', $(this.el), this]);
        NEWSBLUR.reader.show_manage_menu('story', this.$st, {
            story_id: this.model.id,
            feed_id: this.model.get('story_feed_id'),
            rightclick: e.which >= 2
        });
        return false;
    },
    
    mouseenter_manage_icon: function() {
        var menu_height = 270;
        // console.log(["mouseenter_manage_icon", this.$el.offset().top, $(window).height(), menu_height]);
        if (this.$el.offset().top > $(window).height() - menu_height) {
            this.$st.addClass('NB-hover-inverse');
        }
    },
    
    mouseleave_manage_icon: function() {
        this.$st.removeClass('NB-hover-inverse');
    },
    
    open_story_in_story_view: function(e) {
        e.preventDefault();
        e.stopPropagation();
        NEWSBLUR.app.story_tab_view.open_story(this.model, true);
        return false;
    }
        
});<|MERGE_RESOLUTION|>--- conflicted
+++ resolved
@@ -85,13 +85,7 @@
                 inline_story_title: true
             }).render();
             this.$(".NB-story-detail").html(this.story_detail.$el);
-<<<<<<< HEAD
-            this.story_detail.watch_images_for_story_height();
-            this.story_detail.render_starred_tags();
-
-=======
             this.story_detail.attach_handlers();
->>>>>>> b05da34e
         }
     },
     
