--- conflicted
+++ resolved
@@ -63,12 +63,7 @@
         } else {
             this.$el.html(_.pluck(stories, 'el'));
         }
-<<<<<<< HEAD
-        _.invoke(stories, 'watch_images_for_story_height');
-        _.invoke(stories, 'render_starred_tags');
-=======
         _.invoke(stories, 'attach_handlers');
->>>>>>> b05da34e
         this.show_correct_feed_in_feed_title_floater();
         this.stories = stories;
         _.defer(this.check_feed_view_scrolled_to_bottom);
@@ -90,12 +85,7 @@
             if (!NEWSBLUR.assets.preference('feed_view_single_story')) {
                 this.$el.append(_.pluck(stories, 'el'));
             }
-<<<<<<< HEAD
-            _.invoke(stories, 'watch_images_for_story_height');
-            _.invoke(stories, 'render_starred_tags');
-=======
             _.invoke(stories, 'attach_handlers');
->>>>>>> b05da34e
             
             this.stories = this.stories.concat(stories);
             _.defer(this.check_feed_view_scrolled_to_bottom);
