--- conflicted
+++ resolved
@@ -41,19 +41,11 @@
             ]),
             (subscribed && $.make('div', { className: 'NB-subscribed' }, "Subscribed")),
             (!subscribed && $.make('div', [
-<<<<<<< HEAD
                 (!this.options.hide_try_button && $.make('div', {
                     className: 'NB-badge-action-try NB-modal-submit-button NB-modal-submit-green'
                 }, [
                     $.make('span', 'Try')
                 ])),
-=======
-                $.make('div', {
-                    className: 'NB-badge-action-try NB-modal-submit-button NB-modal-submit-green'
-                }, [
-                    $.make('span', 'Try')
-                ]),
->>>>>>> c20055b8
                 $.make('div', {
                     className: 'NB-badge-action-add NB-modal-submit-button NB-modal-submit-grey '
                 }, 'Add'),
@@ -69,90 +61,81 @@
     },
 
     try_feed: function () {
-        NEWSBLUR.reader.load_feed_in_tryfeed_view(this.model.id);
-        if (this.options.in_popover) {
-            this.options.in_popover.close();
+
+        try_feed: function () {
+            NEWSBLUR.reader.load_feed_in_tryfeed_view(this.model.id);
+            if (this.options.in_popover) {
+                this.options.in_popover.close();
+            }
+        },
+
+        add_feed: function () {
+            if (this.options.in_popover) {
+                this.save_add_url();
+            } else {
+                NEWSBLUR.reader.open_add_feed_modal({ url: this.model.get('feed_address') });
+            }
+        },
+
+        save_add_url: function () {
+            var $submit = this.$('.NB-badge-action-add');
+            var $error = this.$('.NB-error');
+            var $loading = this.$('.NB-loading');
+
+            var url = this.model.get('feed_address');
+            var folder = this.$('.NB-folders').val();
+
+            $error.slideUp(300);
+            $loading.addClass('NB-active');
+            $submit.addClass('NB-disabled').text('Adding...');
+
+            NEWSBLUR.reader.flags['reloading_feeds'] = true;
+            NEWSBLUR.assets.save_add_url(url, folder, _.bind(this.post_save_add_url, this), _.bind(this.error, this));
+        },
+
+        post_save_add_url: function (e, data) {
+            NEWSBLUR.log(['Data', data]);
+            var $submit = this.$('.NB-badge-action-add');
+            var $loading = this.$('.NB-loading');
+            $loading.removeClass('NB-active');
+            NEWSBLUR.reader.flags['reloading_feeds'] = false;
+
+            if (data && data.code > 0) {
+                NEWSBLUR.assets.load_feeds(function () {
+                    if (data.feed) {
+                        NEWSBLUR.reader.open_feed(data.feed.id);
+                    }
+                });
+                NEWSBLUR.reader.handle_mouse_indicator_hover();
+                $submit.text('Subscribed!');
+            } else {
+                this.error(data);
+                $submit.removeClass('NB-disabled');
+            }
+        },
+
+        error: function (data) {
+            var $submit = this.$('.NB-badge-action-add');
+            var $error = this.$('.NB-error');
+
+            $error.text(data.message || "Oh no, there was a problem grabbing that URL and there's no good explanation for what happened.");
+            $error.slideDown(300);
+            $submit.text('Add');
+            NEWSBLUR.reader.flags['reloading_feeds'] = false;
+        },
+
+        open_stats: function () {
+            var load_stats = _.bind(function () {
+                NEWSBLUR.assets.load_canonical_feed(this.model.id, _.bind(function () {
+                    NEWSBLUR.reader.open_feed_statistics_modal(this.model.id);
+                }, this));
+            }, this);
+
+            if (this.options.in_popover) {
+                this.options.in_popover.close(load_stats);
+            } else {
+                load_stats();
+            }
         }
-    },
 
-    add_feed: function () {
-        if (this.options.in_popover) {
-            this.save_add_url();
-        } else {
-            NEWSBLUR.reader.open_add_feed_modal({ url: this.model.get('feed_address') });
-        }
-    },
-
-    save_add_url: function () {
-        var $submit = this.$('.NB-badge-action-add');
-        var $error = this.$('.NB-error');
-        var $loading = this.$('.NB-loading');
-
-        var url = this.model.get('feed_address');
-        var folder = this.$('.NB-folders').val();
-
-        $error.slideUp(300);
-        $loading.addClass('NB-active');
-        $submit.addClass('NB-disabled').text('Adding...');
-
-        NEWSBLUR.reader.flags['reloading_feeds'] = true;
-        NEWSBLUR.assets.save_add_url(url, folder, _.bind(this.post_save_add_url, this), _.bind(this.error, this));
-    },
-
-<<<<<<< HEAD
-    post_save_add_url: function (e, data) {
-        NEWSBLUR.log(['Data', data]);
-        var $submit = this.$('.NB-badge-action-add');
-        var $loading = this.$('.NB-loading');
-        $loading.removeClass('NB-active');
-        NEWSBLUR.reader.flags['reloading_feeds'] = false;
-
-        if (data && data.code > 0) {
-            NEWSBLUR.assets.load_feeds(function () {
-                if (data.feed) {
-                    NEWSBLUR.reader.open_feed(data.feed.id);
-                }
-            });
-            NEWSBLUR.reader.handle_mouse_indicator_hover();
-            $submit.text('Subscribed!');
-        } else {
-            this.error(data);
-            $submit.removeClass('NB-disabled');
-        }
-    },
-=======
-    add_feed: function () {
-        NEWSBLUR.reader.open_add_feed_modal({ url: this.model.get('feed_address') });
-    },
-
-    open_stats: function () {
-        NEWSBLUR.assets.load_canonical_feed(this.model.id, _.bind(function () {
-            NEWSBLUR.reader.open_feed_statistics_modal(this.model.id);
-        }, this));
->>>>>>> c20055b8
-
-    error: function (data) {
-        var $submit = this.$('.NB-badge-action-add');
-        var $error = this.$('.NB-error');
-
-        $error.text(data.message || "Oh no, there was a problem grabbing that URL and there's no good explanation for what happened.");
-        $error.slideDown(300);
-        $submit.text('Add');
-        NEWSBLUR.reader.flags['reloading_feeds'] = false;
-    },
-
-    open_stats: function () {
-        var load_stats = _.bind(function () {
-            NEWSBLUR.assets.load_canonical_feed(this.model.id, _.bind(function () {
-                NEWSBLUR.reader.open_feed_statistics_modal(this.model.id);
-            }, this));
-        }, this);
-
-        if (this.options.in_popover) {
-            this.options.in_popover.close(load_stats);
-        } else {
-            load_stats();
-        }
-    }
-
-});+    });