(function($) {
    
    NEWSBLUR.Reader = function() {
        var self = this;
        
        // ===========
        // = Globals =
        // ===========
        
        this.model = NEWSBLUR.AssetModel.reader();
        this.story_view = 'page';
        this.$s = {
            $body: $('body'),
            $feed_list: $('#feed_list'),
            $story_titles: $('#story_titles'),
            $content_pane: $('.content-pane'),
            $story_taskbar: $('#story_taskbar'),
            $story_pane: $('#story_pane .NB-story-pane-container'),
            $feed_view: $('.NB-feed-story-view'),
            $feed_stories: $('.NB-feed-stories'),
            $feed_iframe: $('.NB-feed-iframe'),
            $story_iframe: $('.NB-story-iframe'),
            $intelligence_slider: $('.NB-intelligence-slider'),
            $mouse_indicator: $('#mouse-indicator'),
            $feed_link_loader: $('#NB-feeds-list-loader'),
            $feeds_progress: $('#NB-progress'),
            $header: $('.NB-feeds-header'),
            $starred_header: $('.NB-feeds-header-starred'),
            $river_header: $('.NB-feeds-header-river'),
            $taskbar: $('.taskbar_nav'),
            $feed_floater: $('.NB-feed-story-view-floater')
        };
        this.flags = {
            'feed_view_images_loaded': {},
            'bouncing_callout': false,
            'has_unfetched_feeds': false,
            'count_unreads_after_import_working': false,
            'import_from_google_reader_working': false
        };
        this.locks = {};
        this.counts = {
            'feature_page': 0,
            'unfetched_feeds': 0,
            'fetched_feeds': 0
        };
        this.cache = {
            'iframe_stories': {},
            'feed_view_stories': {},
            'iframe_story_positions': {},
            'feed_view_story_positions': {},
            'iframe_story_positions_keys': [],
            'feed_view_story_positions_keys': [],
            'river_feeds_with_unreads': [],
            'mouse_position_y': parseInt(this.model.preference('lock_mouse_indicator'), 10)
        };
        this.FEED_REFRESH_INTERVAL = (1000 * 60) * 1; // 1 minute
        
        // ==================
        // = Event Handlers =
        // ==================
        
        $(window).bind('resize', _.throttle($.rescope(this.resize_window, this), 1000));
        this.$s.$body.bind('dblclick.reader', $.rescope(this.handle_dblclicks, this));
        this.$s.$body.bind('click.reader', $.rescope(this.handle_clicks, this));
        this.$s.$body.live('contextmenu.reader', $.rescope(this.handle_rightclicks, this));
        this.$s.$story_titles.scroll($.rescope(this.handle_scroll_story_titles, this));
        this.$s.$feed_stories.scroll($.rescope(this.handle_scroll_feed_view, this));
        this.$s.$feed_stories.bind('mousemove', $.rescope(this.handle_mousemove_feed_view, this));
        this.handle_keystrokes();
        
        // ==================
        // = Initialization =
        // ==================
        
        
        this.unload_feed_iframe();
        this.unload_story_iframe();
        this.apply_resizable_layout();
        this.add_body_classes();
        if (NEWSBLUR.Flags['start_import_from_google_reader']) {
          this.start_import_from_google_reader();
        } else {
          this.load_feeds();
        }
        this.cornerize_buttons();
        this.setup_feed_page_iframe_load();
        this.load_intelligence_slider();
        this.handle_mouse_indicator_hover();
        this.position_mouse_indicator();
        this.handle_login_and_signup_forms();
        this.iframe_buster_buster();
        this.apply_story_styling();
<<<<<<< HEAD
        this.apply_tipsy_titles();
=======
        this.add_feed();
>>>>>>> b643524d
    };

    NEWSBLUR.Reader.prototype = {
       
        // ========
        // = Page =
        // ========
                
        resize_window: function() {
            var flag;
            var view = this.story_view;
            
            if (this.flags['page_view_showing_feed_view']) {
                view = 'feed';
                flag = 'page';
            } else if (this.flags['feed_view_showing_story_view']) {
                view = 'story';
                flag = 'story';
            }
            this.switch_taskbar_view(view, flag);
        },
        
        apply_resizable_layout: function() {
            var outerLayout, rightLayout, contentLayout, leftLayout, leftCenterLayout;
            
            outerLayout = this.$s.$body.layout({ 
                closable: true,
                center__paneSelector:   ".right-pane",
                west__paneSelector:     ".left-pane",
                west__size:             this.model.preference('feed_pane_size'),
                west__onresize_end:     $.rescope(this.save_feed_pane_size, this),
                spacing_open:           4,
                resizerDragOpacity:     0.6
            }); 
            
            leftLayout = $('.left-pane').layout({
                closable:               false,
                fxName:                 "scale",
                fxSettings:             { duration: 500, easing: "easeInOutQuint" },
                center__paneSelector:   ".left-center",
                center__resizable:      false,
                south__paneSelector:    ".left-south",
                south__size:            31,
                south__resizable:       false,
                south__spacing_open:    0
            });
            
            leftCenterLayout = $('.left-center').layout({
                closable:               false,
                slidable:               false, 
                center__paneSelector:   ".left-center-content",
                center__resizable:      false,
                south__paneSelector:    ".left-center-footer",
                south__size:            'auto',
                south__resizable:       false,
                south__slidable:        true,
                south__spacing_open:    0,
                south__spacing_closed:  0,
                south__closable:        true,
                south__initClosed:      true,
                fxName:                 "slide",
                fxSpeed:                 1000,
                fxSettings:             { duration: 1000, easing: "easeInOutQuint" }
            });

            rightLayout = $('.right-pane').layout({ 
                south__paneSelector:    ".right-north",
                center__paneSelector:   ".content-pane",
                south__size:            this.model.preference('story_titles_pane_size'),
                south__onresize_end:    $.rescope(this.save_story_titles_pane_size, this),
                spacing_open:           10,
                resizerDragOpacity:     0.6
            }); 

            contentLayout = this.$s.$content_pane.layout({ 
                center__paneSelector:   ".content-center",
                south__paneSelector:    ".content-north",
                south__size:            30,
                spacing_open:           0,
                resizerDragOpacity:     0.6
            }); 
            
            $('.right-pane').hide();
        },
        
        apply_tipsy_titles: function() {
            $('.NB-taskbar-sidebar-toggle-close').tipsy({
                gravity: 'se',
                delayIn: 375
            });
            $('.NB-taskbar-sidebar-toggle-open').tipsy({
                gravity: 'sw',
                delayIn: 375
            });
            $('.NB-task-add').tipsy({
                gravity: 'sw',
                delayIn: 375
            });
            $('.NB-task-manage').tipsy({
                gravity: 's',
                delayIn: 375
            });
        },
        
        save_feed_pane_size: function(w, pane, $pane, state, options, name) {
            this.model.preference('feed_pane_size', state.size);
        },
        
        save_story_titles_pane_size: function(w, pane, $pane, state, options, name) {
            this.model.preference('story_titles_pane_size', state.size);
        },
        
        cornerize_buttons: function() {
            $('.button').corner();
        },
        
        add_body_classes: function() {
            this.$s.$body.toggleClass('NB-is-premium', NEWSBLUR.Globals.is_premium);
            this.$s.$body.toggleClass('NB-is-anonymous', NEWSBLUR.Globals.is_anonymous);
            this.$s.$body.toggleClass('NB-is-authenticated', NEWSBLUR.Globals.is_authenticated);
        },
        
        hide_splash_page: function() {
            var self = this;
            $('.right-pane').show();
            $('#NB-splash').hide();
            $('#NB-splash-overlay').hide();
            this.$s.$body.layout().resizeAll();
            this.$s.$header.addClass('NB-active');
            
            if (NEWSBLUR.Globals.is_anonymous) {
                this.setup_ftux_signup_callout();
            }
        },
        
        show_splash_page: function() {
            this.reset_feed();
            this.unload_feed_iframe();
            this.unload_story_iframe();
            this.mark_feed_as_selected(null, null);
            $('.right-pane').hide();
            $('#NB-splash').show();
            $('#NB-splash-overlay').show();
            this.$s.$header.removeClass('NB-active');
        },
        
        iframe_buster_buster: function() {
            var self = this;
            var prevent_bust = 0;
            window.onbeforeunload = function() { 
              prevent_bust++;
            };
            clearInterval(this.locks.iframe_buster_buster);
            this.locks.iframe_buster_buster = setInterval(function() {
                if (prevent_bust > 0) {
                    prevent_bust -= 2;
                    if (!self.flags['iframe_view_loaded'] && !self.flags['iframe_view_not_busting'] && self.story_view == 'page' && self.active_feed) {
                      $('.task_view_feed').click();
                      $('.NB-feed-frame').attr('src', '');
                      window.top.location = '/reader/buster';
                    }
                }
            }, 1);
        },

        get_feed_param: function() {
            var query = window.location.search.substring(1);
            var vars = query.split("&");
            for (var i = 0; i < vars.length; i++) {
                var pair = vars[i].split("=");
                if (pair[0] == 'feed') {
                    return decodeURIComponent(pair[1]);
                }
            }
        },

        add_feed: function() {
            if (this.get_feed_param()) {
                this.open_add_feed_modal({feed: this.get_feed_param()});
            }
        },
        
        animate_progress_bar: function($bar, seconds, percentage) {
            var self = this;
            percentage = percentage || 0;
            seconds = parseFloat(Math.max(1, parseInt(seconds, 10)), 10);
            
            if (percentage > 90) {
                time = seconds / 5;
            } else if (percentage > 80) {
                time = seconds / 12;
            } else if (percentage > 70) {
                time = seconds / 30;
            } else if (percentage > 60) {
                time = seconds / 80;
            } else if (percentage > 50) {
                time = seconds / 120;
            } else if (percentage > 40) {
                time = seconds / 160;
            } else if (percentage > 30) {
                time = seconds / 200;
            } else if (percentage > 20) {
                time = seconds / 300;
            } else if (percentage > 10) {
                time = seconds / 400;
            } else {
                time = seconds / 500;
            }
            
            if (percentage <= 100) {
                this.locks['animate_progress_bar'] = setTimeout(function() {
                    percentage += 1;
                    $bar.progressbar({value: percentage});
                    self.animate_progress_bar($bar, seconds, percentage);
                }, time * 1000);
            }
        },
        
        // =======================
        // = Getters and Finders =
        // =======================
        
        get_current_story_from_story_titles: function($feed_view_stories) {
            var $feed_view = this.$s.$feed_view;
            var $feed_view_stories = $feed_view_stories || $(".NB-feed-story", $feed_view);
            var story = this.active_story;
            var $current_story;
            
            if (story) {
                $feed_view_stories.each(function() {
                  if ($(this).data('story') == story.id) {
                      $current_story = $(this);
                      return false;
                  }
                });
            }
            
            return $current_story;
        },
        
        find_feed_in_feed_list: function(feed_id) {
            var $feed_list = this.$s.$feed_list;
            var $feeds = $([]);
            
            $('.feed', $feed_list).each(function() {
                if ($(this).data('feed_id') == feed_id) {
                    $feeds.push($(this).get(0));
                }
            });
            
            return $feeds;
        },
        
        find_folder_in_feed_list: function(folder_name) {
            var $feed_list = this.$s.$feed_list;
            var $folders = $([]);
            $('.folder_title_text', $feed_list).each(function() {
                if ($(this).text() == folder_name) {
                    $folders.push($(this).parents('li.folder').eq(0)[0]);
                }
            });
            
            return $folders;
        },
        
        find_story_in_story_titles: function(story_id) {
            var story = this.model.get_story(story_id);
            var $stories = $('.story', this.$s.$story_titles);
            var $story_title;
            
            if (story) {
                $stories.each(function() {
                    var $this = $(this);
                    if ($this.data('story_id') == story.id) {
                        $story_title = $this;
                        // NEWSBLUR.log(['Finding story in story titles', $this, story]);
                        return false;
                    }
                });
            }
            
            return $story_title;
        },
        
        find_story_in_feed_view: function(story) {
            if (!story) return;
            
            var $feed_view = this.$s.$feed_view;
            var $stories = $('.NB-feed-story', $feed_view);
            var $story;
            
            for (var s=0, s_count = $stories.length; s < s_count; s++) {
                if ($stories.eq(s).data('story') == story.id) {
                    $story = $stories.eq(s);
                    break;
                }
            }
            
            return $story;
        },
        
        find_story_in_feed_iframe: function(story, $iframe) {
            if (!story) return $([]);
            
            $iframe = $iframe || this.$s.$feed_iframe.contents();
            var $stories = $([]);
            
            if (this.flags.iframe_story_locations_fetched || story.id in this.cache.iframe_stories) {
                return this.cache.iframe_stories[story.id];
            }
            
            var title = story.story_title.replace(/&nbsp;|[^a-z0-9-,]/gi, '');
                            
            var search_document = function(node, title) {
                var skip = 0;
                
                if (node && node.nodeType == 3) {
                    var pos = node.data.replace(/&nbsp;|[^a-z0-9-,]/gi, '')
                                       .indexOf(title);
                    if (pos >= 0) {
                        $stories.push($(node).parent());
                    }
                }
                else if (node && node.nodeType == 1 && node.childNodes && !(/(script|style)/i.test(node.tagName))) {
                    for (var i = 0; i < node.childNodes.length; ++i) {
                        i += search_document(node.childNodes[i], title);
                    }
                }
                return skip;
            };
            
            search_document($iframe.find('body')[0], title);
            
            $stories = $stories.filter(function() {
                return $(this).is(':visible');
            });
            
            if (!$stories.length) {
                // Not found straight, so check all header tags with styling children removed.
                this.cache.iframe['headers'] = this.cache.iframe['headers'] 
                                               || $('h1,h2,h3,h4,h5,h6', $iframe).filter(':visible');
                this.cache.iframe['headers'].each(function() {
                    pos = $(this).text().replace(/&nbsp;|[^a-z0-9-,]/gi, '')
                                 .indexOf(title);
                    // NEWSBLUR.log(['Search headers', title, pos, $(this), $(this).text()]);
                    if (pos >= 0) {
                        $stories.push($(this));
                        return false;
                    }
                });
            }
            
            if (!$stories.length) {
                // Still not found, so check Tumblr style .post's
                this.cache.iframe['posts'] = this.cache.iframe['posts'] 
                                             || $('.entry,.post,.postProp,#postContent,.article',
                                                  $iframe).filter(':visible');
                this.cache.iframe['posts'].each(function() {
                    pos = $(this).text().replace(/&nbsp;|[^a-z0-9-,]/gi, '')
                                 .indexOf(title);
                    // NEWSBLUR.log(['Search .post', title, pos, $(this), $(this).text().replace(/&nbsp;|[^a-z0-9-,]/gi, '')]);
                    if (pos >= 0) {
                        $stories.push($(this));
                        return false;
                    }
                });
            }
                        
            // Find the story with the biggest font size
            var max_size = 0;
            var $same_size_stories = $([]);
            $stories.each(function() {
                var $this = $(this);
                var size = parseInt($this.css('font-size'), 10);
                if (size > max_size) {
                    max_size = size;
                    $same_size_stories = $([]);
                }
                if (size == max_size) {
                    $same_size_stories.push($this);
                }
            });
            
            // NEWSBLUR.log(['Found stories', $stories.length, $same_size_stories.length, $same_size_stories, story.story_title]);
            
            // Multiple stories at the same big font size? Determine story title overlap,
            // and choose the smallest difference in title length.
            var $story = $([]);
            if ($same_size_stories.length > 1) {
                var story_similarity = 100;
                $same_size_stories.each(function() {
                    var $this = $(this);
                    var story_text = $this.text();
                    var overlap = Math.abs(story_text.length - story.story_title.length);
                    if (overlap < story_similarity) {
                        story_similarity = overlap;
                        $story = $this;
                    }
                });
            }

            if (!$story.length) {
                $story = $same_size_stories[0];
            }
            
            if ($story && $story.length) {
                var self = this;
                this.cache.iframe_stories[story.id] = $story;
                var position_original = parseInt($story.offset().top, 10);
                // var position_offset = parseInt($story.offsetParent().scrollTop(), 10);
                var position = position_original; // + position_offset;
                this.cache.iframe_story_positions[position] = story;
                this.cache.iframe_story_positions_keys.push(position);
            
                if (!this.flags['iframe_view_not_busting']) {
                    var feed_id = this.active_feed;
                    _.delay(function() {
                        if (feed_id == self.active_feed) {
                            self.flags['iframe_view_not_busting'] = true;
                        }
                    }, 1000);
                }
            }
            
            // NEWSBLUR.log(['Found story', $story]);
            return $story;
        },
        
        get_feed_ids_in_folder: function($folder) {
            var self = this;
            $folder = $folder || this.$s.$feed_list;
            
            var $feeds = $('.feed:not(.NB-empty)', $folder);
            var feeds = _.compact(_.map($('.feed:not(.NB-empty)', $folder), function(o) {
                var feed_id = $(o).data('feed_id');
                if (self.model.get_feed(feed_id).active) {
                  return feed_id;
                }
            }));
            
            return feeds;
        },
        
        // ==============
        // = Navigation =
        // ==============
        
        show_next_story: function(direction) {
            var $story_titles = this.$s.$story_titles;
            var $current_story = $('.selected:first', $story_titles);
            var $next_story;
            
            if (!$current_story.length) {
                $current_story = $('.story:first', $story_titles);
                $next_story = $current_story;
            } else if (direction == 1) {
                $next_story = $current_story.nextAll('.story:visible').eq(0);
            } else if (direction == -1) {
                $next_story = $current_story.prevAll('.story:visible').eq(0);
            }

            var story_id = $next_story.data('story_id');
            if (story_id) {
                var story = this.model.get_story(story_id);
                this.push_current_story_on_history();
                this.open_story(story, $next_story);
                this.scroll_story_titles_to_show_selected_story_title($next_story);
            }
        },
        
        show_next_unread_story: function(second_pass) {
            var $story_titles = this.$s.$story_titles;
            var $current_story = $('.selected', $story_titles);
            var $next_story;
            var unread_count = this.get_unread_count(true);
            
            this.flags['find_next_unread_on_page_of_feed_stories_load'] = false;
            // NEWSBLUR.log(['show_next_unread_story', unread_count, $current_story, second_pass]);
            
            if (unread_count) {
                if (!$current_story.length) {
                    // Nothing selected, choose first unread.
                    $next_story = $('.story:not(.read):visible:first', $story_titles);
                } else {
                    // Start searching below, then search above current story.
                    $next_story = $current_story.nextAll('.story:not(.read):visible').eq(0);
                    if (!$next_story.length) {
                        $next_story = $current_story.prevAll('.story:not(.read):visible').eq(0);
                    }
                }
                
                if ($next_story && $next_story.length) {
                    var story_id = $next_story.data('story_id');
                    if (story_id) {
                        var story = this.model.get_story(story_id);
                        this.push_current_story_on_history();
                        this.open_story(story, $next_story);
                        this.scroll_story_titles_to_show_selected_story_title($next_story);
                    }
                } else if (!second_pass) {
                    // Nothing up, nothing down, but still unread. Load 1 page then find it.
                    this.flags['find_next_unread_on_page_of_feed_stories_load'] = true;
                    this.load_page_of_feed_stories();
                }
            }
            
        },
        
        show_previous_story: function() {
            if (this.cache['previous_stories_stack'].length) {
                var $previous_story = this.cache['previous_stories_stack'].pop();
                if ($previous_story.length && !$previous_story.is(':visible')) {
                    this.show_previous_story();
                    return;
                }
                
                var story_id = $previous_story.data('story_id');
                if (story_id) {
                    var story = this.model.get_story(story_id);
                    this.open_story(story, $previous_story);
                    this.scroll_story_titles_to_show_selected_story_title($previous_story);
                }
            }
        },
        
        scroll_story_titles_to_show_selected_story_title: function($story) {
            var $story_titles = this.$s.$story_titles;
            var story_title_visisble = $story_titles.isScrollVisible($story);
            if (!story_title_visisble) {
                var container_offset = $story_titles.position().top;
                var scroll = $story.position().top;
                var container = $story_titles.scrollTop();
                var height = $story_titles.outerHeight();
                $story_titles.scrollTop(scroll+container-height/5);
            }    
        },
        
        show_next_feed: function(direction, $current_feed) {
            var self = this;
            var $feed_list = this.$s.$feed_list;
            var $current_feed = $current_feed || $('.selected', $feed_list);
            var $next_feed,
                scroll;
            var $feeds = $('.feed:visible:not(.NB-empty)', $feed_list);
            if (!$current_feed.length) {
                $current_feed = $('.feed:first:visible:not(.NB-empty)', $feed_list);
                $next_feed = $current_feed;
            } else {
                $feeds.each(function(i) {
                    if (this == $current_feed[0]) {
                        current_feed = i;
                        return false;
                    }
                });
                $next_feed = $feeds.eq(current_feed+direction);
            }
            
            var feed_id = $next_feed.data('feed_id');
            if (feed_id && feed_id == this.active_feed) {
                this.show_next_feed(direction, $next_feed);
            } else if (feed_id) {
                var position = $feed_list.scrollTop() + $next_feed.offset().top - $next_feed.outerHeight();
                var showing = $feed_list.height() - 100;
                if (position > showing) {
                    scroll = position;
                } else {
                    scroll = 0;
                }
                $feed_list.scrollTop(scroll);
                this.open_feed(feed_id, false, $next_feed, 350);
            }
        },
        
        navigate_story_titles_to_story: function(story) {
            if (!story) return;
            var $next_story_title = this.find_story_in_story_titles(story.id);
            if ($next_story_title && 
                $next_story_title.length && 
                $next_story_title.is(':visible') && 
                !$next_story_title.hasClass('selected')) {
                // NEWSBLUR.log(['navigate_story_titles_to_story', story, $next_story_title]);
                
                this.scroll_story_titles_to_show_selected_story_title($next_story_title);
                if (this.active_story != story) {
                    this.push_current_story_on_history();
                    this.active_story = story;
                    this.mark_story_title_as_selected($next_story_title);
                    this.mark_story_as_read(story.id);
                    this.mark_story_as_read_in_feed_view(story, {'animate': this.story_view == 'feed'});
                }
            }
        },
        
        mark_story_as_read_in_feed_view: function(story, options) {
            if (!story) return;
            options = options || {};
            $story = this.cache.feed_view_stories[story.id] || this.find_story_in_feed_view(story);
            $story.addClass('read');

            // This block animates the falling of the sentiment bullet. It's neat, 
            // but it stutters a fast scroll. Hence the delay.
            //
            // if (false && options.animate && !$story.hasClass('read')) {
            //     var $feed_view = this.$s.$feed_view;
            //     var start = $feed_view.scrollTop();
            //     (function(start) {
            //         _.delay(function() {
            //             $story.addClass('read');
            //             var end = $feed_view.scrollTop();
            //             if (end - start > 25) {
            //                 $('.NB-feed-story-sentiment-animate', $story).remove();
            //                 return;
            //             }
            //             var top = $('.NB-feed-story-header-info', $story).height();
            //             $('.NB-feed-story-sentiment-animate', $story).addClass('NB-animating').animate({
            //                 'top': top
            //             }, {
            //                 'duration': 550, 
            //                 'easing': 'easeInOutQuint', 
            //                 'complete': function() {
            //                     $(this).remove();
            //                 }
            //             });
            //         }, 20);
            //     })(start);
            // }
        },
        
        page_in_story: function(amount, direction) {
            var page_height = this.$s.$story_pane.height();
            var scroll_height = parseInt(page_height * amount, 10);
            var dir = '+';
            if (direction == -1) {
                dir = '-';
            }
            // NEWSBLUR.log(['page_in_story', this.$s.$story_pane, direction, page_height, scroll_height]);
            if (this.story_view == 'page') {
                this.$s.$feed_iframe.scrollTo({top:dir+'='+scroll_height, left:'+=0'}, 150);
            } else if (this.story_view == 'feed') {
                this.$s.$feed_stories.scrollTo({top:dir+'='+scroll_height, left:'+=0'}, 150);
            }
        },
        
        push_current_story_on_history: function() {
            var $current_story = $('.selected', this.$s.$story_titles);
            if ($current_story.length) {
                this.cache['previous_stories_stack'].push($current_story);
            }
        },
        
        // =============
        // = Feed Pane =
        // =============
        
        load_feeds: function() {
            var self = this;

            if ($('#feed_list').length) {
                $('.NB-callout-ftux .NB-callout-text').text('Loading feeds...');
                this.$s.$feed_link_loader.css({'display': 'block'});
                this.model.load_feeds($.rescope(this.make_feeds, this));
            }
        },
        
        make_feeds: function() {
            var self = this;
            var $feed_list = this.$s.$feed_list;
            var folders = this.model.folders;
            var feeds = this.model.feeds;
            
            // NEWSBLUR.log(['Making feeds', {'folders': folders, 'feeds': feeds}]);
            $feed_list.empty();
            
            this.$s.$story_taskbar.css({'display': 'block'});
            
            this.flags['has_chosen_feeds'] = this.detect_all_inactive_feeds();
            this.make_feeds_folder($feed_list, folders, 0);
            $feed_list.css({
                'display': 'block', 
                'opacity': 0
            }).animate({'opacity': 1}, {'duration': 500});
            this.hover_over_feed_titles();
            $feed_list.prepend($.make('li', { className: 'feed NB-empty' }));
            this.$s.$feed_link_loader.fadeOut(250);

            if (folders.length) {
                $('.NB-task-manage').removeClass('NB-disabled');
                $('.NB-callout-ftux').fadeOut(500);
            }
            
            if (NEWSBLUR.Globals.is_authenticated && this.flags['has_chosen_feeds']) {
                _.delay(_.bind(this.start_count_unreads_after_import, this), 1000);
                this.force_feeds_refresh($.rescope(this.finish_count_unreads_after_import, this));
            } else if (!this.flags['has_chosen_feeds'] && folders.length) {
                _.defer(_.bind(this.open_feedchooser_modal, this), 100);
                return;
            } else if (NEWSBLUR.Globals.is_authenticated) {
                this.setup_ftux_add_feed_callout();
            }
            
            if (folders.length) {
                this.load_sortable_feeds();
                this.update_header_counts();
                _.delay(_.bind(this.update_starred_count, this), 250);
            }
        },
        
        detect_all_inactive_feeds: function() {
          var feeds = this.model.feeds;
          var has_chosen_feeds = _.any(feeds, function(feed) {
            return feed.active;
          });
          return has_chosen_feeds;
        },
        
        make_feeds_folder: function($feeds, items, depth, collapsed_parent) {
            var self = this;
            
            for (var i in items) {
                var item = items[i];

                if (typeof item == "number") {
                    var feed = this.model.get_feed(item);
                    if (!feed) continue;
                    var $feed = this.make_feed_title_line(feed, true, 'feed');
                    $feeds.append($feed);
                    if (depth == 0) {
                        $feed.addClass('NB-toplevel');
                    }
                    
                    if (feed.not_yet_fetched) {
                        // NEWSBLUR.log(['Feed not fetched', feed]);
                        if (!this.model.preference('hide_fetch_progress')) {
                            this.flags['has_unfetched_feeds'] = true;
                        }
                    }
                } else if (typeof item == "object" && item) {
                    for (var o in item) {
                        var folder = item[o];
                        var $folder = $.make('li', { className: 'folder' }, [
                            $.make('div', { className: 'folder_title ' + (depth==0 ? 'NB-toplevel':'') }, [
                                $.make('div', { className: 'NB-folder-icon' }),
                                $.make('div', { className: 'NB-feedlist-river-icon', title: 'River of News' }),
                                $.make('div', { className: 'NB-feedlist-manage-icon' }),
                                $.make('span', { className: 'folder_title_text' }, o)
                            ]),
                            $.make('ul', { className: 'folder' }, [])
                        ]);
                        var is_collapsed = _.contains(NEWSBLUR.Preferences.collapsed_folders, o);

                        (function($feeds, $folder, is_collapsed, collapsed_parent) {
                            var continue_loading_next_feed = function() {
                                if (is_collapsed) {
                                    $('ul.folder', $folder).css({'display': 'none'});
                                    $feeds.append($folder);
                                    self.collapse_folder($('.folder_title', $folder).eq(0), true);
                                    if (collapsed_parent) {
                                        $folder.parents('li.folder').each(function() {
                                            self.collapse_folder($('.folder_title', this).eq(0), true);
                                        });
                                    }
                                } else {
                                    $feeds.append($folder);

                                    // Parent folder collapsed? Update unread count for parent folder.
                                    if (_.any($folder.parents('li.folder'), function(f) {
                                        return _.contains(NEWSBLUR.Preferences.collapsed_folders,
                                                          $('.folder_title_text', f).eq(0).text());
                                    })) {
                                        var $folder_title = $folder.parents('li.folder').children('.folder_title');
                                        var $children = $folder.parents('li.folder').children('.folder, .feed');
                                        self.show_collapsed_folder_count($folder_title, $children);
                                    }
                                }
                                // if (self.flags['has_chosen_feeds']) {
                                //     $folder.css({
                                //         'display': 'block', 
                                //         'opacity': 0
                                //     }).animate({'opacity': 1}, {'duration': 500});
                                // }
            
                                // $('.feed', $feeds).tsort('.feed_title');
                                // $('.folder', $feeds).tsort('.folder_title_text');
                                self.hover_over_feed_titles($folder);
                            };
                            if (!self.flags['has_chosen_feeds']) {
                                continue_loading_next_feed();
                            } else {
                                setTimeout(continue_loading_next_feed, depth*50);
                            }
                        })($feeds, $folder, is_collapsed, collapsed_parent);
                        this.make_feeds_folder($('ul.folder', $folder), folder, depth+1, is_collapsed);
                    }
                }
            }
            $feeds.append($.make('li', { className: 'feed NB-empty' }));
        },
        
        make_feed_title_line: function(feed, list_item, type) {
            var unread_class = '';
            var exception_class = '';
            if (feed.ps) {
                unread_class += ' unread_positive';
            }
            if (feed.nt) {
                unread_class += ' unread_neutral';
            }
            if (feed.ng) {
                unread_class += ' unread_negative';
            }
            if (feed.has_exception && feed.exception_type == 'feed') {
                exception_class += ' NB-feed-exception';
            }
            if (feed.not_yet_fetched && !feed.has_exception) {
                exception_class += ' NB-feed-unfetched';
            }
            if (!feed.active) {
                exception_class += ' NB-feed-inactive';
            }
            
            var $feed = $.make((list_item?'li':'div'), { className: 'feed ' + unread_class + exception_class }, [
                $.make('div', { className: 'feed_counts' }, [
                    this.make_feed_counts_floater(feed.ps, feed.nt, feed.ng)
                ]),
                $.make('img', { className: 'feed_favicon', src: $.favicon(feed.favicon) }),
                $.make('span', { className: 'feed_title' }, [
                  feed.feed_title,
                  (type == 'story' && $.make('span', { className: 'NB-feedbar-train-feed', title: 'Train Intelligence' })),
                  (type == 'story' && $.make('span', { className: 'NB-feedbar-statistics', title: 'Statistics' }))
                ]),
                (type == 'story' && $.make('div', { className: 'NB-feedbar-last-updated' }, [
                    $.make('span', { className: 'NB-feedbar-last-updated-label' }, 'Updated: '),
                    $.make('span', { className: 'NB-feedbar-last-updated-date' }, feed.updated + ' ago')
                ])),
                (type == 'story' && $.make('div', { className: 'NB-feedbar-mark-feed-read' }, 'Mark All as Read')),
                $.make('div', { className: 'NB-feed-exception-icon' }),
                $.make('div', { className: 'NB-feed-unfetched-icon' }),
                (type == 'feed' && $.make('div', { className: 'NB-feedlist-manage-icon' }))
            ]).data('feed_id', feed.id);  
            
            $('.NB-feedbar-train-feed, .NB-feedbar-statistics', $feed).tipsy({
                gravity: 's',
                delayIn: 375
            });
            
            return $feed;  
        },
        
        make_feed_counts_floater: function(positive_count, neutral_count, negative_count) {
            var unread_class = "";
            if (positive_count) {
                unread_class += ' unread_positive';
            }
            if (neutral_count) {
                unread_class += ' unread_neutral';
            }
            if (negative_count) {
                unread_class += ' unread_negative';
            }
            
            return $.make('div', { className: 'feed_counts_floater ' + unread_class }, [
                $.make('span', { 
                    className: 'unread_count unread_count_positive '
                                + (positive_count
                                   ? "unread_count_full"
                                   : "unread_count_empty")
                }, ''+positive_count),
                $.make('span', { 
                    className: 'unread_count unread_count_neutral '
                                + (neutral_count
                                   ? "unread_count_full"
                                   : "unread_count_empty") 
                }, ''+neutral_count),
                $.make('span', { 
                    className: 'unread_count unread_count_negative '
                                + (negative_count
                                   ? "unread_count_full"
                                   : "unread_count_empty")
                }, ''+negative_count)
            ]);
        },
        
        load_sortable_feeds: function() {
            var self = this;
            
            this.$s.$feed_list.sortable({
                items: '.feed,li.folder',
                connectWith: 'ul.folder,.feed.NB-empty',
                placeholder: 'NB-feeds-list-highlight',
                axis: 'y',
                distance: 4,
                cursor: 'move',
                containment: '.NB-feedlist',
                tolerance: 'pointer',
                scrollSensitivity: 35,
                start: function(e, ui) {
                    self.flags['sorting_feed'] = true;
                    ui.placeholder.attr('class', ui.item.attr('class') + ' NB-feeds-list-highlight');
                    ui.item.addClass('NB-feed-sorting');
                    self.$s.$feed_list.addClass('NB-feed-sorting');
                    if (ui.item.is('.folder')) {
                        ui.placeholder.html(ui.item.children().clone());
                        ui.item.data('previously_collapsed', ui.item.data('collapsed'));
                        self.collapse_folder(ui.item.children('.folder_title'), true);
                        self.collapse_folder(ui.placeholder.children('.folder_title'), true);
                        ui.item.css('height', ui.item.children('.folder_title').outerHeight(true) + 'px');
                        ui.helper.css('height', ui.helper.children('.folder_title').outerHeight(true) + 'px');
                    } else {
                        ui.placeholder.html(ui.item.children().clone());
                    }
                },
                change: function(e, ui) {
                    $('.feed', ui.placeholder.closest('ul.folder')).tsort('.feed_title');
                    $('li.folder', ui.placeholder.closest('ul.folder')).tsort('.folder_title_text');
                },
                stop: function(e, ui) {
                    setTimeout(function() {
                        self.flags['sorting_feed'] = false;
                    }, 100);
                    ui.item.removeClass('NB-feed-sorting');
                    self.$s.$feed_list.removeClass('NB-feed-sorting');
                    $('.feed', e.target).tsort('.feed_title');
                    $('li.folder', e.target).tsort('.folder_title_text');
                    self.save_feed_order();
                    ui.item.css({'backgroundColor': '#D7DDE6'})
                           .animate({'backgroundColor': '#F0F076'}, {'duration': 800})
                           .animate({'backgroundColor': '#D7DDE6'}, {'duration': 1000});
                    if (ui.item.is('.folder') && !ui.item.data('previously_collapsed')) {
                        self.collapse_folder(ui.item.children('.folder_title'));
                        self.collapse_folder(ui.placeholder.children('.folder_title'));
                    }
                }
            });
        },
        
        save_feed_order: function() {
            var combine_folders = function($folder) {
                var folders = [];
                var $items = $folder.children('li.folder, .feed');
                
                for (var i=0, i_count=$items.length; i < i_count; i++) {
                    var $item = $items.eq(i);

                    if ($item.hasClass('feed')) {
                        var feed_id = $item.data('feed_id');
                        if (feed_id) {
                            folders.push(feed_id);
                        }
                    } else if ($item.hasClass('folder')) {
                        var folder_title = $item.find('.folder_title_text').eq(0).text();
                        var child_folders = {};
                        child_folders[folder_title] = combine_folders($item.children('ul.folder').eq(0));
                        folders.push(child_folders);
                    }
                }
                
                return folders;
            };
            
            var combined_folders = combine_folders(this.$s.$feed_list);
            // NEWSBLUR.log(['Save new folder/feed order', {'combined': combined_folders}]);
            this.model.save_feed_order(combined_folders);
        },
        
        collapse_folder: function($folder_title, force_collapse) {
            var self = this;
            var $feed_list = this.$s.$feed_list;
            var $folder = $folder_title.parent('li.folder');
            var $children = $folder.children('ul.folder');
            
            // Hiding / Collapsing
            if (force_collapse || 
                ($children.length && 
                 $children.eq(0).is(':visible') && 
                 !$folder.data('collapsed'))) {
                this.model.collapsed_folders($('.folder_title_text', $folder_title).text(), true);
                $folder.data('collapsed', true);
                $children.animate({'opacity': 0}, {
                    'queue': false,
                    'duration': force_collapse ? 0 : 200,
                    'complete': function() {
                        self.show_collapsed_folder_count($folder_title, $children);
                        $children.slideUp({
                            'duration': 270,
                            'easing': 'easeOutQuart'
                        });
                    }
                });
            } 
            // Showing / Expanding
            else if ($children.length && 
                       ($folder.data('collapsed') || !$children.eq(0).is(':visible'))) {
                this.model.collapsed_folders($('.folder_title_text', $folder_title).text(), false);
                $folder.data('collapsed', false);
                this.hide_collapsed_folder_count($folder_title);
                $children.css({'opacity': 0}).slideDown({
                    'duration': 240,
                    'easing': 'easeInOutCubic',
                    'complete': function() {
                        $children.animate({'opacity': 1}, {'queue': false, 'duration': 200});
                    }
                });
            }
        },
        
        show_collapsed_folder_count: function($folder_title, $children) {
            var $counts = $('.feed_counts_floater', $folder_title);
            $counts.remove();
            $children = $('li.feed', $children).not('.NB-feed-inactive');
            var $river = $('.NB-feedlist-river-icon', $folder_title);
            
            var positive_count = 0;
            var neutral_count = 0;
            var negative_count = 0;
            $('.unread_count_positive.unread_count_full', $children).each(function() {
                positive_count += parseInt($(this).text(), 10);
            });
            $('.unread_count_neutral.unread_count_full', $children).each(function() {
                neutral_count += parseInt($(this).text(), 10);
            });
            $('.unread_count_negative.unread_count_full', $children).each(function() {
                negative_count += parseInt($(this).text(), 10);
            });
            
            if ($folder_title.hasClass('NB-hover')) {
                $river.animate({'opacity': 0}, {'duration': 100});
                $folder_title.addClass('NB-feedlist-folder-title-recently-collapsed');
                $folder_title.one('mouseover', function() {
                    $river.css({'opacity': ''});
                    $folder_title.removeClass('NB-feedlist-folder-title-recently-collapsed');
                });
            }
            
            var $counts = this.make_feed_counts_floater(positive_count, neutral_count, negative_count);
            $folder_title.prepend($counts.css({
                'opacity': 0
            }));
            $counts.animate({'opacity': 1}, {'duration': 400});
        },
        
        hide_collapsed_folder_count: function($folder_title) {
            var $counts = $('.feed_counts_floater', $folder_title);
            var $river = $('.NB-feedlist-river-icon', $folder_title);
            
            $counts.animate({'opacity': 0}, {
                'duration': 300 
            });
            
            $river.animate({'opacity': .6}, {'duration': 400});
            $folder_title.removeClass('NB-feedlist-folder-title-recently-collapsed');
            $folder_title.one('mouseover', function() {
                $river.css({'opacity': ''});
                // $folder_title.removeClass('NB-feedlist-folder-title-recently-collapsed');
            });
        },
        
        hover_over_feed_titles: function($folder) {
            var self = this;
            var $feeds;
            $folder = $folder || this.$s.$feed_list;
            
            if ($folder.is('.feed')) {
                $feeds = $folder;
            } else {
                $feeds = $('.feed, .folder_title', $folder);
            }
            // $feeds.rightClick(function() {
            //     var $this = $(this);
            //     if ($this.is('.feed')) {
            //         self.show_manage_menu('feed', $this);
            //     } else if ($this.is('.folder_title')) {
            //         self.show_manage_menu('folder', $this.closest('li.folder'));
            //     }
            // });
            
            // NEWSBLUR.log(['hover_over_feed_titles', $folder, $feeds]);
            
            $feeds.unbind('mouseenter').unbind('mouseleave');
            
            $feeds.hover(function() {
                if (!self.$s.$feed_list.hasClass('NB-feed-sorting')) {
                    var $this = $(this);
                    // _.defer(function() { $('.NB-hover', $folder).not($this).removeClass('NB-hover'); });
                    // NEWSBLUR.log(['scroll', $this.scrollTop(), $this.offset(), $this.position()]);
                    if ($this.offset().top > $(window).height() - 270) {
                        $this.addClass('NB-hover-inverse');
                    } 
                }
            }, function() {
                var $this = $(this);
                $this.removeClass('NB-hover-inverse');
            });
        },
        
        show_feed_chooser_button: function() {
            var self = this;
            var $progress = this.$s.$feeds_progress;
            var $bar = $('.NB-progress-bar', $progress);
            var percentage = 0;
            
            $('.NB-progress-title', $progress).text('Get Started');
            $('.NB-progress-counts', $progress).hide();
            $('.NB-progress-percentage', $progress).hide();
            $progress.addClass('NB-progress-error').addClass('NB-progress-big');
            $('.NB-progress-link', $progress).html($.make('a', { href: '#', className: 'NB-splash-link NB-menu-manage-feedchooser' }, 'Choose your 64'));
            
            this.show_progress_bar();
        },
        
        hide_feed_chooser_button: function() {
            var $progress = this.$s.$feeds_progress;
            var $bar = $('.NB-progress-bar', $progress);
            $progress.removeClass('NB-progress-error').removeClass('NB-progress-big');
            
            this.hide_progress_bar();
        },
        
        // ================
        // = Progress Bar =
        // ================
        
        check_feed_fetch_progress: function() {
            $.extend(this.counts, {
                'unfetched_feeds': 0,
                'fetched_feeds': 0
            });
            
            if (this.flags['has_unfetched_feeds']) {
                var counts = this.model.count_unfetched_feeds();
                this.counts['unfetched_feeds'] = counts['unfetched_feeds'];
                this.counts['fetched_feeds'] = counts['fetched_feeds'];

                if (this.counts['unfetched_feeds'] == 0) {
                    this.flags['has_unfetched_feeds'] = false;
                    this.hide_unfetched_feed_progress();
                } else {
                    this.flags['has_unfetched_feeds'] = true;
                    this.show_unfetched_feed_progress();
                    this.setup_feed_refresh(true);
                }
            }
        },
        
        show_progress_bar: function() {
            var $layout = this.$s.$feeds_progress.parents('.left-center').layout();
            if (!this.flags['showing_progress_bar']) {
                this.flags['showing_progress_bar'] = true;
                $layout.open('south');
            }
            $layout.sizePane('south');
        },

        hide_progress_bar: function(permanent) {
            var self = this;
          
            if (permanent) {
                this.model.preference('hide_fetch_progress', true);
            }
            
            this.flags['showing_progress_bar'] = false;
            this.$s.$feeds_progress.parents('.left-center').layout().close('south');
        },
        
        show_unfetched_feed_progress: function() {
            var self = this;
            var $progress = this.$s.$feeds_progress;
            var percentage = parseInt(this.counts['fetched_feeds'] / (this.counts['unfetched_feeds'] + this.counts['fetched_feeds']) * 100, 10);

            $('.NB-progress-title', $progress).text('Fetching your feeds');
            $('.NB-progress-counts', $progress).show();
            $('.NB-progress-counts-fetched', $progress).text(this.counts['fetched_feeds']);
            $('.NB-progress-counts-total', $progress).text(this.counts['unfetched_feeds'] + this.counts['fetched_feeds']);
            $('.NB-progress-percentage', $progress).show().text(percentage + '%');
            $('.NB-progress-bar', $progress).progressbar({
                value: percentage
            });
            
            if (!$progress.is(':visible')) {
                setTimeout(function() {
                    self.show_progress_bar();
                }, 1000);
            }
            
            this.setup_feed_refresh(true);
        },
        
        hide_unfetched_feed_progress: function(permanent) {
            if (permanent) {
                this.model.preference('hide_fetch_progress', true);
            }
            
            this.setup_feed_refresh();
            this.hide_progress_bar();
        },
        
        switch_preferences_hide_read_feeds: function() {
            var hide_read_feeds = parseInt(this.model.preference('hide_read_feeds'), 10);
            var $button = $('.NB-feeds-header-sites');
            
            if (hide_read_feeds) {
                $button.tipsy('hide');
                $button.attr('title', 'Show only unread stories');
                $button.tipsy('show');
            } else {
                $button.tipsy('hide');
                $button.attr('title', 'Show all sites');
                $button.tipsy('show');
            }
            
            this.model.preference('hide_read_feeds', hide_read_feeds ? 0 : 1);
            this.switch_feed_view_unread_view();
        },
        
        // ===============================
        // = Feed bar - Individual Feeds =
        // ===============================
        
        reset_feed: function() {
            $.extend(this.flags, {
                'iframe_story_locations_fetched': false,
                'iframe_view_loaded': false,
                'iframe_view_not_busting': false,
                'feed_view_images_loaded': {},
                'feed_view_positions_calculated': false,
                'scrolling_by_selecting_story_title': false,
                'switching_to_feed_view': false,
                'find_next_unread_on_page_of_feed_stories_load': false,
                'page_view_showing_feed_view': false,
                'feed_view_showing_story_view': false,
                'iframe_fetching_story_locations': false,
                'story_titles_loaded': false,
                'iframe_prevented_from_loading': false,
                'pause_feed_refreshing': false,
                'feed_list_showing_manage_menu': false,
                'unread_threshold_temporarily': null,
                'river_view': false,
                'non_premium_river_view': false
            });
            
            $.extend(this.cache, {
                'iframe': {},
                'iframe_stories': {},
                'feed_view_stories': {},
                'iframe_story_positions': {},
                'feed_view_story_positions': {},
                'iframe_story_positions_keys': [],
                'feed_view_story_positions_keys': [],
                'previous_stories_stack': [],
                'river_feeds_with_unreads': [],
                'mouse_position_y': parseInt(this.model.preference('lock_mouse_indicator'), 10),
                'prefetch_last_story': 0,
                'prefetch_iteration': 0,
                'feed_title_floater_feed_id': null,
                'feed_title_floater_story_id': null,
                'last_feed_view_story_feed_id': null
            });
            
            this.active_feed = null;
            this.active_story = null;
            this.$s.$story_titles.data('page', 0);
            this.$s.$story_titles.data('feed_id', null);
            this.$s.$feed_stories.scrollTop(0);
            this.$s.$feed_stories.empty();
            this.$s.$starred_header.removeClass('NB-selected');
            this.$s.$river_header.removeClass('NB-selected');
            $('.NB-selected', this.$s.$feed_list).removeClass('NB-selected');
            this.$s.$body.removeClass('NB-view-river');
            $('.task_view_page', this.$s.$taskbar).removeClass('NB-task-return');
            this.hide_content_pane_feed_counter();
        },
        
        open_feed: function(feed_id, force, $feed_link, delay) {
            var self = this;
            var $story_titles = this.$s.$story_titles;
            this.flags['opening_feed'] = true;
            
            if (feed_id != this.active_feed || force) {
                $story_titles.empty().scrollTop(0);
                this.reset_feed();
                this.hide_splash_page();
            
                this.active_feed = feed_id;
                this.next_feed = feed_id;
                
                this.show_stories_progress_bar();
                $story_titles.data('page', 0);
                $story_titles.data('feed_id', feed_id);
                this.iframe_scroll = null;
                this.set_correct_story_view_for_feed(feed_id);
                $feed_link = $feed_link || $('.feed.selected', this.$s.$feed_list).eq(0);
                this.mark_feed_as_selected(feed_id, $feed_link);
                this.show_feed_title_in_stories(feed_id);
                this.show_feedbar_loading();
                this.switch_taskbar_view(this.story_view);
                // NEWSBLUR.log(['open_feed', this.flags, this.active_feed, feed_id]);

                _.delay(_.bind(function() {
                    if (!delay || feed_id == self.next_feed) {
                        this.model.load_feed(feed_id, 0, true, $.rescope(this.post_open_feed, this));
                    }
                }, this), delay || 0);
                var feed_view_setting = this.model.view_setting(feed_id);
                if (!feed_view_setting || feed_view_setting == 'page') {
                    _.delay(_.bind(function() {
                        if (!delay || feed_id == self.next_feed) {
                            this.load_feed_iframe(feed_id);
                        }
                    }, this), delay || 0);
                } else {
                    this.unload_feed_iframe();
                    this.flags['iframe_prevented_from_loading'] = true;
                }
                this.setup_mousemove_on_views();
            }
        },
        
        post_open_feed: function(e, data, first_load) {
            if (!data) {
                return this.open_feed(this.active_feed, true);
            }
            var stories = data.stories;
            var tags = data.tags;
            var feed_id = data.feed_id;
            
            if (data.dupe_feed_id && this.active_feed == data.dupe_feed_id) {
                this.active_feed = data.feed_id;
            }
            
            if (this.active_feed == feed_id) {
                // NEWSBLUR.log(['post_open_feed', data.stories, this.flags]);
                this.flags['opening_feed'] = false;
                this.flags['feed_view_positions_calculated'] = false;
                this.story_titles_clear_loading_endbar();
                this.create_story_titles(stories);
                this.make_story_feed_entries(stories, first_load);
                this.show_feed_hidden_story_title_indicator(true);
                this.show_story_titles_above_intelligence_level({'animate': false});
                this.fill_out_story_titles();
                $('.NB-feedbar-last-updated-date').text(data.last_update + ' ago');
                if (this.flags['find_next_unread_on_page_of_feed_stories_load']) {
                    this.show_next_unread_story(true);
                }
                this.flags['story_titles_loaded'] = true;
                if (!first_load) {
                    var stories_count = this.cache['iframe_story_positions_keys'].length;
                    this.flags.iframe_story_locations_fetched = false;
                    var $iframe = this.$s.$feed_iframe.contents();
                    this.fetch_story_locations_in_story_frame(stories_count, false, $iframe);
                    if (this.story_view == 'feed') {
                        this.prefetch_story_locations_in_feed_view();
                    }
                } else {
                    if (this.story_view == 'page') {
                      if (this.flags['iframe_view_loaded']) {
                          // NEWSBLUR.log(['Titles loaded, iframe loaded']);
                          var $iframe = this.$s.$feed_iframe.contents();
                          this.fetch_story_locations_in_story_frame(0, true, $iframe);
                      } else {
                          // NEWSBLUR.log(['Titles loaded, iframe NOT loaded -- prefetching now']);
                          _.delay(_.bind(function() {
                              this.prefetch_story_locations_in_story_frame();
                          }, this), 500);
                      }
                    } else if (this.story_view == 'feed') {
                        this.prefetch_story_locations_in_feed_view();
                    } else if (this.story_view == 'story') {
                        this.show_next_story(1);
                    }
                }
                if (this.flags['open_unread_stories_in_tabs']) {
                    _.defer(_.bind(this.open_unread_stories_in_tabs, this));
                }
                this.hide_stories_progress_bar();
                this.make_content_pane_feed_counter(feed_id);
            }
        },
        
        setup_mousemove_on_views: function() {
            var $iframe_contents = this.$s.$feed_iframe.contents();
            $iframe_contents
                .unbind('scroll')
                .scroll($.rescope(this.handle_scroll_feed_iframe, this));
            this.hide_mouse_indicator();
            $iframe_contents
                .unbind('mousemove.reader')
                .bind('mousemove.reader', $.rescope(this.handle_mousemove_iframe_view, this));
            this.$s.$content_pane
                .unbind('mouseleave.reader')
                .bind('mouseleave.reader', $.rescope(this.hide_mouse_indicator, this));
            this.$s.$content_pane
                .unbind('mouseenter.reader')
                .bind('mouseenter.reader', $.rescope(this.show_mouse_indicator, this));
        },
        
        set_correct_story_view_for_feed: function(feed_id, view) {
          var feed = this.model.get_feed(feed_id);
          view = view || this.model.view_setting(feed_id);
          
          if (feed && feed.has_exception && feed.exception_type == 'page') {
            if (view == 'page') {
              view = 'feed';
            }
            $('.task_view_page').addClass('NB-exception-page');
          } else {
            $('.task_view_page').removeClass('NB-exception-page');
          }
          
          this.story_view = view;
        },
        
        // ===============
        // = Feed Header =
        // ===============
        
        update_header_counts: function(skip_sites) {
            if (!skip_sites) {
                var feeds_count = _.select(this.model.feeds, function(f) {
                  return f.active;
                }).length;
                if (feeds_count) {
                  $('.NB-feeds-header-right .NB-feeds-header-sites').text(feeds_count + Inflector.pluralize(' site', feeds_count));
                }
            }
              
            var unread_counts = _.reduce(this.model.feeds, function(m, v) {
                if (v.active) {
                    m['positive'] += v.ps;
                    m['neutral'] += v.nt;
                    m['negative'] += v.ng;
                }
                return m;
            }, {'positive': 0, 'negative': 0, 'neutral': 0});
            _(['positive', 'neutral', 'negative']).each(function(level) {
                var $count = $('.NB-feeds-header-'+level);
                $count.text(unread_counts[level]);
                $count.toggleClass('NB-empty', unread_counts[level] == 0);
            });
        },
        
        update_starred_count: function() {
            var starred_count = this.model.starred_count;
            var $starred_count = $('.NB-feeds-header-starred-count', this.$s.$starred_header);
            var $starred_container = this.$s.$starred_header.closest('.NB-feeds-header-starred-container');
            
            if (starred_count <= 0) {
                this.$s.$starred_header.addClass('NB-empty');
                $starred_count.text('');
                $starred_container.slideUp(350);
            } else if (starred_count > 0) {
                $starred_count.text(starred_count);
                this.$s.$starred_header.removeClass('NB-empty');
                $starred_container.slideDown(350);
            }
        },
        
        open_starred_stories: function() {
            var $story_titles = this.$s.$story_titles;
            
            $story_titles.empty().scrollTop('0px');
            this.reset_feed();
            this.hide_splash_page();
            this.active_feed = 'starred';
            
            $story_titles.data('page', 0);
            $story_titles.data('feed_id', null);
            this.iframe_scroll = null;
            this.mark_feed_as_selected(null, null);
            this.show_correct_feed_in_feed_title_floater();
            this.$s.$starred_header.addClass('NB-selected');
            this.$s.$body.addClass('NB-view-river');
            this.flags.river_view = true;
            $('.task_view_page', this.$s.$taskbar).addClass('NB-disabled');
            var explicit_view_setting = NEWSBLUR.Preferences.view_settings[this.active_feed];
            if (!explicit_view_setting) {
              explicit_view_setting = 'feed';
            }
            this.set_correct_story_view_for_feed(this.active_feed, explicit_view_setting);
            // this.show_feed_title_in_stories(feed_id);
            this.show_feedbar_loading();
            this.switch_taskbar_view(this.story_view);
            this.setup_mousemove_on_views();
            
            this.model.fetch_starred_stories(0, _.bind(this.post_open_starred_stories, this), true);
        },
        
        post_open_starred_stories: function(data, first_load) {
            if (this.active_feed == 'starred') {
                // NEWSBLUR.log(['post_open_starred_stories', data.stories.length, first_load]);
                this.flags['feed_view_positions_calculated'] = false;
                this.story_titles_clear_loading_endbar();
                this.create_story_titles(data.stories, {'river_stories': true});
                this.make_story_feed_entries(data.stories, first_load, {'river_stories': true});
                this.show_story_titles_above_intelligence_level({'animate': false});
                // $('.NB-feedbar-last-updated-date').text(data.last_update + ' ago');
                this.flags['story_titles_loaded'] = true;
                this.prefetch_story_locations_in_feed_view();
                this.fill_out_story_titles();
            }
        },
        
        // =================
        // = River of News =
        // =================
        
        open_river_stories: function($folder, folder_title) {
            var $story_titles = this.$s.$story_titles;
            $folder = $folder || this.$s.$feed_list;
            
            $story_titles.empty().scrollTop('0px');
            this.reset_feed();
            this.hide_splash_page();
            if (!folder_title) {
                this.active_feed = 'river:';
                this.$s.$river_header.addClass('NB-selected');
            } else {
                this.active_feed = 'river:' + folder_title;
            }
            
            $story_titles.data('page', 0);
            $story_titles.data('feed_id', null);
            this.iframe_scroll = null;
            this.flags['opening_feed'] = true;
            this.mark_feed_as_selected(null, null);
            this.show_correct_feed_in_feed_title_floater();
            this.$s.$body.addClass('NB-view-river');
            this.flags.river_view = true;
            
            
            $folder.addClass('NB-selected');
            $('.task_view_page', this.$s.$taskbar).addClass('NB-disabled');
            var explicit_view_setting = NEWSBLUR.Preferences.view_settings[this.active_feed];
            if (!explicit_view_setting) {
              explicit_view_setting = 'feed';
            }
            this.set_correct_story_view_for_feed(this.active_feed, explicit_view_setting);
            // this.show_feed_title_in_stories(feed_id);
            this.show_feedbar_loading();
            this.switch_taskbar_view(this.story_view);
            this.setup_mousemove_on_views();
            
            var feeds = this.list_feeds_with_unreads_in_folder($folder, false, true);
            this.cache['river_feeds_with_unreads'] = feeds;
            this.show_stories_progress_bar(feeds.length);
            this.model.fetch_river_stories(this.active_feed, feeds, 0, 
                _.bind(this.post_open_river_stories, this), true);
        },
        
        post_open_river_stories: function(data, first_load) {
            // NEWSBLUR.log(['post_open_river_stories', data, this.active_feed]);
            if (this.active_feed && this.active_feed.indexOf('river:') != -1) {
                if (!NEWSBLUR.Globals.is_premium &&
                    NEWSBLUR.Globals.is_authenticated &&
                    this.flags['river_view'] &&
                    this.active_feed.indexOf('river:') != -1) {
                    this.flags['non_premium_river_view'] = true;
                }
                this.flags['opening_feed'] = false;
                this.flags['feed_view_positions_calculated'] = false;
                this.story_titles_clear_loading_endbar();
                this.create_story_titles(data.stories, {'river_stories': true});
                this.make_story_feed_entries(data.stories, first_load, {'river_stories': true});
                this.show_story_titles_above_intelligence_level({'animate': false});
                // $('.NB-feedbar-last-updated-date').text(data.last_update + ' ago');
                this.flags['story_titles_loaded'] = true;
                if (this.flags['find_next_unread_on_page_of_feed_stories_load']) {
                    this.show_next_unread_story(true);
                }
                this.fill_out_story_titles();
                this.prefetch_story_locations_in_feed_view();
                this.hide_stories_progress_bar();
            }
        },
        
        list_feeds_with_unreads_in_folder: function($folder, counts_only, visible_only) {
            var model = this.model;
            var unread_view = this.get_unread_view_name();
            $folder = $folder || this.$s.$feed_list;
            
            var $feeds = $('.feed:not(.NB-empty)', $folder);
            var feeds = _.compact(_.map($('.feed:not(.NB-empty)', $folder), function(o) {
                var feed_id = $(o).data('feed_id');
                var feed = model.get_feed(feed_id);
                if (counts_only && !visible_only) {
                    return feed.ps + feed.nt + feed.ng;
                } else if (counts_only && visible_only) {
                    if (unread_view == 'positive') return feed.ps;
                    if (unread_view == 'neutral')  return feed.ps + feed.nt;
                    if (unread_view == 'negative') return feed.ps + feed.nt + feed.ng;
                } else {
                    return (feed.ps || feed.nt || feed.ng) && feed_id;
                }
            }));
            
            return feeds;
        },
        
        show_stories_progress_bar: function(feeds_loading) {
            var $progress = $.make('div', { className: 'NB-river-progress' }, [
                $.make('div', { className: 'NB-river-progress-text' }),
                $.make('div', { className: 'NB-river-progress-bar' })
            ]).css({'opacity': 0});
            
            this.$s.$story_taskbar.append($progress);
            
            $progress.animate({'opacity': 1}, {'duration': 500, 'queue': false});
            
            var $bar = $('.NB-river-progress-bar', $progress);
            var unreads;
            if (feeds_loading) unreads = feeds_loading;
            else unreads = this.get_unread_count(false) / 10;
            this.animate_progress_bar($bar, unreads);
            
            $('.NB-river-progress-text', $progress).text('Fetching stories');
            // Center the progress bar
            var i_width = $progress.width();
            var o_width = this.$s.$story_taskbar.width();
            var left = (o_width / 2.0) - (i_width / 2.0);
            $progress.css({'left': left});
        },
        
        hide_stories_progress_bar: function() {
            var $progress = $('.NB-river-progress', this.$s.$story_taskbar);
            $progress.stop().animate({'opacity': 0}, {'duration': 250, 'queue': false});
        },
        
        // ==========================
        // = Story Pane - All Views =
        // ==========================
        
        open_story: function(story, $story_title) {
            var self = this;
            var feed_position;
            var iframe_position;
            // NEWSBLUR.log(['Story', this.story_view, story]);
            
            if (this.active_story != story) {
                this.active_story = story;
                this.mark_story_title_as_selected($story_title);
                this.mark_story_as_read_in_feed_view(story, {'animate': true});
                
                // Used when auto-tracking the user as they move over the feed/page.
                // No need to find the story, since they have already found it.
                clearTimeout(this.locks.scrolling);
                if (_.contains(['feed', 'page'], this.story_view)) {
                    this.flags['scrolling_by_selecting_story_title'] = true;
                }
                
                // User clicks on story, scroll them to it.
                var $feed_story = this.find_story_in_feed_view(story);
                
                if (this.story_view == 'page') {
                    var $iframe_story = this.find_story_in_feed_iframe(story);
                    if (!$iframe_story || !$iframe_story.length || !this.flags['story_titles_loaded']) {
                        // If the iframe has not yet loaded, we can't touch it.
                        // So just assume story not found.
                        this.switch_to_correct_view(false);
                        feed_position = this.scroll_to_story_in_story_feed(story, $feed_story);
                    } else {
                        iframe_position = this.scroll_to_story_in_iframe(story, $iframe_story);
                        this.switch_to_correct_view(iframe_position);
                    }
                } else if (this.story_view == 'feed') {
                    this.switch_to_correct_view();
                    feed_position = this.scroll_to_story_in_story_feed(story, $feed_story);
                    this.show_stories_preference_in_feed_view(true);
                } else if (this.story_view == 'story') {
                    this.open_story_in_story_view(story);
                }
                _.defer(_.bind(this.mark_story_as_read, this, story.id));
            }
        },
        
        switch_to_correct_view: function(found_story_in_page) {
            // NEWSBLUR.log(['Found story', this.story_view, found_story_in_page, this.flags['page_view_showing_feed_view'], this.flags['feed_view_showing_story_view']]);
            if (found_story_in_page === false) {
                // Story not found, show in feed view with link to page view
                if (this.story_view == 'page' && !this.flags['page_view_showing_feed_view']) {
                    // console.log(['turn on feed view', this.flags['page_view_showing_feed_view'], this.flags['feed_view_showing_story_view']]);
                    this.flags['page_view_showing_feed_view'] = true;
                    this.flags['feed_view_showing_story_view'] = false;
                    this.switch_taskbar_view('feed', 'page');
                    this.show_stories_preference_in_feed_view();
                }
            } else {
              if (this.story_view == 'page' && this.flags['page_view_showing_feed_view']) {
                  // console.log(['turn off feed view', this.flags['page_view_showing_feed_view'], this.flags['feed_view_showing_story_view']]);
                  this.flags['page_view_showing_feed_view'] = false;
                  this.flags['feed_view_showing_story_view'] = false;
                  this.switch_taskbar_view('page');
              } else if (this.flags['feed_view_showing_story_view']) {
                  // console.log(['turn off story view', this.flags['page_view_showing_feed_view'], this.flags['feed_view_showing_story_view']]);
                  this.flags['page_view_showing_feed_view'] = false;
                  this.flags['feed_view_showing_story_view'] = false;
                  this.switch_taskbar_view(this.story_view, true);
              }
            }
        },
        
        scroll_to_story_in_story_feed: function(story, $story, skip_scroll) {
            var self = this;
            var $feed_view = this.$s.$feed_view;
            var $feed_stories = this.$s.$feed_stories;

            if (!story || !$story || !$story.length) {
                $story = $('.story:first', $feed_view);
                story = this.model.get_story($story.data('story'));
            }
            if (!story || !$story || !$story.length) {
                return;
            }
            
            // NEWSBLUR.log(['scroll_to_story_in_story_feed', story, $story]);

            if ($story && $story.length) {
                if (skip_scroll || 
                    (this.story_view == 'feed'  &&
                     this.model.preference('feed_view_single_story')) ||
                    (this.story_view == 'page' && 
                     !this.flags['page_view_showing_feed_view'])) {
                    $feed_stories.scrollTo($story, 0, { axis: 'y', offset: 0 }); // Do this at view switch instead.
                    
                } else if (this.story_view == 'feed' || this.flags['page_view_showing_feed_view']) {
                    $feed_stories.scrollable().stop();
                    $feed_stories.scrollTo($story, 340, { axis: 'y', easing: 'easeInOutQuint', offset: 0, queue: false, onAfter: function() {
                        self.locks.scrolling = setTimeout(function() {
                            self.flags.scrolling_by_selecting_story_title = false;
                        }, 100);
                    } });
                } 
            }
            
            var parent_scroll = $story.parents('.NB-feed-story-view').scrollTop();
            var story_offset = $story.offset().top;
            return story_offset + parent_scroll;
        },
        
        scroll_to_story_in_iframe: function(story, $story, skip_scroll) {
            var self = this;
            var $iframe = this.$s.$feed_iframe;

            if ($story && $story.length) {
                if (skip_scroll
                    || this.story_view == 'feed'
                    || this.story_view == 'story'
                    || this.flags['page_view_showing_feed_view']) {
                    $iframe.scrollTo($story, 0, { axis: 'y', offset: -24 }); // Do this at story_view switch
                } else if (this.story_view == 'page') {
                    $iframe.scrollable().stop();
                    $iframe.scrollTo($story, 380, { axis: 'y', easing: 'easeInOutQuint', offset: -24, queue: false, onAfter: function() {
                        self.locks.scrolling = setTimeout(function() {
                            self.flags.scrolling_by_selecting_story_title = false;
                        }, 100);
                    } });
                }
                var parent_scroll = $story.parents('.NB-feed-story-view').scrollTop();
                var story_offset = $story.offset().top;
                return story_offset + parent_scroll;
            }

            return false;
        },
        
        prefetch_story_locations_in_story_frame: function() {
            var self = this;
            var stories = this.model.stories;
            var $iframe = this.$s.$feed_iframe.contents();
            var prefetch_tries_left = 3;
            this.cache['prefetch_iteration'] += 1;
            
            // NEWSBLUR.log(['Prefetching', !this.flags['iframe_fetching_story_locations']]);
            if (!this.flags['iframe_fetching_story_locations'] 
                && !this.flags['iframe_story_locations_fetched']) {
                $iframe.unbind('scroll').scroll($.rescope(this.handle_scroll_feed_iframe, this));
                $iframe
                    .unbind('mousemove.reader')
                    .bind('mousemove.reader', $.rescope(this.handle_mousemove_iframe_view, this));
                    
                var last_story_index = this.cache.iframe_story_positions_keys.length;
                var last_story_position = _.last(this.cache.iframe_story_positions_keys);
                var last_story = this.cache.iframe_story_positions[last_story_position];
                var $last_story;
                if (last_story) {
                    $last_story = this.find_story_in_feed_iframe(last_story, $iframe);
                }
                // NEWSBLUR.log(['last_story', last_story_index, last_story_position, last_story, $last_story]);
                var last_story_same_position;
                if ($last_story && $last_story.length) {
                    last_story_same_position = parseInt($last_story.offset().top, 10)==last_story_position;
                    if (!last_story_same_position) {
                        $.extend(this.cache, {
                            'iframe_stories': {},
                            'iframe_story_positions': {},
                            'iframe_story_positions_keys': []
                        });
                    }
                }
                
                for (var s in stories) {
                    if (last_story_same_position && parseInt(s, 10) < last_story_index) continue; 
                    var story = stories[s];
                    var $story = this.find_story_in_feed_iframe(story, $iframe);
                    // NEWSBLUR.log(['Pre-fetching', parseInt(s, 10), last_story_index, last_story_same_position, $story, story.story_title]);
                    if (!$story || 
                        !$story.length || 
                        this.flags['iframe_fetching_story_locations'] ||
                        this.flags['iframe_story_locations_fetched'] ||
                        parseInt($story.offset().top, 10) > this.cache['prefetch_iteration']*4000) {
                        if ($story && $story.length) {
                            // NEWSBLUR.log(['Prefetch break on position too far', parseInt($story.offset().top, 10), this.cache['prefetch_iteration']*4000]);
                            break;
                        }
                        if (!prefetch_tries_left) {
                            break;
                        } else {
                            prefetch_tries_left -= 1;
                        }
                    }
                }
            }
            
            if (!this.flags['iframe_fetching_story_locations']
                && !this.flags['iframe_story_locations_fetched']) {
                setTimeout(function() {
                    if (!self.flags['iframe_fetching_story_locations']
                        && !self.flags['iframe_story_locations_fetched']) {
                        self.prefetch_story_locations_in_story_frame();
                    }
                }, 2000);
            }
        },
        
        fetch_story_locations_in_story_frame: function(s, clear_cache, $iframe) {
            var self = this;
            var stories = this.model.stories;
            if (!s) s = 0;
            var story = stories[s];
            if (!$iframe) $iframe = this.$s.$feed_iframe.contents();
            
            this.flags['iframe_fetching_story_locations'] = true;
            
            if (clear_cache) {
                $.extend(this.cache, {
                    'iframe_stories': {},
                    'iframe_story_positions': {},
                    'iframe_story_positions_keys': []
                });
            }
            
            if (story && story['story_feed_id'] == this.active_feed) {
                var $story = this.find_story_in_feed_iframe(story, $iframe);
                // NEWSBLUR.log(['Fetching story', s, {'title': story.story_title}, $story]);
                
                setTimeout(function() {
                    if ((stories.length-1) >= (s+1) 
                        && (s < 3
                            || ((self.cache.iframe_stories[stories[s].id] 
                                 && self.cache.iframe_stories[stories[s].id].length)
                                || (self.cache.iframe_stories[stories[s-1].id] 
                                    && self.cache.iframe_stories[stories[s-1].id].length)
                                || (self.cache.iframe_stories[stories[s-2].id] 
                                    && self.cache.iframe_stories[stories[s-2].id].length)))) {
                        self.fetch_story_locations_in_story_frame(s+1, false, $iframe);
                        self.flags.iframe_story_locations_fetched = false;
                    } else {
                        NEWSBLUR.log(['iFrame view entirely loaded', (s-2) + ' stories', self.cache.iframe_stories]);
                        self.flags['iframe_story_locations_fetched'] = true;
                        self.flags['iframe_fetching_story_locations'] = false;
                        clearInterval(self.flags['iframe_scroll_snapback_check']);
                    }
                }, 20);
            } else if (story && story['story_feed_id'] != this.active_feed) {
                NEWSBLUR.log(['Switched off iframe early']);
            }
        },
        
        open_story_link: function(story, $st) {
            window.open(story['story_permalink'], '_blank');
            window.focus();
        },
        
        mark_story_title_as_selected: function($story_title) {
            var $story_titles = this.$s.$story_titles;
            $('.selected', $story_titles).removeClass('selected');
            // $('.after_selected', $story_titles).removeClass('after_selected');
            $story_title.addClass('selected');
            // $story_title.parent('.story').next('.story').children('a').addClass('after_selected');
        },
        
        mark_story_as_read: function(story_id) {
            var self = this;
            var $story_title = this.find_story_in_story_titles(story_id);
            var feed_id = parseInt($story_title.data('feed_id'), 10) || this.active_feed;
            
            this.model.mark_story_as_read(story_id, feed_id, function(read) {
                self.update_read_count(story_id, feed_id, false, read);
            });
        },
        
        mark_story_as_unread: function(story_id, feed_id) {
            var self = this;
            feed_id = feed_id || this.model.get_story(story_id).story_feed_id;
            
            this.model.mark_story_as_unread(story_id, feed_id, function() {
                self.update_read_count(story_id, feed_id, true);
            });
        },
        
        update_read_count: function(story_id, feed_id, unread, previously_read) {
            if (previously_read) return;
            
            var feed                  = this.model.get_feed(feed_id);
            var $feed_list            = this.$s.$feed_list;
            var $feed                 = this.find_feed_in_feed_list(feed_id);
            var $feed_counts          = $('.feed_counts_floater', $feed);
            var $story_title          = this.find_story_in_story_titles(story_id);
            var $content_pane         = this.$s.$content_pane;
            var unread_count_positive = feed.ps;
            var unread_count_neutral  = feed.nt;
            var unread_count_negative = feed.ng;

            $story_title.toggleClass('read', !unread);
            // NEWSBLUR.log(['marked read', unread_count_positive, unread_count_neutral, unread_count_negative, $story_title.is('.NB-story-positive'), $story_title.is('.NB-story-neutral'), $story_title.is('.NB-story-negative')]);
            
            if ($story_title.is('.NB-story-positive')) {
                var count = Math.max(unread_count_positive + (unread?1:-1), 0);
                feed.ps = count;
                $('.unread_count_positive', $feed).text(count);
                $('.unread_count_positive', $content_pane).text(count);
                if (count == 0) {
                    $feed.removeClass('unread_positive');
                    $feed_counts.removeClass('unread_positive');
                } else {
                    $feed.addClass('unread_positive');
                    $feed_counts.addClass('unread_positive');
                }
            } else if ($story_title.is('.NB-story-neutral')) {
                var count = Math.max(unread_count_neutral + (unread?1:-1), 0);
                feed.nt = count;
                $('.unread_count_neutral', $feed).text(count);
                $('.unread_count_neutral', $content_pane).text(count);
                if (count == 0) {
                    $feed.removeClass('unread_neutral');
                    $feed_counts.removeClass('unread_neutral');
                } else {
                    $feed.addClass('unread_neutral');
                    $feed_counts.addClass('unread_neutral');
                }
            } else if ($story_title.is('.NB-story-negative')) {
                var count = Math.max(unread_count_negative + (unread?1:-1), 0);
                feed.ng = count;
                $('.unread_count_negative', $feed).text(count);
                $('.unread_count_negative', $content_pane).text(count);
                if (count == 0) {
                    $feed.removeClass('unread_negative');
                    $feed_counts.removeClass('unread_negative');
                } else {
                    $feed.addClass('unread_negative');
                    $feed_counts.addClass('unread_negative');
                }
            }
            
            $('.feed', $content_pane).animate({'opacity': 1}, {'duration': 250, 'queue': false});
                
            setTimeout(function() {
                $('.feed', $content_pane).animate({'opacity': .1}, {'duration': 250, 'queue': false});
            }, 400);

            
            if (!$feed.is(':visible')) {
                // NEWSBLUR.log(['Under collapsed folder', $feed, $feed.parents(':visible'),
                //               $feed.parents(':visible').eq(0).children('.folder_title')]);
                var $folder_title = $feed.closest(':visible').children('.folder_title');
                var $children = $folder_title.closest('.folder').children('.folder, .feed');
                this.show_collapsed_folder_count($folder_title, $children);
            }
            
            this.update_header_counts(true);
        },
        
        mark_feed_as_read: function(feed_id) {
            feed_id = feed_id || this.active_feed;
            
            this.mark_feed_as_read_update_counts(feed_id);

            this.model.mark_feed_as_read([feed_id]);
            this.update_header_counts(true);
        },
        
        mark_folder_as_read: function(folder_name, $folder) {
            var feeds = this.get_feed_ids_in_folder($folder);
            
            _.each(feeds, _.bind(function(feed_id) {
                this.mark_feed_as_read_update_counts(feed_id);
            }, this));
            this.mark_feed_as_read_update_counts(null, $folder);
            this.model.mark_feed_as_read(feeds);
            this.update_header_counts(true);
        },
        
        mark_feed_as_read_update_counts: function(feed_id, $folder) {
            if (feed_id) {
                var feed = this.model.get_feed(feed_id);
                var $feed = this.find_feed_in_feed_list(feed_id);
                var $feed_counts = $('.feed_counts_floater', $feed);
                var $content_pane = this.$s.$content_pane;
                var $story_titles = this.$s.$story_titles;

                feed.ps = 0;
                feed.nt = 0;
                feed.ng = 0;
                $('.unread_count_neutral', $feed).text(0);
                $('.unread_count_positive', $feed).text(0);
                $('.unread_count_negative', $feed).text(0);
                if (feed_id == this.active_feed) {
                    $('.unread_count_neutral', $content_pane).text(0);
                    $('.unread_count_positive', $content_pane).text(0);
                    $('.unread_count_negative', $content_pane).text(0);
                    $('.story:not(.read)', $story_titles).addClass('read');
                }
                $feed.removeClass('unread_neutral');
                $feed.removeClass('unread_positive');
                $feed.removeClass('unread_negative');
                $feed_counts.removeClass('unread_neutral');
                $feed_counts.removeClass('unread_positive');
                $feed_counts.removeClass('unread_negative');
            }
            
            if ($folder) {
                $('.unread_count_neutral', $folder).text(0);
                $('.unread_count_positive', $folder).text(0);
                $('.unread_count_negative', $folder).text(0);
                $feed_counts = $('.feed_counts_floater', $folder);
                $feed_counts.removeClass('unread_neutral');
                $feed_counts.removeClass('unread_positive');
                $feed_counts.removeClass('unread_negative');
            }
        },
        
        mark_story_as_like: function(story_id, feed_id) {
            feed_id = feed_id || this.model.get_story(story_id).story_feed_id;
            
            NEWSBLUR.classifier = new NEWSBLUR.ReaderClassifierStory(story_id, feed_id, {
                'score': 1,
                'feed_loaded': !this.flags['river_view']
            });
        },
        
        mark_story_as_dislike: function(story_id, feed_id) {
            feed_id = feed_id || this.active_feed;
            
            NEWSBLUR.classifier = new NEWSBLUR.ReaderClassifierStory(story_id, feed_id, {
                'score': -1,
                'feed_loaded': !this.flags['river_view']
            });
        },
        
        mark_story_as_starred: function(story_id, $story) {
            var story = this.model.get_story(story_id);
            var $star = $('.NB-storytitles-star', $story);
            $story.addClass('NB-story-starred');
            $star.attr({'title': 'Saved!'});
            $star.tipsy({
                gravity: 'sw',
                fade: true,
                trigger: 'manual',
                offsetOpposite: -1
            });
            $star.tipsy('enable');
            $star.tipsy('show');
            _.delay(function() {
                $star.tipsy('hide');
                $star.tipsy('disable');
            }, 850);
            this.model.mark_story_as_starred(story_id, story.story_feed_id, function() {});
            this.update_starred_count();
        },
        
        mark_story_as_unstarred: function(story_id, $story) {
            var $star = $('.NB-storytitles-star', $story);
            $story.one('mouseout', function() {
                $story.removeClass('NB-unstarred');
            });
            $star.attr({'title': 'Removed'});
            $star.tipsy({
                gravity: 'sw',
                fade: true,
                trigger: 'manual',
                offsetOpposite: -1
            });
            $star.tipsy('enable');
            $star.tipsy('show');
            _.delay(function() {
                $star.tipsy('hide');
                $star.tipsy('disable');
            }, 850);
            $story.removeClass('NB-story-starred');
            this.model.mark_story_as_unstarred(story_id, function() {});
            this.update_starred_count();
        },
        
        send_story_to_instapaper: function(story_id) {
            var story = this.model.get_story(story_id);
            var url = 'http://www.instapaper.com/edit';
            var instapaper_url = [
              url,
              '?url=',
              encodeURIComponent(story.story_permalink),
              '&title=',
              encodeURIComponent(story.story_title)
            ].join('');
            window.open(instapaper_url, '_blank');
            this.mark_story_as_read(story_id);
        },
        
        send_story_to_readitlater: function(story_id) {
            var story = this.model.get_story(story_id);
            var url = 'https://readitlaterlist.com/save';
            var readitlater_url = [
              url,
              '?url=',
              encodeURIComponent(story.story_permalink),
              '&title=',
              encodeURIComponent(story.story_title)
            ].join('');
            window.open(readitlater_url, '_blank');
            this.mark_story_as_read(story_id);
        },
        
        send_story_to_readability: function(story_id) {
            var story = this.model.get_story(story_id);
            var url = 'https://readability.com/save';
            var readability_url = [
              url,
              '?url=',
              encodeURIComponent(story.story_permalink),
              '&title=',
              encodeURIComponent(story.story_title)
            ].join('');
            window.open(readability_url, '_blank');
            this.mark_story_as_read(story_id);
        },
        
        send_story_to_twitter: function(story_id) {
            var story = this.model.get_story(story_id);
            var url = 'http://twitter.com/';
            var twitter_url = [
              url,
              '?status=',
              encodeURIComponent(story.story_title),
              ': ',
              encodeURIComponent(story.story_permalink)
            ].join('');
            window.open(twitter_url, '_blank');
            this.mark_story_as_read(story_id);
        },
        
        send_story_to_facebook: function(story_id) {
            var story = this.model.get_story(story_id);
            var url = 'http://www.facebook.com/sharer.php?src=newsblur&v=3.14159265&i=1.61803399';
            var facebook_url = [
              url,
              '&u=',
              encodeURIComponent(story.story_permalink),
              '&t=',
              encodeURIComponent(story.story_title)
            ].join('');
            window.open(facebook_url, '_blank');
            this.mark_story_as_read(story_id);
        },
        
        // =====================
        // = Story Titles Pane =
        // =====================
        
        hide_content_pane_feed_counter: function() {
            var $content_pane = this.$s.$content_pane;
            $('.feed', $content_pane).remove();
        },
        
        make_content_pane_feed_counter: function(feed_id) {
            var $content_pane = this.$s.$content_pane;
            var feed = this.model.get_feed(feed_id);
            var $counter = this.make_feed_title_line(feed, false, 'counter');
            $counter.css({'opacity': 0});
            
            $('.feed', $content_pane).remove();
            this.$s.$story_taskbar.append($counter);
            _.delay(function() {
                $counter.animate({'opacity': .1}, {'duration': 1000, 'queue': false});
            }, 500);
            
            $('.unread_count', $content_pane).corner('4px');
            
            // Center the counter
            var i_width = $('.feed', $content_pane).width();
            var o_width = $content_pane.width();
            var left = (o_width / 2.0) - (i_width / 2.0);
            $('.feed', $content_pane).css({'left': left});
        },
        
        create_story_titles: function(stories, options) {
            var $story_titles = this.$s.$story_titles;
            options = options || {};
            
            for (s in stories) {
                if (this.flags['non_premium_river_view'] && $story_titles.children(':visible').length >= 5) {
                    this.append_story_titles_endbar();
                    break;
                }
                var story = stories[s];
                var $story_title = this.make_story_title(story, options);
                if (!stories[s].read_status) {
                    var $mark_read = $.make('a', { className: 'mark_story_as_read', href: '#'+stories[s].id }, '[Mark Read]');
                    $story_title.find('.title').append($mark_read);
                }
                $story_titles.append($story_title);
            }
            // NEWSBLUR.log(['create_story_titles', stories]);
            if (!stories || stories.length == 0) {
                this.append_story_titles_endbar();
            } 
        },
        
        make_story_title: function(story, options) {
            var unread_view = this.model.preference('unread_view');
            var read = story.read_status
                ? ' read '
                : '';
            var score = this.compute_story_score(story);
            var score_color = 'neutral';
            var starred = story.starred ? ' NB-story-starred ' : '';
            if (options.river_stories) {
                var feed = this.model.get_feed(story.story_feed_id);
            }
            if (score > 0) score_color = 'positive';
            if (score < 0) score_color = 'negative';
            var $story_tags = $.make('span', { className: 'NB-storytitles-tags'});
            
            for (var t in story.story_tags) {
                var tag = story.story_tags[t];
                var $tag = $.make('span', { className: 'NB-storytitles-tag'}, tag).corner('4px');
                $story_tags.append($tag);
                break;
            }
            var $story_title = $.make('div', { className: 'story ' + read + starred + 'NB-story-' + score_color }, [
                $.make('div', { className: 'NB-storytitles-sentiment'}),
                $.make('a', { href: story.story_permalink, className: 'story_title' }, [
                    (options['river_stories'] && feed &&
                        $.make('div', { className: 'NB-story-feed' }, [
                            $.make('img', { className: 'feed_favicon', src: $.favicon(feed.favicon) }),
                            $.make('span', { className: 'feed_title' }, feed.feed_title)
                        ])),
                    $.make('div', { className: 'NB-storytitles-star'}),
                    $.make('span', { className: 'NB-storytitles-title' }, story.story_title),
                    $.make('span', { className: 'NB-storytitles-author' }, story.story_authors),
                    $story_tags
                ]),
                $.make('span', { className: 'story_date' }, story.short_parsed_date),
                $.make('span', { className: 'story_id' }, ''+story.id),
                $.make('div', { className: 'NB-story-manage-icon' })
                // $.make('div', { className: 'NB-story-sentiment NB-story-like', title: 'What I like about this story...' }),
                // $.make('div', { 
                //     className: 'NB-story-sentiment NB-story-star', 
                //     title: (story.starred
                //             ? 'Remove bookmark'
                //             : 'Save this story for later')
                // })
            ]).data('story_id', story.id).data('feed_id', story.story_feed_id);
            
            if (unread_view > score) {
                $story_title.css({'display': 'none'});
            }
          
            $('.NB-story-sentiment', $story_title).tipsy({
                delayIn: 375,
                gravity: 's'
            });
            
            return $story_title;
        },
        
        is_feed_floater_gradient_light: function(feed) {
            if (!feed) return false;
            var color = feed.favicon_color;
            if (!color) return false;
            
            var r = parseInt(color.substr(0, 2), 16);
            var g = parseInt(color.substr(2, 2), 16);
            var b = parseInt(color.substr(4, 2), 16);
            var avg = (r + g + b) / 3;
            
            // 200/256 = #C6C6C6
            return avg > 200;
        },
        
        generate_gradient: function(feed, type) {
            if (!feed) return '';
            var color = feed.favicon_color;
            if (!color) return '';
            
            var r = parseInt(color.substr(0, 2), 16);
            var g = parseInt(color.substr(2, 2), 16);
            var b = parseInt(color.substr(4, 2), 16);
            
            if (type == 'border') {
                return [
                    '1px solid rgb(',
                    [
                        parseInt(r*(6/8), 10),
                        parseInt(g*(6/8), 10),
                        parseInt(b*(6/8), 10)
                    ].join(','),
                    ')'
                ].join('');
            } else if (type == 'webkit') {
                return [
                    '-webkit-gradient(',
                    'linear,',
                    'left bottom,',
                    'left top,',
                    'color-stop(0.06, rgba(',
                    [
                        r,
                        g,
                        b,
                        255
                    ].join(','),
                    ')),',
                    'color-stop(0.84, rgba(',
                    [
                        r+35,
                        g+35,
                        b+35,
                        255
                    ].join(','),
                    ')))'
                ].join('');
            } else if (type == 'moz') {
                return [
                    '-moz-linear-gradient(',
                    'center bottom,',
                    'rgb(',
                    [
                        r,
                        g,
                        b
                    ].join(','),
                    ') 6%,',
                    'rgb(',
                    [
                        r+35,
                        g+35,
                        b+35
                    ].join(','),
                    ') 84%)'
                ].join('');
            }
        },
        
        story_titles_clear_loading_endbar: function() {
            var $story_titles = this.$s.$story_titles;
            
            var $endbar = $('.NB-story-titles-end-stories-line', $story_titles);
            if ($endbar.length) {
                $endbar.remove();
                clearInterval(this.feed_stories_loading);
            }
        },
        
        compute_story_score: function(story) {
            var score = 0;
            var score_max = Math.max(story.intelligence['title'],
                                     story.intelligence['author'],
                                     story.intelligence['tags']);
            var score_min = Math.min(story.intelligence['title'],
                                     story.intelligence['author'],
                                     story.intelligence['tags']);
            if (score_max > 0) score = score_max;
            else if (score_min < 0) score = score_min;
            
            if (score == 0) score = story.intelligence['feed'];
            
            return score;
        },
        
        // =================================
        // = Story Pane - iFrame/Page View =
        // =================================
        
        unload_feed_iframe: function() {
            var $feed_iframe = this.$s.$feed_iframe;
            var $taskbar_view_page = $('.NB-taskbar .task_view_page');
            $taskbar_view_page.removeClass('NB-disabled');
            $taskbar_view_page.removeClass('NB-task-return');
            
            this.flags['iframe_view_loaded'] = false;
            this.flags['iframe_story_locations_fetched'] = false;
            this.flags['iframe_prevented_from_loading'] = false;
            
            $.extend(this.cache, {
                'iframe_stories': {},
                'iframe_story_positions': {},
                'iframe_story_positions_keys': []
            });
            
            $feed_iframe.removeAttr('src');
        },
        
        load_feed_iframe: function(feed_id) {
            feed_id = feed_id || this.active_feed;
            var self = this;
            var $feed_view = this.$s.$story_pane;
            var $feed_iframe = this.$s.$feed_iframe;
            
            this.unload_feed_iframe();
            
            if (!feed_id) {
                feed_id = $feed_iframe.data('feed_id');
            } else {
                $feed_iframe.data('feed_id', feed_id);
            }
            
            this.flags.iframe_scroll_snap_back_prepared = true;
            this.iframe_link_attacher_num_links = 0;
            
            $feed_iframe.removeAttr('src').attr({src: '/reader/load_feed_page?feed_id='+feed_id});

            if (this.flags['iframe_view_loaded']) {
                // NEWSBLUR.log(['Titles loaded, iframe loaded']);
                var $iframe = this.$s.$feed_iframe.contents();
                this.fetch_story_locations_in_story_frame(0, true, $iframe);
            } else {
                // NEWSBLUR.log(['Titles loaded, iframe NOT loaded -- prefetching now']);
                _.delay(_.bind(function() {
                    this.prefetch_story_locations_in_story_frame();
                }, this), 500);
            }

            $feed_iframe.ready(function() {

                setTimeout(function() {
                    $feed_iframe.load(function() {
                        self.return_to_snapback_position(true);
                    });
                }, 50);
                self.flags['iframe_scroll_snapback_check'] = setInterval(function() {
                    // NEWSBLUR.log(['Checking scroll', self.iframe_scroll, self.flags.iframe_scroll_snap_back_prepared]);
                    if (self.iframe_scroll && self.flags.iframe_scroll_snap_back_prepared) {
                        self.return_to_snapback_position();
                    } else {
                        clearInterval(self.flags['iframe_scroll_snapback_check']);
                    }
                }, 500);
                
                // NEWSBLUR.log(['iFrame domain', $feed_iframe.attr('src').indexOf('/reader/load_feed_page?feed_id='+feed_id), $feed_iframe.attr('src')]);
                if ($feed_iframe.attr('src').indexOf('/reader/load_feed_page?feed_id='+feed_id) != -1) {
                    var iframe_link_attacher = function() {
                        var num_links = $feed_iframe.contents().find('a').length;
                        // NEWSBLUR.log(['Finding links', self.iframe_link_attacher_num_links, num_links]);
                        if (self.iframe_link_attacher_num_links != num_links) {
                            // NEWSBLUR.log(['Found new links', num_links, self.iframe_link_attacher_num_links]);
                            self.iframe_link_attacher_num_links = num_links;
                            $feed_iframe.contents().find('a')
                                .unbind('click.NB-taskbar')
                                .bind('click.NB-taskbar', function() {
                                self.taskbar_show_return_to_page();
                            });
                        }
                    };
                    clearInterval(self.iframe_link_attacher);
                    self.iframe_link_attacher = setInterval(iframe_link_attacher, 2000);
                    iframe_link_attacher();
                    $feed_iframe.load(function() {
                        clearInterval(self.iframe_link_attacher);
                    });
                }
            });
        },
        
        return_to_snapback_position: function(iframe_loaded) {
            var $feed_iframe = this.$s.$feed_iframe;
            
            if (this.iframe_scroll
                && this.flags.iframe_scroll_snap_back_prepared 
                && $feed_iframe.contents().scrollTop() == 0) {
                // NEWSBLUR.log(['Snap back, loaded, scroll', this.iframe_scroll]);
                $feed_iframe.contents().scrollTop(this.iframe_scroll);
                if (iframe_loaded) {
                    this.flags.iframe_scroll_snap_back_prepared = false;
                    clearInterval(self.flags['iframe_scroll_snapback_check']);
                }
            }
        },
        
        setup_feed_page_iframe_load: function() {
            var self = this;
            var $story_pane = this.$s.$story_pane;
            var $feed_iframe = this.$s.$feed_iframe;
                
            $feed_iframe.removeAttr('src').load(function() {
                self.flags.iframe_view_loaded = true;
                try {
                    var $iframe_contents = $feed_iframe.contents();
                    $iframe_contents.find('a')
                        .unbind('click.NB-taskbar')
                        .bind('click.NB-taskbar', function(e) {
                        var href = $(this).attr('href');
                        if (href.indexOf('#') == 0) {
                            e.preventDefault();
                            var $footnote = $('a[name='+href.substr(1)+'], [id='+href.substr(1)+']',
                                              $iframe_contents);
                            // NEWSBLUR.log(['Footnote', $footnote, href, href.substr(1)]);
                            $iframe_contents.scrollTo($footnote, 600, { 
                                axis: 'y', 
                                easing: 'easeInOutQuint', 
                                offset: 0, 
                                queue: false 
                            });
                            return false;
                        }
                        self.taskbar_show_return_to_page();
                    });
                    $iframe_contents
                        .unbind('scroll')
                        .scroll($.rescope(self.handle_scroll_feed_iframe, self));
                    $iframe_contents
                        .unbind('mousemove.reader')
                        .bind('mousemove.reader', $.rescope(self.handle_mousemove_iframe_view, self));
                    if (self.flags['story_titles_loaded']) {
                        // NEWSBLUR.log(['iframe loaded, titles loaded']);
                        self.fetch_story_locations_in_story_frame(0, true, $iframe_contents);
                    }
                } catch(e) {
                    // Not on local domain. Ignore.
                }
            });
        },
        
        taskbar_show_return_to_page: function() {
            var self = this;
            var $feed_iframe = $('.NB-feed-frame');

            _.delay(function() {
                var $feed_iframe = $('.NB-feed-frame');
                var $taskbar_view_page = $('.NB-taskbar .task_view_page');
        
                try {
                    NEWSBLUR.log(['return', $feed_iframe.contents().find('body')]);
                    var length = $feed_iframe.contents().find('body').length;
                    if (length) {
                        return false;
                    }
                } catch(e) {
                    $taskbar_view_page.addClass('NB-task-return');    
                } finally {
                    $taskbar_view_page.addClass('NB-task-return');    
                }
            }, 1000);
        },
        
        load_page_of_feed_stories: function() {
            var $story_titles = this.$s.$story_titles;
            var feed_id = $story_titles.data('feed_id');
            var page = $story_titles.data('page');

            if (!this.flags['opening_feed']) {
                    
                this.show_feedbar_loading();
                $story_titles.data('page', page+1);
                if (this.active_feed == 'starred') {
                    this.model.fetch_starred_stories(page+1, 
                        _.bind(this.post_open_starred_stories, this), false);
                } else if (this.flags['river_view']) {
                    this.model.fetch_river_stories(this.active_feed, this.cache['river_feeds_with_unreads'],
                        page+1, _.bind(this.post_open_river_stories, this), false);
                } else {
                    this.model.load_feed(feed_id, page+1, false, 
                                         $.rescope(this.post_open_feed, this));                                 
                }
            }
        },
        
        fill_out_story_titles: function() {
            var $last = $('.story:visible:last', this.$s.$story_titles);
            var container_height = this.$s.$story_titles.height();
            var $feedbar = $('.NB-story-titles-end-stories-line');
            
            if (!$feedbar.length && 
                ($last.length == 0 ||
                 ($('#story_titles').scrollTop() == 0 && 
                  $last.position().top + $last.height() < container_height))) {
                _.delay(_.bind(this.load_page_of_feed_stories, this), 250);
            }
        },
        
        show_feedbar_loading: function() {
            var $story_titles = this.$s.$story_titles;
            var $feedbar = $('.NB-story-titles-end-stories-line');
            
            if (!$feedbar.length) {
                $feedbar = $.make('div', { className: 'NB-story-titles-end-stories-line' });
            }
            $feedbar.css({'background': '#E1EBFF'});
            $story_titles.append($feedbar);
            
            $feedbar.animate({'backgroundColor': '#5C89C9'}, {'duration': 750})
                    .animate({'backgroundColor': '#E1EBFF'}, 750);
            this.feed_stories_loading = setInterval(function() {
                $feedbar.animate({'backgroundColor': '#5C89C9'}, {'duration': 750})
                        .animate({'backgroundColor': '#E1EBFF'}, 750);
            }, 1500);
        },
        
        show_feed_title_in_stories: function(feed_id) {
            var $story_titles = this.$s.$story_titles;
            var feed = this.model.get_feed(feed_id);
            if (!feed) return;

            var $feedbar = $.make('div', { className: 'NB-feedbar' }, [
                this.make_feed_title_line(feed, false, 'story'),
                // $.make('div', { className: 'NB-feedbar-intelligence' }, [
                //     $.make('div', { className: 'NB-feed-sentiment NB-feed-like', title: 'What I like about this site...' }),
                //     $.make('div', { className: 'NB-feed-sentiment NB-feed-dislike', title: 'What I dislike about this site...' })
                // ]),
                $.make('span', { className: 'feed_id' }, ''+feed.id)
            ]).hover(function() {
                $(this).addClass('NB-feedbar-hover');
            },function() {
                $(this).removeClass('NB-feedbar-hover');
            });
            
            $story_titles.prepend($feedbar);
            $('.unread_count', $feedbar).corner('4px');
        },
        
        show_feed_hidden_story_title_indicator: function(is_feed_load) {
            if (is_feed_load && this.flags['unread_threshold_temporarily']) return;
            else this.flags['unread_threshold_temporarily'] = null;
            
            var $story_titles = this.$s.$story_titles;
            var feed_id = this.active_feed;
            var feed = this.model.get_feed(feed_id);
            var unread_view_name = this.get_unread_view_name();
            var $indicator = $('.NB-story-title-indicator', $story_titles);
            var hidden_stories = _.any(this.model.stories, _.bind(function(story) {
                var score = this.compute_story_score(story);

                if (unread_view_name == 'positive') return score <= 0;
                else if (unread_view_name == 'neutral') return score < 0;
            }, this));
            
            if (hidden_stories) {
                if ($indicator.length) {
                    var $counts = this.make_feed_counts_floater(feed.ps, feed.nt, feed.ng);
                    $('.feed_counts_floater', $indicator).replaceWith($counts);
                    $indicator.css({'opacity': 1});
                } else if (feed) {
                    $indicator = $.make('div', { className: 'NB-story-title-indicator' }, [
                        this.make_feed_counts_floater(feed.ps, feed.nt, feed.ng),
                        $.make('span', { className: 'NB-story-title-indicator-text' }, 'show hidden stories')
                    ]).css({
                        'opacity': 0
                    });
                    $('.NB-feedbar .feed .feed_title', this.$story_titles).prepend($indicator);
                    _.delay(function() {
                        $indicator.animate({'opacity': 1}, {'duration': 1000, 'easing': 'easeOutCubic'});
                    }, 500);
                }
            
                $indicator.removeClass('unread_threshold_positive')
                          .removeClass('unread_threshold_neutral')
                          .removeClass('unread_threshold_negative')
                          .addClass('unread_threshold_'+unread_view_name);
            }
        },
        
        show_hidden_story_titles: function() {
            var feed_id = this.active_feed;
            var feed = this.model.get_feed(feed_id);
            var $indicator = $('.NB-story-title-indicator', this.$s.$story_titles);
            var unread_view_name = $indicator.hasClass('unread_threshold_positive') ?
                                   'positive' :
                                   'neutral';
            var hidden_stories_at_threshold = _.any(this.model.stories, _.bind(function(story) {
                var score = this.compute_story_score(story);

                if (unread_view_name == 'positive') return score == 0;
                else if (unread_view_name == 'neutral') return score < 0;
            }, this));
            var hidden_stories_below_threshold = unread_view_name == 'positive' && 
                                                 _.any(this.model.stories, _.bind(function(story) {
                var score = this.compute_story_score(story);
                return score < 0;
            }, this));
            
            // NEWSBLUR.log(['show_hidden_story_titles', hidden_stories_at_threshold, hidden_stories_below_threshold, unread_view_name]);
            
            // First click, open neutral. Second click, open negative.
            if (unread_view_name == 'positive' && hidden_stories_at_threshold && hidden_stories_below_threshold) {
                this.flags['unread_threshold_temporarily'] = 'neutral';
                this.show_story_titles_above_intelligence_level({
                    'unread_view_name': 'neutral',
                    'animate': true,
                    'follow': true,
                    'temporary': true
                });
                $indicator.removeClass('unread_threshold_positive').addClass('unread_threshold_neutral');
            } else {
                this.flags['unread_threshold_temporarily'] = 'negative';
                this.show_story_titles_above_intelligence_level({
                    'unread_view_name': 'negative',
                    'animate': true,
                    'follow': true,
                    'temporary': true
                });
                $indicator.removeClass('unread_threshold_positive')
                          .removeClass('unread_threshold_neutral')
                          .addClass('unread_threshold_negative');
                $indicator.animate({'opacity': 0}, {'duration': 500});
            }
        },
        
        open_feed_link: function(feed_id, $fd) {
            if (!feed_id) feed_id = this.active_feed;
            this.mark_feed_as_read(feed_id);
            var feed = this.model.get_feed(feed_id);
            window.open(feed['feed_link'], '_blank');
            window.focus();
        },
        
        open_story_in_new_tab: function(story_id, $t) {
            var story = this.model.get_story(story_id);
            window.open(story['story_permalink'], '_blank');
            window.focus();
        },
        
        open_unread_stories_in_tabs: function(feed_id) {
            feed_id = feed_id || this.active_feed;
            if (this.active_feed == feed_id) {
                this.flags['open_unread_stories_in_tabs'] = false;
                _.each(this.model.stories, function(story) {
                    NEWSBLUR.log(['story', story, !story.read_status]);
                    if (!story.read_status) {
                        window.open(story['story_permalink'], '_blank');
                        window.focus();
                    }
                });
                this.mark_feed_as_read(feed_id);
            } else {
                this.flags['open_unread_stories_in_tabs'] = true;
                var $feed = this.find_feed_in_feed_list(feed_id);
                this.open_feed(feed_id, false, $feed);
            }
        },
        
        mark_feed_as_selected: function(feed_id, $feed_link) {
            if ($feed_link === undefined) {
              $feed_link = $('.feed.selected', this.$feed_list).eq(0);
            }
            
            $('#feed_list .selected').removeClass('selected');
            $('#feed_list .after_selected').removeClass('after_selected');
            if ($feed_link) {
                $feed_link.addClass('selected');
                $feed_link.parent('.feed').next('.feed').children('a').addClass('after_selected');
            }
        },
        
        open_feed_intelligence_modal: function(score, feed_id, feed_loaded) {
            feed_id = feed_id || this.active_feed;

            NEWSBLUR.classifier = new NEWSBLUR.ReaderClassifierFeed(feed_id, {
                'score': score,
                'feed_loaded': feed_loaded
            });
        },
        
        open_trainer_modal: function(score) {
            var feed_id = this.active_feed;

            // NEWSBLUR.classifier = new NEWSBLUR.ReaderClassifierFeed(feed_id, {'score': score});
            NEWSBLUR.classifier = new NEWSBLUR.ReaderClassifierTrainer({'score': score});
        },
        
        // ==========================
        // = Story Pane - Feed View =
        // ==========================
        
        make_story_feed_entries: function(stories, first_load, options) {
            var $feed_view = this.$s.$feed_view;
            var $stories = this.$s.$feed_stories;
            var self = this;
            var unread_view = this.model.preference('unread_view');
            var river_same_feed;
            var feed = this.model.get_feed(this.active_feed);
            
            options = options || {};
            
            if (first_load && !options.refresh_load) {
                $('.NB-feed-story-endbar', $feed_view).remove();
            }

            for (var s in stories) {
                if (this.flags['non_premium_river_view'] && $stories.children(':visible').length >= 5) {
                    this.append_story_titles_endbar();
                    this.append_river_premium_only_notification();
                    break;
                }
                
                var story = stories[s];
                if (options.river_stories) feed = this.model.get_feed(story.story_feed_id);
                var read = story.read_status
                    ? ' read '
                    : '';
                var score = this.compute_story_score(story);
                var score_color = 'neutral';
                var river_stories = options['river_stories']
                    ? ' NB-river-story '
                    : '';
                if (score > 0) score_color = 'positive';
                if (score < 0) score_color = 'negative';
                
                river_same_feed = null;
                if (this.cache.last_feed_view_story_feed_id == story.story_feed_id) {
                  // river_same_feed = 'NB-feed-story-river-same-feed';
                }
                
                var $story = $.make('li', { className: 'NB-feed-story ' + read + river_stories + ' NB-story-' + score_color }, [
                    $.make('div', { className: 'NB-feed-story-header' }, [
                        $.make('div', { className: 'NB-feed-story-header-feed ' + river_same_feed }, [
                            (options.river_stories && feed && // !river_same_feed
                                $.make('div', { className: 'NB-feed-story-feed' }, [
                                   $.make('img', { className: 'feed_favicon', src: $.favicon(feed.favicon) }),
                                   $.make('span', { className: 'feed_title' }, feed.feed_title)
                                ])
                            )
                        ]).css('background-image', this.generate_gradient(feed, 'webkit'))
                          .css('background-image', this.generate_gradient(feed, 'moz'))
                          .css('borderBottom', this.generate_gradient(feed, 'border'))
                          .css('borderTop', this.generate_gradient(feed, 'border'))
                          .toggleClass('NB-inverse', this.is_feed_floater_gradient_light(feed)),
                        $.make('div', { className: 'NB-feed-story-header-info' }, [
                            (story.story_authors &&
                                $.make('div', { className: 'NB-feed-story-author' }, story.story_authors)),
                            $.make('div', { className: 'NB-feed-story-title-container' }, [
                                $.make('div', { className: 'NB-feed-story-sentiment' }),
                                $.make('div', { className: 'NB-feed-story-manage-icon' }),
                                // $.make('div', { className: 'NB-feed-story-sentiment NB-feed-story-sentiment-animate' }),
                                $.make('a', { className: 'NB-feed-story-title', href: story.story_permalink }, story.story_title)
                            ]),
                            (story.long_parsed_date &&
                                $.make('span', { className: 'NB-feed-story-date' }, story.long_parsed_date)),
                            (story.starred_date &&
                                $.make('span', { className: 'NB-feed-story-starred-date' }, story.starred_date))
                        ])
                    ]),
                    $.make('div', { className: 'NB-feed-story-content' }, story.story_content)                
                ]).data('story', story.id).data('story_id', story.id).data('feed_id', story.story_feed_id);
                
                if (NEWSBLUR.Preferences.new_window == 1) {
                    $('a', $story).attr('target', '_blank');
                }
                
                if (options.refresh_load) {
                    $stories.prepend($story);
                } else {
                    $stories.append($story);
                }

                this.cache.last_feed_view_story_feed_id = story.story_feed_id;
                this.cache.feed_view_stories[story.id] = $story;
                
                var image_count = $('img', $story).length;
                if (!image_count) {
                    this.flags.feed_view_images_loaded[story.id] = true;
                } else {
                    // Progressively load the images in each story, so that when one story
                    // loads, the position is calculated and the next story can calculate
                    // its position (atfer its own images are loaded).
                    this.flags.feed_view_images_loaded[story.id] = false;
                    (function($story, story, image_count) {
                        $('img', $story).load(function() {
                            // NEWSBLUR.log(['Loaded image', $story, story, image_count]);
                            if (image_count == 1) {
                                self.flags.feed_view_images_loaded[story.id] = true;
                            } else {
                                image_count--;
                            }
                            return true;
                        });
                    })($story, story, image_count);
                }
            }
            
            if (!stories || !stories.length) {
                this.fetch_story_locations_in_feed_view();
            }
            
            this.append_feed_view_story_endbar();
            this.show_stories_preference_in_feed_view(true);
        },
        
        show_correct_feed_in_feed_title_floater: function(story) {
            var $story, $header;
            
            if (story && this.cache.feed_title_floater_feed_id != story.story_feed_id) {
                var $feed_floater = this.$s.$feed_floater;
                $story = this.find_story_in_feed_view(story);
                $header = $('.NB-feed-story-header-feed', $story);
                var $new_header = $header.clone();
                
                if (!$new_header.find('.NB-feed-story-feed').length) {
                  var feed = this.model.get_feed(story.story_feed_id);
                  feed && $new_header.append($.make('div', { className: 'NB-feed-story-feed' }, [
                    $.make('img', { className: 'feed_favicon', src: $.favicon(feed.favicon) }),
                    $.make('span', { className: 'feed_title' }, feed.feed_title)
                  ]));
                }
                
                $feed_floater.empty().append($new_header);
                this.cache.feed_title_floater_feed_id = story.story_feed_id;
                $feed_floater.width($header.outerWidth());
            } else if (!story) {
                this.$s.$feed_floater.empty();
                this.cache.feed_title_floater_feed_id = null;
            }
              
            if (story && this.cache.feed_title_floater_story_id != story.id) {
                $story = $story || this.find_story_in_feed_view(story);
                $header = $header || $('.NB-feed-story-header-feed', $story);
                $('.NB-floater').removeClass('NB-floater');
                $header.addClass('NB-floater');
                this.cache.feed_title_floater_story_id = story.id;
            } else if (!story) {
                this.cache.feed_title_floater_story_id = null;
            }
        },
        
        apply_story_styling: function(reset_stories) {
            var $body = this.$s.$body;
            $body.removeClass('NB-theme-sans-serif');
            $body.removeClass('NB-theme-serif');
            
            if (NEWSBLUR.Preferences['story_styling'] == 'sans-serif') {
                $body.addClass('NB-theme-sans-serif');
            } else if (NEWSBLUR.Preferences['story_styling'] == 'serif') {
                $body.addClass('NB-theme-serif');
            }
            
            if (reset_stories) {
                this.show_story_titles_above_intelligence_level({'animate': true, 'follow': true});
            }
        },
        
        prefetch_story_locations_in_feed_view: function() {
            var self = this;
            var stories = this.model.stories;
            
            // NEWSBLUR.log(['Prefetching', this.flags['feed_view_positions_calculated'], this.flags.feed_view_images_loaded, (_.keys(this.flags.feed_view_images_loaded).length > 0 || this.cache.feed_view_story_positions_keys.length > 0)]);
            if (!this.flags['feed_view_positions_calculated']) {
                
                $.extend(this.cache, {
                    'feed_view_story_positions': {},
                    'feed_view_story_positions_keys': []
                });
            
                for (var s in stories) {
                    var story = stories[s];
                    var $story = self.cache.feed_view_stories[story.id];
                    this.determine_feed_view_story_position($story, story);
                    // NEWSBLUR.log(['Pre-fetching', $story, story.story_title, this.flags.feed_view_images_loaded[story.id]]);
                    if (!$story || !$story.length || this.flags['feed_view_positions_calculated']) break;
                }
            }
            
            if (_.all(this.flags.feed_view_images_loaded) &&
                (_.keys(this.flags.feed_view_images_loaded).length > 0 ||
                 this.cache.feed_view_story_positions_keys.length > 0)) {
                this.fetch_story_locations_in_feed_view();
            } else {
                // NEWSBLUR.log(['Still loading feed view...', _.keys(this.flags.feed_view_images_loaded).length, this.cache.feed_view_story_positions_keys.length, this.flags.feed_view_images_loaded]);
            }
            
            if (!this.flags['feed_view_positions_calculated']) {
                setTimeout(function() {
                    if (!self.flags['feed_view_positions_calculated']) {
                        self.prefetch_story_locations_in_feed_view();
                    }
                }, 2000);
            }
        },
        
        fetch_story_locations_in_feed_view: function() {
            var stories = this.model.stories;
            if (!stories || !stories.length) return;

            for (var s in stories) {
                var story = stories[s];
                var $story = this.cache.feed_view_stories[story.id];
                this.determine_feed_view_story_position($story, story);
            }

            this.flags['feed_view_positions_calculated'] = true;
            NEWSBLUR.log(['Feed view entirely loaded', this.model.stories.length + " stories"]);
        },
        
        determine_feed_view_story_position: function($story, story) {
            if ($story && $story.is(':visible')) {
                var position_original = parseInt($story.offset().top, 10);
                var position_offset = parseInt($story.offsetParent().scrollTop(), 10);
                var position = position_original + position_offset;
                this.cache.feed_view_story_positions[position] = story;
                this.cache.feed_view_story_positions_keys.push(position);
                this.cache.feed_view_story_positions_keys.sort(function(a, b) { return a-b; });    
                // NEWSBLUR.log(['Positioning story', position, $story, story, this.cache.feed_view_story_positions_keys]);
            }
        },
        
        append_feed_view_story_endbar: function() {
            var $feed_view = this.$s.$feed_view;
            var $stories = this.$s.$feed_stories;
            var $endbar = $.make('div', { className: 'NB-feed-story-endbar' });
            $stories.find('.NB-feed-story-endbar').remove();
            $stories.append($endbar);
        },
        
        append_story_titles_endbar: function() {
            var $story_titles = this.$s.$story_titles;
            var $end_stories_line = $.make('div', { 
                className: 'NB-story-titles-end-stories-line'
            });

            if (!($('.NB-story-titles-end-stories-line', $story_titles).length)) {
                $story_titles.append($end_stories_line);
            }
        },
        
        append_river_premium_only_notification: function() {
            var $story_titles = this.$s.$story_titles;
            var $notice = $.make('div', { className: 'NB-feed-story-premium-only' }, [
                $.make('div', { className: 'NB-feed-story-premium-only-divider'}),
                $.make('div', { className: 'NB-feed-story-premium-only-text'}, [
                    'The full River of News is a ',
                    $.make('a', { href: '#' }, 'premium feature'),
                    '.'
                ])
            ]);
            $('.NB-feed-story-premium-only', $story_titles).remove();
            $story_titles.append($notice);
        },
        
        // ===================
        // = Taskbar - Story =
        // ===================
        
        switch_taskbar_view: function(view, skip_save_type) {
            // NEWSBLUR.log(['switch_taskbar_view', view]);
            var self = this;
            var $story_pane = this.$s.$story_pane;
            var feed = this.model.get_feed(this.active_feed);
            
            if (view == 'page' && feed && feed.has_exception && feed.exception_type == 'page') {
              this.open_feed_exception_modal(this.active_feed);
              return;
            }
            if ($('.task_button_view.task_view_'+view).hasClass('NB-disabled')) {
                return;
            }
            // NEWSBLUR.log(['$button', $button, this.flags['page_view_showing_feed_view'], $button.hasClass('NB-active'), skip_save_type]);
            var $taskbar_buttons = $('.NB-taskbar .task_button_view');
            var $feed_view = this.$s.$feed_view;
            var $feed_iframe = this.$s.$feed_iframe;
            var $page_to_feed_arrow = $('.NB-taskbar .NB-task-view-page-to-feed-arrow');
            var $feed_to_story_arrow = $('.NB-taskbar .NB-task-view-feed-to-story-arrow');
            
            if (!skip_save_type && this.story_view != view) {
                this.model.view_setting(this.active_feed, view);
            }
            
            $page_to_feed_arrow.hide();
            $feed_to_story_arrow.hide();
            this.flags['page_view_showing_feed_view'] = false;
            this.flags['page_view_showing_feed_view'] = false;
            if (skip_save_type == 'page') {
                $page_to_feed_arrow.show();
                this.flags['page_view_showing_feed_view'] = true;
            } else if (skip_save_type == 'story') {
                $feed_to_story_arrow.show();
                this.flags['feed_view_showing_story_view'] = true;
            } else {
                $taskbar_buttons.removeClass('NB-active');
                $('.task_button_view.task_view_'+view).addClass('NB-active');
                this.story_view = view;
            }
            
            // this.flags.scrolling_by_selecting_story_title = true;
            // clearInterval(this.locks.scrolling);
            // this.locks.scrolling = setTimeout(function() {
            //     self.flags.scrolling_by_selecting_story_title = false;
            // }, 1000);
            
            if (view == 'page') {
                if (this.flags['iframe_prevented_from_loading']) {
                    this.load_feed_iframe(this.active_feed);
                }
                var $iframe_story = this.find_story_in_feed_iframe(this.active_story);
                this.scroll_to_story_in_iframe(this.active_story, $iframe_story, true);
                
                $story_pane.animate({
                    'left': 0
                }, {
                    'easing': 'easeInOutQuint',
                    'duration': 550,
                    'queue': false
                });
            } else if (view == 'feed') {
                if (this.active_story) {
                    var $feed_story = this.find_story_in_feed_view(this.active_story);
                    this.scroll_to_story_in_story_feed(this.active_story, $feed_story, true);
                }
                
                $story_pane.animate({
                    'left': -1 * $feed_iframe.width()
                }, {
                    'easing': 'easeInOutQuint',
                    'duration': 550,
                    'queue': false
                });
                
                this.flags['switching_to_feed_view'] = true;
                setTimeout(function() {
                    self.flags['switching_to_feed_view'] = false;
                }, 100);
                
                this.show_stories_preference_in_feed_view();
                if (!this.flags['feed_view_positions_calculated']) {
                    this.prefetch_story_locations_in_feed_view();
                }
            } else if (view == 'story') {
                $story_pane.animate({
                    'left': -2 * $feed_iframe.width()
                }, {
                    'easing': 'easeInOutQuint',
                    'duration': 550,
                    'queue': false
                });
                this.load_story_iframe();
                if (!this.active_story) {
                    this.show_next_story(1);
                }
            }
            
        },
        
        switch_taskbar_view_direction: function(direction) {
            var $active = $('.taskbar_nav_view .NB-active');
            var view;
            
            if (direction == -1) {
                if ($active.hasClass('task_view_page')) {
                    // view = 'page';
                } else if ($active.hasClass('task_view_feed')) {
                    view = 'page';
                } else if ($active.hasClass('task_view_story')) {
                    view = 'feed';
                } 
            } else if (direction == 1) {
                if ($active.hasClass('task_view_page')) {
                    view = 'feed';
                } else if ($active.hasClass('task_view_feed')) {
                    view = 'story';
                } else if ($active.hasClass('task_view_story')) {
                    // view = 'story';
                } 
            }
            
            if (view) {
                this.switch_taskbar_view(view);  
            }
        },
        
        show_stories_preference_in_feed_view: function(is_creating) {
            var $feed_view = this.$s.$feed_view;
            var $feed_view_stories = $(".NB-feed-story", $feed_view);
            var $stories = this.$s.$feed_stories;
            var story = this.active_story;

            if (story && this.model.preference('feed_view_single_story')) {
                // NEWSBLUR.log(['show_stories_preference_in_feed_view', is_creating, this.model.preference('feed_view_single_story'), $feed_view_stories.length + " stories"]);
                $stories.removeClass('NB-feed-view-feed').addClass('NB-feed-view-story');
                $feed_view_stories.css({'display': 'none'});
                this.$s.$feed_stories.scrollTop('0px');
                var $current_story = this.get_current_story_from_story_titles($feed_view_stories);
                if ($current_story && $current_story.length) {
                    $current_story.css({'display': 'block'});
                }
                this.flags['feed_view_positions_calculated'] = false;
            } else {
                $stories.removeClass('NB-feed-view-story').addClass('NB-feed-view-feed');
                if (!is_creating) {
                    this.show_story_titles_above_intelligence_level({'animate': false});
                }
            }
        },
        
        // ==============
        // = Story View =
        // ==============
        
        open_story_in_story_view: function(story, is_temporary) {
            if (!story) story = this.active_story;
            this.switch_taskbar_view('story', is_temporary ? 'story' : false);
            this.load_story_iframe(story, story.story_feed_id);
        },
        
        load_story_iframe: function(story, feed_id) {
            story = story || this.active_story;
            if (!story) return;
            feed_id = feed_id || this.active_feed;
            var self = this;
            var $story_iframe = this.$s.$story_iframe;
            
            if ($story_iframe.attr('src') != story.story_permalink) {
                // NEWSBLUR.log(['load_story_iframe', story.story_permalink, $story_iframe.attr('src')]);
                this.unload_story_iframe();
            
                if (!feed_id) {
                    feed_id = $story_iframe.data('feed_id');
                } else {
                    $story_iframe.data('feed_id', feed_id);
                }
            
                this.flags.iframe_scroll_snap_back_prepared = true;
                this.iframe_link_attacher_num_links = 0;
                $story_iframe.removeAttr('src').attr({src: story.story_permalink});
            }
        },
        
        unload_story_iframe: function() {
            var $story_iframe = this.$s.$story_iframe;
            
            $story_iframe.removeAttr('src').attr({src: 'about:blank'});
        },
        
        // ===================
        // = Taskbar - Feeds =
        // ===================
        
        open_add_feed_modal: function(options) {
            clearInterval(this.flags['bouncing_callout']);
            $.modal.close();
            
            NEWSBLUR.add_feed = new NEWSBLUR.ReaderAddFeed(options);
        },
        
        open_manage_feed_modal: function(feed_id) {
            feed_id = feed_id || this.active_feed;
            
            NEWSBLUR.manage_feed = new NEWSBLUR.ReaderManageFeed(feed_id);
        },

        open_mark_read_modal: function() {
            NEWSBLUR.mark_read = new NEWSBLUR.ReaderMarkRead();
        },

        open_keyboard_shortcuts_modal: function() {
            NEWSBLUR.keyboard = new NEWSBLUR.ReaderKeyboard();
        },
                
        open_goodies_modal: function() {
            NEWSBLUR.goodies = new NEWSBLUR.ReaderGoodies();
        },
                        
        open_preferences_modal: function() {
            NEWSBLUR.preferences = new NEWSBLUR.ReaderPreferences();
        },
        
        open_feedchooser_modal: function() {
            NEWSBLUR.feedchooser = new NEWSBLUR.ReaderFeedchooser();
        },
        
        open_feed_exception_modal: function(feed_id) {
            NEWSBLUR.feed_exception = new NEWSBLUR.ReaderFeedException(feed_id);
        },
        
        open_feed_statistics_modal: function(feed_id) {
            feed_id = feed_id || this.active_feed;
            
            NEWSBLUR.statistics = new NEWSBLUR.ReaderStatistics(feed_id);
        },
        
        close_sidebar: function() {
            this.$s.$body.layout().close('west');
            this.resize_window();
            this.flags['sidebar_closed'] = true;
            $('.NB-taskbar-sidebar-toggle-open').stop().animate({
                'left': -1
            }, {
                'duration': 1000,
                'easing': 'easeOutQuint',
                'queue': false
            });
        },
        
        open_sidebar: function() {
            this.$s.$body.layout().open('west');
            this.resize_window();
            this.flags['sidebar_closed'] = false;
            $('.NB-taskbar-sidebar-toggle-open').stop().css({
                'left': -24
            });
        },
        
        // =======================
        // = Sidebar Manage Menu =
        // =======================

        make_manage_menu: function(type, feed_id, story_id, inverse, $item) {
            var $manage_menu;
            
            if (type == 'site') {
                var show_chooser = !NEWSBLUR.Globals.is_premium && NEWSBLUR.Globals.is_authenticated;
                $manage_menu = $.make('ul', { className: 'NB-menu-manage' }, [
                    $.make('li', { className: 'NB-menu-manage-site-info' }, [
                        $.make('div', { className: 'NB-menu-manage-image' }),
                        $.make('span', { className: 'NB-menu-manage-title' }, "Manage NewsBlur")
                    ]).corner('tl tr 8px'),
                    $.make('li', { className: 'NB-menu-separator' }), 
                    $.make('li', { className: 'NB-menu-manage-keyboard' }, [
                        $.make('div', { className: 'NB-menu-manage-image' }),
                        $.make('div', { className: 'NB-menu-manage-title' }, 'Keyboard shortcuts')
                    ]),
                    $.make('li', { className: 'NB-menu-separator' }), 
                    $.make('li', { className: 'NB-menu-manage-mark-read NB-menu-manage-site-mark-read' }, [
                        $.make('div', { className: 'NB-menu-manage-image' }),
                        $.make('div', { className: 'NB-menu-manage-title' }, 'Mark everything as read'),
                        $.make('div', { className: 'NB-menu-manage-subtitle' }, 'Choose how many days back.')
                    ]),
                    $.make('li', { className: 'NB-menu-manage-trainer' }, [
                        $.make('div', { className: 'NB-menu-manage-image' }),
                        $.make('div', { className: 'NB-menu-manage-title' }, 'Intelligence Trainer'),
                        $.make('div', { className: 'NB-menu-manage-subtitle' }, 'Accurate filters are happy filters.')
                    ]),
                    $.make('li', { className: 'NB-menu-manage-goodies' }, [
                        $.make('div', { className: 'NB-menu-manage-image' }),
                        $.make('div', { className: 'NB-menu-manage-title' }, 'Goodies'),
                        $.make('div', { className: 'NB-menu-manage-subtitle' }, 'Extensions and extras.')
                    ]),
                    $.make('li', { className: 'NB-menu-manage-preferences' }, [
                        $.make('div', { className: 'NB-menu-manage-image' }),
                        $.make('div', { className: 'NB-menu-manage-title' }, 'Preferences'),
                        $.make('div', { className: 'NB-menu-manage-subtitle' }, 'Defaults and options.')
                    ]),
                    (show_chooser && $.make('li', { className: 'NB-menu-manage-feedchooser' }, [
                        $.make('div', { className: 'NB-menu-manage-image' }),
                        $.make('div', { className: 'NB-menu-manage-title' }, 'Choose Your 64'),
                        $.make('div', { className: 'NB-menu-manage-subtitle' }, 'Enable the sites you want.')
                    ]))
                ]);
                $manage_menu.addClass('NB-menu-manage-notop');
            } else if (type == 'feed') {
                var feed = this.model.get_feed(feed_id);
                if (!feed) return;
                var unread_count = this.get_unread_count(true, feed_id);
                var tab_unread_count = Math.min(25, unread_count);
                $manage_menu = $.make('ul', { className: 'NB-menu-manage' }, [
                    $.make('li', { className: 'NB-menu-separator-inverse' }),
                    (feed.has_exception && $.make('li', { className: 'NB-menu-manage-feed NB-menu-manage-feed-exception' }, [
                        $.make('div', { className: 'NB-menu-manage-image' }),
                        $.make('div', { className: 'NB-menu-manage-title' }, 'Fix this misbehaving site')
                    ])),
                    (feed.has_exception && $.make('li', { className: 'NB-menu-separator-inverse' })),
                    (feed.exception_type != 'feed' && $.make('li', { className: 'NB-menu-manage-feed NB-menu-manage-mark-read NB-menu-manage-feed-mark-read' }, [
                        $.make('div', { className: 'NB-menu-manage-image' }),
                        $.make('div', { className: 'NB-menu-manage-title' }, 'Mark as read')
                    ])),
                    $.make('li', { className: 'NB-menu-manage-feed NB-menu-manage-feed-reload' }, [
                        $.make('div', { className: 'NB-menu-manage-image' }),
                        $.make('div', { className: 'NB-menu-manage-title' }, 'Insta-fetch stories')
                    ]),
                    $.make('li', { className: 'NB-menu-manage-feed NB-menu-manage-feed-stats' }, [
                        $.make('div', { className: 'NB-menu-manage-image' }),
                        $.make('div', { className: 'NB-menu-manage-title' }, 'Statistics')
                    ]),
                    $.make('li', { className: 'NB-menu-separator' }),
                    $.make('li', { className: 'NB-menu-manage-feed NB-menu-manage-feed-train' }, [
                        $.make('div', { className: 'NB-menu-manage-image' }),
                        $.make('div', { className: 'NB-menu-manage-title' }, 'Intelligence trainer'),
                        $.make('div', { className: 'NB-menu-manage-subtitle' }, 'What you like and dislike.')
                    ]),
                    (tab_unread_count && $.make('li', { className: 'NB-menu-separator' })),
                    (tab_unread_count && $.make('li', { className: 'NB-menu-manage-feed NB-menu-manage-feed-unreadtabs' }, [
                        $.make('div', { className: 'NB-menu-manage-image' }),
                        $.make('div', { className: 'NB-menu-manage-title' }, 'Open unreads in '+tab_unread_count+Inflector.pluralize(' tab', tab_unread_count))
                    ]).bind('click', _.bind(function(e) {
                        this.open_unread_stories_in_tabs(feed_id);
                    }, this))),
                    $.make('li', { className: 'NB-menu-separator' }),
                    $.make('li', { className: 'NB-menu-manage-feed NB-menu-manage-rename NB-menu-manage-feed-rename' }, [
                        $.make('div', { className: 'NB-menu-manage-image' }),
                        $.make('div', { className: 'NB-menu-manage-title' }, 'Rename this site')
                    ]),
                    $.make('li', { className: 'NB-menu-manage-feed NB-menu-manage-rename-confirm NB-menu-manage-feed-rename-confirm NB-modal-submit' }, [
                        $.make('div', { className: 'NB-menu-manage-rename-save NB-menu-manage-feed-rename-save NB-modal-submit-green NB-modal-submit-button' }, 'Save'),
                        $.make('div', { className: 'NB-menu-manage-image' }),
                        $.make('input', { name: 'new_title', className: 'NB-menu-manage-title', value: feed.feed_title })
                    ]),
                    $.make('li', { className: 'NB-menu-manage-feed NB-menu-manage-delete NB-menu-manage-feed-delete' }, [
                        $.make('div', { className: 'NB-menu-manage-image' }),
                        $.make('div', { className: 'NB-menu-manage-title' }, 'Delete this site')
                    ]),
                    $.make('li', { className: 'NB-menu-manage-feed NB-menu-manage-delete-confirm NB-menu-manage-feed-delete-confirm' }, [
                        $.make('div', { className: 'NB-menu-manage-image' }),
                        $.make('div', { className: 'NB-menu-manage-title' }, 'Really delete?')
                    ])
                ]);
                $manage_menu.data('feed_id', feed_id);
                $manage_menu.data('$feed', $item);
                if (feed_id && unread_count == 0) {
                    $('.NB-menu-manage-feed-mark-read', $manage_menu).addClass('NB-disabled');
                    $('.NB-menu-manage-feed-unreadtabs', $manage_menu).addClass('NB-disabled');
                }
            } else if (type == 'folder') {
                $manage_menu = $.make('ul', { className: 'NB-menu-manage' }, [
                    $.make('li', { className: 'NB-menu-separator-inverse' }),
                    $.make('li', { className: 'NB-menu-manage-feed NB-menu-manage-mark-read NB-menu-manage-folder-mark-read' }, [
                        $.make('div', { className: 'NB-menu-manage-image' }),
                        $.make('div', { className: 'NB-menu-manage-title' }, 'Mark folder as read')
                    ]),
                    $.make('li', { className: 'NB-menu-separator' }),
                    $.make('li', { className: 'NB-menu-manage-feed NB-menu-manage-rename NB-menu-manage-folder-rename' }, [
                        $.make('div', { className: 'NB-menu-manage-image' }),
                        $.make('div', { className: 'NB-menu-manage-title' }, 'Rename this folder')
                    ]),
                    $.make('li', { className: 'NB-menu-manage-feed NB-menu-manage-rename-confirm NB-menu-manage-folder-rename-confirm NB-modal-submit' }, [
                        $.make('div', { className: 'NB-menu-manage-rename-save NB-menu-manage-folder-rename-save NB-modal-submit-green NB-modal-submit-button' }, 'Save'),
                        $.make('div', { className: 'NB-menu-manage-image' }),
                        $.make('input', { name: 'new_title', className: 'NB-menu-manage-title', value: feed_id })
                    ]),
                    $.make('li', { className: 'NB-menu-manage-feed NB-menu-manage-delete NB-menu-manage-folder-delete' }, [
                        $.make('div', { className: 'NB-menu-manage-image' }),
                        $.make('div', { className: 'NB-menu-manage-title' }, 'Delete this folder')
                    ]),
                    $.make('li', { className: 'NB-menu-manage-feed NB-menu-manage-delete-confirm NB-menu-manage-folder-delete-confirm' }, [
                        $.make('div', { className: 'NB-menu-manage-image' }),
                        $.make('div', { className: 'NB-menu-manage-title' }, 'Really delete?')
                    ])
                ]);
                $manage_menu.data('folder_name', feed_id);
                $manage_menu.data('$folder', $item);
            } else if (type == 'story') {
                var feed          = this.model.get_feed(feed_id);
                var story         = this.model.get_story(story_id);
                var starred_class = story.starred ? 'NB-story-starred' : '';
                var starred_title = story.starred ? 'Remove bookmark' : 'Save This Story';

                $manage_menu = $.make('ul', { className: 'NB-menu-manage NB-menu-manage-story ' + starred_class }, [
                    $.make('li', { className: 'NB-menu-separator' }),
                    $.make('li', { className: 'NB-menu-manage-story-open' }, [
                        $.make('div', { className: 'NB-menu-manage-image' }),
                        $.make('div', { className: 'NB-menu-manage-title' }, 'Open')
                    ]),
                    $.make('li', { className: 'NB-menu-separator' }),
                    $.make('li', { className: 'NB-menu-manage-story-star' }, [
                        $.make('div', { className: 'NB-menu-manage-image' }),
                        $.make('div', { className: 'NB-menu-manage-title' }, starred_title)
                    ]),
                    $.make('li', { className: 'NB-menu-manage-story-thirdparty' }, [
                        (NEWSBLUR.Preferences['story_share_facebook'] && $.make('div', { className: 'NB-menu-manage-thirdparty-icon NB-menu-manage-thirdparty-facebook'}).bind('mouseenter', _.bind(function(e) {
                            $(e.target).siblings('.NB-menu-manage-title').text('Send to Facebook').parent().addClass('NB-menu-manage-highlight-facebook');
                        }, this)).bind('mouseleave', _.bind(function(e) {
                            $(e.target).siblings('.NB-menu-manage-title').text('Send to Instapaper').parent().removeClass('NB-menu-manage-highlight-facebook');
                        }, this))),
                        (NEWSBLUR.Preferences['story_share_twitter'] && $.make('div', { className: 'NB-menu-manage-thirdparty-icon NB-menu-manage-thirdparty-twitter'}).bind('mouseenter', _.bind(function(e) {
                            $(e.target).siblings('.NB-menu-manage-title').text('Send to Twitter').parent().addClass('NB-menu-manage-highlight-twitter');
                        }, this)).bind('mouseleave', _.bind(function(e) {
                            $(e.target).siblings('.NB-menu-manage-title').text('Send to Instapaper').parent().removeClass('NB-menu-manage-highlight-twitter');
                        }, this))),
                        (NEWSBLUR.Preferences['story_share_readitlater'] && $.make('div', { className: 'NB-menu-manage-thirdparty-icon NB-menu-manage-thirdparty-readitlater'}).bind('mouseenter', _.bind(function(e) {
                            $(e.target).siblings('.NB-menu-manage-title').text('Read It Later').parent().addClass('NB-menu-manage-highlight-readitlater');
                        }, this)).bind('mouseleave', _.bind(function(e) {
                            $(e.target).siblings('.NB-menu-manage-title').text('Send to Instapaper').parent().removeClass('NB-menu-manage-highlight-readitlater');
                        }, this))),
                        // (NEWSBLUR.Preferences['story_share_readability'] && $.make('div', { className: 'NB-menu-manage-thirdparty-icon NB-menu-manage-thirdparty-readability'}).bind('mouseenter', _.bind(function(e) {
                        //     $(e.target).siblings('.NB-menu-manage-title').text('Send to Readability').parent().addClass('NB-menu-manage-highlight-readability');
                        // }, this)).bind('mouseleave', _.bind(function(e) {
                        //     $(e.target).siblings('.NB-menu-manage-title').text('Send to Instapaper').parent().removeClass('NB-menu-manage-highlight-readability');
                        // }, this))),
                        $.make('div', { className: 'NB-menu-manage-image' }),
                        $.make('div', { className: 'NB-menu-manage-title' }, 'Send to Instapaper')
                    ]).bind('click', _.bind(function(e) {
                      e.preventDefault();
                      e.stopPropagation();
                      var $target = $(e.target);
                      if ($target.hasClass('NB-menu-manage-thirdparty-facebook')) {
                          this.send_story_to_facebook(story.id);
                      } else if ($target.hasClass('NB-menu-manage-thirdparty-twitter')) {
                          this.send_story_to_twitter(story.id);
                      } else if ($target.hasClass('NB-menu-manage-thirdparty-readitlater')) {
                          this.send_story_to_readitlater(story.id);
                      } else if ($target.hasClass('NB-menu-manage-thirdparty-readability')) {
                          this.send_story_to_readability(story.id);
                      } else {
                          this.send_story_to_instapaper(story.id);
                      }
                    }, this)),
                    $.make('li', { className: 'NB-menu-separator' }),
                    $.make('li', { className: 'NB-menu-manage-story-train' }, [
                        $.make('div', { className: 'NB-menu-manage-image' }),
                        $.make('div', { className: 'NB-menu-manage-title' }, 'Intelligence trainer'),
                        $.make('div', { className: 'NB-menu-manage-subtitle' }, 'What you like and dislike.')
                    ])
                    // (story.read_status && $.make('li', { className: 'NB-menu-separator' })),
                    // (story.read_status && $.make('li', { className: 'NB-menu-manage-story-unread' }, [
                    //     $.make('div', { className: 'NB-menu-manage-image' }),
                    //     $.make('div', { className: 'NB-menu-manage-title' }, 'Mark as unread')
                    // ]))
                ]);
                $manage_menu.data('feed_id', feed_id);
                $manage_menu.data('story_id', story_id);
                $manage_menu.data('$story', $item);
            }
            
            if (inverse) $manage_menu.addClass('NB-inverse');
            return $manage_menu;
        },
        
        show_manage_menu: function(type, $item) {
            var self = this;
            var $manage_menu_container = $('.NB-menu-manage-container');
            // NEWSBLUR.log(['show_manage_menu', type, $item, $manage_menu_container.data('item'), $item && $item[0] == $manage_menu_container.data('item')]);
            clearTimeout(this.flags.closed_manage_menu);
            
            // If another menu is open, hide it first.
            // If this menu is already open, then hide it instead.
            if (($item && $item[0] == $manage_menu_container.data('item')) && 
                parseInt($manage_menu_container.css('opacity'), 10) == 1) {
                this.hide_manage_menu(type, $item);
                return;
            } else {
                this.hide_manage_menu(type, $item);
            }
            
            if ($item.hasClass('NB-empty')) return;
            
            $item.addClass('NB-showing-menu');
            
            // Create menu, size and position it, then attach to the right place.
            var feed_id, inverse, story_id;
            if (type == 'folder') {
                feed_id = $('.folder_title_text', $item).eq(0).text();
                inverse = $('.folder_title', $item).hasClass("NB-hover-inverse");
            } else if (type == 'feed') {
                feed_id = $item && $item.data('feed_id');
                inverse = $item.hasClass("NB-hover-inverse");
            } else if (type == 'story') {
                story_id = $item.data('story_id') || $item.closest('.NB-feed-story').data('story_id');  
                if ($item.hasClass('story')) inverse = true; 
            } else if (type == 'site') {
                $('.NB-task-manage').tipsy('hide');
                $('.NB-task-manage').tipsy('disable');
            }
            var toplevel = $item.hasClass("NB-toplevel") ||
                           $item.children('.folder_title').hasClass("NB-toplevel");
            var $manage_menu = this.make_manage_menu(type, feed_id, story_id, inverse, $item);
            $manage_menu_container.empty().append($manage_menu);
            $manage_menu_container.data('item', $item && $item[0]);
            $('.NB-task-manage').parents('.NB-taskbar').css('z-index', 2);
            if (type == 'site') {
                $manage_menu_container.align($('.NB-task-manage'), '-bottom -left', {
                    'top': -32, 
                    'left': -2
                });
                $('.NB-task-manage').addClass('NB-hover');
                $manage_menu_container.corner('tl tr 8px');
            } else if (type == 'feed' || type == 'folder' || type == 'story') {
                var left, top;
                // NEWSBLUR.log(['menu open', $item, inverse, toplevel, type]);
                if (inverse) {
                    if (type == 'feed') {
                        left = toplevel ? 0 : -20;
                        top = toplevel ? 21 : 21;
                    } else if (type == 'folder') {
                        left = toplevel ? 0 : -20;
                        top = toplevel ? 24 : 24;
                    } else if (type == 'story') {
                        left = 4;
                        top = 21;
                    }
                    var $align;
                    if (type == 'feed' || type == 'story') $align = $item;
                    else $align = $('.folder_title', $item);
                    $manage_menu_container.align($align, '-bottom -left', {
                        'top': -1 * top, 
                        'left': left
                    });
                    $manage_menu_container.corner('br 8px');
                    $('li', $manage_menu_container).each(function() {
                        $(this).prependTo($(this).parent());
                    });
                } else {
                    if (type == 'feed') {
                        left = toplevel ? 2 : -20;
                        top = toplevel ? 21 : 21;
                    } else if (type == 'folder') {
                        left = toplevel ? 2 : -20;
                        top = toplevel ? 22 : 21;
                    } else if (type == 'story') {
                        left = 4;
                        top = 18;
                    }
                    $manage_menu_container.align($item, '-top -left', {
                        'top': top, 
                        'left': left
                    });
                    $manage_menu_container.corner('tr 8px');
                }
            }
            $manage_menu_container.stop().css({'display': 'block', 'opacity': 1});
            
            // Create and position the arrow tab
            if (type == 'feed' || type == 'folder' || type == 'story') {
                var $arrow = $.make('div', { className: 'NB-menu-manage-arrow' });
                if (inverse) {
                    $arrow.corner('bl br 5px');
                    $manage_menu_container.append($arrow);
                    $arrow.addClass('NB-inverse');
                } else {
                    $arrow.corner('tl tr 5px');
                    $manage_menu_container.prepend($arrow);
                }
            }
            
            // Hide menu on click outside menu.
            _.defer(function() {
                $(document).bind('click.menu', function(e) {
                    if (e.button == 2) return; // Ignore right-clicks
                    self.hide_manage_menu(type, $item, false);
                });
            });
            
            // Hide menu on mouseout (on a delay).
            $manage_menu_container.hover(function() {
                clearTimeout(self.flags.closed_manage_menu);
            }, function() {
                clearTimeout(self.flags.closed_manage_menu);
                self.flags.closed_manage_menu = setTimeout(function() {
                    if (self.flags.closed_manage_menu) {
                        self.hide_manage_menu(type, $item, true);
                    }
                }, 1000);
            });
            
            // Hide menu on scroll.
            var $scroll;
            this.flags['feed_list_showing_manage_menu'] = true;
            if (type == 'feed') {
                $scroll = this.$s.$feed_list.parent();
            } else if (type == 'story') {
                $scroll = this.$s.$story_titles.add(this.$s.$feed_view);
            }
            $scroll && $scroll.unbind('scroll.manage_menu').bind('scroll.manage_menu', function(e) {
                if (self.flags['feed_list_showing_manage_menu']) {
                    self.hide_manage_menu(type, $item, true);
                } else {
                    $scroll.unbind('scroll.manage_menu');
                }
            });
        },
        
        hide_manage_menu: function(type, $item, animate) {
            var $manage_menu_container = $('.NB-menu-manage-container');
            var height = $manage_menu_container.outerHeight();
            if (this.flags['showing_rename_input_on_manage_menu'] && animate) return;
            // NEWSBLUR.log(['hide_manage_menu', type, $item, animate, $manage_menu_container.css('opacity')]);
            
            clearTimeout(this.flags.closed_manage_menu);
            this.flags['feed_list_showing_manage_menu'] = false;
            $(document).unbind('click.menu');
            $manage_menu_container.uncorner();
            $('.NB-task-manage').tipsy('enable');
            
            $item.removeClass('NB-showing-menu');
            
            if (animate) {
                $manage_menu_container.stop().animate({
                    'opacity': 0
                }, {
                    'duration': 250, 
                    'queue': false,
                    'complete': function() {
                        $manage_menu_container.css({'display': 'none', 'opacity': 0});
                    }
                });
            } else {
                $manage_menu_container.css({'display': 'none', 'opacity': 0});
            }
            $('.NB-task-manage').removeClass('NB-hover');
        },
        
        // ========================
        // = Manage menu - Delete =
        // ========================
        
        show_confirm_delete_menu_item: function() {
            var $delete = $('.NB-menu-manage-feed-delete,.NB-menu-manage-folder-delete');
            var $confirm = $('.NB-menu-manage-feed-delete-confirm,.NB-menu-manage-folder-delete-confirm');
            
            $delete.addClass('NB-menu-manage-feed-delete-cancel');
            $('.NB-menu-manage-title', $delete).text('Cancel delete');
            $confirm.slideDown(500);
        },
        
        hide_confirm_delete_menu_item: function() {
            var $delete = $('.NB-menu-manage-feed-delete,.NB-menu-manage-folder-delete');
            var $confirm = $('.NB-menu-manage-feed-delete-confirm,.NB-menu-manage-folder-delete-confirm');
            
            $delete.removeClass('NB-menu-manage-feed-delete-cancel');

            var text = $delete.hasClass('NB-menu-manage-folder-delete') ?
                       'Delete this folder' :
                       'Delete this site';
            $('.NB-menu-manage-title', $delete).text(text);
            $confirm.slideUp(500);
        },
        
        manage_menu_delete_feed: function(feed, $feed) {
            var self = this;
            var feed_id = feed || this.active_feed;
            $feed = $feed || this.find_feed_in_feed_list(feed_id);
            
            var in_folder = $feed.parents('li.folder').eq(0).find('.folder_title_text').eq(0).text();
            var duplicate_feed = this.find_feed_in_feed_list(feed_id).length > 1;

            this.model.delete_feed(feed_id, in_folder, function() {
                self.delete_feed(feed_id, $feed);
            }, duplicate_feed);
        },
        
        manage_menu_delete_folder: function(folder, $folder) {
            var self = this;
            var in_folder = '';
            var $parent = $folder.parents('li.folder');
            var feeds = this.get_feed_ids_in_folder($folder);
            if ($parent.length) {
                in_folder = $parent.eq(0).find('.folder_title_text').eq(0).text();
            }
        
            this.model.delete_folder(folder, in_folder, feeds, function() {
                self.delete_folder(folder, $folder);
            });
        },
        
        delete_feed: function(feed_id, $feed) {
            var self = this;
            $feed = $feed || this.find_feed_in_feed_list(feed_id);
            $feed.slideUp(500);
            
            if (this.active_feed == $feed.data('feed_id')) {
                this.reset_feed();
                this.show_splash_page();
            }
            this.update_header_counts();
        },
        
        delete_folder: function(folder_name, $folder) {
            var self = this;
            var feeds = this.get_feed_ids_in_folder($folder);

            if ($folder.length) {
                $folder.slideUp(500);
            }
            
            // If the active feed is under this folder, deselect it.
            var feed_active = false;
            _.each(feeds, _.bind(function(feed_id) {
                if (self.active_feed == feed_id) {
                    this.reset_feed();
                    this.show_splash_page();
                    return false;
                }
            }, this));
            
            this.update_header_counts();
        },
        
        // ========================
        // = Manage menu - Rename =
        // ========================
        
        show_confirm_rename_menu_item: function() {
            var self = this;
            var $rename = $('.NB-menu-manage-feed-rename,.NB-menu-manage-folder-rename');
            var $confirm = $('.NB-menu-manage-feed-rename-confirm,.NB-menu-manage-folder-rename-confirm');
            
            $rename.addClass('NB-menu-manage-feed-rename-cancel');
            $('.NB-menu-manage-title', $rename).text('Cancel rename');
            var height = $confirm.height();
            $confirm.css({'height': 0, 'display': 'block'}).animate({'height': height}, {'duration': 500});
            $('input', $confirm).focus().select();
            this.flags['showing_rename_input_on_manage_menu'] = true;
            $('.NB-menu-manage-feed-rename-confirm input.NB-menu-manage-title').bind('keyup', 'return', function(e) {
                var $t = $(e.target);
                var feed_id = $t.closest('.NB-menu-manage').data('feed_id');
                var $feed = $t.closest('.NB-menu-manage').data('$feed');
                self.manage_menu_rename_feed(feed_id, $feed);
            });
            $('.NB-menu-manage-folder-rename-confirm input.NB-menu-manage-title').bind('keyup', 'return', function(e) {
                var $t = $(e.target);
                var folder_name = $t.parents('.NB-menu-manage').data('folder_name');
                var $folder = $t.parents('.NB-menu-manage').data('$folder');
                self.manage_menu_rename_folder(folder_name, $folder);
            });
        },
        
        hide_confirm_rename_menu_item: function(renamed) {
            var $rename = $('.NB-menu-manage-feed-rename,.NB-menu-manage-folder-rename');
            var $confirm = $('.NB-menu-manage-feed-rename-confirm,.NB-menu-manage-folder-rename-confirm');
            
            $rename.removeClass('NB-menu-manage-feed-rename-cancel');
            var text = $rename.hasClass('NB-menu-manage-folder-rename') ?
                       'Rename this folder' :
                       'Rename this site';
            if (renamed) {
                text = 'Renamed';
                $rename.addClass('NB-active');
            } else {
                $rename.removeClass('NB-active');
            }
            $('.NB-menu-manage-title', $rename).text(text);
            $confirm.slideUp(500);
            this.flags['showing_rename_input_on_manage_menu'] = false;
        },
        
        manage_menu_rename_feed: function(feed, $feed) {
            var self      = this;
            var feed_id   = feed || this.active_feed;
            $feed         = $feed || this.find_feed_in_feed_list(feed_id);
            var new_title = $('.NB-menu-manage-feed-rename-confirm .NB-menu-manage-title').val();
            
            if (new_title.length <= 0) return this.hide_confirm_rename_menu_item();
            
            this.model.rename_feed(feed_id, new_title, function() {
            });

            $('.feed_title', $feed).text(new_title);
            if (feed_id == this.active_feed) {
                $('.feed_title', this.$s.$story_titles).text(new_title);
            }
            this.hide_confirm_rename_menu_item(true);
        },
        
        manage_menu_rename_folder: function(folder, $folder) {
            var self      = this;
            var in_folder = '';
            var $parent   = $folder.parents('li.folder');
            var new_folder_name = $('.NB-menu-manage-folder-rename-confirm .NB-menu-manage-title').val();

            if (new_folder_name.length <= 0) return this.hide_confirm_rename_menu_item();
            
            if ($parent.length) {
                in_folder = $parent.eq(0).find('.folder_title_text').eq(0).text();
            }
        
            this.model.rename_folder(folder, new_folder_name, in_folder, function() {
            });
            NEWSBLUR.log(['rename', $folder, new_folder_name]);
            $('.folder_title_text', $folder).text(new_folder_name);
            this.hide_confirm_rename_menu_item(true);
            
            $('.NB-menu-manage-folder-rename').parents('.NB-menu-manage').data('folder_name', new_folder_name);
        },
        
        // ==========================
        // = Taskbar - Intelligence =
        // ==========================
        
        load_intelligence_slider: function() {
            var self = this;
            var $slider = this.$s.$intelligence_slider;
            var unread_view = this.model.preference('unread_view');
            
            this.switch_feed_view_unread_view(unread_view);
            
            $slider.slider({
                range: 'max',
                min: -1,
                max: 1,
                step: 1,
                value: unread_view,
                slide: function(e, ui) {
                    self.switch_feed_view_unread_view(ui.value);
                },
                stop: function(e, ui) {
                    if (self.model.preference('unread_view') != ui.value) {
                        self.model.preference('unread_view', ui.value);
                    }
                    self.flags['feed_view_positions_calculated'] = false;
                    self.switch_feed_view_unread_view(ui.value);
                    self.show_feed_hidden_story_title_indicator();
                    self.show_story_titles_above_intelligence_level({'animate': true, 'follow': true});
                }
            });
        },
        
        switch_feed_view_unread_view: function(unread_view) {
            if (!_.isNumber(unread_view)) unread_view = this.model.preference('unread_view');
            var $feed_list             = this.$s.$feed_list;
            var unread_view_name       = this.get_unread_view_name(unread_view);
            var $next_story_button     = $('.task_story_next_unread');
            var $story_title_indicator = $('.NB-story-title-indicator', this.$story_titles);
            var $hidereadfeeds_button  = $('.NB-feeds-header-sites');

            $feed_list.removeClass('unread_view_positive')
                      .removeClass('unread_view_neutral')
                      .removeClass('unread_view_negative')
                      .addClass('unread_view_'+unread_view_name);
            
            if (NEWSBLUR.Preferences['hide_read_feeds'] == 1) {
                $hidereadfeeds_button.attr('title', 'Show all sites');
                $feed_list.parent().addClass('NB-feedlist-hide-read-feeds');
            } else {
                $hidereadfeeds_button.attr('title', 'Show only unread stories');
                $feed_list.parent().removeClass('NB-feedlist-hide-read-feeds');
            }
            $hidereadfeeds_button.tipsy({
                gravity: 'n',
                delayIn: 375
            });

            $next_story_button.removeClass('task_story_next_positive')
                              .removeClass('task_story_next_neutral')
                              .removeClass('task_story_next_negative')
                              .addClass('task_story_next_'+unread_view_name);
                              
            $story_title_indicator.removeClass('unread_threshold_positive')
                                  .removeClass('unread_threshold_neutral')
                                  .removeClass('unread_threshold_negative')
                                  .addClass('unread_threshold_'+unread_view_name);
        },
        
        get_unread_view_name: function(unread_view) {
            if (typeof unread_view == 'undefined') {
                unread_view = this.model.preference('unread_view');
            }

            return (unread_view > 0
                    ? 'positive'
                    : unread_view < 0
                      ? 'negative'
                      : 'neutral');
        },
        
        get_unread_count: function(visible_only, feed_id) {
            var total = 0;
            var $folder;
            feed_id = feed_id || this.active_feed;
            
            if (feed_id == 'starred') {
                // Umm, no. Not yet.
            } else if (this.flags['river_view']) {
                if (feed_id == 'river:') {
                    $folder = this.$s.$feed_list;
                } else {
                    $folder = $('li.folder.NB-selected');
                }
                var counts = this.list_feeds_with_unreads_in_folder($folder, true, visible_only);
                return _.reduce(counts, function(m, c) { return m + c; }, 0);
            } else {
                var feed = this.model.get_feed(feed_id);
                if (!visible_only) {
                    total = feed.ng + feed.nt + feed.ps;
                } else {
                    var unread_view_name = this.get_unread_view_name();
                    if (unread_view_name == 'positive') {
                        total = feed.ps;
                    } else if (unread_view_name == 'neutral') {
                        total = feed.ps + feed.nt;
                    } else if (unread_view_name == 'negative') {
                        total = feed.ps + feed.nt + feed.ng;
                    }
                }
                return total;
            }
        },
        
        show_story_titles_above_intelligence_level: function(opts) {
            var defaults = {
                'unread_view_name': null,
                'animate': true,
                'follow': true,
                'temporary': false
            };
            var options = $.extend({}, defaults, opts);
            var self = this;
            var $story_titles = this.$s.$story_titles;
            var unread_view_name = options['unread_view_name'] || this.get_unread_view_name();
            var $stories_show, $stories_hide;
            
            if (this.flags['unread_threshold_temporarily']) {
              unread_view_name = this.flags['unread_threshold_temporarily'];
            }

            if (unread_view_name == 'positive') {
                $stories_show = $('.story,.NB-feed-story').filter('.NB-story-positive');
                $stories_hide = $('.story,.NB-feed-story')
                                .filter('.NB-story-neutral,.NB-story-negative');
            } else if (unread_view_name == 'neutral') {
                $stories_show = $('.story,.NB-feed-story')
                                .filter('.NB-story-positive,.NB-story-neutral');
                $stories_hide = $('.story,.NB-feed-story').filter('.NB-story-negative');
                if (options['temporary']) {
                  $stories_show.filter('.NB-story-neutral').addClass('NB-story-hidden-visible');
                } else {
                  $stories_show.filter('.NB-story-hidden-visible').removeClass('NB-story-hidden-visible');
                }
            } else if (unread_view_name == 'negative') {
                $stories_show = $('.story,.NB-feed-story')
                                .filter('.NB-story-positive,.NB-story-neutral,.NB-story-negative');
                $stories_hide = $();
                if (options['temporary']) {
                  $stories_show.filter('.NB-story-negative,.NB-story-neutral:not(:visible)')
                               .addClass('NB-story-hidden-visible');
                } else {
                  $stories_show.filter('.NB-story-hidden-visible').removeClass('NB-story-hidden-visible');
                }
            }
            
            if (this.story_view == 'feed' && this.model.preference('feed_view_single_story')) {
                // No need to show/hide feed view stories under single_story preference. 
                // If the user switches to feed/page, then no animation is happening 
                // and this will work anyway.
                $stories_show = $stories_show.not('.NB-feed-story');
                $stories_hide = $stories_hide.not('.NB-feed-story');
                // NEWSBLUR.log(['show_story_titles_above_intelligence_level', $stories_show.length, $stories_hide.length]);
            }
            
            if (!options['animate']) {
                $stories_hide.css({'display': 'none'});
                $stories_show.css({'display': 'block'});
            }
            
            if (this.story_view == 'feed' && !this.model.preference('feed_view_single_story')) {
                if ($stories_show.filter(':visible').length != $stories_show.length
                    || $stories_hide.filter(':visible').length != 0) {
                    // NEWSBLUR.log(['Show/Hide stories', $stories_show.filter(':visible').length, $stories_show.length, $stories_hide.filter(':visible').length, $stories_hide.length]);
                    setTimeout(function() {
                        self.flags['feed_view_positions_calculated'] = false;
                        self.prefetch_story_locations_in_feed_view();
                    }, 500);
                }
            }
            
            // NEWSBLUR.log(['Showing correct stories', this.story_view, this.flags['feed_view_positions_calculated'], unread_view_name, $stories_show.length, $stories_hide.length]);
            if (options['animate'] && options['follow']) {
                $stories_hide.slideUp(500);
                $stories_show.slideDown(500);
                setTimeout(function() {
                    if (!self.active_story) return;
                    var $story = self.find_story_in_story_titles(self.active_story.id);
                    // NEWSBLUR.log(['$story', $story]);
                    if ($story && $story.length && $story.is(':visible')) {
                        var story = self.active_story;
                        self.active_story = null; // Set is in open_story(), which allows it to scroll.
                        self.open_story(story, $story);
                        self.scroll_story_titles_to_show_selected_story_title($story);
                    }
                }, 550);
            }
        },
    
        update_opinions: function($modal, feed_id) {
            var self = this;
            
            if (feed_id != this.model.feed_id) return;
            
            $('input[type=checkbox]', $modal).each(function() {
                var $this = $(this);
                var name = $this.attr('name').replace(/^(dis)?like_/, '');
                var score = /^dislike/.test($this.attr('name')) ? -1 : 1;
                var value = $this.val();
                var checked = $this.attr('checked');
            
                if (checked) {
                    if (name == 'tag') {
                        self.model.classifiers.tags[value] = score;
                    } else if (name == 'title') {
                        self.model.classifiers.titles[value] = score;
                    } else if (name == 'author') {
                        self.model.classifiers.authors[value] = score;
                    } else if (name == 'feed') {
                        self.model.classifiers.feeds[feed_id] = score;
                    }
                } else {
                    if (name == 'tag' && self.model.classifiers.tags[value] == score) {
                        delete self.model.classifiers.tags[value];
                    } else if (name == 'title' && self.model.classifiers.titles[value] == score) {
                        delete self.model.classifiers.titles[value];
                    } else if (name == 'author' && self.model.classifiers.authors[value] == score) {
                        delete self.model.classifiers.authors[value];
                    } else if (name == 'feed' && self.model.classifiers.feeds[feed_id] == score) {
                        delete self.model.classifiers.feeds[feed_id];
                    }
                }
            });
            
        },
        
        // ===================
        // = Feed Refreshing =
        // ===================
        
        force_instafetch_stories: function(feed_id) {
            var self = this;
            feed_id = feed_id || this.active_feed;
            var $feed = this.find_feed_in_feed_list(feed_id);
            $feed.addClass('NB-feed-unfetched').removeClass('NB-feed-exception');
            
            this.model.save_exception_retry(feed_id, _.bind(this.force_feed_refresh, this, feed_id, $feed));
        },
        
        force_feed_refresh: function(feed_id, $feed) {
            var self = this;
            feed_id  = feed_id || this.active_feed;
            $feed    = $feed || this.find_feed_in_feed_list(feed_id);
            
            this.force_feeds_refresh(function(feeds) {
                var $new_feed = self.make_feed_title_line(feeds[feed_id], true, 'feed');
                if ($feed.hasClass('NB-toplevel')) $new_feed.addClass('NB-toplevel');
                $feed.replaceWith($new_feed);
                self.hover_over_feed_titles($new_feed);
                if (self.active_feed == feed_id) {
                    self.open_feed(feed_id, true, $new_feed);
                }
            }, true);
        },
        
        setup_feed_refresh: function(new_feeds) {
            var self = this;
            var refresh_interval = this.FEED_REFRESH_INTERVAL;
            
            if (!NEWSBLUR.Globals.is_premium) {
                refresh_interval *= 5;
            }
            
            if (new_feeds) {
                refresh_interval = (1000 * 60) * 1/4;
            }
            
            clearInterval(this.flags.feed_refresh);
            
            this.flags.feed_refresh = setInterval(function() {
                if (!self.flags['pause_feed_refreshing']) {
                  self.model.refresh_feeds(_.bind(function(updated_feeds) {
                      self.post_feed_refresh(updated_feeds);
                  }, self), self.flags['has_unfetched_feeds']);
                }
            }, refresh_interval);
        },
        
        force_feeds_refresh: function(callback, update_all) {
            if (callback) {
                this.cache.refresh_callback = callback;
            } else {
                delete this.cache.refresh_callback;
            }

            this.flags['pause_feed_refreshing'] = true;
            
            this.model.refresh_feeds(_.bind(function(updated_feeds) {
              this.post_feed_refresh(updated_feeds, update_all);
            }, this), this.flags['has_unfetched_feeds']);
        },
        
        post_feed_refresh: function(updated_feeds, update_all) {
            var feeds = this.model.feeds;
            
            if (this.cache.refresh_callback && $.isFunction(this.cache.refresh_callback)) {
                this.cache.refresh_callback(feeds);
                delete this.cache.refresh_callback;
            }
            
            for (var f in updated_feeds) {
                var feed_id = updated_feeds[f];
                var feed = this.model.get_feed(feed_id);
                if (!feed) continue;
                var $feed = this.make_feed_title_line(feed, true, 'feed');
                var $feed_on_page = this.find_feed_in_feed_list(feed_id);
                
                if (feed_id == this.active_feed) {
                    NEWSBLUR.log(['UPDATING INLINE', feed.feed_title, $feed, $feed_on_page]);
                    var limit = $('.story', this.$s.$story_titles).length;
                    this.model.refresh_feed(feed_id, $.rescope(this.post_refresh_active_feed, this), limit);
                    $feed_on_page.replaceWith($feed);
                    this.mark_feed_as_selected(this.active_feed, $feed);
                } else {
                    if (!this.flags['has_unfetched_feeds']) {
                        NEWSBLUR.log(['UPDATING', feed.feed_title, $feed, $feed_on_page]);
                    }
                    if ($feed_on_page.hasClass('NB-toplevel')) $feed.addClass('NB-toplevel');
                    $feed_on_page.replaceWith($feed);
                    $feed.css({'backgroundColor': '#D7DDE6'})
                         .animate({'backgroundColor': '#F0F076'}, {'duration': 800})
                         .animate({'backgroundColor': '#D7DDE6'}, {'duration': 1000});
                }
                this.hover_over_feed_titles($feed);
            }
            
            this.check_feed_fetch_progress();
            this.update_header_counts();

            this.flags['pause_feed_refreshing'] = false;
        },
        
        post_refresh_active_feed: function(e, data, first_load) {
            var stories = data.stories;
            var tags = data.tags;
            var feed_id = this.active_feed;
            var new_stories = [];
            var $first_story = $('.story:first', this.$s.$story_titles);
            
            for (var s in stories) {
                feed_id = stories[s].story_feed_id;
                break;
            }
            
            if (this.active_feed == feed_id) {
                for (var s in this.model.stories) {
                    var story = this.model.stories[s];
                    var $story = this.find_story_in_story_titles(story.id);
                    var $feed_story = this.find_story_in_feed_view(story);
                    
                    if ($story && $story.length) {
                        // Just update intelligence
                        var score = this.compute_story_score(story);
                        $story.removeClass('NB-story-neutral')
                              .removeClass('NB-story-negative')
                              .removeClass('NB-story-positive');
                        $feed_story.removeClass('NB-story-neutral')
                              .removeClass('NB-story-negative')
                              .removeClass('NB-story-positive');
                        if (score < 0) {
                            $story.addClass('NB-story-negative');
                            $feed_story.addClass('NB-story-negative');
                        } else if (score > 0) {
                            $story.addClass('NB-story-positive');
                            $feed_story.addClass('NB-story-positive');
                        } else if (score == 0) {
                            $story.addClass('NB-story-neutral');
                            $feed_story.addClass('NB-story-neutral');
                        }
                    } else {
                        // New story! Prepend.
                        new_stories.unshift(story);
                        $new_story = this.make_story_title(story);
                        $new_story.css({'display': 'none'});
                        $first_story.before($new_story);
                        NEWSBLUR.log(['New story', $new_story, $first_story]);
                    }
                }
                if (new_stories.length) {
                    this.make_story_feed_entries(new_stories, false, {'refresh_load': true});
                    this.flags['feed_view_positions_calculated'] = false;
                }
                this.show_story_titles_above_intelligence_level({'animate': true, 'follow': false});
            }
            this.update_header_counts();
        },
        
        // ===================
        // = Mouse Indicator =
        // ===================
        
        hide_mouse_indicator: function() {
            var self = this;

            if (!this.flags['mouse_indicator_hidden']) {
                this.flags['mouse_indicator_hidden'] = true;
                this.$s.$mouse_indicator.animate({'opacity': 0, 'left': -10}, {
                    'duration': 200, 
                    'queue': false, 
                    'complete': function() {
                        self.flags['mouse_indicator_hidden'] = true;
                    }
                });
            }
        },
        
        show_mouse_indicator: function() {
            var self = this;
            
            if (this.flags['mouse_indicator_hidden']) {
                this.flags['mouse_indicator_hidden'] = false;
                this.$s.$mouse_indicator.animate({'opacity': 1, 'left': 0}, {
                    'duration': 200, 
                    'queue': false,
                    'complete': function() {
                        self.flags['mouse_indicator_hidden'] = false;
                    }
                });
            }
        },
        
        handle_mouse_indicator_hover: function() {
            var self = this;
            var $callout = $('.NB-callout-mouse-indicator');
            $('.NB-callout-text', $callout).text('Lock');
            $callout.corner('5px');
            
            this.$s.$mouse_indicator.hover(function() {
                if (parseInt(self.model.preference('lock_mouse_indicator'), 10)) {
                    $('.NB-callout-text', $callout).text('Unlock');
                } else {
                    $('.NB-callout-text', $callout).text('Lock');
                }
                self.flags['still_hovering_on_mouse_indicator'] = true;
                setTimeout(function() {
                    if (self.flags['still_hovering_on_mouse_indicator']) {
                        $callout.css({
                            'display': 'block'
                        }).animate({
                            'opacity': 1,
                            'left': '20px'
                        }, {'duration': 200, 'queue': false});
                    }
                }, 50);
            }, function() {
                self.flags['still_hovering_on_mouse_indicator'] = false;
                $callout.animate({'opacity': 0, 'left': '-100px'}, {'duration': 200, 'queue': false});
            });
        },
        
        lock_mouse_indicator: function() {
            var self = this;
            var $callout = $('.NB-callout-mouse-indicator');
            
            if (parseInt(self.model.preference('lock_mouse_indicator'), 10)) {
                self.model.preference('lock_mouse_indicator', 0);
                $('.NB-callout-text', $callout).text('Unlocked');
            } else {
                self.model.preference('lock_mouse_indicator', this.cache.mouse_position_y);
                $('.NB-callout-text', $callout).text('Locked');
            }
            
            setTimeout(function() {
                self.flags['still_hovering_on_mouse_indicator'] = true;
                $callout.fadeOut(200);
            }, 500);
        },
        
        position_mouse_indicator: function() {
            var position = parseInt(this.model.preference('lock_mouse_indicator'), 10);
            if (position == 0) {
                position = 50; // Start with a 50 offset
            } else {
                position = position - 8; // Compensate for mouse indicator height.
            }
            this.$s.$mouse_indicator.css('top', position);
        },
        
        // ==========================
        // = Login and Signup Forms =
        // ==========================
        
        handle_login_and_signup_forms: function() {
            var self = this;
            var $hidden_inputs = $('.NB-signup-hidden');
            var $signup_username = $('input[name=signup-signup_username]');
            
            $signup_username.bind('focus', function() {
                $hidden_inputs.slideDown(300);
            }).bind('blur', function() {
                if ($signup_username.val().length < 2) {
                    $hidden_inputs.slideUp(300);
                }
            });
        },
        
        // ==================
        // = Features Board =
        // ==================
        
        load_feature_page: function(direction) {
            var self = this;
            var $next = $('.NB-module-features .NB-module-next-page');
            var $previous = $('.NB-module-features .NB-module-previous-page');
            
            if (direction == -1 && !this.counts['feature_page']) {
                return;
            }
            if (direction == 1 && this.flags['features_last_page']) {
                return;
            }
            
            this.model.get_features_page(this.counts['feature_page']+direction, function(features) {
                self.counts['feature_page'] += direction;
                
                var $table = $.make('table', { cellSpacing: 0, cellPadding: 0 });
                for (var f in features) {
                    if (f == 3) break;
                    var feature = features[f];
                    var $tr = $.make('tr', { className: 'NB-module-feature' }, [
                        $.make('td', { className: 'NB-module-feature-date' }, feature.date),
                        $.make('td', { className: 'NB-module-feature-description' }, feature.description)
                    ]);
                    $table.append($tr);
                }
                
                $('.NB-module-features table').replaceWith($table);
                
                var features_count = features.length;
                if (features_count < 4) {
                    $next.addClass('NB-disabled');
                    self.flags['features_last_page'] = true;
                } else {
                    $next.removeClass('NB-disabled');
                    self.flags['features_last_page'] = false;
                }
                if (self.counts['feature_page'] > 0) {
                    $previous.removeClass('NB-disabled');
                } else {
                    $previous.addClass('NB-disabled');
                }
                
            });
        },
        
        load_howitworks_page: function(page) {
            var self = this;
            var $next = $('.NB-module-howitworks .NB-module-next-page');
            var $previous = $('.NB-module-howitworks .NB-module-previous-page');
            var $pages = $('.NB-howitworks-page');
            var $page_indicators = $('.NB-module-howitworks .NB-module-page-indicator');
            var pages_count = $pages.length;
            
            if (page == -1) {
                return;
            }
            if (page >= pages_count) {
                return;
            }
            
            $pages.removeClass("NB-active");
            $page_indicators.removeClass("NB-active");
            $pages.eq(page).addClass("NB-active");
            $page_indicators.eq(page).addClass("NB-active");
            
            if (page >= pages_count - 1) {
                $next.addClass('NB-disabled');
            } else {
                $next.removeClass('NB-disabled');
            }
            if (page <= 0) {
                $previous.addClass('NB-disabled');
            } else {
                $previous.removeClass('NB-disabled');
            }
        },
        
        // ========
        // = FTUX =
        // ========
        
        setup_ftux_add_feed_callout: function() {
            var self = this;
            
            $('.NB-callout-ftux .NB-callout-text').text('First things first...');
            $('.NB-callout-ftux').corner('5px');
            $('.NB-callout-ftux').css({
                'opacity': 0,
                'display': 'block'
            }).animate({
                'opacity': 1,
                'bottom': 6
            }, {
                'duration': 750,
                'easing': 'easeInOutQuint'
            }).each(function() {
                var $this = $(this);
                self.flags['bouncing_callout'] = setInterval(function() {
                    $this.animate({'bottom': '+=2px'}, {'duration': 200, 'easing': 'easeInOutQuint'})
                         .animate({'bottom': '+=0px'}, {'duration': 50})
                         .animate({'bottom': '-=2px'}, {'duration': 200, 'easing': 'easeInOutQuint'});
                }, 1000);
            });
        },
        
        setup_ftux_signup_callout: function() {
            var self = this;
            
            if (!self.flags['bouncing_callout']) {
                $('.NB-callout-ftux-signup .NB-callout-text').text('Signup');
                $('.NB-callout-ftux-signup').corner('5px');
                $('.NB-callout-ftux-signup').css({
                    'opacity': 0,
                    'display': 'block'
                }).animate({
                    'opacity': 1,
                    'bottom': 36
                }, {
                    'duration': 750,
                    'easing': 'easeInOutQuint'
                }).each(function() {
                    var $this = $(this);
                        self.flags['bouncing_callout'] = setInterval(function() {
                            $this.animate({'bottom': '+=2px'}, {'duration': 200, 'easing': 'easeInOutQuint'})
                                 .animate({'bottom': '+=0px'}, {'duration': 50})
                                 .animate({'bottom': '-=2px'}, {'duration': 200, 'easing': 'easeInOutQuint'});
                        }, 10000);
                });
            }
        },
        
        // =============================
        // = Import from Google Reader =
        // =============================

        start_import_from_google_reader: function() {
            var self = this;
            var $progress = this.$s.$feeds_progress;
            var $bar = $('.NB-progress-bar', $progress);
            var percentage = 0;
            this.flags['import_from_google_reader_working'] = true;
            
            $('.NB-progress-title', $progress).text('Importing from Google Reader');
            $('.NB-progress-counts', $progress).hide();
            $('.NB-progress-percentage', $progress).hide();
            $bar.progressbar({
                value: percentage
            });
            
            this.animate_progress_bar($bar, 4);
            
            this.model.start_import_from_google_reader($.rescope(this.finish_import_from_google_reader, this));
            this.show_progress_bar();
        },

        finish_import_from_google_reader: function(e, data) {
            var $progress = this.$s.$feeds_progress;
            var $bar = $('.NB-progress-bar', $progress);
            this.flags['import_from_google_reader_working'] = false;
            clearTimeout(this.locks['animate_progress_bar']);
            
            if (data.code >= 1) {
                $bar.progressbar({value: 100});
                this.load_feeds();
            } else {
                NEWSBLUR.log(['Import Error!', data]);
                this.$s.$feed_link_loader.fadeOut(250);
                $progress.addClass('NB-progress-error');
                $('.NB-progress-title', $progress).text('Error importing Google Reader');
                $('.NB-progress-link', $progress).html($.make('a', { href: NEWSBLUR.URLs['google-reader-authorize'], className: 'NB-splash-link' }, 'Try importing again'));
            }
        },

        start_count_unreads_after_import: function() {
            var self = this;
            var $progress = this.$s.$feeds_progress;
            var $bar = $('.NB-progress-bar', $progress);
            var percentage = 0;
            var feeds_count = _.keys(this.model.feeds).length;
            
            if (!this.flags['pause_feed_refreshing']) return;
            
            this.flags['count_unreads_after_import_working'] = true;
            
            $('.NB-progress-title', $progress).text('Counting is difficult');
            $('.NB-progress-counts', $progress).hide();
            $('.NB-progress-percentage', $progress).hide();
            $bar.progressbar({
                value: percentage
            });
            
            setTimeout(function() {
                if (self.flags['count_unreads_after_import_working']) {
                    self.animate_progress_bar($bar, feeds_count / 10);
                    self.show_progress_bar();
                }
            }, 500);
        },

        finish_count_unreads_after_import: function(e, data) {
            $('.NB-progress-bar', this.$s.$feeds_progress).progressbar({
                value: 100
            });
            this.flags['count_unreads_after_import_working'] = false;
            clearTimeout(this.locks['animate_progress_bar']);
            this.$s.$feed_link_loader.fadeOut(250);
            this.setup_feed_refresh();
            if (!this.flags['has_unfetched_feeds']) {
                this.hide_progress_bar();
            }
        },
        
        // ==========
        // = Events =
        // ==========

        handle_clicks: function(elem, e) {
            var self = this;
            var stopPropagation = false;
            // var start = (new Date().getMilliseconds());
            
            // NEWSBLUR.log(['click', e, e.button]);
            // Feeds ==========================================================
            
            $.targetIs(e, { tagSelector: '#feed_list .NB-feedlist-manage-icon' }, function($t, $p) {
                e.preventDefault();
                if (!self.flags['sorting_feed']) {
                    stopPropagation = true;
                    if ($t.parent().hasClass('feed')) {
                        self.show_manage_menu('feed', $t.closest('.feed'));
                    } else {
                        var $folder = $t.closest('.folder');
                        self.show_manage_menu('folder', $folder);
                        $folder.addClass('NB-hover');
                    }
                }
            });
            if (stopPropagation) return;
            $.targetIs(e, { tagSelector: '#feed_list .feed.NB-feed-exception' }, function($t, $p){
                e.preventDefault();
                if (!self.flags['sorting_feed']) {
                    var feed_id = $t.data('feed_id');
                    stopPropagation = true;
                    self.open_feed_exception_modal(feed_id, $t);
                }
            });
            if (stopPropagation) return;
            
            $.targetIs(e, { tagSelector: '#feed_list .feed:not(.NB-empty)' }, function($t, $p){
                e.preventDefault();
                if (!self.flags['sorting_feed']) {
                    var feed_id = $t.data('feed_id');
                    if (NEWSBLUR.hotkeys.command) {
                        self.open_unread_stories_in_tabs(feed_id);
                    } else {
                        self.open_feed(feed_id, false, $t);
                    }
                }
            });
            $.targetIs(e, { tagSelector: '#feed_list .folder_title .NB-feedlist-river-icon' }, function($t, $p){
                e.preventDefault();
                stopPropagation = true;
                var $folder = $t.closest('li.folder');
                var folder_title = $t.siblings('.folder_title_text').text();
                self.open_river_stories($folder, folder_title);
            });
            if (stopPropagation) return;
            $.targetIs(e, { tagSelector: '#feed_list .folder_title' }, function($folder, $p){
                e.preventDefault();
                if (!self.flags['sorting_feed']) {
                    self.collapse_folder($folder);
                }
            });
            $.targetIs(e, { tagSelector: '.NB-feedbar-mark-feed-read' }, function($t, $p){
                e.preventDefault();
                var feed_id = $t.parents('.feed').data('feed_id');
                self.mark_feed_as_read(feed_id, $t);
                $t.fadeOut(400);
            });
            $.targetIs(e, { tagSelector: '.NB-feedbar-statistics' }, function($t, $p){
                self.open_feed_statistics_modal();
            });
            $.targetIs(e, { tagSelector: '.NB-feedbar-train-feed' }, function($t, $p){
                e.preventDefault();
                if (!$('.NB-task-manage').hasClass('NB-disabled')) {
                    self.open_feed_intelligence_modal(1, this.active_feed, true);
                }
            }); 
            $.targetIs(e, { tagSelector: '.NB-story-title-indicator' }, function($t, $p){
                e.preventDefault();
                self.show_hidden_story_titles();
            }); 
            
            // = Feed Header ==================================================
            
            $.targetIs(e, { tagSelector: '.NB-feeds-header-starred' }, function($t, $p){
                e.preventDefault();
                self.open_starred_stories();
            });
            $.targetIs(e, { tagSelector: '.NB-feeds-header-river' }, function($t, $p){
                e.preventDefault();
                self.open_river_stories();
            });
            
            // = Feed Bar =====================================================
            
            $.targetIs(e, { tagSelector: '.NB-feed-like' }, function($t, $p){
                e.preventDefault();
                self.open_feed_intelligence_modal(1);
            });
            $.targetIs(e, { tagSelector: '.NB-feed-dislike' }, function($t, $p){
                e.preventDefault();
                self.open_feed_intelligence_modal(-1);
            });
            
            // = Stories ======================================================
            
            var story_prevent_bubbling = false;
            $.targetIs(e, { tagSelector: '.NB-story-manage-icon' }, function($t, $p) {
                e.preventDefault();
                story_prevent_bubbling = true;
                self.show_manage_menu('story', $t.closest('.story'));
            });
            $.targetIs(e, { tagSelector: '.NB-feed-story-manage-icon' }, function($t, $p) {
                e.preventDefault();
                story_prevent_bubbling = true;
                self.show_manage_menu('story', $t);
            });
            $.targetIs(e, { tagSelector: '.NB-story-like' }, function($t, $p){
                e.preventDefault();
                var story_id = $t.closest('.story').data('story_id');
                var feed_id = $t.closest('.story').data('feed_id');
                self.mark_story_as_like(story_id, feed_id);
                story_prevent_bubbling = true;
            });
            $.targetIs(e, { tagSelector: '.NB-menu-manage-story-open' }, function($t, $p){
                e.preventDefault();
                var story_id = $t.closest('.NB-menu-manage-story').data('story_id');
                self.open_story_in_new_tab(story_id);
                story_prevent_bubbling = true;
            });
            $.targetIs(e, { tagSelector: '.NB-menu-manage-story-star' }, function($t, $p){
                e.preventDefault();
                var story_id = $t.closest('.NB-menu-manage-story').data('story_id');
                var $story = self.find_story_in_story_titles(story_id);
                if ($story.hasClass('NB-story-starred')) {
                  self.mark_story_as_unstarred(story_id, $story);
                } else {
                  self.mark_story_as_starred(story_id, $story);
                }
                story_prevent_bubbling = true;
            });
            $.targetIs(e, { tagSelector: 'a.button.like' }, function($t, $p){
                e.preventDefault();
                var story_id = self.$s.$story_pane.data('story_id');
                var feed_id = $t.closest('.story').data('feed_id');
                self.mark_story_as_like(story_id, feed_id);
                story_prevent_bubbling = true;
            });
            $.targetIs(e, { tagSelector: 'a.button.dislike' }, function($t, $p){
                e.preventDefault();
                var story_id = self.$s.$story_pane.data('story_id');
                var feed_id = $t.closest('.story').data('feed_id');
                self.mark_story_as_dislike(story_id, feed_id);
                story_prevent_bubbling = true;
            });
            
            if (story_prevent_bubbling) return false;
            
            $.targetIs(e, { tagSelector: '.story' }, function($t, $p){
                e.preventDefault();
                var story_id = $('.story_id', $t).text();
                self.push_current_story_on_history();
                if (NEWSBLUR.hotkeys.command) {
                    self.open_story_in_new_tab(story_id, $t);
                } else {
                    var story = self.model.get_story(story_id);
                    self.open_story(story, $t);
                }
            });
            $.targetIs(e, { tagSelector: 'a.mark_story_as_read' }, function($t, $p){
                e.preventDefault();
                var story_id = $t.attr('href').slice(1).split('/');
                self.mark_story_as_read(story_id);
            });
            $.targetIs(e, { tagSelector: '.NB-feed-story-premium-only a' }, function($t, $p){
                e.preventDefault();
                self.open_feedchooser_modal();
            });
            
            
            // = Taskbar ======================================================
            
            $.targetIs(e, { tagSelector: '.NB-task-add' }, function($t, $p){
                e.preventDefault();
                self.open_add_feed_modal();
            });  
            $.targetIs(e, { tagSelector: '.NB-task-manage' }, function($t, $p){
                e.preventDefault();
                if (!$t.hasClass('NB-disabled')) {
                    self.show_manage_menu('site', $t);
                }
            });  
            $.targetIs(e, { tagSelector: '.NB-taskbar-sidebar-toggle-close' }, function($t, $p){
                e.preventDefault();
                self.close_sidebar();
            });  
            $.targetIs(e, { tagSelector: '.NB-taskbar-sidebar-toggle-open' }, function($t, $p){
                e.preventDefault();
                self.open_sidebar();
            });  
            $.targetIs(e, { tagSelector: '.NB-menu-manage-feed-train' }, function($t, $p){
                e.preventDefault();
                if (!$t.hasClass('NB-disabled')) {
                    var feed_id = $t.parents('.NB-menu-manage').data('feed_id');
                    self.open_feed_intelligence_modal(1, feed_id, false);
                }
            });  
            $.targetIs(e, { tagSelector: '.NB-menu-manage-story-train' }, function($t, $p){
                e.preventDefault();
                if (!$t.hasClass('NB-disabled')) {
                    var feed_id = $t.closest('.NB-menu-manage').data('feed_id');
                    var story_id = $t.closest('.NB-menu-manage').data('story_id');
                    self.mark_story_as_like(story_id, feed_id);
                }
            });  
            $.targetIs(e, { tagSelector: '.NB-menu-manage-trainer' }, function($t, $p){
                e.preventDefault();
                if (!$t.hasClass('NB-disabled')) {
                    self.open_trainer_modal();
                }
            });  
            $.targetIs(e, { tagSelector: '.NB-menu-manage-feed-stats' }, function($t, $p){
                e.preventDefault();
                if (!$t.hasClass('NB-disabled')) {
                    var feed_id = $t.parents('.NB-menu-manage').data('feed_id');
                    NEWSBLUR.log(['statistics feed_id', feed_id]);
                    self.open_feed_statistics_modal(feed_id);
                }
            });  
            $.targetIs(e, { tagSelector: '.NB-menu-manage-feed-reload' }, function($t, $p){
                e.preventDefault();
                if (!$t.hasClass('NB-disabled')) {
                    var feed_id = $t.parents('.NB-menu-manage').data('feed_id');
                    self.force_instafetch_stories(feed_id);
                }
            });  
            $.targetIs(e, { tagSelector: '.NB-menu-manage-delete' }, function($t, $p){
                e.preventDefault();
                e.stopPropagation();
                if ($t.hasClass('NB-menu-manage-feed-delete-cancel') ||
                    $t.hasClass('NB-menu-manage-folder-delete-cancel')) {
                    self.hide_confirm_delete_menu_item();
                } else {
                    self.show_confirm_delete_menu_item();
                }
            });  
            $.targetIs(e, { tagSelector: '.NB-menu-manage-feed-delete-confirm' }, function($t, $p){
                e.preventDefault();
                var feed_id = $t.parents('.NB-menu-manage').data('feed_id');
                var $feed = $t.parents('.NB-menu-manage').data('$feed');
                self.manage_menu_delete_feed(feed_id, $feed);
            });  
            $.targetIs(e, { tagSelector: '.NB-menu-manage-folder-delete-confirm' }, function($t, $p){
                e.preventDefault();
                var folder_name = $t.parents('.NB-menu-manage').data('folder_name');
                var $folder = $t.parents('.NB-menu-manage').data('$folder');
                self.manage_menu_delete_folder(folder_name, $folder);
            });  
            $.targetIs(e, { tagSelector: '.NB-menu-manage-rename' }, function($t, $p){
                e.preventDefault();
                e.stopPropagation();
                if ($t.hasClass('NB-menu-manage-feed-rename-cancel') ||
                    $t.hasClass('NB-menu-manage-folder-rename-cancel')) {
                    self.hide_confirm_rename_menu_item();
                } else {
                    self.show_confirm_rename_menu_item();
                }
            });  
            $.targetIs(e, { tagSelector: '.NB-menu-manage-folder-rename-save' }, function($t, $p){
                e.preventDefault();
                e.stopPropagation();
                var folder_name = $t.parents('.NB-menu-manage').data('folder_name');
                var $folder = $t.parents('.NB-menu-manage').data('$folder');
                self.manage_menu_rename_folder(folder_name, $folder);
            });  
            $.targetIs(e, { tagSelector: '.NB-menu-manage-feed-rename-save' }, function($t, $p){
                e.preventDefault();
                e.stopPropagation();
                var feed_id = $t.parents('.NB-menu-manage').data('feed_id');
                var $feed = $t.parents('.NB-menu-manage').data('$feed');
                self.manage_menu_rename_feed(feed_id, $feed);
            });  
            $.targetIs(e, { tagSelector: '.NB-menu-manage-feed-rename-confirm' }, function($t, $p){
                e.preventDefault();
                e.stopPropagation();
            });  
            $.targetIs(e, { tagSelector: '.NB-menu-manage-folder-rename-confirm' }, function($t, $p){
                e.preventDefault();
                e.stopPropagation();
            });  
            $.targetIs(e, { tagSelector: '.NB-menu-manage-feed-mark-read' }, function($t, $p){
                e.preventDefault();
                var feed_id = $t.parents('.NB-menu-manage').data('feed_id');
                self.mark_feed_as_read(feed_id);
            });  
            $.targetIs(e, { tagSelector: '.NB-menu-manage-folder-mark-read' }, function($t, $p){
                e.preventDefault();
                var folder_name = $t.parents('.NB-menu-manage').data('folder_name');
                var $folder = $t.parents('.NB-menu-manage').data('$folder');
                self.mark_folder_as_read(folder_name, $folder);
            });  
            $.targetIs(e, { tagSelector: '.NB-menu-manage-site-mark-read' }, function($t, $p){
                e.preventDefault();
                if (!$t.hasClass('NB-disabled')) {
                    self.open_mark_read_modal();
                }
            });  
            $.targetIs(e, { tagSelector: '.NB-menu-manage-keyboard' }, function($t, $p){
                e.preventDefault();
                if (!$t.hasClass('NB-disabled')) {
                    self.open_keyboard_shortcuts_modal();
                }
            });  
            $.targetIs(e, { tagSelector: '.NB-menu-manage-feed-exception' }, function($t, $p){
                e.preventDefault();
                var feed_id = $t.parents('.NB-menu-manage').data('feed_id');                    
                self.open_feed_exception_modal(feed_id, $t);
            });  
            $.targetIs(e, { tagSelector: '.NB-menu-manage-goodies' }, function($t, $p){
                e.preventDefault();
                if (!$t.hasClass('NB-disabled')) {
                    self.open_goodies_modal();
                }
            });  
            $.targetIs(e, { tagSelector: '.NB-menu-manage-preferences' }, function($t, $p){
                e.preventDefault();
                if (!$t.hasClass('NB-disabled')) {
                    self.open_preferences_modal();
                }
            });  
            $.targetIs(e, { tagSelector: '.NB-menu-manage-feedchooser' }, function($t, $p){
                e.preventDefault();
                if (!$t.hasClass('NB-disabled')) {
                    self.open_feedchooser_modal();
                }
            });  
            $.targetIs(e, { tagSelector: '.NB-module-account-upgrade' }, function($t, $p){
                e.preventDefault();
                if (!$t.hasClass('NB-disabled')) {
                    self.open_feedchooser_modal();
                }
            });  
            $.targetIs(e, { tagSelector: '.NB-module-account-train' }, function($t, $p){
                e.preventDefault();
                if (!$t.hasClass('NB-disabled')) {
                    self.open_trainer_modal();
                }
            });  
            
            $.targetIs(e, { tagSelector: '.NB-menu-manage-story-unread' }, function($t, $p){
                e.preventDefault();
                var feed_id = $t.closest('.NB-menu-manage').data('feed_id'); 
                var story_id = $t.closest('.NB-menu-manage').data('story_id'); 
                self.mark_story_as_unread(story_id, feed_id);
            });  
            
            $.targetIs(e, { tagSelector: '.task_view_page:not(.NB-task-return)' }, function($t, $p){
                e.preventDefault();
                self.switch_taskbar_view('page');
            });
            $.targetIs(e, { tagSelector: '.task_view_feed' }, function($t, $p){
                e.preventDefault();
                self.switch_taskbar_view('feed');
            });
            $.targetIs(e, { tagSelector: '.task_view_story' }, function($t, $p){
                e.preventDefault();
                self.switch_taskbar_view('story');
            });
            $.targetIs(e, { tagSelector: '.NB-task-return' }, function($t, $p){
                e.preventDefault();
                self.load_feed_iframe();
            });         
            $.targetIs(e, { tagSelector: '.task_button_story.task_story_next_unread' }, function($t, $p){
                e.preventDefault();
                self.show_next_unread_story();
            }); 
            $.targetIs(e, { tagSelector: '.task_button_story.task_story_next' }, function($t, $p){
                e.preventDefault();
                self.show_next_story(1);
            }); 
            $.targetIs(e, { tagSelector: '.task_button_story.task_story_previous' }, function($t, $p){
                e.preventDefault();
                self.show_previous_story();
            }); 
            $.targetIs(e, { tagSelector: '.task_button_signup' }, function($t, $p){
                e.preventDefault();
                self.show_splash_page();
            }); 
            $.targetIs(e, { tagSelector: '.NB-feeds-header-sites' }, function($t, $p){
                e.preventDefault();

                stopPropagation = true;
                self.switch_preferences_hide_read_feeds();
            }); 
            if (stopPropagation) return;
            $.targetIs(e, { tagSelector: '.NB-feeds-header' }, function($t, $p){
                e.preventDefault();
                self.show_splash_page();
            }); 
            
            // = One-offs =====================================================
            
            var clicked = false;
            $.targetIs(e, { tagSelector: '#mouse-indicator' }, function($t, $p){
                e.preventDefault();
                self.lock_mouse_indicator();
            }); 
            $.targetIs(e, { tagSelector: '.NB-progress-close' }, function($t, $p){
                e.preventDefault();
                self.hide_unfetched_feed_progress(true);
            });
            $.targetIs(e, { tagSelector: '.NB-module-next-page', childOf: '.NB-module-features' }, function($t, $p){
                e.preventDefault();
                self.load_feature_page(1);
            }); 
            $.targetIs(e, { tagSelector: '.NB-module-previous-page', childOf: '.NB-module-features' }, function($t, $p){
                e.preventDefault();
                self.load_feature_page(-1);
            });
            $.targetIs(e, { tagSelector: '.NB-module-next-page', childOf: '.NB-module-howitworks' }, function($t, $p){
                e.preventDefault();
                var page = $('.NB-howitworks-page.NB-active').prevAll('.NB-howitworks-page').length;
                self.load_howitworks_page(page+1);
            }); 
            $.targetIs(e, { tagSelector: '.NB-module-previous-page', childOf: '.NB-module-howitworks' }, function($t, $p){
                e.preventDefault();
                var page = $('.NB-howitworks-page.NB-active').prevAll('.NB-howitworks-page').length;
                self.load_howitworks_page(page-1);
            });
            $.targetIs(e, { tagSelector: '.NB-module-page-indicator', childOf: '.NB-module-howitworks' }, function($t, $p){
                e.preventDefault();
                var page = $t.prevAll('.NB-module-page-indicator').length;
                self.load_howitworks_page(page);
            }); 
            $.targetIs(e, { tagSelector: '.NB-splash-meta-about' }, function($t, $p){
              e.preventDefault();
              NEWSBLUR.about = new NEWSBLUR.About();
            }); 
            $.targetIs(e, { tagSelector: '.NB-splash-meta-faq' }, function($t, $p){
              e.preventDefault();
              NEWSBLUR.faq = new NEWSBLUR.Faq();
            }); 
            
            
            
            // NEWSBLUR.log(['End', (new Date().getMilliseconds()) - start]);
        },
        
        handle_dblclicks: function(elem, e) {
            var self = this;
            
            var stopPropagation = false;
            $.targetIs(e, { tagSelector: '#feed_list .NB-feedlist-manage-icon' }, function($t, $p) {
                e.preventDefault();
                e.stopPropagation();
                stopPropagation = true;
            });
            if (stopPropagation) return;
            $.targetIs(e, { tagSelector: '#feed_list .feed.NB-feed-exception' }, function($t, $p){
                e.preventDefault();
                e.stopPropagation();
                exception = true;
            });
            if (stopPropagation) return;
            
            $.targetIs(e, { tagSelector: '#story_titles .story' }, function($t, $p){
                e.preventDefault();
                e.stopPropagation();
                // NEWSBLUR.log(['Story dblclick', $t]);
                var story_id = $('.story_id', $t).text();
                var story = self.model.get_story(story_id); 
                self.open_story_in_story_view(story, true);
            });
            $.targetIs(e, { tagSelector: '#feed_list .feed' }, function($t, $p){
                e.preventDefault();
                e.stopPropagation();
                // NEWSBLUR.log(['Feed dblclick', $('.feed_id', $t), $t]);
                var feed_id = $t.data('feed_id');
                self.open_feed_link(feed_id, $t);
            });
        },
        
        handle_rightclicks: function(elem, e) {
            var self = this;
            
            // NEWSBLUR.log(['right click', e.button, e, e.target, e.currentTarget]);
            
            $.targetIs(e, { tagSelector: '.feed', childOf: '#feed_list' }, function($t, $p) {
                e.preventDefault();
                self.show_manage_menu('feed', $t);
            });
            $.targetIs(e, { tagSelector: '.folder_title', childOf: '#feed_list' }, function($t, $p) {
                e.preventDefault();
                self.show_manage_menu('folder', $t.closest('li.folder'));
            });
            $.targetIs(e, { tagSelector: '.story', childOf: '#story_titles' }, function($t, $p) {
                e.preventDefault();
                self.show_manage_menu('story', $t);
            });
            $.targetIs(e, { tagSelector: '.NB-feed-story-header', childOf: '#story_pane' }, function($t, $p) {
                e.preventDefault();
                self.show_manage_menu('story', $t.closest('.NB-feed-story').find('.NB-feed-story-manage-icon'));
            });
            $.targetIs(e, { tagSelector: '.NB-menu-manage' }, function($t, $p) {
                e.preventDefault();
            });
            
            $.targetIs(e, { tagSelector: '.NB-menu-manage-arrow' }, function($t, $p) {
                e.preventDefault();
            });
        },
        
        handle_scroll_story_titles: function(elem, e) {
            var self = this;
            var $story_titles = this.$s.$story_titles;

            if (!($('.NB-story-titles-end-stories-line', $story_titles).length)) {
                var $last_story = $('#story_titles .story').last();
                var container_offset = $story_titles.position().top;
                var full_height = ($last_story.offset() && $last_story.offset().top) + $last_story.height() - container_offset;
                var visible_height = $('#story_titles').height();
                var scroll_y = $('#story_titles').scrollTop();
                // NEWSBLUR.log(['Story_titles Scroll', full_height, container_offset, visible_height, scroll_y]);
            
                // Fudge factor is simply because it looks better at 3 pixels off.
                if ((visible_height + 3) >= full_height) {
                    this.load_page_of_feed_stories();
                }
            }
        },
        
        handle_scroll_feed_iframe: function(elem, e) {
            var self = this;
            if (this.story_view == 'page'
                && !this.flags['page_view_showing_feed_view']
                && !this.flags['scrolling_by_selecting_story_title']) {
                var from_top = this.cache.mouse_position_y + this.$s.$feed_iframe.contents().scrollTop();
                var positions = this.cache.iframe_story_positions_keys;
                var closest = $.closest(from_top, positions);
                var story = this.cache.iframe_story_positions[positions[closest]];
                // NEWSBLUR.log(['Scroll iframe', from_top, closest, positions[closest], this.cache.iframe_story_positions[positions[closest]]]);
                this.navigate_story_titles_to_story(story);
                if (!this.flags.iframe_scroll_snap_back_prepared) {
                    this.iframe_scroll = from_top - this.cache.mouse_position_y;
                }
                this.flags.iframe_scroll_snap_back_prepared = false;
                // NEWSBLUR.log(['Setting snap back', this.iframe_scroll]);
            }
        },
        
        handle_mousemove_iframe_view: function(elem, e) {
            var self = this;   
                     
            this.show_mouse_indicator();

            if (parseInt(this.model.preference('lock_mouse_indicator'), 10)) {
                return;
            }

            var scroll_top = this.$s.$feed_iframe.contents().scrollTop();
            this.cache.mouse_position_y = e.pageY - scroll_top;
            this.$s.$mouse_indicator.css('top', this.cache.mouse_position_y - 8);

            setTimeout(function() {
                self.flags['mousemove_timeout'] = false;
            }, 40);
            if (!this.flags['mousemove_timeout']
                && !this.flags.scrolling_by_selecting_story_title) {
                var from_top = this.cache.mouse_position_y + scroll_top;
                var positions = this.cache.iframe_story_positions_keys;
                var closest = $.closest(from_top, positions);
                var story = this.cache.iframe_story_positions[positions[closest]];
                this.flags['mousemove_timeout'] = true;
                this.navigate_story_titles_to_story(story);
                // NEWSBLUR.log(['Setting snap back', this.iframe_scroll]);
            }
        },
        
        handle_mousemove_feed_view: function(elem, e) {
            var self = this;
            
            if (this.model.preference('feed_view_single_story')) {
                return this.hide_mouse_indicator();
            } else {
                this.show_mouse_indicator();
            }
            
            if (parseInt(this.model.preference('lock_mouse_indicator'), 10)) {
                return;
            }

            this.cache.mouse_position_y = e.pageY ;
            this.$s.$mouse_indicator.css('top', this.cache.mouse_position_y - 8);
            
            if (this.flags['mousemove_timeout']) {
                return;
            }
            
            setTimeout(function() {
                self.flags['mousemove_timeout'] = false;
            }, 40);
            
            if (!this.flags['mousemove_timeout']
                && !this.flags['switching_to_feed_view']
                && !this.flags.scrolling_by_selecting_story_title 
                && this.story_view != 'story') {
                var from_top = this.cache.mouse_position_y + this.$s.$feed_stories.scrollTop();
                var positions = this.cache.feed_view_story_positions_keys;
                var closest = $.closest(from_top, positions);
                var story = this.cache.feed_view_story_positions[positions[closest]];
                this.flags['mousemove_timeout'] = true;
                if (story == this.active_story) return;
                // NEWSBLUR.log(['Mousemove feed view', from_top, closest, positions[closest]]);
                this.navigate_story_titles_to_story(story);
            }
        },
        
        handle_scroll_feed_view: function(elem, e) {
            var self = this;
            
            // NEWSBLUR.log(['handle_scroll_feed_view', this.story_view, this.flags['switching_to_feed_view'], this.flags['scrolling_by_selecting_story_title']]);
            if ((this.story_view == 'feed' ||
                 (this.story_view == 'page' && this.flags['page_view_showing_feed_view'])) &&
                !this.flags['switching_to_feed_view'] &&
                !this.flags['scrolling_by_selecting_story_title'] &&
                !this.model.preference('feed_view_single_story')) {
                var from_top = this.cache.mouse_position_y + this.$s.$feed_stories.scrollTop();
                var positions = this.cache.feed_view_story_positions_keys;
                var closest = $.closest(from_top, positions);
                var story = this.cache.feed_view_story_positions[positions[closest]];
                // NEWSBLUR.log(['Scroll feed view', from_top, e, closest, positions[closest], this.cache.feed_view_story_positions_keys, positions, self.cache]);
                this.navigate_story_titles_to_story(story);
            }
            
            if (this.flags.river_view &&
                !this.model.preference('feed_view_single_story')) {
                var story;
                if (this.flags.scrolling_by_selecting_story_title) {
                    story = this.active_story;
                } else {
                    var from_top = Math.max(1, this.$s.$feed_stories.scrollTop());
                    var positions = this.cache.feed_view_story_positions_keys;
                    var closest = $.closest(from_top, positions);
                    story = this.cache.feed_view_story_positions[positions[closest]];
                }
                
                this.show_correct_feed_in_feed_title_floater(story);
            }
        },
        
        handle_keystrokes: function() {      
            var self = this;
            var $document = $(document);
            
            NEWSBLUR.hotkeys.initialize();
            
            $document.bind('keydown', '?', function(e) {
                e.preventDefault();
                self.open_keyboard_shortcuts_modal();
            });
            $document.bind('keydown', 'shift+/', function(e) {
                e.preventDefault();
                self.open_keyboard_shortcuts_modal();
            });
            $document.bind('keydown', 'down', function(e) {
                e.preventDefault();
                self.show_next_story(1);
            });
            $document.bind('keydown', 'up', function(e) {
                e.preventDefault();
                self.show_next_story(-1);
            });                                                           
            $document.bind('keydown', 'j', function(e) {
                e.preventDefault();
                self.show_next_story(1);
            });
            $document.bind('keydown', 'k', function(e) {
                e.preventDefault();
                self.show_next_story(-1);
            });                                     
            $document.bind('keydown', 'shift+j', function(e) {
                e.preventDefault();
                self.show_next_feed(1);
            });
            $document.bind('keydown', 'shift+k', function(e) {
                e.preventDefault();
                self.show_next_feed(-1);
            });                       
            $document.bind('keydown', 'shift+down', function(e) {
                e.preventDefault();
                self.show_next_feed(1);
            });
            $document.bind('keydown', 'shift+up', function(e) {
                e.preventDefault();
                self.show_next_feed(-1);
            });
            $document.bind('keydown', 'left', function(e) {
                e.preventDefault();
                self.switch_taskbar_view_direction(-1);
            });
            $document.bind('keydown', 'right', function(e) {
                e.preventDefault();
                self.switch_taskbar_view_direction(1);
            });
            $document.bind('keydown', 'h', function(e) {
                e.preventDefault();
                self.switch_taskbar_view_direction(-1);
            });
            $document.bind('keydown', 'l', function(e) {
                e.preventDefault();
                self.switch_taskbar_view_direction(1);
            });
            $document.bind('keydown', 'enter', function(e) {
                e.preventDefault();
                self.open_story_in_story_view(null, true);
            });
            $document.bind('keydown', 'return', function(e) {
                e.preventDefault();
                self.open_story_in_story_view(null, true);
            });
            $document.bind('keydown', 'space', function(e) {
                e.preventDefault();
                self.page_in_story(0.4, 1);
            });
            $document.bind('keydown', 'shift+space', function(e) {
                e.preventDefault();
                self.page_in_story(0.4, -1);
            });
            $document.bind('keydown', 'f', function(e) {
                e.preventDefault();
                if (self.flags['sidebar_closed']) {
                    self.open_sidebar();
                } else {
                    self.close_sidebar();
                }
            });
            $document.bind('keydown', 'u', function(e) {
                e.preventDefault();
                if (self.flags['sidebar_closed']) {
                    self.open_sidebar();
                } else {
                    self.close_sidebar();
                }
            });
        }
        
    };

})(jQuery);<|MERGE_RESOLUTION|>--- conflicted
+++ resolved
@@ -90,11 +90,8 @@
         this.handle_login_and_signup_forms();
         this.iframe_buster_buster();
         this.apply_story_styling();
-<<<<<<< HEAD
         this.apply_tipsy_titles();
-=======
-        this.add_feed();
->>>>>>> b643524d
+        this.add_url_from_querystring();
     };
 
     NEWSBLUR.Reader.prototype = {
@@ -260,20 +257,11 @@
             }, 1);
         },
 
-        get_feed_param: function() {
-            var query = window.location.search.substring(1);
-            var vars = query.split("&");
-            for (var i = 0; i < vars.length; i++) {
-                var pair = vars[i].split("=");
-                if (pair[0] == 'feed') {
-                    return decodeURIComponent(pair[1]);
-                }
-            }
-        },
-
-        add_feed: function() {
-            if (this.get_feed_param()) {
-                this.open_add_feed_modal({feed: this.get_feed_param()});
+        add_url_from_querystring: function() {
+            var url = $.getQueryString('url');
+
+            if (url) {
+                this.open_add_feed_modal({url: url});
             }
         },
         
