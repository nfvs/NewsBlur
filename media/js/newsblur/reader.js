(function($) {
    
    NEWSBLUR.Reader = function() {
        var self = this;
        
        // ===========
        // = Globals =
        // ===========
        
        this.model = NEWSBLUR.AssetModel.reader();
        this.story_view = 'page';
        this.$s = {
            $body: $('body'),
            $feed_list: $('#feed_list'),
            $story_titles: $('#story_titles'),
            $content_pane: $('.content-pane'),
            $story_pane: $('#story_pane .NB-story-pane-container'),
            $feed_view: $('.NB-feed-story-view'),
            $feed_iframe: $('.NB-feed-iframe'),
            $story_iframe: $('.NB-story-iframe'),
            $intelligence_slider: $('.NB-intelligence-slider'),
            $mouse_indicator: $('#mouse-indicator'),
            $feed_link_loader: $('#NB-feeds-list-loader'),
            $feeds_progress: $('#NB-progress'),
            $header: $('.NB-feeds-header'),
            $starred_header: $('.NB-feeds-header-starred'),
            $river_header: $('.NB-feeds-header-river'),
            $taskbar: $('.taskbar_nav')
        };
        this.flags = {
            'feed_view_images_loaded': {},
            'bouncing_callout': false,
            'has_unfetched_feeds': false
        };
        this.locks = {};
        this.counts = {
            'feature_page': 0,
            'unfetched_feeds': 0,
            'fetched_feeds': 0
        };
        this.cache = {
            'iframe_stories': {},
            'feed_view_stories': {},
            'iframe_story_positions': {},
            'feed_view_story_positions': {},
            'iframe_story_positions_keys': [],
            'feed_view_story_positions_keys': [],
            'river_feeds_with_unreads': [],
            'mouse_position_y': parseInt(this.model.preference('lock_mouse_indicator'), 10)
        };
        this.FEED_REFRESH_INTERVAL = (1000 * 60) * 1; // 1 minute
        
        // ==================
        // = Event Handlers =
        // ==================
        
        this.$s.$body.bind('dblclick.reader', $.rescope(this.handle_dblclicks, this));
        this.$s.$body.bind('click.reader', $.rescope(this.handle_clicks, this));
        this.$s.$story_titles.scroll($.rescope(this.handle_scroll_story_titles, this));
        this.$s.$feed_view.scroll($.rescope(this.handle_scroll_feed_view, this));
        this.$s.$feed_view.bind('mousemove', $.rescope(this.handle_mousemove_feed_view, this));
        this.handle_keystrokes();
        
        // ==================
        // = Initialization =
        // ==================
        
        
        this.unload_feed_iframe();
        this.unload_story_iframe();
        this.apply_resizable_layout();
        if (NEWSBLUR.Flags['start_import_from_google_reader']) {
          this.start_import_from_google_reader();
        } else {
          this.load_feeds();
        }
        this.cornerize_buttons();
        this.setup_feed_page_iframe_load();
        this.load_intelligence_slider();
        this.handle_mouse_indicator_hover();
        this.position_mouse_indicator();
        this.handle_login_and_signup_forms();
        this.iframe_buster_buster();
        this.apply_story_styling();
    };

    NEWSBLUR.Reader.prototype = {
       
        // ========
        // = Page =
        // ========
                
        apply_resizable_layout: function() {
            var outerLayout, rightLayout, contentLayout, leftLayout, leftCenterLayout;
            
            outerLayout = this.$s.$body.layout({ 
                closable: true,
                center__paneSelector:   ".right-pane",
                west__paneSelector:     ".left-pane",
                west__size:             this.model.preference('feed_pane_size'),
                west__onresize_end:     $.rescope(this.save_feed_pane_size, this),
                spacing_open:           4,
                resizerDragOpacity:     0.6
            }); 
            
            leftLayout = $('.left-pane').layout({
                closable:               false,
                fxName:                 "scale",
                fxSettings:             { duration: 500, easing: "easeInOutQuint" },
                center__paneSelector:   ".left-center",
                center__resizable:      false,
                south__paneSelector:    ".left-south",
                south__size:            31,
                south__resizable:       false,
                south__spacing_open:    0
            });
            
            leftCenterLayout = $('.left-center').layout({
                closable:               false,
                slidable:               false, 
                center__paneSelector:   ".left-center-content",
                center__resizable:      false,
                south__paneSelector:    ".left-center-footer",
                south__size:            'auto',
                south__resizable:       false,
                south__slidable:        true,
                south__spacing_open:    0,
                south__spacing_closed:  0,
                south__closable:        true,
                south__initClosed:      true,
                fxName:                 "slide",
                fxSpeed:                 1000,
                fxSettings:             { duration: 1000, easing: "easeInOutQuint" }
            });

            rightLayout = $('.right-pane').layout({ 
                south__paneSelector:    ".right-north",
                center__paneSelector:   ".content-pane",
                south__size:            this.model.preference('story_titles_pane_size'),
                south__onresize_end:    $.rescope(this.save_story_titles_pane_size, this),
                spacing_open:           10,
                resizerDragOpacity:     0.6
            }); 

            contentLayout = this.$s.$content_pane.layout({ 
                center__paneSelector:   ".content-center",
                south__paneSelector:    ".content-north",
                south__size:            30,
                spacing_open:           0,
                resizerDragOpacity:     0.6
            }); 
            
            $('.right-pane').hide();
        },
        
        save_feed_pane_size: function(w, pane, $pane, state, options, name) {
            this.model.preference('feed_pane_size', state.size);
        },
        
        save_story_titles_pane_size: function(w, pane, $pane, state, options, name) {
            this.model.preference('story_titles_pane_size', state.size);
        },
        
        cornerize_buttons: function() {
            $('.button').corner();
        },
        
        hide_splash_page: function() {
            var self = this;
            $('.right-pane').show();
            $('#NB-splash').hide();
            $('#NB-splash-overlay').hide();
            this.$s.$body.layout().resizeAll();
            this.$s.$header.addClass('NB-active');
            
            if (NEWSBLUR.Globals.is_anonymous) {
                this.setup_ftux_signup_callout();
            }
        },
        
        show_splash_page: function() {
            this.reset_feed();
            this.unload_feed_iframe();
            this.unload_story_iframe();
            this.mark_feed_as_selected(null, null);
            $('.right-pane').hide();
            $('#NB-splash').show();
            $('#NB-splash-overlay').show();
            this.$s.$header.removeClass('NB-active');
        },
        
        iframe_buster_buster: function() {
            var self = this;
            var prevent_bust = 0;
            window.onbeforeunload = function() { 
              prevent_bust++;
            };
            setInterval(function() {
                if (prevent_bust > 0) {
                    prevent_bust -= 2;
                    if (!self.flags['iframe_view_loaded'] && !self.flags['iframe_view_not_busting'] && self.story_view == 'page' && self.active_feed) {
                      $('.task_view_feed').click();
                      $('.NB-feed-frame').attr('src', '');
                      window.top.location = '/reader/buster';
                    }
                }
            }, 1);
        },
        
        // =======================
        // = Getters and Finders =
        // =======================
        
        get_current_story_from_story_titles: function($feed_view_stories) {
            var $feed_view = this.$s.$feed_view;
            var $feed_view_stories = $feed_view_stories || $(".NB-feed-story", $feed_view);
            var story = this.active_story;
            var $current_story;
            
            if (story) {
                $feed_view_stories.each(function() {
                  if ($(this).data('story') == story.id) {
                      $current_story = $(this);
                      return false;
                  }
                });
            }
            
            return $current_story;
        },
        
        find_feed_in_feed_list: function(feed_id) {
            var $feed_list = this.$s.$feed_list;
            var $feeds = $([]);
            
            $('.feed', $feed_list).each(function() {
                if ($(this).data('feed_id') == feed_id) {
                    $feeds.push($(this).get(0));
                }
            });
            
            return $feeds;
        },
        
        find_folder_in_feed_list: function(folder_name) {
            var $feed_list = this.$s.$feed_list;
            var $folders = $([]);
            $('.folder_title_text', $feed_list).each(function() {
                if ($(this).text() == folder_name) {
                    $folders.push($(this).parents('li.folder').eq(0)[0]);
                }
            });
            
            return $folders;
        },
        
        find_story_in_story_titles: function(story) {
            var $stories = $('.story', this.$s.$story_titles);
            var $story_title;
            
            if (story) {
                $stories.each(function() {
                    var $this = $(this);
                    if ($this.data('story_id') == story.id) {
                        $story_title = $this;
                        // NEWSBLUR.log(['Finding story in story titles', $this, story]);
                        return false;
                    }
                });
            }
            
            return $story_title;
        },
        
        find_story_in_feed_view: function(story) {
            if (!story) return;
            
            var $feed_view = this.$s.$feed_view;
            var $stories = $('.NB-feed-story', $feed_view);
            var $story;
            
            for (var s=0, s_count = $stories.length; s < s_count; s++) {
                if ($stories.eq(s).data('story') == story.id) {
                    $story = $stories.eq(s);
                    break;
                }
            }
            
            return $story;
        },
        
        find_story_in_feed_iframe: function(story, $iframe) {
            if (!story) return $([]);
            
            $iframe = $iframe || this.$s.$feed_iframe.contents();
            var $stories = $([]);
            
            if (this.flags.iframe_story_locations_fetched || story.id in this.cache.iframe_stories) {
                return this.cache.iframe_stories[story.id];
            }
            
            var title = story.story_title.replace(/&nbsp;|[^a-z0-9-,]/gi, '');
                            
            var search_document = function(node, title) {
                var skip = 0;
                
                if (node && node.nodeType == 3) {
                    var pos = node.data.replace(/&nbsp;|[^a-z0-9-,]/gi, '')
                                       .indexOf(title);
                    if (pos >= 0) {
                        $stories.push($(node).parent());
                    }
                }
                else if (node && node.nodeType == 1 && node.childNodes && !(/(script|style)/i.test(node.tagName))) {
                    for (var i = 0; i < node.childNodes.length; ++i) {
                        i += search_document(node.childNodes[i], title);
                    }
                }
                return skip;
            };
            
            search_document($iframe.find('body')[0], title);
            
            $stories = $stories.filter(function() {
                return $(this).is(':visible');
            });
            
            if (!$stories.length) {
                // Not found straight, so check all header tags with styling children removed.
                this.cache.iframe['headers'] = this.cache.iframe['headers'] 
                                               || $('h1,h2,h3,h4,h5,h6', $iframe).filter(':visible');
                this.cache.iframe['headers'].each(function() {
                    pos = $(this).text().replace(/&nbsp;|[^a-z0-9-,]/gi, '')
                                 .indexOf(title);
                    // NEWSBLUR.log(['Search headers', title, pos, $(this), $(this).text()]);
                    if (pos >= 0) {
                        $stories.push($(this));
                        return false;
                    }
                });
            }
            
            if (!$stories.length) {
                // Still not found, so check Tumblr style .post's
                this.cache.iframe['posts'] = this.cache.iframe['posts'] 
                                             || $('.entry,.post,.postProp,#postContent,.article',
                                                  $iframe).filter(':visible');
                this.cache.iframe['posts'].each(function() {
                    pos = $(this).text().replace(/&nbsp;|[^a-z0-9-,]/gi, '')
                                 .indexOf(title);
                    // NEWSBLUR.log(['Search .post', title, pos, $(this), $(this).text().replace(/&nbsp;|[^a-z0-9-,]/gi, '')]);
                    if (pos >= 0) {
                        $stories.push($(this));
                        return false;
                    }
                });
            }
                        
            // Find the story with the biggest font size
            var max_size = 0;
            var $same_size_stories = $([]);
            $stories.each(function() {
                var $this = $(this);
                var size = parseInt($this.css('font-size'), 10);
                if (size > max_size) {
                    max_size = size;
                    $same_size_stories = $([]);
                }
                if (size == max_size) {
                    $same_size_stories.push($this);
                }
            });
            
            // NEWSBLUR.log(['Found stories', $stories.length, $same_size_stories.length, $same_size_stories, story.story_title]);
            
            // Multiple stories at the same big font size? Determine story title overlap,
            // and choose the smallest difference in title length.
            var $story = $([]);
            if ($same_size_stories.length > 1) {
                var story_similarity = 100;
                $same_size_stories.each(function() {
                    var $this = $(this);
                    var story_text = $this.text();
                    var overlap = Math.abs(story_text.length - story.story_title.length);
                    if (overlap < story_similarity) {
                        story_similarity = overlap;
                        $story = $this;
                    }
                });
            }

            if (!$story.length) {
                $story = $same_size_stories[0];
            }
            
            if ($story && $story.length) {
                var self = this;
                this.cache.iframe_stories[story.id] = $story;
                var position_original = parseInt($story.offset().top, 10);
                // var position_offset = parseInt($story.offsetParent().scrollTop(), 10);
                var position = position_original; // + position_offset;
                this.cache.iframe_story_positions[position] = story;
                this.cache.iframe_story_positions_keys.push(position);
            
                if (!this.flags['iframe_view_not_busting']) {
                    var feed_id = this.active_feed;
                    _.delay(function() {
                        if (feed_id == self.active_feed) {
                            self.flags['iframe_view_not_busting'] = true;
                        }
                    }, 1000);
                }
            }
            
            // NEWSBLUR.log(['Found story', $story]);
            return $story;
        },
        
        get_feed_ids_in_folder: function($folder) {
            $folder = $folder || this.$s.$feed_list;
            
            var $feeds = $('.feed:not(.NB-empty)', $folder);
            var feeds = _.map($('.feed:not(.NB-empty)', $folder), function(o) {
                return o && $(o).data('feed_id');
            });
            
            return feeds;
        },
        
        // ==============
        // = Navigation =
        // ==============
        
        show_next_story: function(direction) {
            var $story_titles = this.$s.$story_titles;
            var $current_story = $('.selected', $story_titles);
            var $next_story;
            
            if (!$current_story.length) {
                $current_story = $('.story:first', $story_titles);
                $next_story = $current_story;
            } else if (direction == 1) {
                $next_story = $current_story.nextAll('.story:visible').eq(0);
            } else if (direction == -1) {
                $next_story = $current_story.prevAll('.story:visible').eq(0);
            }

            var story_id = $next_story.data('story_id');
            if (story_id) {
                var story = this.model.get_story(story_id);
                this.push_current_story_on_history();
                this.open_story(story, $next_story);
                this.scroll_story_titles_to_show_selected_story_title($next_story);
            }
            
        },
        
        show_next_unread_story: function(second_pass) {
            var $story_titles = this.$s.$story_titles;
            var $current_story = $('.selected', $story_titles);
            var $next_story;
            var unread_count = this.get_unread_count(true);
            
            if (unread_count) {
                if (!$current_story.length) {
                    // Nothing selected, choose first unread.
                    $next_story = $('.story:not(.read):visible:first', $story_titles);
                } else {
                    // Start searching below, then search above current story.
                    $next_story = $current_story.nextAll('.story:not(.read):visible').eq(0);
                    if (!$next_story.length) {
                        $next_story = $current_story.prevAll('.story:not(.read):visible').eq(0);
                    }
                }
                
                if ($next_story && $next_story.length) {
                    var story_id = $next_story.data('story_id');
                    if (story_id) {
                        var story = this.model.get_story(story_id);
                        this.push_current_story_on_history();
                        this.open_story(story, $next_story);
                        this.scroll_story_titles_to_show_selected_story_title($next_story);
                    }
                } else if (!second_pass) {
                    // Nothing up, nothing down, but still unread. Load 1 page then find it.
                    this.flags['find_next_unread_on_page_of_feed_stories_load'] = true;
                    this.load_page_of_feed_stories();
                }
            }
            
        },
        
        show_previous_story: function() {
            if (this.cache['previous_stories_stack'].length) {
                var $previous_story = this.cache['previous_stories_stack'].pop();
                if ($previous_story.length && !$previous_story.is(':visible')) {
                    this.show_previous_story();
                    return;
                }
                
                var story_id = $previous_story.data('story_id');
                if (story_id) {
                    var story = this.model.get_story(story_id);
                    this.open_story(story, $previous_story);
                    this.scroll_story_titles_to_show_selected_story_title($previous_story);
                }
            }
        },
        
        scroll_story_titles_to_show_selected_story_title: function($story) {
            var $story_titles = this.$s.$story_titles;
            var story_title_visisble = $story_titles.isScrollVisible($story);
            if (!story_title_visisble) {
                var container_offset = $story_titles.position().top;
                var scroll = $story.position().top;
                var container = $story_titles.scrollTop();
                var height = $story_titles.outerHeight();
                $story_titles.scrollTop(scroll+container-height/5);
            }    
        },
        
        show_next_feed: function(direction, $current_feed) {
            var self = this;
            var $feed_list = this.$s.$feed_list;
            var $current_feed = $current_feed || $('.selected', $feed_list);
            var $next_feed,
                scroll;
            var $feeds = $('.feed:visible:not(.NB-empty)', $feed_list);
            if (!$current_feed.length) {
                $current_feed = $('.feed:first:visible:not(.NB-empty)', $feed_list);
                $next_feed = $current_feed;
            } else {
                $feeds.each(function(i) {
                    if (this == $current_feed[0]) {
                        current_feed = i;
                        return false;
                    }
                });
                $next_feed = $feeds.eq(current_feed+direction);
            }
            
            var feed_id = $next_feed.data('feed_id');
            if (feed_id && feed_id == this.active_feed) {
                this.show_next_feed(direction, $next_feed);
            } else if (feed_id) {
                var position = $feed_list.scrollTop() + $next_feed.offset().top - $next_feed.outerHeight();
                var showing = $feed_list.height() - 100;
                if (position > showing) {
                    scroll = position;
                } else {
                    scroll = 0;
                }
                $feed_list.scrollTop(scroll);
                NEWSBLUR.log(['feed_id', feed_id, this.next_feed]);
                this.open_feed(feed_id, false, $next_feed, 350);
            }
        },
        
        navigate_story_titles_to_story: function(story) {
            var $next_story_title = this.find_story_in_story_titles(story);
            if ($next_story_title && 
                $next_story_title.length && 
                $next_story_title.is(':visible') && 
                !$next_story_title.hasClass('selected')) {
                // NEWSBLUR.log(['navigate_story_titles_to_story', story, $next_story_title]);
                
                this.scroll_story_titles_to_show_selected_story_title($next_story_title);
                if (this.active_story != story) {
                    this.push_current_story_on_history();
                    this.active_story = story;
            
                    this.mark_story_title_as_selected($next_story_title);
                    this.mark_story_as_read(story.id, $next_story_title);
                }
            }
        },
        
        page_in_story: function(amount, direction) {
            var page_height = this.$s.$story_pane.height();
            var scroll_height = parseInt(page_height * amount, 10);
            var dir = '+';
            if (direction == -1) {
                dir = '-';
            }
            // NEWSBLUR.log(['page_in_story', this.$s.$story_pane, direction, page_height, scroll_height]);
            if (this.story_view == 'page') {
                this.$s.$feed_iframe.scrollTo({top:dir+'='+scroll_height, left:'+=0'}, 150);
            } else if (this.story_view == 'feed') {
                this.$s.$feed_view.scrollTo({top:dir+'='+scroll_height, left:'+=0'}, 150);
            }
        },
        
        push_current_story_on_history: function() {
            var $current_story = $('.selected', this.$s.$story_titles);
            if ($current_story.length) {
                this.cache['previous_stories_stack'].push($current_story);
            }
        },
        
        // =============
        // = Feed Pane =
        // =============
        
        load_feeds: function() {
            var self = this;

            if ($('#feed_list').length) {
                $('.NB-callout-ftux .NB-callout-text').text('Loading feeds...');
                this.$s.$feed_link_loader.css({'display': 'block'});
                this.model.load_feeds($.rescope(this.make_feeds, this));
            }
        },
        
        make_feeds: function() {
            var self = this;
            var $feed_list = this.$s.$feed_list.empty();
            var folders = this.model.folders;
            var feeds = this.model.feeds;
            
            // NEWSBLUR.log(['Making feeds', {'folders': folders, 'feeds': feeds}]);
            
            $('#story_taskbar').css({'display': 'block'});
            
            this.flags['has_chosen_feeds'] = this.detect_all_inactive_feeds();
            this.make_feeds_folder($feed_list, folders, 0);
            this.hover_over_feed_titles();
            this.$s.$feed_list.prepend($.make('li', { className: 'feed NB-empty' }));
            this.$s.$feed_link_loader.fadeOut(250);

            if (folders.length) {
                $('.NB-task-manage').removeClass('NB-disabled');
                $('.NB-callout-ftux').fadeOut(500);
            }
            
            if (NEWSBLUR.Globals.is_authenticated && this.flags['has_chosen_feeds']) {
                this.start_count_unreads_after_import();
                this.force_feeds_refresh($.rescope(this.finish_count_unreads_after_import, this));
            } else if (!this.flags['has_chosen_feeds'] && folders.length) {
                _.defer(_.bind(this.open_feedchooser_modal, this), 100);
                return;
            } else if (NEWSBLUR.Globals.is_authenticated) {
                this.setup_ftux_add_feed_callout();
            }
            
            if (folders.length) {
                this.load_sortable_feeds();
                $('.feed', $feed_list).tsort('.feed_title');
                $('.folder', $feed_list).tsort('.folder_title_text');
                this.update_header_counts();
                _.delay(_.bind(this.update_starred_count, this), 250);
            }
        },
        
        detect_all_inactive_feeds: function() {
          var feeds = this.model.feeds;
          var has_chosen_feeds = _.any(feeds, function(feed) {
            return feed.active;
          });
          return has_chosen_feeds;
        },
        
        make_feeds_folder: function($feeds, items, depth, collapsed_parent) {
            var self = this;
            
            for (var i in items) {
                var item = items[i];

                if (typeof item == "number") {
                    var feed = this.model.get_feed(item);
                    if (!feed) continue;
                    var $feed = this.make_feed_title_line(feed, true, 'feed');
                    $feeds.append($feed);
                    if (depth == 0) {
                        $feed.addClass('NB-toplevel');
                        if (feed.active) {
                            $feed.css({'display': 'none'}).fadeIn(500);
                        }
                    }
                    
                    if (feed.not_yet_fetched) {
                        // NEWSBLUR.log(['Feed not fetched', feed]);
                        if (!this.model.preference('hide_fetch_progress')) {
                            this.flags['has_unfetched_feeds'] = true;
                        }
                    }
                } else if (typeof item == "object" && item) {
                    for (var o in item) {
                        var folder = item[o];
                        var $folder = $.make('li', { className: 'folder' }, [
                            $.make('div', { className: 'folder_title ' + (depth==0 ? 'NB-toplevel':'') }, [
                                $.make('div', { className: 'NB-folder-icon' }),
                                $.make('div', { className: 'NB-feedlist-river-icon' }),
                                $.make('div', { className: 'NB-feedlist-manage-icon' }),
                                $.make('span', { className: 'folder_title_text' }, o)
                            ]),
                            $.make('ul', { className: 'folder' }, [
                                $.make('li', { className: 'feed NB-empty' })
                            ])
                        ]).css({'display': 'none'});
                        var is_collapsed = _.contains(NEWSBLUR.Preferences.collapsed_folders, o);

                        (function($feeds, $folder, is_collapsed, collapsed_parent) {
                            var continue_loading_next_feed = function() {
                                if (is_collapsed) {
                                    $('ul.folder', $folder).css({'display': 'none'});
                                    $feeds.append($folder);
                                    self.collapse_folder($('.folder_title', $folder).eq(0), true);
                                    if (collapsed_parent) {
                                        $folder.parents('li.folder').each(function() {
                                            self.collapse_folder($('.folder_title', this).eq(0), true);
                                        });
                                    }
                                } else {
                                    $feeds.append($folder);
                                }
                                if (self.flags['has_chosen_feeds']) {
                                  $folder.fadeIn(500);
                                }
                                self.hover_over_feed_titles($folder);
                            };
                            if (!self.flags['has_chosen_feeds']) {
                                continue_loading_next_feed();
                            } else {
                                setTimeout(continue_loading_next_feed, 50);
                            }
                        })($feeds, $folder, is_collapsed, collapsed_parent);
                        this.make_feeds_folder($('ul.folder', $folder), folder, depth+1, is_collapsed);
                    }
                }
            }
            
            $('.feed', $feeds).tsort('.feed_title');
            $('.folder', $feeds).tsort('.folder_title_text');
        },
        
        make_feed_title_line: function(feed, list_item, type) {
            var unread_class = '';
            var exception_class = '';
            if (feed.ps) {
                unread_class += ' unread_positive';
            }
            if (feed.nt) {
                unread_class += ' unread_neutral';
            }
            if (feed.ng) {
                unread_class += ' unread_negative';
            }
            if (feed.has_exception && feed.exception_type == 'feed') {
                exception_class += ' NB-feed-exception';
            }
            if (feed.not_yet_fetched && !feed.has_exception) {
                exception_class += ' NB-feed-unfetched';
            }
            if (!feed.active) {
                exception_class += ' NB-feed-inactive';
            }
            
            var $feed = $.make((list_item?'li':'div'), { className: 'feed ' + unread_class + exception_class }, [
                $.make('div', { className: 'feed_counts' }, [
                    this.make_feed_counts_floater(feed.ps, feed.nt, feed.ng)
                ]),
                $.make('img', { className: 'feed_favicon', src: NEWSBLUR.Globals.google_favicon_url + feed.feed_link }),
                $.make('span', { className: 'feed_title' }, [
                  feed.feed_title,
                  (type == 'story' && $.make('span', { className: 'NB-feedbar-train-feed', title: 'Train Intelligence' })),
                  (type == 'story' && $.make('span', { className: 'NB-feedbar-statistics', title: 'Statistics' }))
                ]),
                (type == 'story' && $.make('div', { className: 'NB-feedbar-last-updated' }, [
                    $.make('span', { className: 'NB-feedbar-last-updated-label' }, 'Updated: '),
                    $.make('span', { className: 'NB-feedbar-last-updated-date' }, feed.updated + ' ago')
                ])),
                (type == 'story' && $.make('div', { className: 'NB-feedbar-mark-feed-read' }, 'Mark All as Read')),
                $.make('div', { className: 'NB-feed-exception-icon' }),
                $.make('div', { className: 'NB-feed-unfetched-icon' }),
                (type == 'feed' && $.make('div', { className: 'NB-feedlist-manage-icon' }))
            ]).data('feed_id', feed.id);  
            
            $('.NB-feedbar-train-feed, .NB-feedbar-statistics', $feed).tipsy({
                gravity: 's',
                delayIn: 375
            });
            
            return $feed;  
        },
        
        make_feed_counts_floater: function(positive_count, neutral_count, negative_count) {
            var unread_class = "";
            if (positive_count) {
                unread_class += ' unread_positive';
            }
            if (neutral_count) {
                unread_class += ' unread_neutral';
            }
            if (negative_count) {
                unread_class += ' unread_negative';
            }
            
            return $.make('div', { className: 'feed_counts_floater ' + unread_class }, [
                $.make('span', { 
                    className: 'unread_count unread_count_positive '
                                + (positive_count
                                   ? "unread_count_full"
                                   : "unread_count_empty")
                }, ''+positive_count),
                $.make('span', { 
                    className: 'unread_count unread_count_neutral '
                                + (neutral_count
                                   ? "unread_count_full"
                                   : "unread_count_empty") 
                }, ''+neutral_count),
                $.make('span', { 
                    className: 'unread_count unread_count_negative '
                                + (negative_count
                                   ? "unread_count_full"
                                   : "unread_count_empty")
                }, ''+negative_count)
            ]);
        },
        
        load_sortable_feeds: function() {
            var self = this;
            
            this.$s.$feed_list.sortable({
                items: '.feed:not(.NB-empty),li.folder',
                placeholder: 'NB-feeds-list-highlight',
                axis: 'y',
                distance: 4,
                cursor: 'move',
                tolerance: 'pointer',
                start: function(e, ui) {
            // this.$s.$feed_list.sortable('option', 'items', '.feed');
                    NEWSBLUR.log(['start', ui.item, ui.placeholder, self.$s.$feed_list.sortable('option', 'items')]);
                    self.flags['sorting_feed'] = true;
                    ui.placeholder.attr('class', ui.item.attr('class') + ' NB-feeds-list-highlight');
                    ui.item.addClass('NB-feed-sorting');
                    self.$s.$feed_list.addClass('NB-feed-sorting');
                    if (ui.item.is('.folder_title')) {
                        ui.placeholder.html(ui.item.parent().clone());
                        self.$s.$feed_list.sortable('option', 'items', '.folder_title:not(.feed)');
                        self.$s.$feed_list.sortable('option', 'cancel', '.feed');
                        ui.item.parent().data('previously_collapsed', ui.item.parent().data('collapsed'));
                        self.collapse_folder(ui.item, true);
                        self.collapse_folder($('.folder_title', ui.placeholder).eq(0), true);
                        ui.item.parent().css('height', ui.item.eq(0).outerHeight(true) + 'px');
                    } else {
                        ui.placeholder.html(ui.item.children().clone());
                        // self.$s.$feed_list.sortable('option', 'items', '.feed:not(ul.folder)');
                        // self.$s.$feed_list.sortable('option', 'cancel', '.folder_title,li.folder');
                    }
                },
                change: function(e, ui) {
                    $('.feed', ui.placeholder.parents('.folder').eq(0)).tsort('.feed_title');
                    $('.folder', ui.placeholder.parents('.folder').eq(0)).tsort('.folder_title_text');
                },
                stop: function(e, ui) {
                    NEWSBLUR.log(['stop', ui]);
                    setTimeout(function() {
                        self.flags['sorting_feed'] = false;
                    }, 100);
                    ui.item.removeClass('NB-feed-sorting');
                    self.$s.$feed_list.removeClass('NB-feed-sorting');
                    $('.feed', e.target).tsort('.feed_title');
                    $('.folder', e.target).tsort('.folder_title_text');
                    self.save_feed_order();
                    // self.$s.$feed_list.sortable('option', 'items', '.feed,.folder_title');
                    // self.$s.$feed_list.sortable('option', 'cancel', '');
                    ui.item.css({'backgroundColor': '#D7DDE6'})
                           .animate({'backgroundColor': '#F0F076'}, {'duration': 800})
                           .animate({'backgroundColor': '#D7DDE6'}, {'duration': 1000});
                    if (ui.item.is('.folder_title') && !ui.item.data('previously_collapsed')) {
                        self.collapse_folder(ui.item);
                        self.collapse_folder($('.folder_title', ui.placeholder).eq(0));
                    }
                }
            });
        },
        
        save_feed_order: function() {
            var combine_folders = function($folder) {
                var folders = [];
                var $items = $folder.children('li.folder, .feed');
                
                for (var i=0, i_count=$items.length; i < i_count; i++) {
                    var $item = $items.eq(i);

                    if ($item.hasClass('feed')) {
                        var feed_id = $item.data('feed_id');
                        if (feed_id) {
                            folders.push(feed_id);
                        }
                    } else if ($item.hasClass('folder')) {
                        var folder_title = $item.find('.folder_title_text').eq(0).text();
                        var child_folders = {};
                        child_folders[folder_title] = combine_folders($item.children('ul.folder').eq(0));
                        folders.push(child_folders);
                    }
                }
                
                return folders;
            };
            
            var combined_folders = combine_folders(this.$s.$feed_list);
            // NEWSBLUR.log(['Save new folder/feed order', {'combined': combined_folders}]);
            this.model.save_feed_order(combined_folders);
        },
        
        collapse_folder: function($folder_title, force_collapse) {
            var self = this;
            var $feed_list = this.$s.$feed_list;
            var $folder = $folder_title.parent('.folder');
            var $children = $folder.children('.folder, .feed');
            
            // Hiding / Collapsing
            if (force_collapse || 
                ($children.length && 
                 $children.eq(0).is(':visible') && 
                 !$folder.data('collapsed'))) {
                this.model.collapsed_folders($('.folder_title_text', $folder_title).text(), true);
                $folder.data('collapsed', true);
                $children.animate({'opacity': 0}, {
                    'queue': false,
                    'duration': force_collapse ? 0 : 200,
                    'complete': function() {
                        self.show_collapsed_folder_count($folder_title, $children);
                        $children.slideUp({
                            'duration': 240,
                            'easing': 'easeOutQuint'
                        });
                    }
                });
            } 
            // Showing / Expanding
            else if ($children.length && 
                       ($folder.data('collapsed') || !$children.eq(0).is(':visible'))) {
                this.model.collapsed_folders($('.folder_title_text', $folder_title).text(), false);
                $folder.data('collapsed', false);
                this.hide_collapsed_folder_count($folder_title);
                $children.css({'opacity': 0}).slideDown({
                    'duration': 240,
                    'easing': 'easeOutQuint',
                    'complete': function() {
                        $children.animate({'opacity': 1}, {'queue': false, 'duration': 200});
                    }
                });
            }
        },
        
        show_collapsed_folder_count: function($folder_title, $children) {
            var $counts = $('.feed_counts_floater', $folder_title);
            $counts.remove();
            $children = $('li.feed', $children).not('.NB-feed-inactive');
            var $river = $('.NB-feedlist-river-icon', $folder_title);
            
            var positive_count = 0;
            var neutral_count = 0;
            var negative_count = 0;
            $('.unread_count_positive.unread_count_full', $children).each(function() {
                positive_count += parseInt($(this).text(), 10);
            });
            $('.unread_count_neutral.unread_count_full', $children).each(function() {
                neutral_count += parseInt($(this).text(), 10);
            });
            $('.unread_count_negative.unread_count_full', $children).each(function() {
                negative_count += parseInt($(this).text(), 10);
            });
            
            if ($folder_title.hasClass('NB-hover')) {
                $river.animate({'opacity': 0}, {'duration': 100});
                $folder_title.addClass('NB-feedlist-folder-title-recently-collapsed');
                $folder_title.one('mouseover', function() {
                    $river.css({'opacity': ''});
                    $folder_title.removeClass('NB-feedlist-folder-title-recently-collapsed');
                });
            }
            
            var $counts = this.make_feed_counts_floater(positive_count, neutral_count, negative_count);
            $folder_title.prepend($counts.css({
                'opacity': 0
            }));
            $counts.animate({'opacity': 1}, {'duration': 400});
        },
        
        hide_collapsed_folder_count: function($folder_title) {
            var $counts = $('.feed_counts_floater', $folder_title);
            var $river = $('.NB-feedlist-river-icon', $folder_title);
            
            $counts.animate({'opacity': 0}, {
                'duration': 300 
            });
            
            $river.animate({'opacity': .6}, {'duration': 400});
            $folder_title.removeClass('NB-feedlist-folder-title-recently-collapsed');
            $folder_title.one('mouseover', function() {
                $river.css({'opacity': ''});
                // $folder_title.removeClass('NB-feedlist-folder-title-recently-collapsed');
            });
        },
        
        hover_over_feed_titles: function($folder) {
            var self = this;
            var $feeds;
            $folder = $folder || this.$s.$feed_list;
            
            if ($folder.is('.feed')) {
                $feeds = $folder;
            } else {
                $feeds = $('.feed, .folder_title', $folder);
            }

            $feeds.rightClick(function() {
                var $this = $(this);
                if ($this.is('.feed')) {
                    self.show_manage_menu('feed', $this);
                } else if ($this.is('.folder_title')) {
                    self.show_manage_menu('folder', $this.parents('li.folder').eq(0));
                }
            });
            
            // NEWSBLUR.log(['hover_over_feed_titles', $folder, $feeds]);
            
            $feeds.unbind('mouseenter').unbind('mouseleave');
            
            $feeds.hover(function() {
                if (!self.$s.$feed_list.hasClass('NB-feed-sorting')) {
                    var $this = $(this);
                    $('.NB-hover', $folder).removeClass('NB-hover');
                    $this.addClass("NB-hover");
                    // NEWSBLUR.log(['scroll', $this.scrollTop(), $this.offset(), $this.position()]);
                    if ($this.offset().top > $(window).height() - 204) {
                        $this.addClass('NB-hover-inverse');
                    } 
                }
            }, function() {
                var $this = $(this);
                $this.removeClass("NB-hover");
                $this.removeClass('NB-hover-inverse');
                $('.NB-hover', $folder).removeClass('NB-hover').removeClass('NB-hover-inverse');
            });
        },
        
        show_feed_chooser_button: function() {
            var self = this;
            var $progress = this.$s.$feeds_progress;
            var $bar = $('.NB-progress-bar', $progress);
            var percentage = 0;
            
            $('.NB-progress-title', $progress).text('Get Started');
            $('.NB-progress-counts', $progress).hide();
            $('.NB-progress-percentage', $progress).hide();
            $progress.addClass('NB-progress-error').addClass('NB-progress-big');
            $('.NB-progress-link', $progress).html($.make('a', { href: '#', className: 'NB-splash-link NB-menu-manage-feedchooser' }, 'Choose your 64'));
            
            this.show_progress_bar();
        },
        
        hide_feed_chooser_button: function() {
            var $progress = this.$s.$feeds_progress;
            var $bar = $('.NB-progress-bar', $progress);
            $progress.removeClass('NB-progress-error').removeClass('NB-progress-big');
            
            this.hide_progress_bar();
        },
        
        // ================
        // = Progress Bar =
        // ================
        
        check_feed_fetch_progress: function() {
            $.extend(this.counts, {
                'unfetched_feeds': 0,
                'fetched_feeds': 0
            });
            
            if (this.flags['has_unfetched_feeds']) {
                var counts = this.model.count_unfetched_feeds();
                this.counts['unfetched_feeds'] = counts['unfetched_feeds'];
                this.counts['fetched_feeds'] = counts['fetched_feeds'];

                if (this.counts['unfetched_feeds'] == 0) {
                    this.flags['has_unfetched_feeds'] = false;
                    this.hide_unfetched_feed_progress();
                } else {
                    this.flags['has_unfetched_feeds'] = true;
                    this.show_unfetched_feed_progress();
                }
            }
        },
        
        show_progress_bar: function() {
            var $layout = this.$s.$feeds_progress.parents('.left-center').layout();
            if (!this.flags['showing_progress_bar']) {
                this.flags['showing_progress_bar'] = true;
                $layout.open('south');
            }
            $layout.sizePane('south');
        },

        hide_progress_bar: function(permanent) {
            var self = this;
          
            if (permanent) {
                this.model.preference('hide_fetch_progress', true);
            }
            
            this.flags['showing_progress_bar'] = false;
            this.$s.$feeds_progress.parents('.left-center').layout().close('south');
        },
        
        show_unfetched_feed_progress: function() {
            var self = this;
            var $progress = this.$s.$feeds_progress;
            var percentage = parseInt(this.counts['fetched_feeds'] / (this.counts['unfetched_feeds'] + this.counts['fetched_feeds']) * 100, 10);

            $('.NB-progress-title', $progress).text('Fetching your feeds');
            $('.NB-progress-counts', $progress).show();
            $('.NB-progress-counts-fetched', $progress).text(this.counts['fetched_feeds']);
            $('.NB-progress-counts-total', $progress).text(this.counts['unfetched_feeds'] + this.counts['fetched_feeds']);
            $('.NB-progress-percentage', $progress).show().text(percentage + '%');
            $('.NB-progress-bar', $progress).progressbar({
                value: percentage
            });
            
            if (!$progress.is(':visible')) {
                setTimeout(function() {
                    self.show_progress_bar();
                }, 1000);
            }
        },
        
        hide_unfetched_feed_progress: function(permanent) {
            if (permanent) {
                this.model.preference('hide_fetch_progress', true);
            }
            
            this.hide_progress_bar();
        },
        
        switch_preferences_hide_read_feeds: function() {
            var hide_read_feeds = parseInt(this.model.preference('hide_read_feeds'), 10);
            var $button = $('.NB-feeds-header-sites');
            
            if (hide_read_feeds) {
                $button.tipsy('hide');
                $button.attr('title', 'Show only unread stories');
                $button.tipsy('show');
            } else {
                $button.tipsy('hide');
                $button.attr('title', 'Show all sites');
                $button.tipsy('show');
            }
            
            this.model.preference('hide_read_feeds', hide_read_feeds ? 0 : 1);
            this.switch_feed_view_unread_view();
        },
        
        // ===============================
        // = Feed bar - Individual Feeds =
        // ===============================
        
        reset_feed: function() {
            $.extend(this.flags, {
                'iframe_story_locations_fetched': false,
                'iframe_view_loaded': false,
                'iframe_view_not_busting': false,
                'feed_view_images_loaded': {},
                'feed_view_positions_calculated': false,
                'scrolling_by_selecting_story_title': false,
                'switching_to_feed_view': false,
                'find_next_unread_on_page_of_feed_stories_load': false,
                'page_view_showing_feed_view': false,
                'feed_view_showing_story_view': false,
                'iframe_fetching_story_locations': false,
                'story_titles_loaded': false,
                'iframe_prevented_from_loading': false,
                'pause_feed_refreshing': false,
                'feed_list_showing_manage_menu': false
            });
            
            $.extend(this.cache, {
                'iframe': {},
                'iframe_stories': {},
                'feed_view_stories': {},
                'iframe_story_positions': {},
                'feed_view_story_positions': {},
                'iframe_story_positions_keys': [],
                'feed_view_story_positions_keys': [],
                'previous_stories_stack': [],
                'river_feeds_with_unreads': [],
                'mouse_position_y': parseInt(this.model.preference('lock_mouse_indicator'), 10),
                'prefetch_last_story': 0,
                'prefetch_iteration': 0
            });
            
            this.active_feed = null;
            this.active_story = null;
            this.$s.$story_titles.data('page', 0);
            this.$s.$story_titles.data('feed_id', null);
            this.$s.$feed_view.empty();
            this.$s.$starred_header.removeClass('NB-selected');
            this.$s.$river_header.removeClass('NB-selected');
            $('.NB-selected', this.$s.$feed_list).removeClass('NB-selected');
            this.$s.$body.removeClass('NB-view-river');
            $('.task_view_page', this.$s.$taskbar).removeClass('NB-disabled');
        },
        
        open_feed: function(feed_id, force, $feed_link, delay) {
            var self = this;
            var $story_titles = this.$s.$story_titles;
            this.flags['opening_feed'] = true;
            
            if (feed_id != this.active_feed || force) {
                $story_titles.empty().scrollTop('0px');
                this.reset_feed();
                this.hide_splash_page();
            
                this.active_feed = feed_id;
                this.next_feed = feed_id;
                $story_titles.data('page', 0);
                $story_titles.data('feed_id', feed_id);
                this.iframe_scroll = null;
                this.set_correct_story_view_for_feed(feed_id);
                $feed_link = $feed_link || $('.feed.selected', this.$s.$feed_list).eq(0);
                this.mark_feed_as_selected(feed_id, $feed_link);
                this.show_feed_title_in_stories(feed_id);
                this.show_feedbar_loading();
                this.make_content_pane_feed_counter(feed_id);
                this.switch_taskbar_view(this.story_view);
                // NEWSBLUR.log(['open_feed', this.flags, this.active_feed, feed_id]);

                _.delay(_.bind(function() {
                    if (!delay || feed_id == self.next_feed) {
                        this.model.load_feed(feed_id, 0, true, $.rescope(this.post_open_feed, this));
                    }
                }, this), delay || 0);
                var feed_view_setting = this.model.view_setting(feed_id);
                if (!feed_view_setting || feed_view_setting == 'page') {
                    _.delay(_.bind(function() {
                        if (!delay || feed_id == self.next_feed) {
                            this.load_feed_iframe(feed_id);
                        }
                    }, this), delay || 0);
                } else {
                    this.unload_feed_iframe();
                    this.flags['iframe_prevented_from_loading'] = true;
                }
                this.flags['opening_feed'] = false; // don't trigger scroll, which fetches more stories
                this.setup_mousemove_on_views();
            }
        },
        
        post_open_feed: function(e, data, first_load) {
            if (!data) {
                return this.open_feed(this.active_feed, true);
            }
            var stories = data.stories;
            var tags = data.tags;
            var feed_id = data.feed_id;
            
            if (this.active_feed == feed_id) {
                // NEWSBLUR.log(['post_open_feed', data.stories, this.flags]);
                this.flags['feed_view_positions_calculated'] = false;
                this.story_titles_clear_loading_endbar();
                this.create_story_titles(stories);
                this.hover_over_story_titles();
                this.make_story_feed_entries(stories, first_load);
                this.show_story_titles_above_intelligence_level({'animate': false});
                $('.NB-feedbar-last-updated-date').text(data.last_update + ' ago');
                if (this.flags['find_next_unread_on_page_of_feed_stories_load']) {
                    this.show_next_unread_story(true);
                }
                if (!first_load) {
                    var stories_count = this.cache['iframe_story_positions_keys'].length;
                    this.flags.iframe_story_locations_fetched = false;
                    var $iframe = this.$s.$feed_iframe.contents();
                    this.fetch_story_locations_in_story_frame(stories_count, false, $iframe);
                } else {
                    this.flags['story_titles_loaded'] = true;
                    if (this.story_view == 'page') {
                      if (this.flags['iframe_view_loaded']) {
                          // NEWSBLUR.log(['Titles loaded, iframe loaded']);
                          var $iframe = this.$s.$feed_iframe.contents();
                          this.fetch_story_locations_in_story_frame(0, true, $iframe);
                      } else {
                          // NEWSBLUR.log(['Titles loaded, iframe NOT loaded -- prefetching now']);
                          _.delay(_.bind(function() {
                              this.prefetch_story_locations_in_story_frame();
                          }, this), 500);
                      }
                    } else if (this.story_view == 'feed') {
                        this.prefetch_story_locations_in_feed_view();
                    }
                }
                if (this.flags['open_unread_stories_in_tabs']) {
                    _.defer(_.bind(this.open_unread_stories_in_tabs, this));
                }
            }
        },
        
        setup_mousemove_on_views: function() {
            var $iframe_contents = this.$s.$feed_iframe.contents();
            $iframe_contents
                .unbind('scroll')
                .scroll($.rescope(this.handle_scroll_feed_iframe, this));
            this.hide_mouse_indicator();
            $iframe_contents
                .unbind('mousemove.reader')
                .bind('mousemove.reader', $.rescope(this.handle_mousemove_iframe_view, this));
            this.$s.$content_pane
                .unbind('mouseleave.reader')
                .bind('mouseleave.reader', $.rescope(this.hide_mouse_indicator, this));
            this.$s.$content_pane
                .unbind('mouseenter.reader')
                .bind('mouseenter.reader', $.rescope(this.show_mouse_indicator, this));
        },
        
        set_correct_story_view_for_feed: function(feed_id, view) {
          var feed = this.model.get_feed(feed_id);
          view = view || this.model.view_setting(feed_id);
          
          if (feed && feed.has_exception && feed.exception_type == 'page') {
            if (view == 'page') {
              view = 'feed';
            }
            $('.task_view_page').addClass('NB-exception-page');
          } else {
            $('.task_view_page').removeClass('NB-exception-page');
          }
          
          this.story_view = view;
        },
        
        // ===============
        // = Feed Header =
        // ===============
        
        update_header_counts: function(skip_sites) {
            if (!skip_sites) {
                var feeds_count = _.select(this.model.feeds, function(f) {
                  return f.active;
                }).length;
                if (feeds_count) {
                  $('.NB-feeds-header-right .NB-feeds-header-sites').text(feeds_count + Inflector.pluralize(' site', feeds_count));
                }
            }
              
            var unread_counts = _.reduce(this.model.feeds, function(m, v) {
                if (v.active) {
                    m['positive'] += v.ps;
                    m['neutral'] += v.nt;
                    m['negative'] += v.ng;
                }
                return m;
            }, {'positive': 0, 'negative': 0, 'neutral': 0});
            _(['positive', 'neutral', 'negative']).each(function(level) {
                var $count = $('.NB-feeds-header-'+level);
                $count.text(unread_counts[level]);
                $count.toggleClass('NB-empty', unread_counts[level] == 0);
            });
        },
        
        update_starred_count: function() {
            var starred_count = this.model.starred_count;
            var $starred_count = $('.NB-feeds-header-starred-count', this.$s.$starred_header);
            var $starred_container = this.$s.$starred_header.closest('.NB-feeds-header-starred-container');
            
            if (starred_count <= 0) {
                this.$s.$starred_header.addClass('NB-empty');
                $starred_count.text('');
                $starred_container.slideUp(350);
            } else if (starred_count > 0) {
                $starred_count.text(starred_count);
                this.$s.$starred_header.removeClass('NB-empty');
                $starred_container.slideDown(350);
            }
        },
        
        open_starred_stories: function() {
            var $story_titles = this.$s.$story_titles;
            
            $story_titles.empty().scrollTop('0px');
            this.reset_feed();
            this.hide_splash_page();
            this.active_feed = 'starred';
            
            $story_titles.data('page', 0);
            $story_titles.data('feed_id', null);
            this.iframe_scroll = null;
            this.mark_feed_as_selected(null, null);
            this.$s.$starred_header.addClass('NB-selected');
            this.$s.$body.addClass('NB-view-river');
            $('.task_view_page', this.$s.$taskbar).addClass('NB-disabled');
            var explicit_view_setting = NEWSBLUR.Preferences.view_settings[this.active_feed];
            if (!explicit_view_setting) {
              explicit_view_setting = 'feed';
            }
            this.set_correct_story_view_for_feed(this.active_feed, explicit_view_setting);
            // this.show_feed_title_in_stories(feed_id);
            this.show_feedbar_loading();
            // this.make_content_pane_feed_counter(feed_id);
            this.switch_taskbar_view(this.story_view);
            this.setup_mousemove_on_views();
            
            this.model.fetch_starred_stories(0, _.bind(this.post_open_starred_stories, this), true);
        },
        
        post_open_starred_stories: function(data, first_load) {
            if (this.active_feed == 'starred') {
                // NEWSBLUR.log(['post_open_starred_stories', data.stories.length, first_load]);
                this.flags['feed_view_positions_calculated'] = false;
                this.story_titles_clear_loading_endbar();
                this.create_story_titles(data.stories, {'river_stories': true});
                this.hover_over_story_titles();
                this.make_story_feed_entries(data.stories, first_load, {'river_stories': true});
                this.show_story_titles_above_intelligence_level({'animate': false});
                // $('.NB-feedbar-last-updated-date').text(data.last_update + ' ago');
                this.flags['story_titles_loaded'] = true;
                this.prefetch_story_locations_in_feed_view();
            }
        },
        
        // =================
        // = River of News =
        // =================
        
        open_river_stories: function($folder, folder_title) {
            var $story_titles = this.$s.$story_titles;
            $folder = $folder || this.$s.$feed_list;
            
            $story_titles.empty().scrollTop('0px');
            this.reset_feed();
            this.hide_splash_page();
            if (!folder_title) {
                this.active_feed = 'river:';
                this.$s.$river_header.addClass('NB-selected');
            } else {
                this.active_feed = 'river:' + folder_title;
            }
            
            $story_titles.data('page', 0);
            $story_titles.data('feed_id', null);
            this.iframe_scroll = null;
            this.mark_feed_as_selected(null, null);
            this.$s.$body.addClass('NB-view-river');
            $folder.addClass('NB-selected');
            $('.task_view_page', this.$s.$taskbar).addClass('NB-disabled');
            var explicit_view_setting = NEWSBLUR.Preferences.view_settings[this.active_feed];
            if (!explicit_view_setting) {
              explicit_view_setting = 'feed';
            }
            this.set_correct_story_view_for_feed(this.active_feed, explicit_view_setting);
            // this.show_feed_title_in_stories(feed_id);
            this.show_feedbar_loading();
            // this.make_content_pane_feed_counter(feed_id);
            this.switch_taskbar_view(this.story_view);
            this.setup_mousemove_on_views();
            
            var feeds = this.list_feeds_with_unreads_in_folder($folder);
            this.model.fetch_river_stories(feeds, 0, _.bind(this.post_open_river_stories, this), true);
        },
        
        post_open_river_stories: function(data, first_load) {
            if (this.active_feed.indexOf('river:') != -1) {
                // NEWSBLUR.log(['post_open_river_stories', data.stories.length, first_load, this.flags['feed_view_positions_calculated']]);
                this.flags['feed_view_positions_calculated'] = false;
                this.story_titles_clear_loading_endbar();
                this.create_story_titles(data.stories, {'river_stories': true});
                this.hover_over_story_titles();
                this.make_story_feed_entries(data.stories, first_load, {'river_stories': true});
                this.show_story_titles_above_intelligence_level({'animate': false});
                // $('.NB-feedbar-last-updated-date').text(data.last_update + ' ago');
                this.flags['story_titles_loaded'] = true;
                this.prefetch_story_locations_in_feed_view();
            }
        },
        
        list_feeds_with_unreads_in_folder: function($folder) {
            var model = this.model;
            $folder = $folder || this.$s.$feed_list;
            
            var $feeds = $('.feed:not(.NB-empty)', $folder);
            var feeds = _.compact(_.map($('.feed:not(.NB-empty)', $folder), function(o) {
                var feed_id = $(o).data('feed_id');
                var feed = model.get_feed(feed_id);
                return (feed.ps || feed.nt || feed.ng) && feed_id;
            }));
            
            this.cache['river_feeds_with_unreads'] = feeds;
            
            return feeds;
        },
        
        // ==========================
        // = Story Pane - All Views =
        // ==========================
        
        open_story: function(story, $story_title) {
            var self = this;
            var feed_position;
            var iframe_position;
            // NEWSBLUR.log(['Story', this.story_view, story]);
            
            if (this.active_story != story) {
                this.active_story = story;
            
                this.mark_story_title_as_selected($story_title);
                this.mark_story_as_read(story.id, $story_title);
            
                // Used when auto-tracking the user as they move over the feed/page.
                // No need to find the story, since they have already found it.
                clearTimeout(this.locks.scrolling);
                this.flags['scrolling_by_selecting_story_title'] = true;
                
                // User clicks on story, scroll them to it.
                var $feed_story = this.find_story_in_feed_view(story);
                
                if (this.story_view == 'page') {
                    var $iframe_story = this.find_story_in_feed_iframe(story);
                    if (!$iframe_story || !$iframe_story.length || !this.flags['story_titles_loaded']) {
                        // If the iframe has not yet loaded, we can't touch it.
                        // So just assume story not found.
                        this.switch_to_correct_view(false);
                        feed_position = this.scroll_to_story_in_story_feed(story, $feed_story);
                    } else {
                        iframe_position = this.scroll_to_story_in_iframe(story, $iframe_story);
                        this.switch_to_correct_view(iframe_position);
                    }
                } else if (this.story_view == 'feed') {
                    this.switch_to_correct_view();
                    feed_position = this.scroll_to_story_in_story_feed(story, $feed_story);
                    this.show_stories_preference_in_feed_view(true);
                } else if (this.story_view == 'story') {
                    this.open_story_in_story_view(story);
                }
            }
        },
        
        switch_to_correct_view: function(found_story_in_page) {
            // NEWSBLUR.log(['Found story', this.story_view, found_story_in_page, this.flags['page_view_showing_feed_view'], this.flags['feed_view_showing_story_view']]);
            if (found_story_in_page === false) {
                // Story not found, show in feed view with link to page view
                if (this.story_view == 'page' && !this.flags['page_view_showing_feed_view']) {
                    // console.log(['turn on feed view', this.flags['page_view_showing_feed_view'], this.flags['feed_view_showing_story_view']]);
                    this.flags['page_view_showing_feed_view'] = true;
                    this.flags['feed_view_showing_story_view'] = false;
                    this.switch_taskbar_view('feed', 'page');
                    this.show_stories_preference_in_feed_view();
                }
            } else {
              if (this.story_view == 'page' && this.flags['page_view_showing_feed_view']) {
                  // console.log(['turn off feed view', this.flags['page_view_showing_feed_view'], this.flags['feed_view_showing_story_view']]);
                  this.flags['page_view_showing_feed_view'] = false;
                  this.flags['feed_view_showing_story_view'] = false;
                  this.switch_taskbar_view('page');
              } else if (this.flags['feed_view_showing_story_view']) {
                  // console.log(['turn off story view', this.flags['page_view_showing_feed_view'], this.flags['feed_view_showing_story_view']]);
                  this.flags['page_view_showing_feed_view'] = false;
                  this.flags['feed_view_showing_story_view'] = false;
                  this.switch_taskbar_view(this.story_view, true);
              }
            }
        },
        
        scroll_to_story_in_story_feed: function(story, $story, skip_scroll) {
            var self = this;
            var $feed_view = this.$s.$feed_view;

            if (!story || !$story || !$story.length) {
                $story = $('.story:first', $feed_view);
                story = this.model.get_story($story.data('story'));
            }
            if (!story || !$story || !$story.length) {
                return;
            }
            
            // NEWSBLUR.log(['scroll_to_story_in_story_feed', story, $story]);

            if ($story && $story.length) {
                if (skip_scroll || 
                    (this.story_view == 'feed'  &&
                     this.model.preference('feed_view_single_story')) ||
                    (this.story_view == 'page' && 
                     !this.flags['page_view_showing_feed_view'])) {
                    $feed_view.scrollTo($story, 0, { axis: 'y', offset: 0 }); // Do this at view switch instead.
                    
                } else if (this.story_view == 'feed' || this.flags['page_view_showing_feed_view']) {
                    $feed_view.scrollable().stop();
                    $feed_view.scrollTo($story, 420, { axis: 'y', easing: 'easeInOutQuint', offset: 0, queue: false, onAfter: function() {
                        self.locks.scrolling = setTimeout(function() {
                            self.flags.scrolling_by_selecting_story_title = false;
                        }, 100);
                    } });
                } 
            }
            
            var parent_scroll = $story.parents('.NB-feed-story-view').scrollTop();
            var story_offset = $story.offset().top;
            return story_offset + parent_scroll;
        },
        
        scroll_to_story_in_iframe: function(story, $story, skip_scroll) {
            var self = this;
            var $iframe = this.$s.$feed_iframe;

            if ($story && $story.length) {
                if (skip_scroll
                    || this.story_view == 'feed'
                    || this.story_view == 'story'
                    || this.flags['page_view_showing_feed_view']) {
                    $iframe.scrollTo($story, 0, { axis: 'y', offset: -24 }); // Do this at story_view switch
                } else if (this.story_view == 'page') {
                    $iframe.scrollable().stop();
                    $iframe.scrollTo($story, 580, { axis: 'y', easing: 'easeInOutQuint', offset: -24, queue: false, onAfter: function() {
                        self.locks.scrolling = setTimeout(function() {
                            self.flags.scrolling_by_selecting_story_title = false;
                        }, 100);
                    } });
                }
                var parent_scroll = $story.parents('.NB-feed-story-view').scrollTop();
                var story_offset = $story.offset().top;
                return story_offset + parent_scroll;
            }

            return false;
        },
        
        prefetch_story_locations_in_story_frame: function() {
            var self = this;
            var stories = this.model.stories;
            var $iframe = this.$s.$feed_iframe.contents();
            var prefetch_tries_left = 3;
            this.cache['prefetch_iteration'] += 1;
            
            // NEWSBLUR.log(['Prefetching', !this.flags['iframe_fetching_story_locations']]);
            if (!this.flags['iframe_fetching_story_locations'] 
                && !this.flags['iframe_story_locations_fetched']) {
                $iframe.unbind('scroll').scroll($.rescope(this.handle_scroll_feed_iframe, this));
                $iframe
                    .unbind('mousemove.reader')
                    .bind('mousemove.reader', $.rescope(this.handle_mousemove_iframe_view, this));
                    
                var last_story_index = this.cache.iframe_story_positions_keys.length;
                var last_story_position = _.last(this.cache.iframe_story_positions_keys);
                var last_story = this.cache.iframe_story_positions[last_story_position];
                var $last_story;
                if (last_story) {
                    $last_story = this.find_story_in_feed_iframe(last_story, $iframe);
                }
                // NEWSBLUR.log(['last_story', last_story_index, last_story_position, last_story, $last_story]);
                var last_story_same_position;
                if ($last_story && $last_story.length) {
                    last_story_same_position = parseInt($last_story.offset().top, 10)==last_story_position;
                    if (!last_story_same_position) {
                        $.extend(this.cache, {
                            'iframe_stories': {},
                            'iframe_story_positions': {},
                            'iframe_story_positions_keys': []
                        });
                    }
                }
                
                for (var s in stories) {
                    if (last_story_same_position && parseInt(s, 10) < last_story_index) continue; 
                    var story = stories[s];
                    var $story = this.find_story_in_feed_iframe(story, $iframe);
                    // NEWSBLUR.log(['Pre-fetching', parseInt(s, 10), last_story_index, last_story_same_position, $story, story.story_title]);
                    if (!$story || 
                        !$story.length || 
                        this.flags['iframe_fetching_story_locations'] ||
                        this.flags['iframe_story_locations_fetched'] ||
                        parseInt($story.offset().top, 10) > this.cache['prefetch_iteration']*4000) {
                        if ($story && $story.length) {
                            NEWSBLUR.log(['Prefetch break on position too far', parseInt($story.offset().top, 10), this.cache['prefetch_iteration']*4000]);
                            break;
                        }
                        if (!prefetch_tries_left) {
                            break;
                        } else {
                            prefetch_tries_left -= 1;
                        }
                    }
                }
            }
            
            if (!this.flags['iframe_fetching_story_locations']
                && !this.flags['iframe_story_locations_fetched']) {
                setTimeout(function() {
                    if (!self.flags['iframe_fetching_story_locations']
                        && !self.flags['iframe_story_locations_fetched']) {
                        self.prefetch_story_locations_in_story_frame();
                    }
                }, 2000);
            }
        },
        
        fetch_story_locations_in_story_frame: function(s, clear_cache, $iframe) {
            var self = this;
            var stories = this.model.stories;
            if (!s) s = 0;
            var story = stories[s];
            if (!$iframe) $iframe = this.$s.$feed_iframe.contents();
            
            this.flags['iframe_fetching_story_locations'] = true;
            
            if (clear_cache) {
                $.extend(this.cache, {
                    'iframe_stories': {},
                    'iframe_story_positions': {},
                    'iframe_story_positions_keys': []
                });
            }
            
            if (story && story['story_feed_id'] == this.active_feed) {
                var $story = this.find_story_in_feed_iframe(story, $iframe);
                // NEWSBLUR.log(['Fetching story', s, {'title': story.story_title}, $story]);
                
                setTimeout(function() {
                    if ((stories.length-1) >= (s+1) 
                        && (s < 3
                            || ((self.cache.iframe_stories[stories[s].id] 
                                 && self.cache.iframe_stories[stories[s].id].length)
                                || (self.cache.iframe_stories[stories[s-1].id] 
                                    && self.cache.iframe_stories[stories[s-1].id].length)
                                || (self.cache.iframe_stories[stories[s-2].id] 
                                    && self.cache.iframe_stories[stories[s-2].id].length)))) {
                        self.fetch_story_locations_in_story_frame(s+1, false, $iframe);
                        self.flags.iframe_story_locations_fetched = false;
                    } else {
                        NEWSBLUR.log(['iFrame view entirely loaded', (s-2) + ' stories', self.cache.iframe_stories]);
                        self.flags['iframe_story_locations_fetched'] = true;
                        self.flags['iframe_fetching_story_locations'] = false;
                        clearInterval(self.flags['iframe_scroll_snapback_check']);
                    }
                }, 20);
            } else if (story && story['story_feed_id'] != this.active_feed) {
                NEWSBLUR.log(['Switched off iframe early']);
            }
        },
        
        open_story_link: function(story, $st) {
            window.open(story['story_permalink'], '_blank');
            window.focus();
        },
        
        mark_story_title_as_selected: function($story_title) {
            var $story_titles = this.$s.$story_titles;
            $('.selected', $story_titles).removeClass('selected');
            $('.after_selected', $story_titles).removeClass('after_selected');
            $story_title.addClass('selected');
            $story_title.parent('.story').next('.story').children('a').addClass('after_selected');
        },
        
        mark_story_as_read: function(story_id, $story_title) {
            var self = this;
            var feed_id = this.active_feed;
            var feed = this.model.get_feed(feed_id);
            var $feed_list = this.$s.$feed_list;
            var $feed = $('.feed.selected', $feed_list);
            var $feed_counts = $('.feed_counts_floater', $feed);
            var $content_pane = this.$s.$content_pane;
            
            var callback = function(read) {
                if (read) return;
            
                var unread_count_positive = feed.ps;
                var unread_count_neutral = feed.nt;
                var unread_count_negative = feed.ng;
                // NEWSBLUR.log(['marked read', unread_count_positive, unread_count_neutral, unread_count_negative, $story_title.is('.NB-story-positive'), $story_title.is('.NB-story-neutral'), $story_title.is('.NB-story-negative')]);
                
                if ($story_title.is('.NB-story-positive')) {
                    var count = Math.max(unread_count_positive-1, 0);
                    feed.ps = count;
                    $('.unread_count_positive', $feed).text(count);
                    $('.unread_count_positive', $content_pane).text(count);
                    if (count == 0) {
                        $feed.removeClass('unread_positive');
                        $feed_counts.removeClass('unread_positive');
                    } else {
                        $feed.addClass('unread_positive');
                        $feed_counts.addClass('unread_positive');
                    }
                } else if ($story_title.is('.NB-story-neutral')) {
                    var count = Math.max(unread_count_neutral-1, 0);
                    feed.nt = count;
                    $('.unread_count_neutral', $feed).text(count);
                    $('.unread_count_neutral', $content_pane).text(count);
                    if (count == 0) {
                        $feed.removeClass('unread_neutral');
                        $feed_counts.removeClass('unread_neutral');
                    } else {
                        $feed.addClass('unread_neutral');
                        $feed_counts.addClass('unread_neutral');
                    }
                } else if ($story_title.is('.NB-story-negative')) {
                    var count = Math.max(unread_count_negative-1, 0);
                    feed.ng = count;
                    $('.unread_count_negative', $feed).text(count);
                    $('.unread_count_negative', $content_pane).text(count);
                    if (count == 0) {
                        $feed.removeClass('unread_negative');
                        $feed_counts.removeClass('unread_negative');
                    } else {
                        $feed.addClass('unread_negative');
                        $feed_counts.addClass('unread_negative');
                    }
                }
                
                $('.feed', $content_pane).animate({'opacity': 1}, {'duration': 250, 'queue': false});
                    
                setTimeout(function() {
                    $('.feed', $content_pane).animate({'opacity': .1}, {'duration': 250, 'queue': false});
                }, 400);

                
                if (!$feed.is(':visible')) {
                    // NEWSBLUR.log(['Under collapsed folder', $feed, $feed.parents(':visible'),
                    //               $feed.parents(':visible').eq(0).children('.folder_title')]);
                    var $folder_title = $feed.parents(':visible').eq(0).children('.folder_title');
                    var $children = $folder_title.parent('.folder').children('.folder, .feed');
                    self.show_collapsed_folder_count($folder_title, $children);
                }
                
                return;
            };

            $story_title.addClass('read');
            
            this.model.mark_story_as_read(story_id, feed_id, callback);
            this.update_header_counts(true);
        },
        
        mark_feed_as_read: function(feed_id) {
            var self = this;
            feed_id = feed_id || this.active_feed;
            
            this.mark_feed_as_read_update_counts(feed_id);

            this.model.mark_feed_as_read([feed_id]);
            this.update_header_counts(true);
        },
        
        mark_folder_as_read: function(folder_name, $folder) {
            var self = this;
            var feeds = this.get_feed_ids_in_folder($folder);
            
            _.each(feeds, _.bind(function(feed_id) {
                this.mark_feed_as_read_update_counts(feed_id);
            }, this));
            this.mark_feed_as_read_update_counts(null, $folder);
            this.model.mark_feed_as_read(feeds);
            this.update_header_counts(true);
        },
        
        mark_feed_as_read_update_counts: function(feed_id, $folder) {
            if (feed_id) {
                var feed = this.model.get_feed(feed_id);
                var $feed = this.find_feed_in_feed_list(feed_id);
                var $feed_counts = $('.feed_counts_floater', $feed);
                var $content_pane = this.$s.$content_pane;
                var $story_titles = this.$s.$story_titles;

                feed.ps = 0;
                feed.nt = 0;
                feed.ng = 0;
                $('.unread_count_neutral', $feed).text(0);
                $('.unread_count_positive', $feed).text(0);
                $('.unread_count_negative', $feed).text(0);
                if (feed_id == this.active_feed) {
                    $('.unread_count_neutral', $content_pane).text(0);
                    $('.unread_count_positive', $content_pane).text(0);
                    $('.unread_count_negative', $content_pane).text(0);
                    $('.story:not(.read)', $story_titles).addClass('read');
                }
                $feed.removeClass('unread_neutral');
                $feed.removeClass('unread_positive');
                $feed.removeClass('unread_negative');
                $feed_counts.removeClass('unread_neutral');
                $feed_counts.removeClass('unread_positive');
                $feed_counts.removeClass('unread_negative');
            }
            
            if ($folder) {
                $('.unread_count_neutral', $folder).text(0);
                $('.unread_count_positive', $folder).text(0);
                $('.unread_count_negative', $folder).text(0);
                $feed_counts = $('.feed_counts_floater', $folder);
                $feed_counts.removeClass('unread_neutral');
                $feed_counts.removeClass('unread_positive');
                $feed_counts.removeClass('unread_negative');
            }
        },
        
        mark_story_as_like: function(story_id, feed_id) {
            feed_id = feed_id || this.active_feed;
            
            var is_starred_view = this.active_feed == 'starred';
            
            NEWSBLUR.classifier = new NEWSBLUR.ReaderClassifierStory(story_id, feed_id, {
                'score': 1,
                'feed_loaded': !is_starred_view
            });
        },
        
        mark_story_as_dislike: function(story_id, feed_id) {
            feed_id = feed_id || this.active_feed;
            
            var is_starred_view = this.active_feed == 'starred';
            
            NEWSBLUR.classifier = new NEWSBLUR.ReaderClassifierStory(story_id, feed_id, {
                'score': -1,
                'feed_loaded': !is_starred_view
            });
        },
        
        mark_story_as_starred: function(story_id, $button) {
            var story = this.model.get_story(story_id);
            $button.removeClass('NB-unstarred');
            $button.closest('.story').addClass('NB-story-starred');
            $button.attr({'title': 'Saved!'});
            $button.tipsy('hide'); $button.tipsy('show');
            $button.attr({'title': 'Remove bookmark'});
            this.model.mark_story_as_starred(story_id, story.story_feed_id, function() {
            });
            this.update_starred_count();
        },
        
        mark_story_as_unstarred: function(story_id, $button) {
            $button.addClass('NB-unstarred');
            $button.one('mouseout', function() {
                $button.removeClass('NB-unstarred');
            });
            $button.closest('.story').removeClass('NB-story-starred');
            $button.attr({'title': 'Removed'});
            $button.tipsy('hide'); $button.tipsy('show');
            $button.attr({'title': 'Save this story for later'});
            this.model.mark_story_as_unstarred(story_id, function() {
            });
            this.update_starred_count();
        },
        
        // =====================
        // = Story Titles Pane =
        // =====================
        
        make_content_pane_feed_counter: function(feed_id) {
            var $content_pane = this.$s.$content_pane;
            var feed = this.model.get_feed(feed_id);
            var $counter = this.make_feed_title_line(feed, false, 'counter');
            
            $('.feed', $content_pane).remove();
            $('#story_taskbar', $content_pane).append($counter);
            
            $('.unread_count', $content_pane).corner('4px');
            
            // Center the counter
            var i_width = $('.feed', $content_pane).width();
            var o_width = $content_pane.width();
            var left = (o_width / 2.0) - (i_width / 2.0);
            $('.feed', $content_pane).css({'left': left});
        },
        
        create_story_titles: function(stories, options) {
            var $story_titles = this.$s.$story_titles;
            options = options || {};
            
            for (s in stories) {
                var story = stories[s];
                var $story_title = this.make_story_title(story, options);
                if (!stories[s].read_status) {
                    var $mark_read = $.make('a', { className: 'mark_story_as_read', href: '#'+stories[s].id }, '[Mark Read]');
                    $story_title.find('.title').append($mark_read);
                }
                $story_titles.append($story_title);
            }
            // NEWSBLUR.log(['create_story_titles', stories]);
            if (!stories || stories.length == 0) {
                var $end_stories_line = $.make('div', { 
                    className: 'NB-story-titles-end-stories-line'
                });
                
                if (!($('.NB-story-titles-end-stories-line', $story_titles).length)) {
                    $story_titles.append($end_stories_line);
                }
            } 
        },
        
        make_story_title: function(story, options) {
            var unread_view = this.model.preference('unread_view');
            var read = story.read_status
                ? ' read '
                : '';
            var score = this.compute_story_score(story);
            var score_color = 'neutral';
            var starred = story.starred ? ' NB-story-starred ' : '';
            if (options.river_stories) {
                var feed = this.model.get_feed(story.story_feed_id);
            }
            if (score > 0) score_color = 'positive';
            if (score < 0) score_color = 'negative';
            var $story_tags = $.make('span', { className: 'NB-storytitles-tags'});
            
            for (var t in story.story_tags) {
                var tag = story.story_tags[t];
                var $tag = $.make('span', { className: 'NB-storytitles-tag'}, tag).corner('4px');
                $story_tags.append($tag);
                break;
            }
            var $story_title = $.make('div', { className: 'story ' + read + starred + 'NB-story-' + score_color }, [
                $.make('a', { href: story.story_permalink, className: 'story_title' }, [
                    $.make('span', { className: 'NB-storytitles-title' }, story.story_title),
                    $.make('span', { className: 'NB-storytitles-author' }, story.story_authors),
                    $story_tags
                ]),
                (options['river_stories'] && feed &&
                    $.make('div', { className: 'NB-story-feed' }, [
                        $.make('img', { className: 'feed_favicon', src: NEWSBLUR.Globals.google_favicon_url + feed.feed_link }),
                        $.make('span', { className: 'feed_title' }, feed.feed_title)
                    ])),
                $.make('span', { className: 'story_date' }, story.short_parsed_date),
                $.make('span', { className: 'story_id' }, ''+story.id),
                $.make('div', { className: 'NB-story-sentiment NB-story-like', title: 'What I like about this story...' }),
                $.make('div', { 
                    className: 'NB-story-sentiment NB-story-star', 
                    title: (story.starred
                            ? 'Remove bookmark'
                            : 'Save this story for later')
                })
            ]).data('story_id', story.id).data('feed_id', story.story_feed_id);
            
            if (unread_view > score) {
                $story_title.css({'display': 'none'});
            }
          
            $('.NB-story-sentiment', $story_title).tipsy({
                delayIn: 375,
                gravity: 's'
            });
            
            return $story_title;
        },
        
        story_titles_clear_loading_endbar: function() {
            var $story_titles = this.$s.$story_titles;
            
            var $endbar = $('.NB-story-titles-end-stories-line', $story_titles);
            if ($endbar.length) {
                $endbar.remove();
                clearInterval(this.feed_stories_loading);
            }
        },
        
        compute_story_score: function(story) {
            var score = 0;
            var score_max = Math.max(story.intelligence['title'],
                                     story.intelligence['author'],
                                     story.intelligence['tags']);
            var score_min = Math.min(story.intelligence['title'],
                                     story.intelligence['author'],
                                     story.intelligence['tags']);
            if (score_max > 0) score = score_max;
            else if (score_min < 0) score = score_min;
            
            if (score == 0) score = story.intelligence['feed'];
            
            return score;
        },
        
        // =================================
        // = Story Pane - iFrame/Page View =
        // =================================
        
        unload_feed_iframe: function() {
            var $feed_iframe = this.$s.$feed_iframe;
            var $taskbar_return = $('.NB-taskbar .task_return');
            var $taskbar_view_page = $('.NB-taskbar .task_view_page');
            $taskbar_view_page.removeClass('NB-disabled');
            $taskbar_return.css({'display': 'none'});
            
            this.flags['iframe_view_loaded'] = false;
            this.flags['iframe_story_locations_fetched'] = false;
            this.flags['iframe_prevented_from_loading'] = false;
            
            $.extend(this.cache, {
                'iframe_stories': {},
                'iframe_story_positions': {},
                'iframe_story_positions_keys': []
            });
            
            $feed_iframe.removeAttr('src');
        },
        
        load_feed_iframe: function(feed_id) {
            feed_id = feed_id || this.active_feed;
            var self = this;
            var $feed_view = this.$s.$story_pane;
            var $feed_iframe = this.$s.$feed_iframe;
            
            this.unload_feed_iframe();
            
            if (!feed_id) {
                feed_id = $feed_iframe.data('feed_id');
            } else {
                $feed_iframe.data('feed_id', feed_id);
            }
            
            this.flags.iframe_scroll_snap_back_prepared = true;
            this.iframe_link_attacher_num_links = 0;
            
            $feed_iframe.removeAttr('src').attr({src: '/reader/load_feed_page?feed_id='+feed_id});

            if (this.flags['iframe_view_loaded']) {
                // NEWSBLUR.log(['Titles loaded, iframe loaded']);
                var $iframe = this.$s.$feed_iframe.contents();
                this.fetch_story_locations_in_story_frame(0, true, $iframe);
            } else {
                // NEWSBLUR.log(['Titles loaded, iframe NOT loaded -- prefetching now']);
                _.delay(_.bind(function() {
                    this.prefetch_story_locations_in_story_frame();
                }, this), 500);
            }

            $feed_iframe.ready(function() {

                setTimeout(function() {
                    $feed_iframe.load(function() {
                        self.return_to_snapback_position(true);
                    });
                }, 50);
                self.flags['iframe_scroll_snapback_check'] = setInterval(function() {
                    // NEWSBLUR.log(['Checking scroll', self.iframe_scroll, self.flags.iframe_scroll_snap_back_prepared]);
                    if (self.iframe_scroll && self.flags.iframe_scroll_snap_back_prepared) {
                        self.return_to_snapback_position();
                    } else {
                        clearInterval(self.flags['iframe_scroll_snapback_check']);
                    }
                }, 500);
                
                // NEWSBLUR.log(['iFrame domain', $feed_iframe.attr('src').indexOf('/reader/load_feed_page?feed_id='+feed_id), $feed_iframe.attr('src')]);
                if ($feed_iframe.attr('src').indexOf('/reader/load_feed_page?feed_id='+feed_id) != -1) {
                    var iframe_link_attacher = function() {
                        var num_links = $feed_iframe.contents().find('a').length;
                        // NEWSBLUR.log(['Finding links', self.iframe_link_attacher_num_links, num_links]);
                        if (self.iframe_link_attacher_num_links != num_links) {
                            // NEWSBLUR.log(['Found new links', num_links, self.iframe_link_attacher_num_links]);
                            self.iframe_link_attacher_num_links = num_links;
                            $feed_iframe.contents().find('a')
                                .unbind('click.NB-taskbar')
                                .bind('click.NB-taskbar', function() {
                                self.taskbar_show_return_to_page();
                            });
                        }
                    };
                    clearInterval(self.iframe_link_attacher);
                    self.iframe_link_attacher = setInterval(iframe_link_attacher, 2000);
                    iframe_link_attacher();
                    $feed_iframe.load(function() {
                        clearInterval(self.iframe_link_attacher);
                    });
                }
            });
        },
        
        return_to_snapback_position: function(iframe_loaded) {
            var $feed_iframe = this.$s.$feed_iframe;
            
            if (this.iframe_scroll
                && this.flags.iframe_scroll_snap_back_prepared 
                && $feed_iframe.contents().scrollTop() == 0) {
                // NEWSBLUR.log(['Snap back, loaded, scroll', this.iframe_scroll]);
                $feed_iframe.contents().scrollTop(this.iframe_scroll);
                if (iframe_loaded) {
                    this.flags.iframe_scroll_snap_back_prepared = false;
                    clearInterval(self.flags['iframe_scroll_snapback_check']);
                }
            }
        },
        
        setup_feed_page_iframe_load: function() {
            var self = this;
            var $story_pane = this.$s.$story_pane;
            var $feed_iframe = this.$s.$feed_iframe;
                
            $feed_iframe.removeAttr('src').load(function() {
                self.flags.iframe_view_loaded = true;
                try {
                    var $iframe_contents = $feed_iframe.contents();
                    $iframe_contents.find('a')
                        .unbind('click.NB-taskbar')
                        .bind('click.NB-taskbar', function(e) {
                        var href = $(this).attr('href');
                        if (href.indexOf('#') == 0) {
                            e.preventDefault();
                            var $footnote = $('a[name='+href.substr(1)+'], [id='+href.substr(1)+']',
                                              $iframe_contents);
                            // NEWSBLUR.log(['Footnote', $footnote, href, href.substr(1)]);
                            $iframe_contents.scrollTo($footnote, 600, { 
                                axis: 'y', 
                                easing: 'easeInOutQuint', 
                                offset: 0, 
                                queue: false 
                            });
                            return false;
                        }
                        self.taskbar_show_return_to_page();
                    });
                    $iframe_contents
                        .unbind('scroll')
                        .scroll($.rescope(self.handle_scroll_feed_iframe, self));
                    $iframe_contents
                        .unbind('mousemove.reader')
                        .bind('mousemove.reader', $.rescope(self.handle_mousemove_iframe_view, self));
                    if (self.flags['story_titles_loaded']) {
                        // NEWSBLUR.log(['iframe loaded, titles loaded']);
                        self.fetch_story_locations_in_story_frame(0, true, $iframe_contents);
                    }
                } catch(e) {
                    // Not on local domain. Ignore.
                }
            });
        },
        
        taskbar_show_return_to_page: function() {
            var self = this;
            var $feed_iframe = $('.NB-feed-frame');

            setTimeout(function() {
                var $feed_iframe = $('.NB-feed-frame');
                var $taskbar_return = $('.NB-taskbar .task_return');
                var $taskbar_view_page = $('.NB-taskbar .task_view_page');
        
                try {
                    var length = $feed_iframe.contents().find('body').length;
                    if (length) {
                        return false;
                    }
                } catch(e) {
                    $taskbar_return.css({'display': 'block'});
                    $taskbar_view_page.addClass('NB-disabled');    
                } finally {
                    $taskbar_return.css({'display': 'block'});
                    $taskbar_view_page.addClass('NB-disabled');    
                }
            }, 500);
        },
        
        load_page_of_feed_stories: function() {
            var $story_titles = this.$s.$story_titles;
            var feed_id = $story_titles.data('feed_id');
            var page = $story_titles.data('page');

            if (!this.flags['opening_feed']) {
                this.show_feedbar_loading();
                $story_titles.data('page', page+1);
                if (this.active_feed == 'starred') {
                    this.model.fetch_starred_stories(page+1, 
                        _.bind(this.post_open_starred_stories, this), false);
                } else if (this.active_feed.indexOf('river:') != -1) {
                    this.model.fetch_river_stories(this.cache['river_feeds_with_unreads'], page+1,
                        _.bind(this.post_open_river_stories, this), false);
                } else {
                    this.model.load_feed(feed_id, page+1, false, 
                                         $.rescope(this.post_open_feed, this));                                 
                }
            }
        },
        
        show_feedbar_loading: function() {
            var $story_titles = this.$s.$story_titles;
            var $feedbar = $('.NB-story-titles-end-stories-line');
            
            if (!$feedbar.length) {
                $feedbar = $.make('div', { className: 'NB-story-titles-end-stories-line' });
            }
            $feedbar.css({'background': '#E1EBFF'});
            $story_titles.append($feedbar);
            
            $feedbar.animate({'backgroundColor': '#5C89C9'}, {'duration': 750})
                    .animate({'backgroundColor': '#E1EBFF'}, 750);
            this.feed_stories_loading = setInterval(function() {
                $feedbar.animate({'backgroundColor': '#5C89C9'}, {'duration': 750})
                        .animate({'backgroundColor': '#E1EBFF'}, 750);
            }, 1500);
        },
        
        hover_over_story_titles: function() {
            var $story_titles = this.$s.$story_titles;
            
            $('.story', $story_titles).each(function() {
                $(this)
                    .unbind('mouseenter')
                    .unbind('mouseleave');
            });
            $('.story', $story_titles)
                .hover(function() {
                    $(this).siblings('.story.NB-hover').removeClass('NB-hover');
                    $(this).addClass("NB-hover");
                }, function() {
                    $(this).siblings('.story.NB-hover').removeClass('NB-hover');
                    $(this).removeClass("NB-hover");                
                });
        },
        
        show_feed_title_in_stories: function(feed_id) {
            var $story_titles = this.$s.$story_titles;
            var feed = this.model.get_feed(feed_id);

            var $feedbar = $.make('div', { className: 'NB-feedbar' }, [
                this.make_feed_title_line(feed, false, 'story'),
                // $.make('div', { className: 'NB-feedbar-intelligence' }, [
                //     $.make('div', { className: 'NB-feed-sentiment NB-feed-like', title: 'What I like about this site...' }),
                //     $.make('div', { className: 'NB-feed-sentiment NB-feed-dislike', title: 'What I dislike about this site...' })
                // ]),
                $.make('span', { className: 'feed_id' }, ''+feed.id)
            ]).hover(function() {
                $(this).addClass('NB-feedbar-hover');
            },function() {
                $(this).removeClass('NB-feedbar-hover');
            });
            
            $story_titles.prepend($feedbar);
            $('.unread_count', $feedbar).corner('4px');
        },
        
        open_feed_link: function(feed_id, $fd) {
            if (!feed_id) feed_id = this.active_feed;
            this.mark_feed_as_read(feed_id);
            var feed = this.model.get_feed(feed_id);
            window.open(feed['feed_link'], '_blank');
            window.focus();
        },
        
        open_story_in_new_tab: function(story, $t) {
            window.open(story['story_permalink'], '_blank');
            window.focus();
        },
        
        open_unread_stories_in_tabs: function(feed_id) {
            feed_id = feed_id || this.active_feed;
            if (this.active_feed == feed_id) {
                this.flags['open_unread_stories_in_tabs'] = false;
                _.each(this.model.stories, function(story) {
                    if (!story.read_status) {
                        _.defer(function() {
                            window.open(story['story_permalink'], '_blank');
                            window.focus();
                        });
                    }
                });
                this.mark_feed_as_read(feed_id);
            } else {
                this.flags['open_unread_stories_in_tabs'] = true;
                var $feed = this.find_feed_in_feed_list(feed_id);
                this.open_feed(feed_id, false, $feed);
            }
        },
        
        mark_feed_as_selected: function(feed_id, $feed_link) {
            if ($feed_link === undefined) {
              $feed_link = $('.feed.selected', this.$feed_list).eq(0);
            }
            
            $('#feed_list .selected').removeClass('selected');
            $('#feed_list .after_selected').removeClass('after_selected');
            if ($feed_link) {
                $feed_link.addClass('selected');
                $feed_link.parent('.feed').next('.feed').children('a').addClass('after_selected');
            }
        },
        
        open_feed_intelligence_modal: function(score, feed_id, feed_loaded) {
            feed_id = feed_id || this.active_feed;

            NEWSBLUR.classifier = new NEWSBLUR.ReaderClassifierFeed(feed_id, {
                'score': score,
                'feed_loaded': feed_loaded
            });
        },
        
        open_trainer_modal: function(score) {
            var feed_id = this.active_feed;

            // NEWSBLUR.classifier = new NEWSBLUR.ReaderClassifierFeed(feed_id, {'score': score});
            NEWSBLUR.classifier = new NEWSBLUR.ReaderClassifierTrainer({'score': score});
        },
        
        // ==========================
        // = Story Pane - Feed View =
        // ==========================
        
        make_story_feed_entries: function(stories, first_load, options) {
            var $feed_view = this.$s.$feed_view;
            var self = this;
            var unread_view = this.model.preference('unread_view');
            var $stories;
            
            options = options || {};
            
            if (first_load) {
                $stories = $.make('ul', { className: 'NB-feed-stories' });
                $feed_view.empty();
                $feed_view.scrollTop('0px');
                $feed_view.append($stories);
            } else {
                $stories = $('.NB-feed-stories', $feed_view);
                if (!options.refresh_load) {
                    $('.NB-feed-story-endbar', $feed_view).remove();
                }
            }

            for (var s in stories) {
                var story = stories[s];
                var read = story.read_status
                    ? ' read '
                    : '';
                var score = this.compute_story_score(story);
                var score_color = 'neutral';
                var river_stories = options['river_stories']
                    ? ' NB-river-story '
                    : '';
                if (score > 0) score_color = 'positive';
                if (score < 0) score_color = 'negative';

                var $story = $.make('li', { className: 'NB-feed-story ' + read + river_stories + ' NB-story-' + score_color }, [
                    $.make('div', { className: 'NB-feed-story-header' }, [
                        $.make('div', { className: 'NB-feed-story-sentiment' }),
                        ( story.story_authors &&
                            $.make('div', { className: 'NB-feed-story-author' }, story.story_authors)),
                        $.make('div', { className: 'NB-feed-story-title-container' }, [
                            $.make('div', { className: 'NB-feed-story-sentiment' }),
                            $.make('a', { className: 'NB-feed-story-title', href: story.story_permalink }, story.story_title)
                        ]),
                        (story.long_parsed_date &&
                            $.make('span', { className: 'NB-feed-story-date' }, story.long_parsed_date)),
                        (story.starred_date &&
                            $.make('span', { className: 'NB-feed-story-starred-date' }, story.starred_date))
                    ]),
                    $.make('div', { className: 'NB-feed-story-content' }, story.story_content)                
                ]).data('story', story.id);
                
                if (NEWSBLUR.Preferences.new_window == 1) {
                    $('a', $story).attr('target', '_blank');
                }
                
                if (options.refresh_load) {
                    $stories.prepend($story);
                } else {
                    $stories.append($story);
                }
                
                this.cache.feed_view_stories[story.id] = $story;
                
                var image_count = $('img', $story).length;
                if (!image_count) {
                    this.flags.feed_view_images_loaded[story.id] = true;
                } else {
                    // Progressively load the images in each story, so that when one story
                    // loads, the position is calculated and the next story can calculate
                    // its position (atfer its own images are loaded).
                    this.flags.feed_view_images_loaded[story.id] = false;
                    (function($story, story, image_count) {
                        $('img', $story).load(function() {
                            // NEWSBLUR.log(['Loaded image', $story, story, image_count]);
                            if (image_count == 1) {
                                self.flags.feed_view_images_loaded[story.id] = true;
                            } else {
                                image_count--;
                            }
                            return true;
                        });
                    })($story, story, image_count);
                }
            }
            
            this.show_stories_preference_in_feed_view(true);
        },
        
        apply_story_styling: function(reset_stories) {
            var $body = this.$s.$body;
            $body.removeClass('NB-theme-sans-serif');
            $body.removeClass('NB-theme-serif');
            
            if (NEWSBLUR.Preferences['story_styling'] == 'sans-serif') {
                $body.addClass('NB-theme-sans-serif');
            } else if (NEWSBLUR.Preferences['story_styling'] == 'serif') {
                $body.addClass('NB-theme-serif');
            }
            
            if (reset_stories) {
                this.show_story_titles_above_intelligence_level({'animate': true, 'follow': true});
            }
        },
        
        prefetch_story_locations_in_feed_view: function() {
            var self = this;
            var stories = this.model.stories;
            
            // NEWSBLUR.log(['Prefetching', this.flags['feed_view_positions_calculated'], this.flags.feed_view_images_loaded, (_.keys(this.flags.feed_view_images_loaded).length > 0 || this.cache.feed_view_story_positions_keys.length > 0)]);
            if (!this.flags['feed_view_positions_calculated']) {
                
                $.extend(this.cache, {
                    'feed_view_story_positions': {},
                    'feed_view_story_positions_keys': []
                });
            
                for (var s in stories) {
                    var story = stories[s];
                    var $story = self.cache.feed_view_stories[story.id];
                    this.determine_feed_view_story_position($story, story);
                    // NEWSBLUR.log(['Pre-fetching', $story, story.story_title, this.flags.feed_view_images_loaded[story.id]]);
                    if (!$story || !$story.length || this.flags['feed_view_positions_calculated']) break;
                }
            }
            
            if (_.all(this.flags.feed_view_images_loaded) &&
                (_.keys(this.flags.feed_view_images_loaded).length > 0 ||
                 this.cache.feed_view_story_positions_keys.length > 0)) {
                this.fetch_story_locations_in_feed_view();
            } else {
                // NEWSBLUR.log(['Still loading feed view...', _.keys(this.flags.feed_view_images_loaded).length, this.cache.feed_view_story_positions_keys.length, this.flags.feed_view_images_loaded]);
            }
            
            if (!this.flags['feed_view_positions_calculated']) {
                setTimeout(function() {
                    if (!self.flags['feed_view_positions_calculated']) {
                        self.prefetch_story_locations_in_feed_view();
                    }
                }, 2000);
            }
        },
        
        fetch_story_locations_in_feed_view: function() {
            this.flags['feed_view_positions_calculated'] = true;
            NEWSBLUR.log(['Feed view entirely loaded', this.model.stories.length + " stories"]);
            var $feed_view = this.$s.$feed_view;
            var $stories = $('.NB-feed-stories', $feed_view);
            var $endbar = $.make('div', { className: 'NB-feed-story-endbar' });
            $stories.find('.NB-feed-story-endbar').remove();
            $stories.append($endbar);
        },
        
        determine_feed_view_story_position: function($story, story) {
            if ($story && $story.is(':visible')) {
                var position_original = parseInt($story.offset().top, 10);
                var position_offset = parseInt($story.offsetParent().scrollTop(), 10);
                var position = position_original + position_offset;
                this.cache.feed_view_story_positions[position] = story;
                this.cache.feed_view_story_positions_keys.push(position);
                this.cache.feed_view_story_positions_keys.sort(function(a, b) { return a-b; });    
                // NEWSBLUR.log(['Positioning story', position, $story, story, this.cache.feed_view_story_positions_keys]);
            }
        },
        
        // ===================
        // = Taskbar - Story =
        // ===================
        
        switch_taskbar_view: function(view, skip_save_type) {
            var self = this;
            var $story_pane = this.$s.$story_pane;
            var feed = this.model.get_feed(this.active_feed);
            
            if (view == 'page' && feed && feed.has_exception && feed.exception_type == 'page') {
              this.open_feed_exception_modal(this.active_feed);
              return;
            }
            if ($('.task_button_view.task_view_'+view).hasClass('NB-disabled')) {
                return;
            }
            // NEWSBLUR.log(['$button', $button, this.flags['page_view_showing_feed_view'], $button.hasClass('NB-active'), skip_save_type]);
            var $taskbar_buttons = $('.NB-taskbar .task_button_view');
            var $feed_view = this.$s.$feed_view;
            var $feed_iframe = this.$s.$feed_iframe;
            var $page_to_feed_arrow = $('.NB-taskbar .NB-task-view-page-to-feed-arrow');
            var $feed_to_story_arrow = $('.NB-taskbar .NB-task-view-feed-to-story-arrow');
            
            if (!skip_save_type && this.story_view != view) {
                this.model.view_setting(this.active_feed, view);
            }
            
            $page_to_feed_arrow.hide();
            $feed_to_story_arrow.hide();
            this.flags['page_view_showing_feed_view'] = false;
            this.flags['page_view_showing_feed_view'] = false;
            if (skip_save_type == 'page') {
                $page_to_feed_arrow.show();
                this.flags['page_view_showing_feed_view'] = true;
            } else if (skip_save_type == 'story') {
                $feed_to_story_arrow.show();
                this.flags['feed_view_showing_story_view'] = true;
            } else {
                $taskbar_buttons.removeClass('NB-active');
                $('.task_button_view.task_view_'+view).addClass('NB-active');
                this.story_view = view;
            }
            
<<<<<<< HEAD
            this.flags.scrolling_by_selecting_story_title = true;
            clearInterval(this.locks.scrolling);
            // this.locks.scrolling = setTimeout(function() {
            //   self.flags.scrolling_by_selecting_story_title = false;
            // }, 2000);
=======
            // this.flags.scrolling_by_selecting_story_title = true;
            // clearInterval(this.locks.scrolling);
            // this.locks.scrolling = setTimeout(function() {
            //     self.flags.scrolling_by_selecting_story_title = false;
            // }, 1000);
>>>>>>> 6d92f190
            
            if (view == 'page') {
                if (this.flags['iframe_prevented_from_loading']) {
                    this.load_feed_iframe(this.active_feed);
                }
                var $iframe_story = this.find_story_in_feed_iframe(this.active_story);
                this.scroll_to_story_in_iframe(this.active_story, $iframe_story, true);
                
                $story_pane.animate({
                    'left': 0
                }, {
                    'easing': 'easeInOutQuint',
                    'duration': 550,
                    'queue': false
                });
            } else if (view == 'feed') {
                if (this.active_story) {
                    var $feed_story = this.find_story_in_feed_view(this.active_story);
                    this.scroll_to_story_in_story_feed(this.active_story, $feed_story, true);
                }
                
                $story_pane.animate({
                    'left': -1 * $feed_iframe.width()
                }, {
                    'easing': 'easeInOutQuint',
                    'duration': 550,
                    'queue': false
                });
                
                this.flags['switching_to_feed_view'] = true;
                setTimeout(function() {
                    self.flags['switching_to_feed_view'] = false;
                }, 100);
                
                this.show_stories_preference_in_feed_view();
                if (!this.flags['feed_view_positions_calculated']) {
                    this.prefetch_story_locations_in_feed_view();
                }
            } else if (view == 'story') {
                $story_pane.animate({
                    'left': -2 * $feed_iframe.width()
                }, {
                    'easing': 'easeInOutQuint',
                    'duration': 550,
                    'queue': false
                });
                this.load_story_iframe();
            }
            
        },
        
        switch_taskbar_view_direction: function(direction) {
            var $active = $('.taskbar_nav_view .NB-active');
            var view;
            
            if (direction == -1) {
                if ($active.hasClass('task_view_page')) {
                    // view = 'page';
                } else if ($active.hasClass('task_view_feed')) {
                    view = 'page';
                } else if ($active.hasClass('task_view_story')) {
                    view = 'feed';
                } 
            } else if (direction == 1) {
                if ($active.hasClass('task_view_page')) {
                    view = 'feed';
                } else if ($active.hasClass('task_view_feed')) {
                    view = 'story';
                } else if ($active.hasClass('task_view_story')) {
                    // view = 'story';
                } 
            }
            
            if (view) {
                this.switch_taskbar_view(view);  
            }
        },
        
        show_stories_preference_in_feed_view: function(is_creating) {
            var $feed_view = this.$s.$feed_view;
            var $feed_view_stories = $(".NB-feed-story", $feed_view);
            var $stories = $('.NB-feed-stories', $feed_view);
            var story = this.active_story;
            if (story && this.model.preference('feed_view_single_story')) {
                // NEWSBLUR.log(['show_stories_preference_in_feed_view', is_creating, this.model.preference('feed_view_single_story'), $feed_view_stories.length + " stories"]);
                $stories.removeClass('NB-feed-view-feed').addClass('NB-feed-view-story');
                $feed_view_stories.css({'display': 'none'});
                $feed_view.scrollTop('0px');
                var $current_story = this.get_current_story_from_story_titles($feed_view_stories);
                if ($current_story && $current_story.length) {
                    $current_story.css({'display': 'block'});
                }
                this.flags['feed_view_positions_calculated'] = false;
            } else {
                $stories.removeClass('NB-feed-view-story').addClass('NB-feed-view-feed');
                if (!is_creating) {
                    this.show_story_titles_above_intelligence_level({'animate': false});
                }
            }
        },
        
        // ==============
        // = Story View =
        // ==============
        
        open_story_in_story_view: function(story, is_temporary) {
            if (!story) story = this.active_story;
            this.switch_taskbar_view('story', is_temporary ? 'story' : false);
            this.load_story_iframe(story, story.story_feed_id);
        },
        
        load_story_iframe: function(story, feed_id) {
            story = story || this.active_story;
            if (!story) return;
            feed_id = feed_id || this.active_feed;
            var self = this;
            var $story_iframe = this.$s.$story_iframe;
            
            if ($story_iframe.attr('src') != story.story_permalink) {
                // NEWSBLUR.log(['load_story_iframe', story.story_permalink, $story_iframe.attr('src')]);
                this.unload_story_iframe();
            
                if (!feed_id) {
                    feed_id = $story_iframe.data('feed_id');
                } else {
                    $story_iframe.data('feed_id', feed_id);
                }
            
                this.flags.iframe_scroll_snap_back_prepared = true;
                this.iframe_link_attacher_num_links = 0;
                $story_iframe.removeAttr('src').attr({src: story.story_permalink});
            }
        },
        
        unload_story_iframe: function() {
            var $story_iframe = this.$s.$story_iframe;
            
            $story_iframe.removeAttr('src').attr({src: 'about:blank'});
        },
        
        // ===================
        // = Taskbar - Feeds =
        // ===================
        
        open_add_feed_modal: function() {
            clearInterval(this.flags['bouncing_callout']);
            $.modal.close();
            
            NEWSBLUR.add_feed = new NEWSBLUR.ReaderAddFeed();
        },
        
        open_manage_feed_modal: function(feed_id) {
            feed_id = feed_id || this.active_feed;
            
            NEWSBLUR.manage_feed = new NEWSBLUR.ReaderManageFeed(feed_id);
        },

        open_mark_read_modal: function() {
            NEWSBLUR.mark_read = new NEWSBLUR.ReaderMarkRead();
        },

        open_keyboard_shortcuts_modal: function() {
            NEWSBLUR.keyboard = new NEWSBLUR.ReaderKeyboard();
        },
                
        open_preferences_modal: function() {
            NEWSBLUR.preferences = new NEWSBLUR.ReaderPreferences();
        },
        
        open_feedchooser_modal: function() {
            NEWSBLUR.feedchooser = new NEWSBLUR.ReaderFeedchooser();
        },
        
        open_feed_exception_modal: function(feed_id) {
            NEWSBLUR.feed_exception = new NEWSBLUR.ReaderFeedException(feed_id);
        },
        
        open_feed_statistics_modal: function(feed_id) {
            feed_id = feed_id || this.active_feed;
            
            NEWSBLUR.statistics = new NEWSBLUR.ReaderStatistics(feed_id);
        },
        
        force_feed_refresh: function(feed_id) {
            var self = this;
            var $feed = this.find_feed_in_feed_list(feed_id);
            $feed.addClass('NB-feed-unfetched').removeClass('NB-feed-exception');
            
            this.model.save_exception_retry(feed_id, function() {
                self.force_feeds_refresh(function(feeds) {
                    var $new_feed = self.make_feed_title_line(feeds[feed_id], true, 'feed');
                    $feed.replaceWith($new_feed);
                    self.hover_over_feed_titles($new_feed);
                    if (self.active_feed == feed_id) {
                        self.open_feed(feed_id, true, $new_feed);
                    }
                }, true);
            });
        },
        
        // =======================
        // = Sidebar Manage Menu =
        // =======================

        make_manage_menu: function(type, feed_id, inverse, $item) {
            var $manage_menu;
            
            if (type == 'site') {
                var show_chooser = !NEWSBLUR.Globals.is_premium && NEWSBLUR.Globals.is_authenticated;
                $manage_menu = $.make('ul', { className: 'NB-menu-manage' }, [
                    $.make('li', { className: 'NB-menu-manage-site-info' }, [
                        $.make('div', { className: 'NB-menu-manage-image' }),
                        $.make('span', { className: 'NB-menu-manage-title' }, "Manage NewsBlur")
                    ]).corner('tl tr 8px'),
                    $.make('li', { className: 'NB-menu-separator' }), 
                    $.make('li', { className: 'NB-menu-manage-keyboard' }, [
                        $.make('div', { className: 'NB-menu-manage-image' }),
                        $.make('div', { className: 'NB-menu-manage-title' }, 'Keyboard shortcuts')
                    ]),
                    $.make('li', { className: 'NB-menu-separator' }), 
                    $.make('li', { className: 'NB-menu-manage-mark-read NB-menu-manage-site-mark-read' }, [
                        $.make('div', { className: 'NB-menu-manage-image' }),
                        $.make('div', { className: 'NB-menu-manage-title' }, 'Mark everything as read'),
                        $.make('div', { className: 'NB-menu-manage-subtitle' }, 'Choose how many days back.')
                    ]),
                    $.make('li', { className: 'NB-menu-manage-trainer' }, [
                        $.make('div', { className: 'NB-menu-manage-image' }),
                        $.make('div', { className: 'NB-menu-manage-title' }, 'Intelligence Trainer'),
                        $.make('div', { className: 'NB-menu-manage-subtitle' }, 'Accurate filters are happy filters.')
                    ]),
                    $.make('li', { className: 'NB-menu-manage-preferences' }, [
                        $.make('div', { className: 'NB-menu-manage-image' }),
                        $.make('div', { className: 'NB-menu-manage-title' }, 'Preferences'),
                        $.make('div', { className: 'NB-menu-manage-subtitle' }, 'Defaults and options.')
                    ]),
                    (show_chooser && $.make('li', { className: 'NB-menu-manage-feedchooser' }, [
                        $.make('div', { className: 'NB-menu-manage-image' }),
                        $.make('div', { className: 'NB-menu-manage-title' }, 'Choose Your 64'),
                        $.make('div', { className: 'NB-menu-manage-subtitle' }, 'Enable the sites you want.')
                    ]))
                ]);
                $manage_menu.addClass('NB-menu-manage-notop');
            } else if (type == 'feed') {
                var feed = this.model.get_feed(feed_id);
                $manage_menu = $.make('ul', { className: 'NB-menu-manage' }, [
                    $.make('li', { className: 'NB-menu-separator-inverse' }),
                    (feed.has_exception && $.make('li', { className: 'NB-menu-manage-feed NB-menu-manage-feed-exception' }, [
                        $.make('div', { className: 'NB-menu-manage-image' }),
                        $.make('div', { className: 'NB-menu-manage-title' }, 'Fix this misbehaving site')
                    ])),
                    (feed.has_exception && $.make('li', { className: 'NB-menu-separator-inverse' })),
                    (feed.exception_type != 'feed' && $.make('li', { className: 'NB-menu-manage-feed NB-menu-manage-mark-read NB-menu-manage-feed-mark-read' }, [
                        $.make('div', { className: 'NB-menu-manage-image' }),
                        $.make('div', { className: 'NB-menu-manage-title' }, 'Mark as read')
                    ])),
                    $.make('li', { className: 'NB-menu-manage-feed NB-menu-manage-feed-unreadtabs' }, [
                        $.make('div', { className: 'NB-menu-manage-image' }),
                        $.make('div', { className: 'NB-menu-manage-title' }, 'Open unread stories in tabs')
                    ]),
                    $.make('li', { className: 'NB-menu-manage-feed NB-menu-manage-feed-reload' }, [
                        $.make('div', { className: 'NB-menu-manage-image' }),
                        $.make('div', { className: 'NB-menu-manage-title' }, 'Insta-fetch stories')
                    ]),
                    $.make('li', { className: 'NB-menu-manage-feed NB-menu-manage-feed-stats' }, [
                        $.make('div', { className: 'NB-menu-manage-image' }),
                        $.make('div', { className: 'NB-menu-manage-title' }, 'Statistics')
                    ]),
                    $.make('li', { className: 'NB-menu-separator' }),
                    $.make('li', { className: 'NB-menu-manage-feed NB-menu-manage-feed-train' }, [
                        $.make('div', { className: 'NB-menu-manage-image' }),
                        $.make('div', { className: 'NB-menu-manage-title' }, 'Intelligence trainer')
                    ]),
                    $.make('li', { className: 'NB-menu-separator' }),
                    $.make('li', { className: 'NB-menu-manage-feed NB-menu-manage-rename NB-menu-manage-feed-rename' }, [
                        $.make('div', { className: 'NB-menu-manage-image' }),
                        $.make('div', { className: 'NB-menu-manage-title' }, 'Rename this site')
                    ]),
                    $.make('li', { className: 'NB-menu-manage-feed NB-menu-manage-rename-confirm NB-menu-manage-feed-rename-confirm NB-modal-submit' }, [
                        $.make('div', { className: 'NB-menu-manage-rename-save NB-menu-manage-feed-rename-save NB-modal-submit-green NB-modal-submit-button' }, 'Save'),
                        $.make('div', { className: 'NB-menu-manage-image' }),
                        $.make('input', { name: 'new_title', className: 'NB-menu-manage-title', value: feed.feed_title })
                    ]),
                    $.make('li', { className: 'NB-menu-manage-feed NB-menu-manage-delete NB-menu-manage-feed-delete' }, [
                        $.make('div', { className: 'NB-menu-manage-image' }),
                        $.make('div', { className: 'NB-menu-manage-title' }, 'Delete this site')
                    ]),
                    $.make('li', { className: 'NB-menu-manage-feed NB-menu-manage-delete-confirm NB-menu-manage-feed-delete-confirm' }, [
                        $.make('div', { className: 'NB-menu-manage-image' }),
                        $.make('div', { className: 'NB-menu-manage-title' }, 'Really delete?')
                    ])
                ]);
                $manage_menu.data('feed_id', feed_id);
                $manage_menu.data('$feed', $item);
                if (feed_id && this.get_unread_count(true, feed_id) == 0) {
                    $('.NB-menu-manage-feed-mark-read', $manage_menu).addClass('NB-disabled');
                    $('.NB-menu-manage-feed-unreadtabs', $manage_menu).addClass('NB-disabled');
                }
            } else if (type == 'folder') {
                $manage_menu = $.make('ul', { className: 'NB-menu-manage' }, [
                    $.make('li', { className: 'NB-menu-separator-inverse' }),
                    $.make('li', { className: 'NB-menu-manage-feed NB-menu-manage-mark-read NB-menu-manage-folder-mark-read' }, [
                        $.make('div', { className: 'NB-menu-manage-image' }),
                        $.make('div', { className: 'NB-menu-manage-title' }, 'Mark folder as read')
                    ]),
                    $.make('li', { className: 'NB-menu-separator' }),
                    $.make('li', { className: 'NB-menu-manage-feed NB-menu-manage-rename NB-menu-manage-folder-rename' }, [
                        $.make('div', { className: 'NB-menu-manage-image' }),
                        $.make('div', { className: 'NB-menu-manage-title' }, 'Rename this folder')
                    ]),
                    $.make('li', { className: 'NB-menu-manage-feed NB-menu-manage-rename-confirm NB-menu-manage-folder-rename-confirm NB-modal-submit' }, [
                        $.make('div', { className: 'NB-menu-manage-rename-save NB-menu-manage-folder-rename-save NB-modal-submit-green NB-modal-submit-button' }, 'Save'),
                        $.make('div', { className: 'NB-menu-manage-image' }),
                        $.make('input', { name: 'new_title', className: 'NB-menu-manage-title', value: feed_id })
                    ]),
                    $.make('li', { className: 'NB-menu-manage-feed NB-menu-manage-delete NB-menu-manage-folder-delete' }, [
                        $.make('div', { className: 'NB-menu-manage-image' }),
                        $.make('div', { className: 'NB-menu-manage-title' }, 'Delete this folder')
                    ]),
                    $.make('li', { className: 'NB-menu-manage-feed NB-menu-manage-delete-confirm NB-menu-manage-folder-delete-confirm' }, [
                        $.make('div', { className: 'NB-menu-manage-image' }),
                        $.make('div', { className: 'NB-menu-manage-title' }, 'Really delete?')
                    ])
                ]);
                $manage_menu.data('folder_name', feed_id);
                $manage_menu.data('$folder', $item);
            }
            
            if (inverse) $manage_menu.addClass('NB-inverse');
            return $manage_menu;
        },
        
        show_manage_menu: function(type, $item) {
            var self = this;
            var $manage_menu_container = $('.NB-menu-manage-container');
            // NEWSBLUR.log(['show_manage_menu', type, $item, $manage_menu_container.data('item'), $item && $item[0] == $manage_menu_container.data('item')]);
            clearTimeout(this.flags.closed_manage_menu);
            
            // If another menu is open, hide it first.
            // If this menu is already open, then hide it instead.
            if (($item && $item[0] == $manage_menu_container.data('item')) && 
                parseInt($manage_menu_container.css('opacity'), 10) == 1) {
                this.hide_manage_menu(type);
                return;
            } else {
                this.hide_manage_menu(type);
            }
            
            // Create menu, size and position it, then attach to the right place.
            var feed_id = $item && $item.data('feed_id');
            var inverse = type == 'folder' ?
                          $('.folder_title', $item).hasClass("NB-hover-inverse") :
                          $item.hasClass("NB-hover-inverse");
            var toplevel = $item.hasClass("NB-toplevel") ||
                           $item.children('.folder_title').hasClass("NB-toplevel");
            if (type == 'folder') {
                feed_id = $('.folder_title_text', $item).eq(0).text();
            }
            var $manage_menu = this.make_manage_menu(type, feed_id, inverse, $item);
            $manage_menu_container.empty().append($manage_menu);
            $manage_menu_container.data('item', $item && $item[0]);
            $('.NB-task-manage').parents('.NB-taskbar').css('z-index', 2);
            if (type == 'site') {
                $manage_menu_container.align($('.NB-task-manage'), '-bottom -left', {
                    'top': -32, 
                    'left': -2
                });
                $('.NB-task-manage').addClass('NB-hover');
                $manage_menu_container.corner('tl tr 8px');
            } else if (type == 'feed' || type == 'folder') {
                var left, top;
                // NEWSBLUR.log(['menu open', $item, inverse, toplevel, type]);
                if (inverse) {
                    if (type == 'feed') {
                        left = toplevel ? 0 : -20;
                        top = toplevel ? 21 : 22;
                    } else if (type == 'folder') {
                        left = toplevel ? 0 : -20;
                        top = toplevel ? 23 : 24;
                    }
                    var $align;
                    if (type == 'feed') $align = $item;
                    else $align = $('.folder_title', $item);
                    $manage_menu_container.align($align, '-bottom -left', {
                        'top': -1 * top, 
                        'left': left
                    });
                    $manage_menu_container.corner('br 8px');
                    $('li', $manage_menu_container).each(function() {
                        $(this).prependTo($(this).parent());
                    });
                } else {
                    if (type == 'feed') {
                        left = toplevel ? 2 : -20;
                        top = toplevel ? 21 : 21;
                    } else if (type == 'folder') {
                        left = toplevel ? 2 : -20;
                        top = toplevel ? 22 : 21;
                    }
                    $manage_menu_container.align($item, '-top -left', {
                        'top': top, 
                        'left': left
                    });
                    $manage_menu_container.corner('tr 8px');
                }
            }
            $manage_menu_container.stop().css({'display': 'block', 'opacity': 1});
            
            // Create and position the arrow tab
            if (type == 'feed' || type == 'folder') {
                var $arrow = $.make('div', { className: 'NB-menu-manage-arrow' });
                if (inverse) {
                    $arrow.corner('bl br 5px');
                    $manage_menu_container.append($arrow);
                    $arrow.addClass('NB-inverse');
                } else {
                    $arrow.corner('tl tr 5px');
                    $manage_menu_container.prepend($arrow);
                }
            }
            
            // Hide menu on click outside menu.
            _.defer(function() {
                $(document).bind('click.menu', function(e) {
                    self.hide_manage_menu(type, $item, false);
                });
            });
            
            // Hide menu on mouseout (on a delay).
            $manage_menu_container.hover(function() {
                clearTimeout(self.flags.closed_manage_menu);
            }, function() {
                clearTimeout(self.flags.closed_manage_menu);
                self.flags.closed_manage_menu = setTimeout(function() {
                    if (self.flags.closed_manage_menu) {
                        self.hide_manage_menu(type, $item, true);
                    }
                }, 1000);
            });
            
            // Hide menu on scroll.
            this.flags['feed_list_showing_manage_menu'] = true;
            this.$s.$feed_list.parent().unbind('scroll.manage_menu').bind('scroll.manage_menu', function(e) {
                if (self.flags['feed_list_showing_manage_menu']) {
                    self.hide_manage_menu(type, $item, true);
                } else {
                    self.$s.$feed_list.unbind('scroll.manage_menu');
                }
            });
        },
        
        hide_manage_menu: function(type, $item, animate) {
            var $manage_menu_container = $('.NB-menu-manage-container');
            var height = $manage_menu_container.outerHeight();
            if (this.flags['showing_rename_input_on_manage_menu'] && animate) return;
            // NEWSBLUR.log(['hide_manage_menu', type, $item, animate, $manage_menu_container.css('opacity')]);
            
            clearTimeout(this.flags.closed_manage_menu);
            this.flags['feed_list_showing_manage_menu'] = false;
            $(document).unbind('click.menu');
            $manage_menu_container.uncorner();

            if (animate) {
                $manage_menu_container.stop().animate({
                    'opacity': 0
                }, {
                    'duration': 250, 
                    'queue': false,
                    'complete': function() {
                        $manage_menu_container.css({'display': 'none', 'opacity': 0});
                    }
                });
            } else {
                $manage_menu_container.css({'display': 'none', 'opacity': 0});
            }
            $('.NB-task-manage').removeClass('NB-hover');
        },
        
        // ========================
        // = Manage menu - Delete =
        // ========================
        
        show_confirm_delete_menu_item: function() {
            var $delete = $('.NB-menu-manage-feed-delete,.NB-menu-manage-folder-delete');
            var $confirm = $('.NB-menu-manage-feed-delete-confirm,.NB-menu-manage-folder-delete-confirm');
            
            $delete.addClass('NB-menu-manage-feed-delete-cancel');
            $('.NB-menu-manage-title', $delete).text('Cancel delete');
            $confirm.slideDown(500);
        },
        
        hide_confirm_delete_menu_item: function() {
            var $delete = $('.NB-menu-manage-feed-delete,.NB-menu-manage-folder-delete');
            var $confirm = $('.NB-menu-manage-feed-delete-confirm,.NB-menu-manage-folder-delete-confirm');
            
            $delete.removeClass('NB-menu-manage-feed-delete-cancel');

            var text = $delete.hasClass('NB-menu-manage-folder-delete') ?
                       'Delete this folder' :
                       'Delete this site';
            $('.NB-menu-manage-title', $delete).text(text);
            $confirm.slideUp(500);
        },
        
        manage_menu_delete_feed: function(feed, $feed) {
            var self = this;
            var feed_id = feed || this.active_feed;
            $feed = $feed || this.find_feed_in_feed_list(feed_id);
            
            var in_folder = $feed.parents('li.folder').eq(0).find('.folder_title_text').eq(0).text();
            
            this.model.delete_feed(feed_id, in_folder, function() {
                self.delete_feed(feed_id, $feed);
            });
        },
        
        manage_menu_delete_folder: function(folder, $folder) {
            var self = this;
            var in_folder = '';
            var $parent = $folder.parents('li.folder');
            var feeds = this.get_feed_ids_in_folder($folder);
            if ($parent.length) {
                in_folder = $parent.eq(0).find('.folder_title_text').eq(0).text();
            }
        
            this.model.delete_folder(folder, in_folder, feeds, function() {
                self.delete_folder(folder, $folder);
            });
        },
        
        delete_feed: function(feed_id, $feed) {
            var self = this;
            $feed = $feed || this.find_feed_in_feed_list(feed_id);
            $feed.slideUp(500);
            
            if (this.active_feed == $feed.data('feed_id')) {
                this.reset_feed();
                this.show_splash_page();
            }
            this.update_header_counts();
        },
        
        delete_folder: function(folder_name, $folder) {
            var self = this;
            var feeds = this.get_feed_ids_in_folder($folder);

            if ($folder.length) {
                $folder.slideUp(500);
            }
            
            // If the active feed is under this folder, deselect it.
            var feed_active = false;
            _.each(feeds, _.bind(function(feed_id) {
                if (self.active_feed == feed_id) {
                    this.reset_feed();
                    this.show_splash_page();
                    return false;
                }
            }, this));
            
            this.update_header_counts();
        },
        
        // ========================
        // = Manage menu - Rename =
        // ========================
        
        show_confirm_rename_menu_item: function() {
            var self = this;
            var $rename = $('.NB-menu-manage-feed-rename,.NB-menu-manage-folder-rename');
            var $confirm = $('.NB-menu-manage-feed-rename-confirm,.NB-menu-manage-folder-rename-confirm');
            
            $rename.addClass('NB-menu-manage-feed-rename-cancel');
            $('.NB-menu-manage-title', $rename).text('Cancel rename');
            var height = $confirm.height();
            $confirm.css({'height': 0, 'display': 'block'}).animate({'height': height}, {'duration': 500});
            $('input', $confirm).focus().select();
            this.flags['showing_rename_input_on_manage_menu'] = true;
            $('.NB-menu-manage-feed-rename-confirm input.NB-menu-manage-title').bind('keyup', 'return', function(e) {
                var $t = $(e.target);
                var feed_id = $t.closest('.NB-menu-manage').data('feed_id');
                var $feed = $t.closest('.NB-menu-manage').data('$feed');
                self.manage_menu_rename_feed(feed_id, $feed);
            });
            $('.NB-menu-manage-folder-rename-confirm input.NB-menu-manage-title').bind('keyup', 'return', function(e) {
                var $t = $(e.target);
                var folder_name = $t.parents('.NB-menu-manage').data('folder_name');
                var $folder = $t.parents('.NB-menu-manage').data('$folder');
                self.manage_menu_rename_folder(folder_name, $folder);
            });
        },
        
        hide_confirm_rename_menu_item: function(renamed) {
            var $rename = $('.NB-menu-manage-feed-rename,.NB-menu-manage-folder-rename');
            var $confirm = $('.NB-menu-manage-feed-rename-confirm,.NB-menu-manage-folder-rename-confirm');
            
            $rename.removeClass('NB-menu-manage-feed-rename-cancel');
            var text = $rename.hasClass('NB-menu-manage-folder-rename') ?
                       'Rename this folder' :
                       'Rename this site';
            if (renamed) {
                text = 'Renamed';
                $rename.addClass('NB-active');
            } else {
                $rename.removeClass('NB-active');
            }
            $('.NB-menu-manage-title', $rename).text(text);
            $confirm.slideUp(500);
            this.flags['showing_rename_input_on_manage_menu'] = false;
        },
        
        manage_menu_rename_feed: function(feed, $feed) {
            var self      = this;
            var feed_id   = feed || this.active_feed;
            $feed         = $feed || this.find_feed_in_feed_list(feed_id);
            var new_title = $('.NB-menu-manage-feed-rename-confirm .NB-menu-manage-title').val();
            
            if (new_title.length <= 0) return this.hide_confirm_rename_menu_item();
            
            this.model.rename_feed(feed_id, new_title, function() {
            });

            $('.feed_title', $feed).text(new_title);
            if (feed_id == this.active_feed) {
                $('.feed_title', this.$s.$story_titles).text(new_title);
            }
            this.hide_confirm_rename_menu_item(true);
        },
        
        manage_menu_rename_folder: function(folder, $folder) {
            var self      = this;
            var in_folder = '';
            var $parent   = $folder.parents('li.folder');
            var new_folder_name = $('.NB-menu-manage-folder-rename-confirm .NB-menu-manage-title').val();

            if (new_folder_name.length <= 0) return this.hide_confirm_rename_menu_item();
            
            if ($parent.length) {
                in_folder = $parent.eq(0).find('.folder_title_text').eq(0).text();
            }
        
            this.model.rename_folder(folder, new_folder_name, in_folder, function() {
            });
            NEWSBLUR.log(['rename', $folder, new_folder_name]);
            $('.folder_title_text', $folder).text(new_folder_name);
            this.hide_confirm_rename_menu_item(true);
            
            $('.NB-menu-manage-folder-rename').parents('.NB-menu-manage').data('folder_name', new_folder_name);
        },
        
        // ==========================
        // = Taskbar - Intelligence =
        // ==========================
        
        load_intelligence_slider: function() {
            var self = this;
            var $slider = this.$s.$intelligence_slider;
            var unread_view = this.model.preference('unread_view');
            
            this.switch_feed_view_unread_view(unread_view);
            
            $slider.slider({
                range: 'max',
                min: -1,
                max: 1,
                step: 1,
                value: unread_view,
                slide: function(e, ui) {
                    self.switch_feed_view_unread_view(ui.value);
                },
                stop: function(e, ui) {
                    if (self.model.preference('unread_view') != ui.value) {
                        self.model.preference('unread_view', ui.value);
                    }
                    self.flags['feed_view_positions_calculated'] = false;
                    self.switch_feed_view_unread_view(ui.value);
                    self.show_story_titles_above_intelligence_level({'animate': true, 'follow': true});
                }
            });
        },
        
        switch_feed_view_unread_view: function(unread_view) {
            unread_view = unread_view || this.model.preference('unread_view');
            var $feed_list = this.$s.$feed_list;
            var unread_view_name = this.get_unread_view_name(unread_view);
            var $next_story_button = $('.task_story_next_unread');
            var $hidereadfeeds_button = $('.NB-feeds-header-sites');
                        
            $feed_list.removeClass('unread_view_positive')
                      .removeClass('unread_view_neutral')
                      .removeClass('unread_view_negative')
                      .addClass('unread_view_'+unread_view_name);
            
            if (NEWSBLUR.Preferences['hide_read_feeds'] == 1) {
                $hidereadfeeds_button.attr('title', 'Show all sites');
                $feed_list.parent().addClass('NB-feedlist-hide-read-feeds');
            } else {
                $hidereadfeeds_button.attr('title', 'Show only unread stories');
                $feed_list.parent().removeClass('NB-feedlist-hide-read-feeds');
            }
            $hidereadfeeds_button.tipsy({
                gravity: 'n',
                delayIn: 375
            });

                      
            $next_story_button.removeClass('task_story_next_positive')
                              .removeClass('task_story_next_neutral')
                              .removeClass('task_story_next_negative')
                              .addClass('task_story_next_'+unread_view_name);
        },
        
        get_unread_view_name: function(unread_view) {
            if (typeof unread_view == 'undefined') {
                unread_view = this.model.preference('unread_view');
            }
            
            return (unread_view > 0
                    ? 'positive'
                    : unread_view < 0
                      ? 'negative'
                      : 'neutral');
        },
        
        get_unread_count: function(visible_only, feed_id) {
            var total = 0;
            feed_id = feed_id || this.active_feed;
            var feed = this.model.get_feed(feed_id);
            
            if (!visible_only) {
                total = feed.ng + feed.nt + feed.ps;
            } else {
                var unread_view_name = this.get_unread_view_name();
                if (unread_view_name == 'positive') {
                    total = feed.ps;
                } else if (unread_view_name == 'neutral') {
                    total = feed.ps + feed.nt;
                } else if (unread_view_name == 'negative') {
                    total = feed.ps + feed.nt + feed.ng;
                }
            }
            return total;
        },
        
        show_story_titles_above_intelligence_level: function(options) {
            var self = this;
            var $story_titles = this.$s.$story_titles;
            var unread_view_name = this.get_unread_view_name();
            var $stories_show, $stories_hide;

            if (unread_view_name == 'positive') {
                $stories_show = $('.story,.NB-feed-story').filter('.NB-story-positive');
                $stories_hide = $('.story,.NB-feed-story')
                                .filter('.NB-story-neutral,.NB-story-negative');
            } else if (unread_view_name == 'neutral') {
                $stories_show = $('.story,.NB-feed-story')
                                .filter('.NB-story-positive,.NB-story-neutral');
                $stories_hide = $('.story,.NB-feed-story').filter('.NB-story-negative');
            } else if (unread_view_name == 'negative') {
                $stories_show = $('.story,.NB-feed-story')
                                .filter('.NB-story-positive,.NB-story-neutral,.NB-story-negative');
                $stories_hide = $();
            }
            
            if (this.story_view == 'feed' && this.model.preference('feed_view_single_story')) {
                // No need to show/hide feed view stories under single_story preference. 
                // If the user switches to feed/page, then no animation is happening 
                // and this will work anyway.
                $stories_show = $stories_show.not('.NB-feed-story');
                $stories_hide = $stories_hide.not('.NB-feed-story');
                // NEWSBLUR.log(['show_story_titles_above_intelligence_level', $stories_show.length, $stories_hide.length]);
            }
            
            if (!options['animate']) {
                $stories_hide.css({'display': 'none'});
                $stories_show.css({'display': 'block'});
            }
            
            if (this.story_view == 'feed' && !this.model.preference('feed_view_single_story')) {
                if ($stories_show.filter(':visible').length != $stories_show.length
                    || $stories_hide.filter(':visible').length != 0) {
                    NEWSBLUR.log(['Show/Hide stories', $stories_show.filter(':visible').length, $stories_show.length, $stories_hide.filter(':visible').length, $stories_hide.length]);
                    setTimeout(function() {
                        self.flags['feed_view_positions_calculated'] = false;
                        self.prefetch_story_locations_in_feed_view();
                    }, 500);
                }
            }
            
            // NEWSBLUR.log(['Showing correct stories', this.story_view, this.flags['feed_view_positions_calculated'], unread_view_name, $stories_show.length, $stories_hide.length]);
            if (options['animate'] && options['follow']) {
                $stories_hide.slideUp(500);
                $stories_show.slideDown(500);
                setTimeout(function() {
                    var $story = self.find_story_in_story_titles(self.active_story);
                    // NEWSBLUR.log(['$story', $story]);
                    if ($story && $story.length && $story.is(':visible')) {
                        var story = self.active_story;
                        self.active_story = null; // Set is in open_story(), which allows it to scroll.
                        self.open_story(story, $story);
                        self.scroll_story_titles_to_show_selected_story_title($story);
                    }
                }, 550);
            }
        },
    
        update_opinions: function($modal, feed_id) {
            var self = this;
            
            if (feed_id != this.model.feed_id) return;
            
            $('input[type=checkbox]', $modal).each(function() {
                var $this = $(this);
                var name = $this.attr('name').replace(/^(dis)?like_/, '');
                var score = /^dislike/.test($this.attr('name')) ? -1 : 1;
                var value = $this.val();
                var checked = $this.attr('checked');
            
                if (checked) {
                    if (name == 'tag') {
                        self.model.classifiers.tags[value] = score;
                    } else if (name == 'title') {
                        self.model.classifiers.titles[value] = score;
                    } else if (name == 'author') {
                        self.model.classifiers.authors[value] = score;
                    } else if (name == 'feed') {
                        self.model.classifiers.feeds[feed_id] = score;
                    }
                } else {
                    if (name == 'tag' && self.model.classifiers.tags[value] == score) {
                        delete self.model.classifiers.tags[value];
                    } else if (name == 'title' && self.model.classifiers.titles[value] == score) {
                        delete self.model.classifiers.titles[value];
                    } else if (name == 'author' && self.model.classifiers.authors[value] == score) {
                        delete self.model.classifiers.authors[value];
                    } else if (name == 'feed' && self.model.classifiers.feeds[feed_id] == score) {
                        delete self.model.classifiers.feeds[feed_id];
                    }
                }
            });
            
        },
        
        // ===================
        // = Feed Refreshing =
        // ===================
        
        setup_feed_refresh: function() {
            var self = this;
            
            clearInterval(this.flags.feed_refresh);
            
            this.flags.feed_refresh = setInterval(function() {
                if (!self.flags['pause_feed_refreshing']) {
                  self.model.refresh_feeds(_.bind(function(updated_feeds) {
                      self.post_feed_refresh(updated_feeds);
                  }, self), self.flags['has_unfetched_feeds']);
                }
            }, this.FEED_REFRESH_INTERVAL);
        },
        
        force_feeds_refresh: function(callback, update_all) {
            if (callback) {
                this.cache.refresh_callback = callback;
            } else {
                delete this.cache.refresh_callback;
            }

            this.flags['pause_feed_refreshing'] = true;

            this.model.refresh_feeds(_.bind(function(updated_feeds) {
              this.post_feed_refresh(updated_feeds, update_all);
            }, this), this.flags['has_unfetched_feeds']);
        },
        
        post_feed_refresh: function(updated_feeds, update_all) {
            var feeds = this.model.feeds;
            
            if (this.cache.refresh_callback && $.isFunction(this.cache.refresh_callback)) {
                this.cache.refresh_callback(feeds);
                delete this.cache.refresh_callback;
            }
            
            for (var f in updated_feeds) {
                var feed_id = updated_feeds[f];
                var feed = this.model.get_feed(feed_id);
                if (!feed) continue;
                var $feed = this.make_feed_title_line(feed, true, 'feed');
                var $feed_on_page = this.find_feed_in_feed_list(feed_id);
                
                if (feed_id == this.active_feed) {
                    NEWSBLUR.log(['UPDATING INLINE', feed.feed_title, $feed, $feed_on_page]);
                    // var limit = $('.story', this.$s.$story_titles).length;
                    // this.model.refresh_feed(feed_id, $.rescope(this.post_refresh_active_feed, this), limit);
                    // $feed_on_page.replaceWith($feed);
                    // this.mark_feed_as_selected(this.active_feed, $feed);
                } else {
                    if (!this.flags['has_unfetched_feeds']) {
                        NEWSBLUR.log(['UPDATING', feed.feed_title, $feed, $feed_on_page]);
                    }
                    $feed_on_page.replaceWith($feed);
                }
                this.hover_over_feed_titles($feed);
            }
            
            this.check_feed_fetch_progress();
            this.update_header_counts();

            this.flags['pause_feed_refreshing'] = false;
        },
        
        post_refresh_active_feed: function(e, data, first_load) {
            var stories = data.stories;
            var tags = data.tags;
            var feed_id = this.active_feed;
            var new_stories = [];
            var $first_story = $('.story:first', this.$s.$story_titles);
            
            for (var s in stories) {
                feed_id = stories[s].story_feed_id;
                break;
            }
            
            if (this.active_feed == feed_id) {
                for (var s in this.model.stories) {
                    var story = this.model.stories[s];
                    var $story = this.find_story_in_story_titles(story);
                    var $feed_story = this.find_story_in_feed_view(story);
                    
                    if ($story && $story.length) {
                        // Just update intelligence
                        var score = this.compute_story_score(story);
                        $story.removeClass('NB-story-neutral')
                              .removeClass('NB-story-negative')
                              .removeClass('NB-story-positive');
                        $feed_story.removeClass('NB-story-neutral')
                              .removeClass('NB-story-negative')
                              .removeClass('NB-story-positive');
                        if (score < 0) {
                            $story.addClass('NB-story-negative');
                            $feed_story.addClass('NB-story-negative');
                        } else if (score > 0) {
                            $story.addClass('NB-story-positive');
                            $feed_story.addClass('NB-story-positive');
                        } else if (score == 0) {
                            $story.addClass('NB-story-neutral');
                            $feed_story.addClass('NB-story-neutral');
                        }
                    } else {
                        // New story! Prepend.
                        new_stories.unshift(story);
                        $new_story = this.make_story_title(story);
                        $new_story.css({'display': 'none'});
                        $first_story.before($new_story);
                        NEWSBLUR.log(['New story', $new_story, $first_story]);
                    }
                }
                if (new_stories.length) {
                    this.make_story_feed_entries(new_stories, false, {'refresh_load': true});
                    this.hover_over_story_titles();
                    this.flags['feed_view_positions_calculated'] = false;
                }
                this.show_story_titles_above_intelligence_level({'animate': true, 'follow': false});
            }
            this.update_header_counts();
        },
        
        // ===================
        // = Mouse Indicator =
        // ===================
        
        hide_mouse_indicator: function() {
            var self = this;

            if (!this.flags['mouse_indicator_hidden']) {
                this.flags['mouse_indicator_hidden'] = true;
                this.$s.$mouse_indicator.animate({'opacity': 0, 'left': -10}, {
                    'duration': 200, 
                    'queue': false, 
                    'complete': function() {
                        self.flags['mouse_indicator_hidden'] = true;
                    }
                });
            }
        },
        
        show_mouse_indicator: function() {
            var self = this;
            
            if (this.flags['mouse_indicator_hidden']) {
                this.flags['mouse_indicator_hidden'] = false;
                this.$s.$mouse_indicator.animate({'opacity': 1, 'left': 0}, {
                    'duration': 200, 
                    'queue': false,
                    'complete': function() {
                        self.flags['mouse_indicator_hidden'] = false;
                    }
                });
            }
        },
        
        handle_mouse_indicator_hover: function() {
            var self = this;
            var $callout = $('.NB-callout-mouse-indicator');
            $('.NB-callout-text', $callout).text('Lock');
            $callout.corner('5px');
            
            this.$s.$mouse_indicator.hover(function() {
                if (parseInt(self.model.preference('lock_mouse_indicator'), 10)) {
                    $('.NB-callout-text', $callout).text('Unlock');
                } else {
                    $('.NB-callout-text', $callout).text('Lock');
                }
                self.flags['still_hovering_on_mouse_indicator'] = true;
                setTimeout(function() {
                    if (self.flags['still_hovering_on_mouse_indicator']) {
                        $callout.css({
                            'display': 'block'
                        }).animate({
                            'opacity': 1,
                            'left': '20px'
                        }, {'duration': 200, 'queue': false});
                    }
                }, 50);
            }, function() {
                self.flags['still_hovering_on_mouse_indicator'] = false;
                $callout.animate({'opacity': 0, 'left': '-100px'}, {'duration': 200, 'queue': false});
            });
        },
        
        lock_mouse_indicator: function() {
            var self = this;
            var $callout = $('.NB-callout-mouse-indicator');
            
            if (parseInt(self.model.preference('lock_mouse_indicator'), 10)) {
                self.model.preference('lock_mouse_indicator', 0);
                $('.NB-callout-text', $callout).text('Unlocked');
            } else {
                self.model.preference('lock_mouse_indicator', this.cache.mouse_position_y);
                $('.NB-callout-text', $callout).text('Locked');
            }
            
            setTimeout(function() {
                self.flags['still_hovering_on_mouse_indicator'] = true;
                $callout.fadeOut(200);
            }, 500);
        },
        
        position_mouse_indicator: function() {
            var position = parseInt(this.model.preference('lock_mouse_indicator'), 10);
            if (position == 0) {
                position = 50; // Start with a 50 offset
            } else {
                position = position - 8; // Compensate for mouse indicator height.
            }
            this.$s.$mouse_indicator.css('top', position);
        },
        
        // ==========================
        // = Login and Signup Forms =
        // ==========================
        
        handle_login_and_signup_forms: function() {
            var self = this;
            var $hidden_inputs = $('.NB-signup-hidden');
            var $signup_username = $('input[name=signup-signup_username]');
            
            $signup_username.bind('focus', function() {
                $hidden_inputs.slideDown(300);
            }).bind('blur', function() {
                if ($signup_username.val().length < 2) {
                    $hidden_inputs.slideUp(300);
                }
            });
        },
        
        // ==================
        // = Features Board =
        // ==================
        
        load_feature_page: function(direction) {
            var self = this;
            var $next = $('.NB-module-features .NB-module-next-page');
            var $previous = $('.NB-module-features .NB-module-previous-page');
            
            if (direction == -1 && !this.counts['feature_page']) {
                return;
            }
            if (direction == 1 && this.flags['features_last_page']) {
                return;
            }
            
            this.model.get_features_page(this.counts['feature_page']+direction, function(features) {
                self.counts['feature_page'] += direction;
                
                var $table = $.make('table', { cellSpacing: 0, cellPadding: 0 });
                for (var f in features) {
                    if (f == 3) break;
                    var feature = features[f];
                    var $tr = $.make('tr', { className: 'NB-module-feature' }, [
                        $.make('td', { className: 'NB-module-feature-date' }, feature.date),
                        $.make('td', { className: 'NB-module-feature-description' }, feature.description)
                    ]);
                    $table.append($tr);
                }
                
                $('.NB-module-features table').replaceWith($table);
                
                var features_count = features.length;
                if (features_count < 4) {
                    $next.addClass('NB-disabled');
                    self.flags['features_last_page'] = true;
                } else {
                    $next.removeClass('NB-disabled');
                    self.flags['features_last_page'] = false;
                }
                if (self.counts['feature_page'] > 0) {
                    $previous.removeClass('NB-disabled');
                } else {
                    $previous.addClass('NB-disabled');
                }
                
            });
        },
        
        load_howitworks_page: function(page) {
            var self = this;
            var $next = $('.NB-module-howitworks .NB-module-next-page');
            var $previous = $('.NB-module-howitworks .NB-module-previous-page');
            var $pages = $('.NB-howitworks-page');
            var $page_indicators = $('.NB-module-howitworks .NB-module-page-indicator');
            var pages_count = $pages.length;
            
            if (page == -1) {
                return;
            }
            if (page >= pages_count) {
                return;
            }
            
            $pages.removeClass("NB-active");
            $page_indicators.removeClass("NB-active");
            $pages.eq(page).addClass("NB-active");
            $page_indicators.eq(page).addClass("NB-active");
            
            if (page >= pages_count - 1) {
                $next.addClass('NB-disabled');
            } else {
                $next.removeClass('NB-disabled');
            }
            if (page <= 0) {
                $previous.addClass('NB-disabled');
            } else {
                $previous.removeClass('NB-disabled');
            }
        },
        
        // ========
        // = FTUX =
        // ========
        
        setup_ftux_add_feed_callout: function() {
            var self = this;
            
            $('.NB-callout-ftux .NB-callout-text').text('First things first...');
            $('.NB-callout-ftux').corner('5px');
            $('.NB-callout-ftux').css({
                'opacity': 0,
                'display': 'block'
            }).animate({
                'opacity': 1,
                'bottom': 6
            }, {
                'duration': 750,
                'easing': 'easeInOutQuint'
            }).each(function() {
                var $this = $(this);
                self.flags['bouncing_callout'] = setInterval(function() {
                    $this.animate({'bottom': '+=2px'}, {'duration': 200, 'easing': 'easeInOutQuint'})
                         .animate({'bottom': '+=0px'}, {'duration': 50})
                         .animate({'bottom': '-=2px'}, {'duration': 200, 'easing': 'easeInOutQuint'});
                }, 1000);
            });
        },
        
        setup_ftux_signup_callout: function() {
            var self = this;
            
            if (!self.flags['bouncing_callout']) {
                $('.NB-callout-ftux-signup .NB-callout-text').text('Signup');
                $('.NB-callout-ftux-signup').corner('5px');
                $('.NB-callout-ftux-signup').css({
                    'opacity': 0,
                    'display': 'block'
                }).animate({
                    'opacity': 1,
                    'bottom': 36
                }, {
                    'duration': 750,
                    'easing': 'easeInOutQuint'
                }).each(function() {
                    var $this = $(this);
                        self.flags['bouncing_callout'] = setInterval(function() {
                            $this.animate({'bottom': '+=2px'}, {'duration': 200, 'easing': 'easeInOutQuint'})
                                 .animate({'bottom': '+=0px'}, {'duration': 50})
                                 .animate({'bottom': '-=2px'}, {'duration': 200, 'easing': 'easeInOutQuint'});
                        }, 10000);
                });
            }
        },
        
        // =============================
        // = Import from Google Reader =
        // =============================

        start_import_from_google_reader: function() {
            var self = this;
            var $progress = this.$s.$feeds_progress;
            var $bar = $('.NB-progress-bar', $progress);
            var percentage = 0;
            
            $('.NB-progress-title', $progress).text('Importing from Google Reader');
            $('.NB-progress-counts', $progress).hide();
            $('.NB-progress-percentage', $progress).hide();
            $bar.progressbar({
                value: percentage
            });
            
            var animate = function() {
                var time = 50;
                if (percentage > 90) {
                    time = 500;
                } else if (percentage > 80) {
                    time = 400;
                } else if (percentage > 70) {
                    time = 300;
                } else if (percentage > 60) {
                    time = 200;
                } else if (percentage > 50) {
                    time = 100;
                }
                setTimeout(function() {
                    if (!self.flags['import_from_google_reader_finished']) {
                        percentage += 1;
                        $bar.progressbar({value: percentage});
                        animate();
                    }
                }, time);
            };
            animate();
            
            
            this.model.start_import_from_google_reader($.rescope(this.finish_import_from_google_reader, this));
            this.show_progress_bar();
        },

        finish_import_from_google_reader: function(e, data) {
            var $progress = this.$s.$feeds_progress;
            var $bar = $('.NB-progress-bar', $progress);
            this.flags['import_from_google_reader_finished'] = true;
            
            if (data.code >= 1) {
                $bar.progressbar({value: 100});
                this.load_feeds();
            } else {
                NEWSBLUR.log(['Import Error!', data]);
                this.$s.$feed_link_loader.fadeOut(250);
                $progress.addClass('NB-progress-error');
                $('.NB-progress-title', $progress).text('Error importing Google Reader');
                $('.NB-progress-link', $progress).html($.make('a', { href: NEWSBLUR.URLs['google-reader-authorize'], className: 'NB-splash-link' }, 'Try importing again'));
            }
        },

        start_count_unreads_after_import: function() {
            var self = this;
            var $progress = this.$s.$feeds_progress;
            var $bar = $('.NB-progress-bar', $progress);
            var percentage = 0;
            var factor = 17500 * _.keys(this.model.feeds).length / 40000;
            
            this.flags['count_unreads_after_import_finished'] = false;
            
            $('.NB-progress-title', $progress).text('Counting is difficult');
            $('.NB-progress-counts', $progress).hide();
            $('.NB-progress-percentage', $progress).hide();
            $bar.progressbar({
                value: percentage
            });
            
            var animate = function() {
                // 17,500 ticks
                var time = factor;
                if (percentage > 90) {
                    time = factor * 100;
                } else if (percentage > 80) {
                    time = factor * 50;
                } else if (percentage > 70) {
                    time = factor * 20;
                } else if (percentage > 60) {
                    time = factor * 8;
                } else if (percentage > 50) {
                    time = factor * 2;
                }
                setTimeout(function() {
                    if (!self.flags['count_unreads_after_import_finished']) {
                        percentage += 1;
                        $bar.progressbar({value: percentage});
                        animate();
                    }
                }, time);
            };
            animate();
            
            setTimeout(function() {
                if (!self.flags['count_unreads_after_import_finished']) {
                    self.show_progress_bar();
                }
            }, 500);
        },

        finish_count_unreads_after_import: function(e, data) {
            $('.NB-progress-bar', this.$s.$feeds_progress).progressbar({
                value: 100
            });
            this.flags['count_unreads_after_import_finished'] = true;
            this.$s.$feed_link_loader.fadeOut(250);
            this.setup_feed_refresh();
            if (!this.flags['has_unfetched_feeds']) {
                this.hide_progress_bar();
            }
        },
        
        // ==========
        // = Events =
        // ==========

        handle_clicks: function(elem, e) {
            var self = this;
            var stopPropagation = false;
            // var start = (new Date().getMilliseconds());
            
            // Feeds ==========================================================
            
            $.targetIs(e, { tagSelector: '#feed_list .NB-feedlist-manage-icon' }, function($t, $p) {
                e.preventDefault();
                if (!self.flags['sorting_feed']) {
                    stopPropagation = true;
                    if ($t.parent().hasClass('feed')) {
                        self.show_manage_menu('feed', $t.parents('.feed').eq(0));
                    } else {
                        self.show_manage_menu('folder', $t.parents('.folder').eq(0));
                    }
                }
            });
            if (stopPropagation) return;
            $.targetIs(e, { tagSelector: '#feed_list .feed.NB-feed-exception' }, function($t, $p){
                e.preventDefault();
                if (!self.flags['sorting_feed']) {
                    var feed_id = $t.data('feed_id');
                    stopPropagation = true;
                    self.open_feed_exception_modal(feed_id, $t);
                }
            });
            if (stopPropagation) return;
            
            $.targetIs(e, { tagSelector: '#feed_list .feed:not(.NB-empty)' }, function($t, $p){
                e.preventDefault();
                if (!self.flags['sorting_feed']) {
                    var feed_id = $t.data('feed_id');
                    self.open_feed(feed_id, false, $t);
                }
            });
            $.targetIs(e, { tagSelector: '#feed_list .folder_title .NB-feedlist-river-icon' }, function($t, $p){
                e.preventDefault();
                stopPropagation = true;
                var $folder = $t.closest('li.folder');
                var folder_title = $t.siblings('.folder_title_text').text();
                self.open_river_stories($folder, folder_title);
            });
            if (stopPropagation) return;
            $.targetIs(e, { tagSelector: '#feed_list .folder_title' }, function($folder, $p){
                e.preventDefault();
                if (!self.flags['sorting_feed']) {
                    self.collapse_folder($folder);
                }
            });
            $.targetIs(e, { tagSelector: '.NB-feedbar-mark-feed-read' }, function($t, $p){
                e.preventDefault();
                var feed_id = $t.parents('.feed').data('feed_id');
                self.mark_feed_as_read(feed_id, $t);
                $t.fadeOut(400);
            });
            $.targetIs(e, { tagSelector: '.NB-feedbar-statistics' }, function($t, $p){
                self.open_feed_statistics_modal();
            });
            $.targetIs(e, { tagSelector: '.NB-feedbar-train-feed' }, function($t, $p){
                e.preventDefault();
                if (!$('.NB-task-manage').hasClass('NB-disabled')) {
                    self.open_feed_intelligence_modal(1, this.active_feed, true);
                }
            }); 
            
            // = Feed Header ==================================================
            
            $.targetIs(e, { tagSelector: '.NB-feeds-header-starred' }, function($t, $p){
                e.preventDefault();
                self.open_starred_stories();
            });
            $.targetIs(e, { tagSelector: '.NB-feeds-header-river' }, function($t, $p){
                e.preventDefault();
                self.open_river_stories();
            });
            
            // = Feed Bar =====================================================
            
            $.targetIs(e, { tagSelector: '.NB-feed-like' }, function($t, $p){
                e.preventDefault();
                self.open_feed_intelligence_modal(1);
            });
            $.targetIs(e, { tagSelector: '.NB-feed-dislike' }, function($t, $p){
                e.preventDefault();
                self.open_feed_intelligence_modal(-1);
            });
            
            // = Stories ======================================================
            
            var story_prevent_bubbling = false;
            $.targetIs(e, { tagSelector: '.NB-story-like' }, function($t, $p){
                e.preventDefault();
                var story_id = $t.closest('.story').data('story_id');
                var feed_id = $t.closest('.story').data('feed_id');
                self.mark_story_as_like(story_id, feed_id);
                story_prevent_bubbling = true;
            });
            $.targetIs(e, { tagSelector: '.NB-story-star' }, function($t, $p){
                e.preventDefault();
                var story_id = $t.parents('.story').data('story_id');
                if ($t.closest('.story').hasClass('NB-story-starred')) {
                  self.mark_story_as_unstarred(story_id, $t);
                } else {
                  self.mark_story_as_starred(story_id, $t);
                }
                story_prevent_bubbling = true;
            });
            $.targetIs(e, { tagSelector: 'a.button.like' }, function($t, $p){
                e.preventDefault();
                var story_id = self.$s.$story_pane.data('story_id');
                var feed_id = $t.closest('.story').data('feed_id');
                self.mark_story_as_like(story_id, feed_id);
                story_prevent_bubbling = true;
            });
            $.targetIs(e, { tagSelector: 'a.button.dislike' }, function($t, $p){
                e.preventDefault();
                var story_id = self.$s.$story_pane.data('story_id');
                var feed_id = $t.closest('.story').data('feed_id');
                self.mark_story_as_dislike(story_id, feed_id);
                story_prevent_bubbling = true;
            });
            
            if (story_prevent_bubbling) return false;
            
            $.targetIs(e, { tagSelector: '.story' }, function($t, $p){
                e.preventDefault();
                var story_id = $('.story_id', $t).text();
                var story = self.model.get_story(story_id);
                self.push_current_story_on_history();
                if (NEWSBLUR.hotkeys.command) {
                    self.open_story_in_new_tab(story, $t);
                } else {
                    self.open_story(story, $t);
                }
            });
            $.targetIs(e, { tagSelector: 'a.mark_story_as_read' }, function($t, $p){
                e.preventDefault();
                var story_id = $t.attr('href').slice(1).split('/');
                self.mark_story_as_read(story_id, $t);
            });
            
            // = Taskbar ======================================================
            
            $.targetIs(e, { tagSelector: '.NB-task-add' }, function($t, $p){
                e.preventDefault();
                self.open_add_feed_modal();
            });  
            $.targetIs(e, { tagSelector: '.NB-task-manage' }, function($t, $p){
                e.preventDefault();
                if (!$t.hasClass('NB-disabled')) {
                    self.show_manage_menu('site', $t);
                }
            });  
            $.targetIs(e, { tagSelector: '.NB-menu-manage-feed-train' }, function($t, $p){
                e.preventDefault();
                if (!$t.hasClass('NB-disabled')) {
                    var feed_id = $t.parents('.NB-menu-manage').data('feed_id');
                    self.open_feed_intelligence_modal(1, feed_id, false);
                }
            });  
            $.targetIs(e, { tagSelector: '.NB-menu-manage-trainer' }, function($t, $p){
                e.preventDefault();
                if (!$t.hasClass('NB-disabled')) {
                    self.open_trainer_modal();
                }
            });  
            $.targetIs(e, { tagSelector: '.NB-menu-manage-feed-stats' }, function($t, $p){
                e.preventDefault();
                if (!$t.hasClass('NB-disabled')) {
                    var feed_id = $t.parents('.NB-menu-manage').data('feed_id');
                    NEWSBLUR.log(['statistics feed_id', feed_id]);
                    self.open_feed_statistics_modal(feed_id);
                }
            });  
            $.targetIs(e, { tagSelector: '.NB-menu-manage-feed-reload' }, function($t, $p){
                e.preventDefault();
                if (!$t.hasClass('NB-disabled')) {
                    var feed_id = $t.parents('.NB-menu-manage').data('feed_id');
                    self.force_feed_refresh(feed_id);
                }
            });  
            $.targetIs(e, { tagSelector: '.NB-menu-manage-delete' }, function($t, $p){
                e.preventDefault();
                e.stopPropagation();
                if ($t.hasClass('NB-menu-manage-feed-delete-cancel') ||
                    $t.hasClass('NB-menu-manage-folder-delete-cancel')) {
                    self.hide_confirm_delete_menu_item();
                } else {
                    self.show_confirm_delete_menu_item();
                }
            });  
            $.targetIs(e, { tagSelector: '.NB-menu-manage-feed-delete-confirm' }, function($t, $p){
                e.preventDefault();
                var feed_id = $t.parents('.NB-menu-manage').data('feed_id');
                var $feed = $t.parents('.NB-menu-manage').data('$feed');
                self.manage_menu_delete_feed(feed_id, $feed);
            });  
            $.targetIs(e, { tagSelector: '.NB-menu-manage-folder-delete-confirm' }, function($t, $p){
                e.preventDefault();
                var folder_name = $t.parents('.NB-menu-manage').data('folder_name');
                var $folder = $t.parents('.NB-menu-manage').data('$folder');
                self.manage_menu_delete_folder(folder_name, $folder);
            });  
            $.targetIs(e, { tagSelector: '.NB-menu-manage-rename' }, function($t, $p){
                e.preventDefault();
                e.stopPropagation();
                if ($t.hasClass('NB-menu-manage-feed-rename-cancel') ||
                    $t.hasClass('NB-menu-manage-folder-rename-cancel')) {
                    self.hide_confirm_rename_menu_item();
                } else {
                    self.show_confirm_rename_menu_item();
                }
            });  
            $.targetIs(e, { tagSelector: '.NB-menu-manage-folder-rename-save' }, function($t, $p){
                e.preventDefault();
                e.stopPropagation();
                var folder_name = $t.parents('.NB-menu-manage').data('folder_name');
                var $folder = $t.parents('.NB-menu-manage').data('$folder');
                self.manage_menu_rename_folder(folder_name, $folder);
            });  
            $.targetIs(e, { tagSelector: '.NB-menu-manage-feed-rename-save' }, function($t, $p){
                e.preventDefault();
                e.stopPropagation();
                var feed_id = $t.parents('.NB-menu-manage').data('feed_id');
                var $feed = $t.parents('.NB-menu-manage').data('$feed');
                self.manage_menu_rename_feed(feed_id, $feed);
            });  
            $.targetIs(e, { tagSelector: '.NB-menu-manage-feed-rename-confirm' }, function($t, $p){
                e.preventDefault();
                e.stopPropagation();
            });  
            $.targetIs(e, { tagSelector: '.NB-menu-manage-folder-rename-confirm' }, function($t, $p){
                e.preventDefault();
                e.stopPropagation();
            });  
            $.targetIs(e, { tagSelector: '.NB-menu-manage-feed-mark-read' }, function($t, $p){
                e.preventDefault();
                var feed_id = $t.parents('.NB-menu-manage').data('feed_id');
                self.mark_feed_as_read(feed_id);
            });  
            $.targetIs(e, { tagSelector: '.NB-menu-manage-feed-unreadtabs' }, function($t, $p){
                e.preventDefault();
                var feed_id = $t.parents('.NB-menu-manage').data('feed_id');
                self.open_unread_stories_in_tabs(feed_id);
            });  
            $.targetIs(e, { tagSelector: '.NB-menu-manage-folder-mark-read' }, function($t, $p){
                e.preventDefault();
                var folder_name = $t.parents('.NB-menu-manage').data('folder_name');
                var $folder = $t.parents('.NB-menu-manage').data('$folder');
                self.mark_folder_as_read(folder_name, $folder);
            });  
            $.targetIs(e, { tagSelector: '.NB-menu-manage-site-mark-read' }, function($t, $p){
                e.preventDefault();
                if (!$t.hasClass('NB-disabled')) {
                    self.open_mark_read_modal();
                }
            });  
            $.targetIs(e, { tagSelector: '.NB-menu-manage-keyboard' }, function($t, $p){
                e.preventDefault();
                if (!$t.hasClass('NB-disabled')) {
                    self.open_keyboard_shortcuts_modal();
                }
            });  
            $.targetIs(e, { tagSelector: '.NB-menu-manage-feed-exception' }, function($t, $p){
                e.preventDefault();
                var feed_id = $t.parents('.NB-menu-manage').data('feed_id');                    
                self.open_feed_exception_modal(feed_id, $t);
            });  
            $.targetIs(e, { tagSelector: '.NB-menu-manage-preferences' }, function($t, $p){
                e.preventDefault();
                if (!$t.hasClass('NB-disabled')) {
                    self.open_preferences_modal();
                }
            });  
            $.targetIs(e, { tagSelector: '.NB-menu-manage-feedchooser' }, function($t, $p){
                e.preventDefault();
                if (!$t.hasClass('NB-disabled')) {
                    self.open_feedchooser_modal();
                }
            });  
            $.targetIs(e, { tagSelector: '.NB-module-account-upgrade' }, function($t, $p){
                e.preventDefault();
                if (!$t.hasClass('NB-disabled')) {
                    self.open_feedchooser_modal();
                }
            });  
            $.targetIs(e, { tagSelector: '.NB-module-account-train' }, function($t, $p){
                e.preventDefault();
                if (!$t.hasClass('NB-disabled')) {
                    self.open_trainer_modal();
                }
            });  
            $.targetIs(e, { tagSelector: '.task_button_view' }, function($t, $p){
                e.preventDefault();
                var view;
                
                if ($t.hasClass('task_view_page')) {
                    view = 'page';
                } else if ($t.hasClass('task_view_feed')) {
                    view = 'feed';
                } else if ($t.hasClass('task_view_story')) {
                    view = 'story';
                } 

                self.switch_taskbar_view(view);
            });
            $.targetIs(e, { tagSelector: '.task_return', childOf: '.taskbar_nav_return' }, function($t, $p){
                e.preventDefault();
                self.load_feed_iframe();
            });         
            $.targetIs(e, { tagSelector: '.task_button_story.task_story_next_unread' }, function($t, $p){
                e.preventDefault();
                self.show_next_unread_story();
            }); 
            $.targetIs(e, { tagSelector: '.task_button_story.task_story_next' }, function($t, $p){
                e.preventDefault();
                self.show_next_story(1);
            }); 
            $.targetIs(e, { tagSelector: '.task_button_story.task_story_previous' }, function($t, $p){
                e.preventDefault();
                self.show_previous_story();
            }); 
            $.targetIs(e, { tagSelector: '.task_button_signup' }, function($t, $p){
                e.preventDefault();
                self.show_splash_page();
            }); 
            $.targetIs(e, { tagSelector: '.NB-feeds-header-sites' }, function($t, $p){
                e.preventDefault();

                stopPropagation = true;
                self.switch_preferences_hide_read_feeds();
            }); 
            if (stopPropagation) return;
            $.targetIs(e, { tagSelector: '.NB-feeds-header' }, function($t, $p){
                e.preventDefault();
                self.show_splash_page();
            }); 
            
            // = One-offs =====================================================
            
            var clicked = false;
            $.targetIs(e, { tagSelector: '#mouse-indicator' }, function($t, $p){
                e.preventDefault();
                self.lock_mouse_indicator();
            }); 
            $.targetIs(e, { tagSelector: '.NB-progress-close' }, function($t, $p){
                e.preventDefault();
                self.hide_unfetched_feed_progress(true);
            });
            $.targetIs(e, { tagSelector: '.NB-module-next-page', childOf: '.NB-module-features' }, function($t, $p){
                e.preventDefault();
                self.load_feature_page(1);
            }); 
            $.targetIs(e, { tagSelector: '.NB-module-previous-page', childOf: '.NB-module-features' }, function($t, $p){
                e.preventDefault();
                self.load_feature_page(-1);
            });
            $.targetIs(e, { tagSelector: '.NB-module-next-page', childOf: '.NB-module-howitworks' }, function($t, $p){
                e.preventDefault();
                var page = $('.NB-howitworks-page.NB-active').prevAll('.NB-howitworks-page').length;
                self.load_howitworks_page(page+1);
            }); 
            $.targetIs(e, { tagSelector: '.NB-module-previous-page', childOf: '.NB-module-howitworks' }, function($t, $p){
                e.preventDefault();
                var page = $('.NB-howitworks-page.NB-active').prevAll('.NB-howitworks-page').length;
                self.load_howitworks_page(page-1);
            });
            $.targetIs(e, { tagSelector: '.NB-module-page-indicator', childOf: '.NB-module-howitworks' }, function($t, $p){
                e.preventDefault();
                var page = $t.prevAll('.NB-module-page-indicator').length;
                self.load_howitworks_page(page);
            }); 
            $.targetIs(e, { tagSelector: '.NB-splash-meta-about' }, function($t, $p){
              e.preventDefault();
              NEWSBLUR.about = new NEWSBLUR.About();
            }); 
            $.targetIs(e, { tagSelector: '.NB-splash-meta-faq' }, function($t, $p){
              e.preventDefault();
              NEWSBLUR.faq = new NEWSBLUR.Faq();
            }); 
            
            
            
            // NEWSBLUR.log(['End', (new Date().getMilliseconds()) - start]);
        },
        
        handle_dblclicks: function(elem, e) {
            var self = this;
            
            var stopPropagation = false;
            $.targetIs(e, { tagSelector: '#feed_list .NB-feedlist-manage-icon' }, function($t, $p) {
                e.preventDefault();
                e.stopPropagation();
                stopPropagation = true;
            });
            if (stopPropagation) return;
            $.targetIs(e, { tagSelector: '#feed_list .feed.NB-feed-exception' }, function($t, $p){
                e.preventDefault();
                e.stopPropagation();
                exception = true;
            });
            if (stopPropagation) return;
            
            $.targetIs(e, { tagSelector: '#story_titles .story' }, function($t, $p){
                e.preventDefault();
                e.stopPropagation();
                // NEWSBLUR.log(['Story dblclick', $t]);
                var story_id = $('.story_id', $t).text();
                var story = self.model.get_story(story_id); 
                self.open_story_in_story_view(story, true);
            });
            $.targetIs(e, { tagSelector: '#feed_list .feed' }, function($t, $p){
                e.preventDefault();
                e.stopPropagation();
                // NEWSBLUR.log(['Feed dblclick', $('.feed_id', $t), $t]);
                var feed_id = $t.data('feed_id');
                self.open_feed_link(feed_id, $t);
            });
        },
        
        handle_scroll_story_titles: function(elem, e) {
            var self = this;
            var $story_titles = this.$s.$story_titles;

            if (!($('.NB-story-titles-end-stories-line', $story_titles).length)) {
                var $last_story = $('#story_titles .story').last();
                var container_offset = $story_titles.position().top;
                var full_height = ($last_story.offset() && $last_story.offset().top) + $last_story.height() - container_offset;
                var visible_height = $('#story_titles').height();
                var scroll_y = $('#story_titles').scrollTop();
                // NEWSBLUR.log(['Story_titles Scroll', full_height, container_offset, visible_height, scroll_y]);
            
                if (full_height <= visible_height) {
                    this.load_page_of_feed_stories();
                }
            }
        },
        
        handle_scroll_feed_iframe: function(elem, e) {
            var self = this;
            if (this.story_view == 'page'
                && !this.flags['page_view_showing_feed_view']
                && !this.flags['scrolling_by_selecting_story_title']) {
                var from_top = this.cache.mouse_position_y + this.$s.$feed_iframe.contents().scrollTop();
                var positions = this.cache.iframe_story_positions_keys;
                var closest = $.closest(from_top, positions);
                var story = this.cache.iframe_story_positions[positions[closest]];
                // NEWSBLUR.log(['Scroll iframe', from_top, closest, positions[closest], this.cache.iframe_story_positions[positions[closest]]]);
                this.navigate_story_titles_to_story(story);
                if (!this.flags.iframe_scroll_snap_back_prepared) {
                    this.iframe_scroll = from_top - this.cache.mouse_position_y;
                }
                this.flags.iframe_scroll_snap_back_prepared = false;
                // NEWSBLUR.log(['Setting snap back', this.iframe_scroll]);
            }
        },
        
        handle_mousemove_iframe_view: function(elem, e) {
            var self = this;   
                     
            this.show_mouse_indicator();

            if (parseInt(this.model.preference('lock_mouse_indicator'), 10)) {
                return;
            }

            var scroll_top = this.$s.$feed_iframe.contents().scrollTop();
            this.cache.mouse_position_y = e.pageY - scroll_top;
            this.$s.$mouse_indicator.css('top', this.cache.mouse_position_y - 8);

            setTimeout(function() {
                self.flags['mousemove_timeout'] = false;
            }, 40);
            if (!this.flags['mousemove_timeout']
                && !this.flags.scrolling_by_selecting_story_title) {
                var from_top = this.cache.mouse_position_y + scroll_top;
                var positions = this.cache.iframe_story_positions_keys;
                var closest = $.closest(from_top, positions);
                var story = this.cache.iframe_story_positions[positions[closest]];
                this.flags['mousemove_timeout'] = true;
                this.navigate_story_titles_to_story(story);
                // NEWSBLUR.log(['Setting snap back', this.iframe_scroll]);
            }
        },
        
        handle_mousemove_feed_view: function(elem, e) {
            var self = this;
            
            if (this.model.preference('feed_view_single_story')) {
                return this.hide_mouse_indicator();
            } else {
                this.show_mouse_indicator();
            }
            
            if (parseInt(this.model.preference('lock_mouse_indicator'), 10)) {
                return;
            }

            this.cache.mouse_position_y = e.pageY ;
            this.$s.$mouse_indicator.css('top', this.cache.mouse_position_y - 8);
            
            if (this.flags['mousemove_timeout']) {
                return;
            }
            
            setTimeout(function() {
                self.flags['mousemove_timeout'] = false;
            }, 40);
            
            if (!this.flags['mousemove_timeout']
                && !this.flags['switching_to_feed_view']
                && !this.flags.scrolling_by_selecting_story_title 
                && this.story_view != 'story') {
                var from_top = this.cache.mouse_position_y + this.$s.$feed_view.scrollTop();
                var positions = this.cache.feed_view_story_positions_keys;
                var closest = $.closest(from_top, positions);
                var story = this.cache.feed_view_story_positions[positions[closest]];
                this.flags['mousemove_timeout'] = true;
                // NEWSBLUR.log(['Mousemove feed view', from_top, closest, positions[closest]]);
                this.navigate_story_titles_to_story(story);
            }
        },
        
        handle_scroll_feed_view: function(elem, e) {
            var self = this;
            
            if ((this.story_view == 'feed' ||
                 (this.story_view == 'page' && this.flags['page_view_showing_feed_view'])) &&
                !this.flags['switching_to_feed_view'] &&
                !this.flags['scrolling_by_selecting_story_title'] &&
                !this.model.preference('feed_view_single_story')) {
                var from_top = this.cache.mouse_position_y + this.$s.$feed_view.scrollTop();
                var positions = this.cache.feed_view_story_positions_keys;
                var closest = $.closest(from_top, positions);
                var story = this.cache.feed_view_story_positions[positions[closest]];
                // NEWSBLUR.log(['Scroll feed view', from_top, e, closest, positions[closest], this.cache.feed_view_story_positions_keys, positions, self.cache]);
                this.navigate_story_titles_to_story(story);
            }
        },
        
        handle_keystrokes: function() {      
            var self = this;
            var $document = $(document);
            
            NEWSBLUR.hotkeys.initialize();
            
            $document.bind('keydown', '?', function(e) {
                e.preventDefault();
                self.open_keyboard_shortcuts_modal();
            });
            $document.bind('keydown', 'shift+/', function(e) {
                e.preventDefault();
                self.open_keyboard_shortcuts_modal();
            });
            $document.bind('keydown', 'down', function(e) {
                e.preventDefault();
                self.show_next_story(1);
            });
            $document.bind('keydown', 'up', function(e) {
                e.preventDefault();
                self.show_next_story(-1);
            });                                                           
            $document.bind('keydown', 'j', function(e) {
                e.preventDefault();
                self.show_next_story(1);
            });
            $document.bind('keydown', 'k', function(e) {
                e.preventDefault();
                self.show_next_story(-1);
            });                                     
            $document.bind('keydown', 'shift+j', function(e) {
                e.preventDefault();
                self.show_next_feed(1);
            });
            $document.bind('keydown', 'shift+k', function(e) {
                e.preventDefault();
                self.show_next_feed(-1);
            });                       
            $document.bind('keydown', 'shift+down', function(e) {
                e.preventDefault();
                self.show_next_feed(1);
            });
            $document.bind('keydown', 'shift+up', function(e) {
                e.preventDefault();
                self.show_next_feed(-1);
            });
            $document.bind('keydown', 'left', function(e) {
                e.preventDefault();
                self.switch_taskbar_view_direction(-1);
            });
            $document.bind('keydown', 'right', function(e) {
                e.preventDefault();
                self.switch_taskbar_view_direction(1);
            });
            $document.bind('keydown', 'h', function(e) {
                e.preventDefault();
                self.switch_taskbar_view_direction(-1);
            });
            $document.bind('keydown', 'l', function(e) {
                e.preventDefault();
                self.switch_taskbar_view_direction(1);
            });
            $document.bind('keydown', 'enter', function(e) {
                e.preventDefault();
                self.open_story_in_story_view(null, true);
            });
            $document.bind('keydown', 'return', function(e) {
                e.preventDefault();
                self.open_story_in_story_view(null, true);
            });
            $document.bind('keydown', 'space', function(e) {
                e.preventDefault();
                self.page_in_story(0.4, 1);
            });
            $document.bind('keydown', 'shift+space', function(e) {
                e.preventDefault();
                self.page_in_story(0.4, -1);
            });
        }
        
    };

})(jQuery);<|MERGE_RESOLUTION|>--- conflicted
+++ resolved
@@ -2592,19 +2592,11 @@
                 this.story_view = view;
             }
             
-<<<<<<< HEAD
-            this.flags.scrolling_by_selecting_story_title = true;
-            clearInterval(this.locks.scrolling);
-            // this.locks.scrolling = setTimeout(function() {
-            //   self.flags.scrolling_by_selecting_story_title = false;
-            // }, 2000);
-=======
             // this.flags.scrolling_by_selecting_story_title = true;
             // clearInterval(this.locks.scrolling);
             // this.locks.scrolling = setTimeout(function() {
             //     self.flags.scrolling_by_selecting_story_title = false;
             // }, 1000);
->>>>>>> 6d92f190
             
             if (view == 'page') {
                 if (this.flags['iframe_prevented_from_loading']) {
