(function($) {

    NEWSBLUR.Reader = Backbone.Router.extend({
    
        init: function(options) {
            
            var defaults = {};
            
            // ===========
            // = Globals =
            // ===========
            
            NEWSBLUR.assets = new NEWSBLUR.AssetModel();
            this.model = NEWSBLUR.assets;
            this.story_view = 'page';
            this.options = _.extend({}, defaults, options);
            this.$s = {
                $body: $('body'),
                $layout: $('.NB-layout'),
                $sidebar: $('.NB-sidebar'),
                $feed_lists: $('.NB-feedlists'),
                $feed_list: $('#feed_list'),
                $social_feeds: $('.NB-socialfeeds-folder'),
                $starred_feeds: $('.NB-starred-folder'),
                $story_titles: $('#story_titles'),
                $story_titles_header: $('.NB-story-titles-header'),
                $content_pane: $('.content-pane'),
                $story_taskbar: $('#story_taskbar'),
                $story_pane: $('#story_pane .NB-story-pane-container'),
                $feed_view: $('.NB-feed-story-view'),
                $feed_scroll: $('.NB-feed-stories-container'),
                $feed_stories: $('.NB-feed-stories'),
                $feed_iframe: $('.NB-feed-iframe'),
                $story_view: $('.NB-story-view'),
                $story_iframe: $('.NB-story-iframe'),
                $text_view: $('.NB-text-view'),
                $intelligence_slider: $('.NB-intelligence-slider'),
                $mouse_indicator: $('#mouse-indicator'),
                $feed_link_loader: $('#NB-feeds-list-loader'),
                $feeds_progress: $('#NB-progress'),
                $dashboard: $('.NB-feeds-header-dashboard'),
                $river_sites_header: $('.NB-feeds-header-river-sites'),
                $river_blurblogs_header: $('.NB-feeds-header-river-blurblogs'),
                $river_global_header: $('.NB-feeds-header-river-global'),
                $starred_header: $('.NB-feeds-header-starred'),
                $read_header: $('.NB-feeds-header-read'),
                $tryfeed_header: $('.NB-feeds-header-tryfeed'),
                $taskbar: $('.NB-taskbar-view'),
                $feed_floater: $('.NB-feed-story-view-floater'),
                $feedbar: $('.NB-feedbar'),
                $add_button: $('.NB-task-add')
            };
            this.flags = {
                'bouncing_callout': false,
                'has_unfetched_feeds': false,
                'count_unreads_after_import_working': false,
                'import_from_google_reader_working': false,
                'sidebar_closed': this.options.hide_sidebar
            };
            this.locks = {};
            this.counts = {
                'page': 1,
                'feature_page': 0,
                'unfetched_feeds': 0,
                'fetched_feeds': 0,
                'page_fill_outs': 0,
                'recommended_feed_page': 0,
                'interactions_page': 1,
                'activities_page': 1,
                'socket_reconnects': 0
            };
            this.cache = {
                'iframe_story_positions': {},
                'feed_view_story_positions': {},
                'iframe_story_positions_keys': [],
                'feed_view_story_positions_keys': [],
                'river_feeds_with_unreads': [],
                '$feed_in_social_feed_list': {}
            };
            this.views = {};
            this.layout = {};
            this.constants = {
              FEED_REFRESH_INTERVAL: (1000 * 60) * 1, // 1 minute
              FILL_OUT_PAGES: 100,
              FIND_NEXT_UNREAD_STORY_TRIES: 100,
              RIVER_STORIES_FOR_STANDARD_ACCOUNT: 5,
              MIN_FEED_LIST_SIZE: 206,
              MIN_STORY_LIST_SIZE: 68
            };
    
            // ==================
            // = Event Handlers =
            // ==================
    
            $(window).bind('resize.reader', _.throttle($.rescope(this.resize_window, this), 1000));
            this.$s.$body.bind('click.reader', $.rescope(this.handle_clicks, this));
            this.$s.$body.bind('keyup.reader', $.rescope(this.handle_keyup, this));
            this.handle_keystrokes();
        
            // ==================
            // = Initialization =
            // ==================
    
            var refresh_page = this.check_and_load_ssl();
            if (refresh_page) return;
            this.load_javascript_elements_on_page();
            this.apply_resizable_layout();
            this.add_body_classes();
            if (NEWSBLUR.Flags['start_import_from_google_reader']) {
                this.start_import_from_google_reader();
            }
            NEWSBLUR.app.sidebar_header = new NEWSBLUR.Views.SidebarHeader({
                feed_collection: NEWSBLUR.assets.feeds,
                socialfeed_collection: NEWSBLUR.assets.social_feeds
            });
            NEWSBLUR.app.sidebar = new NEWSBLUR.Views.Sidebar();
            NEWSBLUR.app.feed_list = new NEWSBLUR.Views.FeedList({el: this.$s.$feed_list[0]});
            NEWSBLUR.app.story_titles = new NEWSBLUR.Views.StoryTitlesView({collection: NEWSBLUR.assets.stories});
            NEWSBLUR.app.story_list = new NEWSBLUR.Views.StoryListView({collection: NEWSBLUR.assets.stories});
            NEWSBLUR.app.original_tab_view = new NEWSBLUR.Views.OriginalTabView({collection: NEWSBLUR.assets.stories});
            NEWSBLUR.app.story_tab_view = new NEWSBLUR.Views.StoryTabView({collection: NEWSBLUR.assets.stories});
            NEWSBLUR.app.text_tab_view = new NEWSBLUR.Views.TextTabView({
                el: this.$s.$text_view,
                collection: NEWSBLUR.assets.stories
            });
            NEWSBLUR.app.feed_selector = new NEWSBLUR.Views.FeedSelector();
            NEWSBLUR.app.follow_requests_module = new NEWSBLUR.Views.FollowRequestsModule();
            NEWSBLUR.app.dashboard_search = new NEWSBLUR.Views.DashboardSearch();
            NEWSBLUR.app.taskbar_info = new NEWSBLUR.Views.ReaderTaskbarInfo().render();
            NEWSBLUR.app.story_titles_header = new NEWSBLUR.Views.StoryTitlesHeader();
            
            this.load_intelligence_slider();
            this.handle_mouse_indicator_hover();
            this.handle_login_and_signup_forms();
            this.apply_story_styling();
            this.load_recommended_feeds();
            this.setup_dashboard_graphs();
            this.setup_feedback_table();
            this.setup_howitworks_hovers();
            this.setup_unfetched_feed_check();
            this.switch_story_layout();
        },

        // ========
        // = Page =
        // ========
        
        logout: function() {
            window.location.href = "/reader/logout";
        },
        
        check_and_load_ssl: function() {
            if (window.location.protocol == 'http:' && this.model.preference('ssl')) {
                window.location.href = window.location.href.replace('http:', 'https:');
                return true;
            }
        },
        
        load_javascript_elements_on_page: function() {
          $('.NB-javascript').removeClass('NB-javascript');
        },
        
        resize_window: function() {
            var flag;
            var view = this.story_view;
            
            if (this.flags['page_view_showing_feed_view']) {
                view = 'feed';
                flag = 'page';
            } else if (this.flags['feed_view_showing_story_view']) {
                view = 'story';
                flag = 'story';
            } else if (this.flags['temporary_story_view']) {
                view = 'text';
                flag = 'text';
            }
            
            this.flags.scrolling_by_selecting_story_title = true;
            clearTimeout(this.locks.scrolling);
            this.locks.scrolling = _.delay(_.bind(function() {
                this.flags.scrolling_by_selecting_story_title = false;
            }, this), 1000);
            if (!this.flags['opening_feed'] && NEWSBLUR.app.story_unread_counter) {
                NEWSBLUR.app.story_unread_counter.center();
            }
            this.position_mouse_indicator();
            
            this.switch_taskbar_view(view, {
                skip_save_type: flag,
                resize: true
            });

            if (_.contains(['split', 'list'], NEWSBLUR.assets.preference('story_layout'))) {
                NEWSBLUR.app.story_titles.fill_out();
            } else {
                NEWSBLUR.app.story_list.fill_out();
            }

            this.flags.fetch_story_locations_in_feed_view = this.flags.fetch_story_locations_in_feed_view ||
                                                            _.throttle(function() {
                                                                NEWSBLUR.app.story_list.reset_story_positions();
                                                            }, 2000);
            this.flags.fetch_story_locations_in_feed_view();
            this.adjust_for_narrow_window();
        },
        
        adjust_for_narrow_window: function() {
            var north, center, west;
            var story_layout = NEWSBLUR.assets.preference('story_layout');
            var content_width;
            var $windows = this.$s.$body.add(this.$s.$feed_view)
                                        .add(this.$s.$story_titles)
                                        .add(this.$s.$text_view);
            if (story_layout == 'split') {
                north = NEWSBLUR.reader.layout.contentLayout.panes.north;
                center = NEWSBLUR.reader.layout.contentLayout.panes.center;
                west = NEWSBLUR.reader.layout.contentLayout.panes.west;
            } else {
                center = NEWSBLUR.reader.layout.rightLayout.panes.center;
            }
            if (center) {
                $windows.toggleClass('NB-narrow-content', center.width() < 780);
                content_width = center.width() + (west ? west.width() : 0);
            }
            
            if ((north && north.width() < 640) ||
                (content_width && content_width < 780)) {
                $windows.addClass('NB-narrow');
                this.flags.narrow_content = true;
            } else {
                $windows.removeClass('NB-narrow');
                this.flags.narrow_content = false;
            }
            
            this.apply_tipsy_titles();
        },
        
        apply_resizable_layout: function(refresh) {
            var story_anchor = this.model.preference('story_pane_anchor');
            
            if (refresh) {
                this.layout.contentLayout && this.layout.contentLayout.destroy();
                this.layout.rightLayout && this.layout.rightLayout.destroy();
                this.layout.leftCenterLayout && this.layout.leftCenterLayout.destroy();
                this.layout.leftLayout && this.layout.leftLayout.destroy();
                this.layout.outerLayout && this.layout.outerLayout.destroy();

                var feed_stories_bin = $.make('div').append(this.$s.$feed_stories.children());
                var story_titles_bin = $.make('div').append(this.$s.$story_titles.children());
            }
            
            $('.right-pane').removeClass('NB-story-pane-west')
                            .removeClass('NB-story-pane-north')
                            .removeClass('NB-story-pane-south')
                            .removeClass('NB-story-pane-hidden')
                            .toggleClass('NB-story-pane-'+story_anchor,
                                         NEWSBLUR.assets.preference('story_layout') == 'split');
                            
            this.layout.outerLayout = this.$s.$layout.layout({ 
                zIndex:                 2,
                fxName:                 "slideOffscreen",
                fxSettings:             { duration: 560, easing: "easeInOutQuint" },
                center__paneSelector:   ".right-pane",
                west__paneSelector:     ".left-pane",
                west__size:             this.model.preference('feed_pane_size'),
                west__minSize:          this.constants.MIN_FEED_LIST_SIZE,
                west__onresize_end:     $.rescope(this.save_feed_pane_size, this),
                // west__initHidden:       this.options.hide_sidebar,
                west__spacing_open:     this.options.hide_sidebar ? 1 : 1,
                resizerDragOpacity:     0.6,
                resizeWhileDragging:    true,
                enableCursorHotkey:     false,
                togglerLength_open:     0
            }); 
            
            if (this.model.preference('feed_pane_size') < 242) {
                this.layout.outerLayout.resizeAll();
            }
            
            this.layout.leftLayout = $('.left-pane').layout({
                closable:               false,
                resizeWhileDragging:    true,
                fxName:                 "slideOffscreen",
                fxSettings:             { duration: 560, easing: "easeInOutQuint" },
                animatePaneSizing:      true,
                north__paneSelector:    ".left-north",
                north__size:            37,
                north__resizeable:      false,
                north__spacing_open:    0,
                center__paneSelector:   ".left-center",
                center__resizable:      false,
                south__paneSelector:    ".left-south",
                south__size:            31,
                south__resizable:       false,
                enableCursorHotkey:     false,
                togglerLength_open:     0,
                south__spacing_open:    0
            });
            
            this.layout.leftCenterLayout = $('.left-center').layout({
                closable:               false,
                slidable:               false, 
                resizeWhileDragging:    true,
                center__paneSelector:   ".left-center-content",
                center__resizable:      false,
                south__paneSelector:    ".left-center-footer",
                south__size:            'auto',
                south__resizable:       false,
                south__slidable:        true,
                south__spacing_open:    0,
                south__spacing_closed:  0,
                south__closable:        true,
                south__initClosed:      true,
                fxName:                 "slideOffscreen",
                fxSettings_close:       { duration: 560, easing: "easeInOutQuint" },
                fxSettings_open:        { duration: 0 },
                enableCursorHotkey:     false,
                togglerLength_open:     0
            });
            
            if (_.contains(['split', 'full'], NEWSBLUR.assets.preference('story_layout'))) {
                var rightLayoutOptions = { 
                    resizeWhileDragging:    true,
                    center__paneSelector:   ".content-pane",
                    spacing_open:           0,
                    resizerDragOpacity:     0.6,
                    enableCursorHotkey:     false,
                    togglerLength_open:     0,
                    fxName:                 "slideOffscreen",
                    fxSettings_close:       { duration: 560, easing: "easeInOutQuint" },
                    fxSettings_open:        { duration: 0, easing: "easeInOutQuint" },
                    north__paneSelector:    ".content-north",
                    north__size:            37,
                    south__paneSelector:    ".content-south",
                    south__size:            31
                };

                this.layout.rightLayout = $('.right-pane').layout(rightLayoutOptions); 

                var contentLayoutOptions = { 
                    fxName:                 "slideOffscreen",
                    fxSettings_close:       { duration: 560, easing: "easeInOutQuint" },
                    fxSettings_open:        { duration: 0, easing: "easeInOutQuint" },
                    resizeWhileDragging:    true,
                    center__paneSelector:   ".content-center",
                    spacing_open:           story_anchor == 'west' ? 1 : 4,
                    resizerDragOpacity:     0.6,
                    enableCursorHotkey:     false,
                    togglerLength_open:     0
                };
                if (NEWSBLUR.assets.preference('story_layout') == 'full') {
                    contentLayoutOptions[story_anchor+'__initHidden'] = true;
                    this.flags['story_titles_closed'] = true;                    
                } else {
                    this.flags['story_titles_closed'] = false;
                }
                contentLayoutOptions[story_anchor+'__paneSelector'] = '.right-north';
                contentLayoutOptions[story_anchor+'__minSize'] = this.constants.MIN_STORY_LIST_SIZE;
                contentLayoutOptions[story_anchor+'__size'] = this.model.preference('story_titles_pane_size');
                contentLayoutOptions[story_anchor+'__onresize_end'] = $.rescope(this.save_story_titles_pane_size, this);
                contentLayoutOptions[story_anchor+'__onclose_start'] = $.rescope(this.toggle_story_titles_pane, this);
                contentLayoutOptions[story_anchor+'__onopen_start'] = $.rescope(this.toggle_story_titles_pane, this);
                this.layout.contentLayout = this.$s.$content_pane.layout(contentLayoutOptions); 
            } else if (NEWSBLUR.assets.preference('story_layout') == 'list') {
                var rightLayoutOptions = { 
                    resizeWhileDragging:    true,
                    center__paneSelector:   ".content-pane",
                    spacing_open:           0,
                    resizerDragOpacity:     0.6,
                    enableCursorHotkey:     false,
                    togglerLength_open:     0,
                    fxName:                 "slideOffscreen",
                    fxSettings:             { duration: 560, easing: "easeInOutQuint" },
                    north__paneSelector:    ".content-north",
                    north__size:            37,
                    south__paneSelector:    ".content-south",
                    south__size:            31
                    
                };
                this.layout.rightLayout = $('.right-pane').layout(rightLayoutOptions); 
                
                var contentLayoutOptions = { 
                    resizeWhileDragging:    true,
                    center__paneSelector:   ".right-north",
                    spacing_open:           0,
                    resizerDragOpacity:     0.6,
                    enableCursorHotkey:     false,
                    togglerLength_open:     0
                };
                this.layout.contentLayout = this.$s.$content_pane.layout(contentLayoutOptions);                 
                this.flags['story_titles_closed'] = false;
            }

            if (refresh) {
                this.$s.$feed_stories.append(feed_stories_bin.children());
                this.$s.$story_titles.append(story_titles_bin.children());
                this.resize_window();
            }
        },
        
        apply_tipsy_titles: function() {
            $('.NB-task-add').tipsy('disable');
            $('.NB-task-manage').tipsy('disable');
            $('.NB-taskbar-button.NB-tipsy').each(function() {
                $(this).tipsy('disable');
            });
            
            if (this.model.preference('show_tooltips')) {
                $('.NB-task-add').tipsy({
                    gravity: 'sw',
                    delayIn: 375
                }).tipsy('enable');
                $('.NB-task-manage').tipsy({
                    gravity: 's',
                    delayIn: 375
                }).tipsy('enable');
                $('.NB-narrow .NB-taskbar-button.NB-tipsy, .NB-task-layout-split').tipsy({
                    gravity: 's',
                    delayIn: 175,
                    title: 'tipsy-title'
                }).each(function() {
                    $(this).tipsy('enable');
                });
            }
            
            $('.NB-module-content-account-realtime').tipsy('disable').tipsy({
                gravity: 'se',
                delayIn: 0
            }).tipsy('enable');
        },
        
        save_feed_pane_size: function(w, pane, $pane, state, options, name) {
            var feed_pane_size = state.size;
            
            $('#NB-splash').css('left', feed_pane_size);
            $pane.toggleClass("NB-narrow", this.layout.outerLayout.state.west.size < 220);
            this.flags.set_feed_pane_size = this.flags.set_feed_pane_size || _.debounce( _.bind(function() {
                var feed_pane_size = this.layout.outerLayout.state.west.size;
                this.model.preference('feed_pane_size', feed_pane_size);
                this.flags.set_feed_pane_size = null;
            }, this), 1000);
            this.flags.set_feed_pane_size();
        },
        
        save_story_titles_pane_size: function(w, pane, $pane, state, options, name) {
            this.flags.scrolling_by_selecting_story_title = true;
            clearTimeout(this.locks.scrolling);
            
            var offset = 0;
            if (this.story_view == 'feed') {
                offset = this.$s.$feed_iframe.width();
            } else if (this.story_view == 'story') {
                offset = 2 * this.$s.$feed_iframe.width();
            }
            this.$s.$story_pane.css('left', -1 * offset);
            
            this.flags.set_story_titles_size = this.flags.set_story_titles_size || _.debounce( _.bind(function() {
                var story_titles_size = this.layout.contentLayout.state[this.model.preference('story_pane_anchor')].size;
                this.model.preference('story_titles_pane_size', story_titles_size);
                this.flags.set_story_titles_size = null;
                this.locks.scrolling = _.delay(_.bind(function() {
                    this.flags.scrolling_by_selecting_story_title = false;
                }, this), 100);
            }, this), 1000);
            this.flags.set_story_titles_size();
            
            this.flags.resize_window = this.flags.resize_window || _.debounce( _.bind(function() {
                this.resize_window();
                this.flags.resize_window = null;
            }, this), 10);
            this.flags.resize_window();
            
        },
        
        add_body_classes: function() {
            this.$s.$body.toggleClass('NB-is-premium',        NEWSBLUR.Globals.is_premium);
            this.$s.$body.toggleClass('NB-is-anonymous',      NEWSBLUR.Globals.is_anonymous);
            this.$s.$body.toggleClass('NB-is-authenticated',  NEWSBLUR.Globals.is_authenticated);
            this.$s.$body.toggleClass('NB-pref-hide-changes', !!this.model.preference('hide_story_changes'));
        },
        
        hide_splash_page: function() {
            var self = this;
            var resize = false;
            if (!$('.right-pane').is(':visible')) {
                resize = true;
            }
            this.$s.$body.addClass('NB-show-reader');

            if (resize) {
                this.$s.$layout.layout().resizeAll();
                this.adjust_for_narrow_window();
            }
            
            this.apply_tipsy_titles();
            if (NEWSBLUR.Globals.is_anonymous) {
                this.setup_ftux_signup_callout();
            }
        },
        
        show_splash_page: function(skip_router) {
            this.reset_feed();
            this.$s.$body.removeClass('NB-show-reader');

            if (!skip_router) {
                NEWSBLUR.router.navigate('');
            }
        },
        
        animate_progress_bar: function($bar, seconds, percentage) {
            var self = this;
            percentage = percentage || 0;
            seconds = parseFloat(Math.max(1, parseInt(seconds, 10)), 10);
            
            if (percentage > 90) {
                time = seconds;
            } else if (percentage > 80) {
                time = seconds / 8;
            } else if (percentage > 70) {
                time = seconds / 16;
            } else if (percentage > 60) {
                time = seconds / 40;
            } else if (percentage > 50) {
                time = seconds / 80;
            } else if (percentage > 40) {
                time = seconds / 160;
            } else if (percentage > 30) {
                time = seconds / 200;
            } else if (percentage > 20) {
                time = seconds / 300;
            } else if (percentage > 10) {
                time = seconds / 400;
            } else {
                time = seconds / 500;
            }
            
            if (percentage <= 100) {
                this.locks['animate_progress_bar'] = setTimeout(function() {
                    percentage += 1;
                    $bar.progressbar({value: percentage});
                    self.animate_progress_bar($bar, seconds, percentage);
                }, time * 1000);
            }
        },
        
        blur_to_page: function(options) {
            options = options || {};
            
            if (options.manage_menu) {
                $('.NB-menu-manage :focus').blur();
            } else {
                $(':focus').blur();
            }
        },
        
        // ==============
        // = Navigation =
        // ==============
        
        show_next_story: function(direction) {
            var story = NEWSBLUR.assets.stories.get_next_story(direction, {
                score: this.get_unread_view_score()
            });
            if (story) {
                story.set('selected', true);
            }
        },
        
        show_next_unread_story: function() {
            var unread_count = this.get_total_unread_count();
            
            if (unread_count) {
                var next_story = NEWSBLUR.assets.stories.get_next_unread_story();
                if (next_story) {
                    this.counts['find_next_unread_on_page_of_feed_stories_load'] = 0;
                    next_story.set('selected', true);
                } else if (this.counts['find_next_unread_on_page_of_feed_stories_load'] <
                           this.constants.FIND_NEXT_UNREAD_STORY_TRIES && 
                           !this.model.flags['no_more_stories']) {
                    // Nothing up, nothing down, but still unread. Load 1 page then find it.
                    this.counts['find_next_unread_on_page_of_feed_stories_load'] += 1;
                    this.load_page_of_feed_stories();
                } else if (this.counts['find_next_unread_on_page_of_feed_stories_load'] >=
                           this.constants.FIND_NEXT_UNREAD_STORY_TRIES) {
                    this.open_next_unread_story_across_feeds(true);
                }
            }
        },
        
        open_next_unread_story_across_feeds: function(force_next_feed) {
            var unread_count = !force_next_feed && this.active_feed && this.get_total_unread_count();
            
            if (!unread_count) {
                if (this.flags.river_view && !this.flags.social_view) {
                    var $next_folder = this.get_next_unread_folder(1);
                    var folder = NEWSBLUR.assets.folders.get_view($next_folder);
                    if (folder != this.active_folder) {
                        this.open_river_stories($next_folder, folder && folder.model);
                    }
                } else {
                    // Find next feed with unreads
                    var $next_feed = this.get_next_unread_feed(1);
                    if (!$next_feed || !$next_feed.length) return;
                    var next_feed_id = $next_feed.data('id');
                    if (next_feed_id == this.active_feed) return;
                    
                    if (NEWSBLUR.utils.is_feed_social(next_feed_id)) {
                        this.open_social_stories(next_feed_id, {force: true, $feed_link: $next_feed});
                    } else {
                        next_feed_id = parseInt(next_feed_id, 10);
                        this.open_feed(next_feed_id, {force: true, $feed_link: $next_feed});
                    }
                }
            }

            this.show_next_unread_story();
        },
        
        show_last_unread_story: function() {
            var unread_count = this.get_total_unread_count();
            
            if (unread_count) {
                var last_story = NEWSBLUR.assets.stories.get_last_unread_story(unread_count);
                
                if (last_story) {
                    this.counts['find_last_unread_on_page_of_feed_stories_load'] = 0;
                    last_story.set('selected', true);
                } else if (this.counts['find_last_unread_on_page_of_feed_stories_load'] < this.constants.FILL_OUT_PAGES && 
                           !this.model.flags['no_more_stories']) {
                    // Nothing up, nothing down, but still unread. Load 1 page then find it.
                    this.counts['find_last_unread_on_page_of_feed_stories_load'] += 1;
                    this.load_page_of_feed_stories();
                }
            }
        },
        
        select_story_in_feed: function() {
            var story_id = this.flags['select_story_in_feed'];
            var story = NEWSBLUR.assets.stories.get(story_id);
            // NEWSBLUR.log(['select_story_in_feed', story_id, story, this.story_view, this.counts['select_story_in_feed'], this.flags['no_more_stories']]);
            
            if (story) {
                this.counts['select_story_in_feed'] = 0;
                this.flags['select_story_in_feed'] = null;
                _.delay(_.bind(function() {
                    // Even though a story_id is specified, this just means go to the comments.
                    // Refactor when stories can be scrolled to separately from comments.
                    story.set('selected', true, {scroll_to_comments: true});
                }, this), 100);
            } else if (this.counts['select_story_in_feed'] < this.constants.FILL_OUT_PAGES && 
                       !this.model.flags['no_more_stories']) {
                // Nothing up, nothing down, but still not found. Load 1 page then find it.
                this.counts['select_story_in_feed'] += 1;
                this.load_page_of_feed_stories();
            } else {
                this.counts['select_story_in_feed'] = 0;
                this.flags['select_story_in_feed'] = null;
            }
        },
        
        show_previous_story: function() {
            NEWSBLUR.assets.stories.select_previous_story();
        },
        
        show_next_feed: function(direction, $current_feed) {
            var $feed_list = this.$s.$feed_list.add(this.$s.$social_feeds);
            
            if (this.flags.river_view && !this.flags.social_view) {
                return this.show_next_folder(direction, $current_feed);
            }
            
            var $next_feed = this.get_next_feed(direction, $current_feed, {include_selected: true});

            var next_feed_id = $next_feed.data('id');
            if (next_feed_id && next_feed_id == this.active_feed) {
                this.show_next_feed(direction, $next_feed);
            } else if (NEWSBLUR.utils.is_feed_social(next_feed_id)) {
                this.open_social_stories(next_feed_id, {force: true, $feed_link: $next_feed});
            } else {
                next_feed_id = parseInt(next_feed_id, 10);
                this.open_feed(next_feed_id, {force: true, $feed_link: $next_feed});
            }
        },
        
        show_next_folder: function(direction, $current_folder) {
            var $next_folder = this.get_next_folder(direction, $current_folder);
            var folder = NEWSBLUR.assets.folders.get_view($next_folder);

            this.open_river_stories($next_folder, folder && folder.model);
        },
        
        get_next_feed: function(direction, $current_feed, options) {
            options = options || {};
            var self = this;
            var $feed_list = this.$s.$feed_list.add(this.$s.$social_feeds);
            var $current_feed = $current_feed || $('.selected', $feed_list);
            var $next_feed,
                scroll;
            var $feeds = $('.feed:visible:not(.NB-empty)', $feed_list);
            if (!$current_feed.length) {
                if (options.include_selected) {
                    $feeds = $feeds.add('.NB-feedlists .feed.NB-selected');
                }
                $current_feed = $('.feed:visible:not(.NB-empty)', $feed_list)[direction==-1?'last':'first']();
                $next_feed = $current_feed;
            } else {
                var current_feed = 0;
                $feeds.each(function(i) {
                    if (this == $current_feed[0]) {
                        current_feed = i;
                        return false;
                    }
                });
                $next_feed = $feeds.eq((current_feed+direction) % ($feeds.length));
            }
            
            return $next_feed;
        },
        
        get_next_folder: function(direction, $current_folder) {
            var self = this;
            var $feed_list = this.$s.$feed_list.add(this.$s.$social_feeds);
            var $current_folder = $('.folder.NB-selected', $feed_list);
            var $folders = $('li.folder:visible:not(.NB-empty)', $feed_list);
            var current_folder = 0;

            $folders.each(function(i) {
                if (this == $current_folder[0]) {
                    current_folder = i;
                    return false;
                }
            });
            
            var next_folder_index = (current_folder+direction) % ($folders.length);
            var $next_folder = $folders.eq(next_folder_index);
            
            return $next_folder;
        },

        get_next_unread_feed: function(direction, $current_feed) {
            var self = this;
            var $feed_list = this.$s.$feed_list.add(this.$s.$social_feeds);
            $current_feed = $current_feed || $('.selected', $feed_list);
            var unread_view = this.get_unread_view_name();
            var $next_feed;
            var current_feed;
            
            var $feeds = $('.feed:visible:not(.NB-empty)', $feed_list).filter(function() {
              var $this = $(this);
              if ($this.hasClass('selected')) {
                  return true;
              } else if (unread_view == 'positive') {
                return $this.is('.unread_positive');
              } else if (unread_view == 'neutral') {
                return $this.is('.unread_positive,.unread_neutral');
              } else if (unread_view == 'negative') {
                return $this.is('.unread_positive,.unread_neutral,.unread_negative');
              }
            }).add('.NB-feedlists .feed.NB-selected');
            if (!$current_feed.length) {
              $next_feed = $feeds.first();
            } else {
              $feeds.each(function(i) {
                  if (this == $current_feed.get(0)) {
                      current_feed = i;
                      return false;
                  }
              });
              $next_feed = $feeds.eq((current_feed+direction) % ($feeds.length));
            }
            
            return $next_feed;
        },
        
        get_next_unread_folder: function(direction) {
            var self = this;
            var $feed_list = this.$s.$feed_list.add(this.$s.$social_feeds);
            var $current_folder = $('.folder.NB-selected', $feed_list);
            var unread_view = this.get_unread_view_name();
            var $next_folder;
            var current_folder = 0;
            var $folders = $('li.folder:visible:not(.NB-empty)', $feed_list);
            
            $folders = $folders.filter(function() {
                var $this = $(this);
                var folder_view = NEWSBLUR.assets.folders.get_view($current_folder);
                var folder_model = folder_view && folder_view.model;
                if (!folder_model) return false;
                
                var counts = folder_model.collection.unread_counts();
                
                if (this == $current_folder[0]) return true;
                
                if (unread_view == 'positive') {
                    return counts.ps;
                } else if (unread_view == 'neutral') {
                    return counts.ps + counts.nt;
                } else if (unread_view == 'negative') {
                    return counts.ps + counts.nt + counts.ng;
                }
            });

            $folders.each(function(i) {
                if (this == $current_folder[0]) {
                    current_folder = i;
                    return false;
                }
            });
            $next_folder = $folders.eq((current_folder+direction) % ($folders.length));
            return $next_folder;
        },
        
        page_in_story: function(amount, direction) {
            amount = parseInt(amount, 10) / 100.0;
            var page_height = this.$s.$story_pane.height();
            if (NEWSBLUR.assets.preference('story_layout') == 'list') {
                page_height = this.$s.$story_titles.height();
            }
            var scroll_height = parseInt(page_height * amount, 10);

            this.scroll_in_story(scroll_height, direction);
        },
        
        scroll_in_story: function(amount, direction) {
            var dir = '+';
            if (direction == -1) {
                dir = '-';
            }
            // NEWSBLUR.log(['scroll_in_story', this.$s.$story_pane, direction, amount]);
            if (NEWSBLUR.assets.preference('story_layout') == 'list') {
                this.$s.$story_titles.stop().scrollTo({
                    top: dir+'='+amount, 
                    left:'+=0'
                }, 130, {queue: false});
            } else if (this.story_view == 'page' && 
                !this.flags['page_view_showing_feed_view'] &&
                !this.flags['temporary_story_view']) {
                this.$s.$feed_iframe.stop().scrollTo({
                    top: dir+'='+amount, 
                    left:'+=0'
                }, 130, {queue: false});
            } else if ((this.story_view == 'feed' &&
                        !this.flags['temporary_story_view']) || 
                       this.flags['page_view_showing_feed_view']) {
                this.$s.$feed_scroll.stop().scrollTo({
                    top: dir+'='+amount, 
                    left:'+=0'
                }, 130, {queue: false});
            } else if (this.story_view == 'text' ||
                       this.flags['temporary_story_view']) {
                this.$s.$text_view.stop().scrollTo({
                    top: dir+'='+amount, 
                    left:'+=0'
                }, 130, {queue: false});
            }
            
            this.show_mouse_indicator();
            // _.delay(_.bind(this.hide_mouse_indicator, this), 350);
        },
        
        find_story_with_action_preference_on_open_feed: function() {
            var open_feed_action = this.model.preference('open_feed_action');

            if (!this.active_story && open_feed_action == 'newest') {
                this.show_next_unread_story();
            }
        },
        
        // =============
        // = Feed Pane =
        // =============
        
        sort_feeds: function($feeds) {
            $('.feed', $feeds).tsort('', {sortFunction: NEWSBLUR.Collections.Folders.comparator});
            $('.folder', $feeds).tsort('.folder_title_text');
        },
        
        load_sortable_feeds: function() {
            var self = this;
            
            this.$s.$feed_list.sortable({
                items: '.feed,li.folder',
                connectWith: 'ul.folder,.feed.NB-empty',
                placeholder: 'NB-feeds-list-highlight',
                axis: 'y',
                distance: 4,
                cursor: 'move',
                containment: '#feed_list',
                tolerance: 'pointer',
                scrollSensitivity: 35,
                start: function(e, ui) {
                    self.flags['sorting_feed'] = true;
                    ui.placeholder.attr('class', ui.item.attr('class') + ' NB-feeds-list-highlight');
                    NEWSBLUR.app.feed_list.start_sorting();
                    ui.item.addClass('NB-feed-sorting');
                    ui.placeholder.data('id', ui.item.data('id'));
                    if (ui.item.is('.folder')) {
                        ui.placeholder.html(ui.item.children().clone());
                        ui.item.data('previously_collapsed', ui.item.data('collapsed'));
                        self.collapse_folder(ui.item.children('.folder_title'), true);
                        self.collapse_folder(ui.placeholder.children('.folder_title'), true);
                        ui.item.css('height', ui.item.children('.folder_title').outerHeight(true) + 'px');
                        ui.helper.css('height', ui.helper.children('.folder_title').outerHeight(true) + 'px');
                    } else {
                        ui.placeholder.html(ui.item.children().clone());
                    }
                },
                change: function(e, ui) {
                    var $feeds = ui.placeholder.closest('ul.folder');
                    self.sort_feeds($feeds);
                },
                stop: function(e, ui) {
                    setTimeout(function() {
                        self.flags['sorting_feed'] = false;
                    }, 100);
                    ui.item.removeClass('NB-feed-sorting');
                    NEWSBLUR.app.feed_list.end_sorting();
                    self.sort_feeds(e.target);
                    self.save_feed_order();
                    ui.item.css({'backgroundColor': '#D7DDE6'})
                           .animate({'backgroundColor': '#F0F076'}, {'duration': 800})
                           .animate({'backgroundColor': '#D7DDE6'}, {'duration': 1000});
                    if (ui.item.is('.folder') && !ui.item.data('previously_collapsed')) {
                        self.collapse_folder(ui.item.children('.folder_title'));
                        self.collapse_folder(ui.placeholder.children('.folder_title'));
                    }
                }
            });
        },
        
        save_feed_order: function() {
            var combine_folders = function($folder) {
                var folders = [];
                var $items = $folder.children('li.folder, .feed');
                
                for (var i=0, i_count=$items.length; i < i_count; i++) {
                    var $item = $items.eq(i);

                    if ($item.hasClass('feed')) {
                        var feed_id = parseInt($item.data('id'), 10);
                        if (feed_id) {
                            folders.push(feed_id);
                        }
                    } else if ($item.hasClass('folder')) {
                        var folder_title = $item.find('.folder_title_text').eq(0).text();
                        var child_folders = {};
                        child_folders[folder_title] = combine_folders($item.children('ul.folder').eq(0));
                        folders.push(child_folders);
                    }
                }
                
                return folders;
            };
            
            var combined_folders = combine_folders(this.$s.$feed_list);
            // NEWSBLUR.log(['Save new folder/feed order', {'combined': combined_folders}]);
            this.model.save_feed_order(combined_folders);
        },
        
        show_feed_chooser_button: function() {
            var self = this;
            var $progress = this.$s.$feeds_progress;
            var $bar = $('.NB-progress-bar', $progress);
            var percentage = 0;
            
            $('.NB-progress-title', $progress).text('Get Started');
            $('.NB-progress-counts', $progress).hide();
            $('.NB-progress-percentage', $progress).hide();
            $progress.addClass('NB-progress-error').addClass('NB-progress-big');
            $('.NB-progress-link', $progress).html($.make('div', { 
                className: 'NB-modal-submit-button NB-modal-submit-green NB-menu-manage-feedchooser'
            }, ['Choose your 64 sites']));
            
            this.show_progress_bar();
        },
        
        hide_feed_chooser_button: function() {
            var $progress = this.$s.$feeds_progress;
            var $bar = $('.NB-progress-bar', $progress);
            $progress.removeClass('NB-progress-error').removeClass('NB-progress-big');
            
            this.hide_progress_bar();
        },
        
        open_dialog_after_feeds_loaded: function(options) {
            options = options || {};
            if (!NEWSBLUR.Globals.is_authenticated) return;
            
            if (!NEWSBLUR.assets.folders.length ||
                !NEWSBLUR.assets.preference('has_setup_feeds')) {
                if (options.delayed_import || this.flags.delayed_import) {
                    this.setup_ftux_add_feed_callout("Check your email...");
                } else if (options.finished_intro || NEWSBLUR.assets.preference('has_setup_feeds')) {
                    this.setup_ftux_add_feed_callout();
                } else if (!NEWSBLUR.intro || !NEWSBLUR.intro.flags.open) {
                    _.defer(_.bind(this.open_intro_modal, this), 100);
                }
            } else if (!NEWSBLUR.assets.flags['has_chosen_feeds'] &&
                       NEWSBLUR.assets.folders.length) {
                if (NEWSBLUR.Globals.is_premium) {
                    this.model.save_feed_chooser(null, function() {
                        NEWSBLUR.reader.hide_feed_chooser_button();
                        NEWSBLUR.assets.load_feeds();
                    });
                } else {
                    _.defer(_.bind(this.open_feedchooser_modal, this), 100);
                }
            } else if (!NEWSBLUR.Globals.is_premium &&
                       NEWSBLUR.assets.feeds.active().length > 64) {
                _.defer(_.bind(this.open_feedchooser_modal, this), 100);
            }
        },
        
        // ================
        // = Progress Bar =
        // ================
        
        check_feed_fetch_progress: function() {
            $.extend(this.counts, {
                'unfetched_feeds': 0,
                'fetched_feeds': 0
            });
            
            var counts = this.model.count_unfetched_feeds();
            this.counts['unfetched_feeds'] = counts['unfetched_feeds'];
            this.counts['fetched_feeds'] = counts['fetched_feeds'];

            if (this.counts['unfetched_feeds'] == 0) {
                this.flags['has_unfetched_feeds'] = false;
                this.hide_unfetched_feed_progress();
            } else {
                this.flags['has_unfetched_feeds'] = true;
                this.show_unfetched_feed_progress();
            }
        },
        
        show_progress_bar: function() {
            var $layout = this.$s.$feeds_progress.parents('.left-center').layout();
            if (!this.flags['showing_progress_bar']) {
                this.flags['showing_progress_bar'] = true;
                $layout.open('south');
            }
            $layout.sizePane('south');
        },

        hide_progress_bar: function(permanent) {
            var self = this;
          
            if (permanent) {
                this.model.preference('hide_fetch_progress', true);
            }
            
            this.flags['showing_progress_bar'] = false;
            this.$s.$feeds_progress.parents('.left-center').layout().close('south');
        },
        
        show_unfetched_feed_progress: function() {
            var self = this;
            var $progress = this.$s.$feeds_progress;
            var percentage = parseInt(this.counts['fetched_feeds'] / (this.counts['unfetched_feeds'] + this.counts['fetched_feeds']) * 100, 10);

            $('.NB-progress-title', $progress).text('Fetching your feeds');
            $('.NB-progress-counts', $progress).show();
            $('.NB-progress-counts-fetched', $progress).text(this.counts['fetched_feeds']);
            $('.NB-progress-counts-total', $progress).text(this.counts['unfetched_feeds'] + this.counts['fetched_feeds']);
            $('.NB-progress-percentage', $progress).show().text(percentage + '%');
            $('.NB-progress-bar', $progress).progressbar({
                value: percentage
            });
            
            if (!$progress.is(':visible') && !this.model.preference('hide_fetch_progress')) {
                setTimeout(function() {
                    self.show_progress_bar();
                }, 1000);
            }
            
            this.setup_feed_refresh(true);
        },
        
        hide_unfetched_feed_progress: function(permanent) {
            if (permanent) {
                this.model.preference('hide_fetch_progress', true);
            }
            
            this.setup_feed_refresh();
            this.hide_progress_bar();
        },
        
        // ===============================
        // = Feed bar - Individual Feeds =
        // ===============================
        
        reset_feed: function(options) {
            options = options || {};
            
            $.extend(this.flags, {
                'scrolling_by_selecting_story_title': false,
                'page_view_showing_feed_view': false,
                'feed_view_showing_story_view': false,
                'temporary_story_view': false,
                'story_titles_loaded': false,
                'iframe_prevented_from_loading': false,
                'pause_feed_refreshing': false,
                'feed_list_showing_manage_menu': false,
                'unread_threshold_temporarily': null,
                'river_view': false,
                'social_view': false,
                'starred_view': false,
                'select_story_in_feed': null,
                'global_blurblogs': false,
                'reloading_feeds': false
            });
            
            $.extend(this.cache, {
                'iframe': {},
                'iframe_stories': {},
                'iframe_story_positions': {},
                'feed_view_story_positions': {},
                'iframe_story_positions_keys': [],
                'feed_view_story_positions_keys': [],
                'river_feeds_with_unreads': [],
                'prefetch_last_story': 0,
                'prefetch_iteration': 0,
                'feed_title_floater_story_id': null,
                '$feed_in_social_feed_list': {}
            });
            
            $.extend(this.counts, {
                'page': 1,
                'page_fill_outs': 0,
                'find_next_unread_on_page_of_feed_stories_load': 0,
                'find_last_unread_on_page_of_feed_stories_load': 0,
                'select_story_in_feed': 0
            });
            
            if (_.isUndefined(options.search)) {
                this.flags.search = "";
                this.flags.searching = false;
            }
            this.model.flags['no_more_stories'] = false;
            this.$s.$feed_scroll.scrollTop(0);
            this.$s.$starred_header.removeClass('NB-selected');
            this.$s.$read_header.removeClass('NB-selected');
            this.$s.$river_sites_header.removeClass('NB-selected');
            this.$s.$river_blurblogs_header.removeClass('NB-selected');
            this.$s.$river_global_header.removeClass('NB-selected');
            this.$s.$tryfeed_header.removeClass('NB-selected');
            this.model.feeds.deselect();
            this.model.starred_feeds.deselect();
            if (_.string.contains(this.active_feed, 'social:')) {
                this.model.social_feeds.deselect();
            }
            if (_.string.contains(this.active_feed, 'river:')) {
                this.model.folders.deselect();
            }
            this.$s.$body.removeClass('NB-view-river');
            $('.task_view_page', this.$s.$taskbar).removeClass('NB-disabled');
            $('.task_view_story', this.$s.$taskbar).removeClass('NB-disabled');
            $('.task_view_page', this.$s.$taskbar).removeClass('NB-task-return');
            clearTimeout(this.flags['next_fetch']);
            
            if (this.flags['showing_feed_in_tryfeed_view'] ||
                this.flags['showing_social_feed_in_tryfeed_view']) {
                this.hide_tryfeed_view();
            }
            if (NEWSBLUR.Globals.is_anonymous) {
                if (options.router) {
                    this.$s.$layout.layout().show('west', true);
                    this.$s.$layout.show();
                }
                this.hide_tryout_signup_button();
            }
            
            this.active_folder = null;
            this.active_feed = null;
            this.active_story = null;
            
            NEWSBLUR.assets.stories.reset();
            NEWSBLUR.app.feed_selector.hide_feed_selector();
            NEWSBLUR.app.original_tab_view.unload_feed_iframe();
            NEWSBLUR.app.story_tab_view.unload_story_iframe();
            NEWSBLUR.app.text_tab_view.unload();
        },
        
        reload_feed: function(options) {
            options = options || {};
            
            if (this.flags['starred_view'] && this.flags['starred_tag']) {
                options['tag'] = this.flags['starred_tag'];
                this.open_starred_stories(options);
            } else if (this.flags['starred_view']) {
                this.open_starred_stories(options);
            } else if (this.active_feed == 'read') {
                this.open_read_stories(options);
            } else if (this.flags['social_view'] && 
                       this.active_feed == 'river:blurblogs') {
                this.open_river_blurblogs_stories();
            } else if (this.flags['social_view'] && 
                       this.active_feed == 'river:global') {
                this.open_river_blurblogs_stories({'global': true});
            } else if (this.flags['social_view']) {
                this.open_social_stories(this.active_feed, options);
            } else if (this.flags['river_view']) {
                this.open_river_stories(this.active_folder && 
                                        this.active_folder.folder_view &&
                                        this.active_folder.folder_view.$el,
                                        this.active_folder,
                                        options);
            } else {
                this.open_feed(this.active_feed, options);
            }
            
            if (options.search && !_.contains(['feed', 'text', 'story'], this.story_view)) {
                this.switch_taskbar_view('feed', {
                    skip_save_type: true
                });
            }
        },
        
        open_feed: function(feed_id, options) {
            options = options || {};
            var self = this;
            var $story_titles = this.$s.$story_titles;
            var feed = this.model.get_feed(feed_id) || options.feed;
            var temp = feed && (feed.get('temp') || !feed.get('subscribed'));
            
            if (!feed || (temp && !options.try_feed)) {
                // Setup tryfeed views first, then come back here.
                options.feed = options.feed && options.feed.attributes;
                return this.load_feed_in_tryfeed_view(feed_id, options);
            }

            this.flags['opening_feed'] = true;
            
            if (options.try_feed || feed) {
                this.reset_feed(options);
                this.hide_splash_page();
                if (options.story_id) {
                    this.flags['select_story_in_feed'] = options.story_id;
                }
            
                this.active_feed = feed.id;
                this.next_feed = feed.id;
                
                feed.set('selected', true, options);
                if (NEWSBLUR.app.story_unread_counter) {
                    NEWSBLUR.app.story_unread_counter.remove();
                }
                
                if (NEWSBLUR.assets.preference('story_layout') == 'full') {
                    NEWSBLUR.app.story_list.show_loading(options);
                } else {
                    NEWSBLUR.app.story_titles.show_loading(options);
                }
                NEWSBLUR.app.taskbar_info.hide_stories_error();
                // this.show_stories_progress_bar();
                this.iframe_scroll = null;
                this.set_correct_story_view_for_feed(feed.id);
                this.make_feed_title_in_stories();
                this.switch_taskbar_view(this.story_view);

                _.delay(_.bind(function() {
                    if (!options.delay || feed.id == self.next_feed) {
                        this.model.load_feed(feed.id, 1, true, $.rescope(this.post_open_feed, this), 
                                             NEWSBLUR.app.taskbar_info.show_stories_error);
                    }
                }, this), options.delay || 0);

                if (_.contains(['split', 'full'], NEWSBLUR.assets.preference('story_layout')) && 
                    (!this.story_view || this.story_view == 'page')) {
                    _.delay(_.bind(function() {
                        if (!options.delay || feed.id == this.next_feed) {
                            NEWSBLUR.app.original_tab_view.load_feed_iframe(feed.id);
                        }
                    }, this), options.delay || 0);
                } else {
                    NEWSBLUR.app.original_tab_view.unload_feed_iframe();
                    NEWSBLUR.app.story_tab_view.unload_story_iframe();
                    NEWSBLUR.app.text_tab_view.unload();
                    this.flags['iframe_prevented_from_loading'] = true;
                }
                this.setup_mousemove_on_views();
                
                if (!options.silent) {
                    var feed_title = feed.get('feed_title') || '';
                    var slug = _.string.words(_.string.clean(feed_title.replace(/[^a-z0-9\. ]/ig, ''))).join('-').toLowerCase();
                    var url = "site/" + feed.id + "/" + slug;
                    if (!_.string.include(window.location.pathname, url)) {
                        NEWSBLUR.log(["Navigating to url", url]);
                        NEWSBLUR.router.navigate(url);
                    }
                }
            }
        },
        
        post_open_feed: function(e, data, first_load) {
            if (!data) {
                NEWSBLUR.log(["No data from feed, trying again..."]);
                return this.open_feed(this.active_feed, {force: true});
            }
            var stories = data.stories;
            var tags = data.tags;
            var feed_id = data.feed_id;
            
            if (data.dupe_feed_id && this.active_feed == data.dupe_feed_id) {
                this.active_feed = data.feed_id;
            }
            
            this.flags['opening_feed'] = false;
            NEWSBLUR.app.story_titles_header.show_feed_hidden_story_title_indicator(first_load);
            // this.show_story_titles_above_intelligence_level({'animate': false});
            if (this.counts['find_next_unread_on_page_of_feed_stories_load']) {
                this.show_next_unread_story(true);
            } else if (this.counts['find_last_unread_on_page_of_feed_stories_load']) {
                this.show_last_unread_story(true);
            } else if (this.counts['select_story_in_feed'] || this.flags['select_story_in_feed']) {
                this.select_story_in_feed();
            }
            this.flags['story_titles_loaded'] = true;
            if (first_load) {
                this.make_story_titles_pane_counter();
                this.find_story_with_action_preference_on_open_feed();
                this.position_mouse_indicator();
                
                if (_.contains(['story', 'text'], this.story_view) &&
                    !this.active_story &&
                    _.contains(['split', 'full'], NEWSBLUR.assets.preference('story_layout')) &&
                    !this.counts['find_next_unread_on_page_of_feed_stories_load']) {
                    if (this.story_view == 'text') {
                        NEWSBLUR.app.text_tab_view.show_explainer_single_story_mode();
                    } else if (this.story_view == 'story') {
                        NEWSBLUR.app.story_tab_view.show_explainer_single_story_mode();                        
                    }
                }
            }

            NEWSBLUR.app.taskbar_info.hide_stories_progress_bar();
            if (NEWSBLUR.Globals.is_anonymous) {
                this.show_tryout_signup_button();
            } else if (this.flags['showing_feed_in_tryfeed_view']) {
                this.show_tryfeed_add_button();
                this.correct_tryfeed_title();
            }
        },
        
        set_correct_story_view_for_feed: function(feed_id, view) {
            var feed = NEWSBLUR.assets.get_feed(feed_id || this.active_feed);
            var $original_tabs = $('.task_view_page, .task_view_story');
            var $page_tab = $('.task_view_page');
            view = view || NEWSBLUR.assets.view_setting(feed_id);

            $original_tabs.removeClass('NB-disabled-page')
                          .removeClass('NB-disabled')
                          .removeClass('NB-hidden')
                          .removeClass('NB-exception-page');
            $original_tabs.each(function() {
                $(this).tipsy('disable');
            });

            if (feed && 
                (feed.get('disabled_page') ||
                 NEWSBLUR.utils.is_url_iframe_buster(feed.get('feed_link')))) {
                view = 'feed';
                $original_tabs.addClass('NB-disabled-page')
                              .addClass('NB-disabled')
                              .attr('title', 'The original page has been disabled by the publisher.')
                              .tipsy({
                    gravity: 'n',
                    fade: true,
                    delayIn: 200
                });
                $original_tabs.each(function() {
                    $(this).tipsy('enable');
                });
            } else if (this.flags.river_view) {
                $page_tab.addClass('NB-disabled');
                $('.NB-taskbar-button.task_view_page').addClass('NB-hidden');
                $('.NB-taskbar-button.task_view_feed').addClass('NB-first');
            } else if (feed && feed.get('has_exception') && feed.get('exception_type') == 'page') {
                if (view == 'page') {
                    view = 'feed';
                }
                $('.task_view_page').addClass('NB-exception-page');
            }
            
            
            var $split = $(".NB-task-layout-split");
            var $list = $(".NB-task-layout-list");
            var $full = $(".NB-task-layout-full");
            var story_layout = NEWSBLUR.assets.preference('story_layout');
            
            if (story_layout == 'list') {
                $('.NB-taskbar-button.task_view_page').addClass('NB-hidden');
                $('.NB-taskbar-button.task_view_feed').addClass('NB-first');
                $('.NB-taskbar-button.task_view_story').addClass('NB-hidden');
                $('.NB-taskbar-button.task_view_text').addClass('NB-last');
                $full.removeClass('NB-active');
                $split.removeClass('NB-active');
                $list.addClass('NB-active');
            } else if (story_layout == 'split') {
                if (!this.flags.river_view) {               
                    $('.NB-taskbar-button.task_view_page').removeClass('NB-hidden');
                    $('.NB-taskbar-button.task_view_feed').removeClass('NB-first');
                }
                $('.NB-taskbar-button.task_view_story').removeClass('NB-hidden');
                $('.NB-taskbar-button.task_view_text').removeClass('NB-last');
                $full.removeClass('NB-active');
                $split.addClass('NB-active');
                $list.removeClass('NB-active');
            } else if (story_layout == 'full') {
                if (!this.flags.river_view) {               
                    $('.NB-taskbar-button.task_view_page').removeClass('NB-hidden');
                    $('.NB-taskbar-button.task_view_feed').removeClass('NB-first');
                }
                $('.NB-taskbar-button.task_view_story').removeClass('NB-hidden');
                $('.NB-taskbar-button.task_view_text').removeClass('NB-last');
                $full.addClass('NB-active');
                $split.removeClass('NB-active');
                $list.removeClass('NB-active');
            }

<<<<<<< HEAD
            if (_.contains(['starred', 'read'], feed_id)) {
=======
            if (this.flags['starred_view']) {
>>>>>>> 869027b0
                $page_tab.addClass('NB-disabled');
            }

            this.story_view = view;
        },
        
        // ================
        // = Story Layout =
        // ================
        
        switch_story_layout: function(story_layout) {
            story_layout = story_layout || NEWSBLUR.assets.preference('story_layout');
            
            if (story_layout == NEWSBLUR.assets.preference('story_layout')) return;
            
            NEWSBLUR.assets.preference('story_layout', story_layout);
            
            this.set_correct_story_view_for_feed();
            this.apply_resizable_layout(true);
            
            if (story_layout == 'list') {
                if (this.active_story) {
                    this.active_story.story_title_view.render_inline_story_detail();
                }
                NEWSBLUR.app.story_list.clear();
            } else if (story_layout == 'split') {
                NEWSBLUR.app.story_list.render();
                if (this.active_story) {
                    this.active_story.story_title_view.destroy_inline_story_detail();
                }
            } else if (story_layout == 'full') {
                NEWSBLUR.app.story_list.render();
                if (this.active_story) {
                    this.active_story.story_title_view.destroy_inline_story_detail();
                }
            }
            
            this.switch_to_correct_view();
            this.make_feed_title_in_stories();
            
            
            _.defer(function() {
                NEWSBLUR.app.story_titles.scroll_to_selected_story();
                NEWSBLUR.app.story_list.scroll_to_selected_story();
                NEWSBLUR.app.feed_list.scroll_to_selected();
                if (_.contains(['split', 'list'], NEWSBLUR.assets.preference('story_layout'))) {
                    NEWSBLUR.app.story_titles.fill_out();
                } else {
                    NEWSBLUR.app.story_list.fill_out();
                }
            });
        },
        
        // ===================
        // = Starred Stories =
        // ===================
        
        update_starred_count: function() {
            var starred_count = this.model.starred_count;
            var $starred_count = $('.NB-feeds-header-count', this.$s.$starred_header);
            var $starred_container = this.$s.$starred_header.closest('.NB-feeds-header-container');

            if (starred_count <= 0) {
                this.$s.$starred_header.addClass('NB-empty');
                $starred_count.text('');
                $starred_container.slideUp(350);
            } else if (starred_count > 0) {
                $starred_count.text(starred_count);
                this.$s.$starred_header.removeClass('NB-empty');
                $starred_container.slideDown(350);
            }
        },
        
        open_starred_stories: function(options) {
            options = options || {};
            var $story_titles = this.$s.$story_titles;
            
            this.reset_feed(options);
            this.hide_splash_page();
            if (options.story_id) {
                this.flags['select_story_in_feed'] = options.story_id;
            }

            this.iframe_scroll = null;
            if (options.tag && !options.model) {
                var model = NEWSBLUR.assets.starred_feeds.detect(function(feed) {
                    return feed.tag_slug() == options.tag || feed.get('tag') == options.tag;
                });
                if (model) {
                    options.model = model;
                    options.tag = model.get('tag');
                }
            }
            if (options.tag) {
                this.active_feed = options.model.id;
                this.flags['starred_tag'] = options.model.get('tag');
                options.model.set('selected', true);
            } else {
                this.active_feed = 'starred';
                this.$s.$starred_header.addClass('NB-selected');
                this.flags['starred_tag'] = null;
            }
            this.flags['starred_view'] = true;
            this.$s.$body.addClass('NB-view-river');
            this.flags.river_view = true;
            $('.task_view_page', this.$s.$taskbar).addClass('NB-disabled');
            var explicit_view_setting = this.model.view_setting(this.active_feed, 'view');
            if (!explicit_view_setting || explicit_view_setting == 'page') {
              explicit_view_setting = 'feed';
            }
            this.set_correct_story_view_for_feed(this.active_feed, explicit_view_setting);
            this.switch_taskbar_view(this.story_view);
            this.setup_mousemove_on_views();
            this.make_feed_title_in_stories();              
            if (NEWSBLUR.assets.preference('story_layout') == 'full') {
                NEWSBLUR.app.story_list.show_loading(options);
            } else {
                NEWSBLUR.app.story_titles.show_loading(options);
            }
            NEWSBLUR.app.taskbar_info.hide_stories_error();
            
            this.model.fetch_starred_stories(1, this.flags['starred_tag'], _.bind(this.post_open_starred_stories, this), 
                                             NEWSBLUR.app.taskbar_info.show_stories_error, true);

            if (!options.silent) {
                var url = "/saved";
                if (options.model) {
                    url += "/" + options.model.tag_slug();
                }
                if (window.location.pathname != url) {
                    NEWSBLUR.log(["Navigating to url", url]);
                    NEWSBLUR.router.navigate(url);
                }
            }

        },
        
        post_open_starred_stories: function(data, first_load) {
            if (this.flags['starred_view']) {
                // NEWSBLUR.log(['post_open_starred_stories', data.stories.length, first_load]);
                this.flags['opening_feed'] = false;
                if (this.counts['select_story_in_feed'] || this.flags['select_story_in_feed']) {
                    this.select_story_in_feed();
                }
                if (first_load) {
                    this.find_story_with_action_preference_on_open_feed();
                }
                // this.show_story_titles_above_intelligence_level({'animate': false});
                this.flags['story_titles_loaded'] = true;
            }
        },
        
        // =====================
        // = Read Stories Feed =
        // =====================
        
        open_read_stories: function(options) {
            options = options || {};
            var $story_titles = this.$s.$story_titles;
            
            this.reset_feed(options);
            this.hide_splash_page();
            this.active_feed = 'read';
            if (options.story_id) {
                this.flags['select_story_in_feed'] = options.story_id;
            }

            this.iframe_scroll = null;
            this.$s.$read_header.addClass('NB-selected');
            this.$s.$body.addClass('NB-view-river');
            this.flags.river_view = true;
            $('.task_view_page', this.$s.$taskbar).addClass('NB-disabled');
            var explicit_view_setting = this.model.view_setting(this.active_feed, 'view');
            if (!explicit_view_setting || explicit_view_setting == 'page') {
              explicit_view_setting = 'feed';
            }
            this.set_correct_story_view_for_feed(this.active_feed, explicit_view_setting);
            this.switch_taskbar_view(this.story_view);
            this.setup_mousemove_on_views();
            this.make_feed_title_in_stories();              
            if (NEWSBLUR.assets.preference('story_layout') == 'full') {
                NEWSBLUR.app.story_list.show_loading(options);
            } else {
                NEWSBLUR.app.story_titles.show_loading(options);
            }
            NEWSBLUR.app.taskbar_info.hide_stories_error();
            
            this.model.fetch_read_stories(1, _.bind(this.post_open_read_stories, this), 
                                          NEWSBLUR.app.taskbar_info.show_stories_error, true);
        },
        
        post_open_read_stories: function(data, first_load) {
            if (this.active_feed == 'read') {
                // NEWSBLUR.log(['post_open_read_stories', data.stories.length, first_load]);
                this.flags['opening_feed'] = false;
                if (this.counts['select_story_in_feed'] || this.flags['select_story_in_feed']) {
                    this.select_story_in_feed();
                }
                if (first_load) {
                    this.find_story_with_action_preference_on_open_feed();
                }
                // this.show_story_titles_above_intelligence_level({'animate': false});
                this.flags['story_titles_loaded'] = true;
            }
        },
        
        // =================
        // = River of News =
        // =================
        
        open_river_stories: function($folder, folder, options) {
            options = options || {};
            var $story_titles = this.$s.$story_titles;
            $folder = $folder || this.$s.$feed_list;
            var folder_view = NEWSBLUR.assets.folders.get_view($folder) ||
                              this.active_folder && this.active_folder.folder_view;
            var folder_title = folder && folder.get('folder_title') || "Everything";
            
            this.reset_feed(options);
            this.hide_splash_page();
            if (!folder || folder.get('fake') || !folder.get('folder_title')) {
                this.active_feed = 'river:';
                this.$s.$river_sites_header.addClass('NB-selected');
            } else {
                this.active_feed = 'river:' + folder_title;
                folder_view.model.set('selected', true);
            }
            this.active_folder = folder || NEWSBLUR.assets.folders;
            
            if (NEWSBLUR.app.story_unread_counter) {
                NEWSBLUR.app.story_unread_counter.remove();
            }
            this.iframe_scroll = null;
            this.flags['opening_feed'] = true;
            this.$s.$body.addClass('NB-view-river');
            this.flags.river_view = true;
            
            $('.task_view_page', this.$s.$taskbar).addClass('NB-disabled');
            var explicit_view_setting = this.model.view_setting(this.active_feed, 'view');
            if (!explicit_view_setting || explicit_view_setting == 'page') {
                explicit_view_setting = 'feed';
            }
            this.set_correct_story_view_for_feed(this.active_feed, explicit_view_setting);
            this.switch_taskbar_view(this.story_view);
            this.setup_mousemove_on_views();
            this.make_feed_title_in_stories();
            NEWSBLUR.app.feed_list.scroll_to_show_selected_folder();

            if (!options.silent) {
                var slug = folder_title.replace(/ /g, '-').toLowerCase();
                var url = "folder/" + slug;
                if (!_.string.include(window.location.pathname, url)) {
                    NEWSBLUR.log(["Navigating to url", url]);
                    NEWSBLUR.router.navigate(url);
                }
            }
            
            var visible_only = this.model.view_setting(this.active_feed, 'read_filter') == 'unread';
            var feeds;
            if (visible_only) {
                feeds = _.pluck(this.active_folder.feeds_with_unreads(), 'id');
                if (!feeds.length) {
                    feeds = this.active_folder.feed_ids_in_folder();
                }
            } else {
                feeds = this.active_folder.feed_ids_in_folder();
            }
            this.cache['river_feeds_with_unreads'] = feeds;
            if (NEWSBLUR.assets.preference('story_layout') == 'full') {
                NEWSBLUR.app.story_list.show_loading(options);
            } else {
                NEWSBLUR.app.story_titles.show_loading(options);
            }
            NEWSBLUR.app.taskbar_info.hide_stories_error();
            // NEWSBLUR.app.taskbar_info.show_stories_progress_bar(feeds.length);
            this.model.fetch_river_stories(this.active_feed, feeds, 1, 
                _.bind(this.post_open_river_stories, this), NEWSBLUR.app.taskbar_info.show_stories_error, true);
        },
        
        post_open_river_stories: function(data, first_load) {
            // NEWSBLUR.log(['post_open_river_stories', data, this.active_feed]);
            if (!data) {
              return NEWSBLUR.app.taskbar_info.show_stories_error(data);
            }
            
            if (this.active_feed && this.active_feed.indexOf('river:') != -1) {
                this.flags['opening_feed'] = false;
                NEWSBLUR.app.story_titles_header.show_feed_hidden_story_title_indicator(first_load);
                // this.show_story_titles_above_intelligence_level({'animate': false});
                this.flags['story_titles_loaded'] = true;
                if (this.counts['find_next_unread_on_page_of_feed_stories_load']) {
                    this.show_next_unread_story(true);
                } else if (this.counts['find_last_unread_on_page_of_feed_stories_load']) {
                    this.show_last_unread_story(true);
                } else if (this.counts['select_story_in_feed'] || this.flags['select_story_in_feed']) {
                    this.select_story_in_feed();
                }
                // NEWSBLUR.app.taskbar_info.hide_stories_progress_bar(_.bind(function() {
                    if (first_load) {
                        this.position_mouse_indicator();
                        this.make_story_titles_pane_counter();
                    }
                // }, this));
                if (NEWSBLUR.Globals.is_anonymous) {
                    this.show_tryout_signup_button();
                } else if (first_load) {
                    this.find_story_with_action_preference_on_open_feed();
                    if (_.contains(['story', 'text'], this.story_view) &&
                        !this.active_story &&
                        _.contains(['split', 'full'], NEWSBLUR.assets.preference('story_layout')) &&
                        !this.counts['find_next_unread_on_page_of_feed_stories_load']) {
                        this.show_next_story(1);
                    }

                }
            }
        },
        
        // ===================
        // = River Blurblogs =
        // ===================
        
        open_river_blurblogs_stories: function(options) {
            options = options || {};
            var $story_titles = this.$s.$story_titles;
            var folder_title = options.global ? "Global Blurblogs" : "Blurblogs";
            
            this.reset_feed(options);
            this.hide_splash_page();
            
            this.active_feed = options.global ? 'river:global' : 'river:blurblogs';
            this.active_folder = new Backbone.Model({
                id: this.active_feed,
                folder_title: options.global ? "Global Shared Stories" : "All Shared Stories",
                fake: true,
                show_options: true
            });
            
            if (options.global) {
                this.$s.$river_global_header.addClass('NB-selected');
            } else {
                this.$s.$river_blurblogs_header.addClass('NB-selected');
            }
            
            this.iframe_scroll = null;
            this.flags['opening_feed'] = true;
            this.$s.$body.addClass('NB-view-river');
            this.flags.river_view = true;
            this.flags.social_view = true;
            this.flags.global_blurblogs = options.global;
            
            $('.task_view_page', this.$s.$taskbar).addClass('NB-disabled');
            var explicit_view_setting = this.model.view_setting(this.active_feed, 'view');
            if (!explicit_view_setting || explicit_view_setting == 'page') {
              explicit_view_setting = 'feed';
            }
            this.set_correct_story_view_for_feed(this.active_feed, explicit_view_setting);
            this.switch_taskbar_view(this.story_view);
            this.setup_mousemove_on_views();
            this.make_feed_title_in_stories();
            NEWSBLUR.app.feed_list.scroll_to_show_selected_folder();

            if (!options.silent) {
                var slug = folder_title.replace(/ /g, '-').toLowerCase();
                var url = "folder/" + slug;
                if (!_.string.include(window.location.pathname, url)) {
                    NEWSBLUR.log(["Navigating to url", url]);
                    NEWSBLUR.router.navigate(url);
                }
            }

            if (NEWSBLUR.assets.preference('story_layout') == 'full') {
                NEWSBLUR.app.story_list.show_loading(options);
            } else {
                NEWSBLUR.app.story_titles.show_loading(options);
            }
            NEWSBLUR.app.taskbar_info.hide_stories_error();
            NEWSBLUR.app.taskbar_info.show_stories_progress_bar(100); // Assume 100 followees for popular
            this.model.fetch_river_blurblogs_stories(this.active_feed, 1, 
                {'global': this.flags.global_blurblogs},
                _.bind(this.post_open_river_blurblogs_stories, this), 
                NEWSBLUR.app.taskbar_info.show_stories_error, true);
        },
        
        post_open_river_blurblogs_stories: function(data, first_load) {
            // NEWSBLUR.log(['post_open_river_stories', data, this.active_feed]);
            if (!data) {
              return NEWSBLUR.app.taskbar_info.show_stories_error(data);
            }
            
            if (this.active_feed && this.active_feed.indexOf('river:') != -1) {
                this.flags['opening_feed'] = false;
                NEWSBLUR.app.story_titles_header.show_feed_hidden_story_title_indicator(first_load);
                // this.show_story_titles_above_intelligence_level({'animate': false});
                this.flags['story_titles_loaded'] = true;
                if (this.counts['find_next_unread_on_page_of_feed_stories_load']) {
                    this.show_next_unread_story(true);
                } else if (this.counts['find_last_unread_on_page_of_feed_stories_load']) {
                    this.show_last_unread_story(true);
                } else if (this.counts['select_story_in_feed'] ||
                           this.flags['select_story_in_feed']) {
                    this.select_story_in_feed();
                }
                if (first_load) {
                    this.find_story_with_action_preference_on_open_feed();
                    this.position_mouse_indicator();
                }
                NEWSBLUR.app.taskbar_info.hide_stories_progress_bar();
                if (NEWSBLUR.Globals.is_anonymous) {
                    this.show_tryout_signup_button();
                }
            }
        },
        
        // ==================
        // = Social Stories =
        // ==================
        
        open_social_stories: function(feed_id, options) {
            // NEWSBLUR.log(["open_social_stories", feed_id, options]);
            options = options || {};
            if (_.isNumber(feed_id)) feed_id = "social:" + feed_id;
            
            var feed = this.model.get_feed(feed_id);
            var $story_titles = this.$s.$story_titles;
            var $social_feed = this.find_social_feed_with_feed_id(feed_id);

            if (!feed && !options.try_feed) {
                // Setup tryfeed views first, then come back here.
                var socialsub = this.model.add_social_feed({
                    id: feed_id,
                    user_id: parseInt(feed_id.replace('social:', ''), 10)
                });
                return this.load_social_feed_in_tryfeed_view(socialsub, options);
            }
            
            this.reset_feed(options);
            this.hide_splash_page();
            
            this.active_feed = feed.id;
            this.next_feed = feed.id;
            this.flags.river_view = false;
            this.flags.social_view = true;
            if (options.story_id) {
                this.flags['select_story_in_feed'] = options.story_id;
            }
            
            this.iframe_scroll = null;
            this.flags['opening_feed'] = true;
            feed.set('selected', true, options);
            this.set_correct_story_view_for_feed(this.active_feed);
            this.make_feed_title_in_stories();
            this.$s.$body.addClass('NB-view-river');
            
            // TODO: Only make feed the default for blurblogs, not overriding an explicit pref.
            this.switch_taskbar_view(this.story_view);
            this.setup_mousemove_on_views();
            
            if (NEWSBLUR.assets.preference('story_layout') == 'full') {
                NEWSBLUR.app.story_list.show_loading(options);
            } else {
                NEWSBLUR.app.story_titles.show_loading(options);
            }
            NEWSBLUR.app.taskbar_info.hide_stories_error();
            NEWSBLUR.app.taskbar_info.show_stories_progress_bar();
            this.model.fetch_social_stories(this.active_feed, 1, 
                _.bind(this.post_open_social_stories, this), NEWSBLUR.app.taskbar_info.show_stories_error, true);
            
            if (this.story_view == 'page') {
                _.delay(_.bind(function() {
                    if (!options.delay || feed.id == this.next_feed) {
                        NEWSBLUR.app.original_tab_view.load_feed_iframe();
                    }
                }, this), options.delay || 0);
            } else {
                this.flags['iframe_prevented_from_loading'] = true;
            }

            if (!options.silent && feed.get('feed_title')) {
                var slug = _.string.words(_.string.clean(feed.get('feed_title').replace(/[^a-z0-9\. ]/ig, ''))).join('-').toLowerCase();
                var url = "social/" + feed.get('user_id') + "/" + slug;
                if (!_.string.include(window.location.pathname, url)) {
                    var params = {};
                    if (_.string.include(window.location.pathname, "social/" + feed.get('user_id'))) {
                        params['replace'] = true;
                    }
                    NEWSBLUR.log(["Navigating to social", url, window.location.pathname]);
                    NEWSBLUR.router.navigate(url, params);
                }
            } else if (!feed.get('feed_title')) {
                NEWSBLUR.log(["No feed title on social", feed]);
                NEWSBLUR.router.navigate('');
            }
        },
        
        post_open_social_stories: function(data, first_load) {
            // NEWSBLUR.log(['post_open_river_stories', data, this.active_feed, this.flags['select_story_in_feed']]);
            if (!data) {
              return NEWSBLUR.app.taskbar_info.show_stories_error(data);
            }
            
            if (this.active_feed && NEWSBLUR.utils.is_feed_social(this.active_feed)) {
                this.flags['opening_feed'] = false;
                // this.show_story_titles_above_intelligence_level({'animate': false});
                NEWSBLUR.app.story_titles_header.show_feed_hidden_story_title_indicator(first_load);
                this.flags['story_titles_loaded'] = true;
                if (this.counts['select_story_in_feed'] || this.flags['select_story_in_feed']) {
                    this.select_story_in_feed();
                } else if (this.counts['find_next_unread_on_page_of_feed_stories_load']) {
                    this.show_next_unread_story(true);
                } else if (this.counts['find_last_unread_on_page_of_feed_stories_load']) {
                    this.show_last_unread_story(true);
                }
                if (first_load) {
                    NEWSBLUR.app.taskbar_info.hide_stories_progress_bar(_.bind(function() {
                        this.make_story_titles_pane_counter();
                    }, this));
                    this.find_story_with_action_preference_on_open_feed();
                    this.position_mouse_indicator();
                }
                NEWSBLUR.app.taskbar_info.hide_stories_progress_bar();
                if (NEWSBLUR.Globals.is_anonymous) {
                    this.show_tryout_signup_button();
                } else if (this.flags['showing_social_feed_in_tryfeed_view']) {
                    this.show_tryfeed_follow_button();
                    this.correct_tryfeed_title();
                }
            }
        },
        
        find_social_feed_with_feed_id: function(feed_id) {
            if (_.contains(this.cache.$feed_in_social_feed_list, feed_id)) {
                return this.cache.$feed_in_social_feed_list[feed_id];
            }
            
            var $social_feeds = this.$s.$social_feeds;
            var $feeds = $([]);
            
            $('.feed', $social_feeds).each(function() {
                if ($(this).data('id') == feed_id) {
                    $feeds.push($(this).get(0));
                }
            });
            
            this.cache.$feed_in_social_feed_list[feed_id] = $feeds;
            
            return $feeds;
        },
        
        // ==========================
        // = Story Pane - All Views =
        // ==========================
        
        switch_to_correct_view: function(options) {
            options = options || {};
            // NEWSBLUR.log(['Found story', this.story_view, options.found_story_in_page, this.flags['page_view_showing_feed_view'], this.flags['feed_view_showing_story_view']]);

            if (NEWSBLUR.assets.preference('story_layout') == 'list' && 
                (this.story_view == 'page' || this.story_view == 'story')) {
                this.switch_taskbar_view('feed', {skip_save_type: 'layout'});
            } else if (options.story_not_found) {
                // Story not found, show in feed view with link to page view
                if (this.story_view == 'page' && !this.flags['page_view_showing_feed_view']) {
                    // NEWSBLUR.log(['turn on feed view', this.flags['page_view_showing_feed_view'], this.flags['feed_view_showing_story_view']]);
                    this.flags['page_view_showing_feed_view'] = true;
                    this.flags['feed_view_showing_story_view'] = false;
                    this.flags['temporary_story_view'] = false;
                    this.switch_taskbar_view('feed', {skip_save_type: 'page'});
                    NEWSBLUR.app.story_list.show_stories_preference_in_feed_view();
                }
            } else if (this.story_view == 'page' && this.flags['page_view_showing_feed_view']) {
                // NEWSBLUR.log(['turn off feed view', this.flags['page_view_showing_feed_view'], this.flags['feed_view_showing_story_view']]);
                this.flags['page_view_showing_feed_view'] = false;
                this.flags['feed_view_showing_story_view'] = false;
                this.flags['temporary_story_view'] = false;
                this.switch_taskbar_view('page');
            } else if (this.flags['feed_view_showing_story_view']) {
                // NEWSBLUR.log(['turn off story view', this.flags['page_view_showing_feed_view'], this.flags['feed_view_showing_story_view']]);
                this.flags['page_view_showing_feed_view'] = false;
                this.flags['feed_view_showing_story_view'] = false;
                this.flags['temporary_story_view'] = false;
                this.switch_taskbar_view(this.story_view, {skip_save_type: true});
            } else if (this.flags['temporary_story_view']) {
                // NEWSBLUR.log(['turn off story view', this.flags['page_view_showing_feed_view'], this.flags['feed_view_showing_story_view']]);
                this.flags['page_view_showing_feed_view'] = false;
                this.flags['feed_view_showing_story_view'] = false;
                this.flags['temporary_story_view'] = false;
                this.switch_taskbar_view(this.story_view, {skip_save_type: true});
            }
        },
        
        mark_active_story_read: function() {
            if (!this.active_story) return;
            var story_id = this.active_story.id;
            var story = this.model.get_story(story_id);
            if (this.active_story && !this.active_story.get('read_status')) {
                NEWSBLUR.assets.stories.mark_read(story, {skip_delay: true});
            } else if (this.active_story && this.active_story.get('read_status')) {
                NEWSBLUR.assets.stories.mark_unread(story);
            }
        },
        
        mark_feed_as_read: function(feed_id, days_back, direction) {
            feed_id = feed_id || this.active_feed;
            var cutoff_timestamp = NEWSBLUR.utils.days_back_to_timestamp(days_back);
            if (!days_back && this.model.stories.length && 
                this.model.stories.first().get('story_feed_id') == feed_id &&
                NEWSBLUR.assets.view_setting(feed_id, 'order') == 'newest') {
                cutoff_timestamp = this.model.stories.first().get('story_timestamp');
            }

            this.model.mark_feed_as_read([feed_id], cutoff_timestamp, direction, 
                                         feed_id == this.active_feed,  _.bind(function() {
                this.feeds_unread_count(feed_id);
            }, this));
        },
        
        mark_folder_as_read: function(folder, days_back, direction) {
            var folder = folder || this.active_folder;
            var feeds = folder.feed_ids_in_folder();
            var cutoff_timestamp = NEWSBLUR.utils.days_back_to_timestamp(days_back);
            if (!days_back && this.model.stories.length && 
                _.contains(feeds, this.model.stories.first().get('story_feed_id')) &&
                folder.view_setting('order') == 'newest') {
                cutoff_timestamp = this.model.stories.first().get('story_timestamp');
            }
            
            this.model.mark_feed_as_read(feeds, cutoff_timestamp, direction, 
                                         folder == this.active_folder, _.bind(function() {
                if (!this.socket || !this.socket.socket || !this.socket.socket.connected) {
                    this.force_feeds_refresh(null, false, feeds);
                }
            }, this));
        },
        
        open_story_trainer: function(story_id, feed_id, options) {
            options = options || {};
            story_id = story_id || this.active_story && this.active_story.id;
            feed_id = feed_id || (story_id && this.model.get_story(story_id).get('story_feed_id'));
            var story = this.model.get_story(story_id);
            // console.log(["open_story_trainer", story_id, feed_id, options]);
            
            if (story_id && feed_id) {
                options['feed_loaded'] = !this.flags['river_view'];
                if (this.flags['social_view']) {
                    options['feed_loaded'] = true;
                }
                if (this.flags['social_view'] && !_.string.contains(this.active_feed, 'river:')) {
                    options['social_feed_id'] = this.active_feed;
                } else if (this.flags['social_view'] && story.get('friend_user_ids')) {
                    options['social_feed_id'] = 'social:' + story.get('friend_user_ids')[0];
                }
                NEWSBLUR.classifier = new NEWSBLUR.ReaderClassifierStory(story_id, feed_id, options);
            }
        },

        // ===========
        // = Send To =
        // ===========
        
        send_story_to_instapaper: function(story_id) {
            var story = this.model.get_story(story_id);
            var url = 'http://www.instapaper.com/edit';
            var instapaper_url = [
              url,
              '?url=',
              encodeURIComponent(story.get('story_permalink')),
              '&title=',
              encodeURIComponent(story.get('story_title'))
            ].join('');
            window.open(instapaper_url, '_blank');
            NEWSBLUR.assets.stories.mark_read(story, {skip_delay: true});
        },
        
        send_story_to_readitlater: function(story_id) {
            var story = this.model.get_story(story_id);
            var url = 'https://getpocket.com/save';
            var readitlater_url = [
              url,
              '?url=',
              encodeURIComponent(story.get('story_permalink')),
              '&title=',
              encodeURIComponent(story.get('story_title'))
            ].join('');
            window.open(readitlater_url, '_blank');
            NEWSBLUR.assets.stories.mark_read(story, {skip_delay: true});
        },
        
        send_story_to_tumblr: function(story_id) {
            var story = this.model.get_story(story_id);
            var url = 'http://www.tumblr.com/share';
            var tumblr_url = [
              url,
              '?v=3&u=',
              encodeURIComponent(story.get('story_permalink')),
              '&t=',
              encodeURIComponent(story.get('story_title'))
            ].join('');
            window.open(tumblr_url, '_blank');
            NEWSBLUR.assets.stories.mark_read(story, {skip_delay: true});
        },
        
        send_story_to_delicious: function(story_id) {
            var story = this.model.get_story(story_id);
            var url = 'http://www.delicious.com/save';
            var delicious_url = [
              url,
              '?v=6&url=',
              encodeURIComponent(story.get('story_permalink')),
              '&title=',
              encodeURIComponent(story.get('story_title'))
            ].join('');
            window.open(delicious_url, '_blank');
            NEWSBLUR.assets.stories.mark_read(story, {skip_delay: true});
        },
        
        send_story_to_readability: function(story_id) {
            var story = this.model.get_story(story_id);
            var url = 'http://www.readability.com/save';
            var readability_url = [
              url,
              '?url=',
              encodeURIComponent(story.get('story_permalink')),
              '&title=',
              encodeURIComponent(story.get('story_title'))
            ].join('');
            window.open(readability_url, '_blank');
            NEWSBLUR.assets.stories.mark_read(story, {skip_delay: true});
        },
        
        send_story_to_twitter: function(story_id) {
            var story = this.model.get_story(story_id);
            var url = 'http://twitter.com/';
            var twitter_url = [
              url,
              '?status=',
              encodeURIComponent(story.get('story_title')),
              ': ',
              encodeURIComponent(story.get('story_permalink'))
            ].join('');
            window.open(twitter_url, '_blank');
            NEWSBLUR.assets.stories.mark_read(story, {skip_delay: true});
        },
        
        send_story_to_facebook: function(story_id) {
            var story = this.model.get_story(story_id);
            var url = 'http://www.facebook.com/sharer.php?src=newsblur&v=3.14159265&i=1.61803399';
            var facebook_url = [
              url,
              '&u=',
              encodeURIComponent(story.get('story_permalink')),
              '&t=',
              encodeURIComponent(story.get('story_title'))
            ].join('');
            window.open(facebook_url, '_blank');
            NEWSBLUR.assets.stories.mark_read(story, {skip_delay: true});
        },
        
        send_story_to_pinboard: function(story_id) {
            var story = this.model.get_story(story_id);
            var url = 'http://pinboard.in/add/?';
            var pinboard_url = [
              url,
              'url=',
              encodeURIComponent(story.get('story_permalink')),
              '&title=',
              encodeURIComponent(story.get('story_title')),
              '&tags=',
              encodeURIComponent(story.get('story_tags').join(', '))
            ].join('');
            window.open(pinboard_url, '_blank');
            NEWSBLUR.assets.stories.mark_read(story, {skip_delay: true});
        },
        
        send_story_to_pinterest: function(story_id) {
            var story = this.model.get_story(story_id);
            var url = 'http://www.pinterest.com/pin/find/?';
            var pinterest_url = [
              url,
              'url=',
              encodeURIComponent(story.get('story_permalink'))
            ].join('');
            window.open(pinterest_url, '_blank');
            NEWSBLUR.assets.stories.mark_read(story, {skip_delay: true});
        },
        
        send_story_to_buffer: function(story_id) {
            var story = this.model.get_story(story_id);
            var url = 'https://bufferapp.com/add?source=newsblur&';
            var buffer_url = [
              url,
              'url=',
              encodeURIComponent(story.get('story_permalink')),
              '&text=',
              encodeURIComponent(story.get('story_title'))
            ].join('');
            window.open(buffer_url, '_blank');
            NEWSBLUR.assets.stories.mark_read(story, {skip_delay: true});
        },
        
        send_story_to_diigo: function(story_id) {
            var story = this.model.get_story(story_id);
            var url = 'http://www.diigo.com/post?';
            var url = [
              url,
              'url=',
              encodeURIComponent(story.get('story_permalink')),
              '&title=',
              encodeURIComponent(story.get('story_title')),
              '&tags=',
              encodeURIComponent(story.get('story_tags').join(', '))
            ].join('');
            window.open(url, '_blank');
            NEWSBLUR.assets.stories.mark_read(story, {skip_delay: true});
        },
        
        send_story_to_kippt: function(story_id) {
            var story = this.model.get_story(story_id);
            var url = 'https://kippt.com/extensions/new/?';
            var url = [
              url,
              'url=',
              encodeURIComponent(story.get('story_permalink')),
              '&title=',
              encodeURIComponent(story.get('story_title')),
              '&tags=',
              encodeURIComponent(story.get('story_tags').join(', '))
            ].join('');
            window.open(url, '_blank');
            NEWSBLUR.assets.stories.mark_read(story, {skip_delay: true});
        },
        
        send_story_to_evernote: function(story_id) {
            var story = this.model.get_story(story_id);
            var url = 'https://www.evernote.com/clip.action?';
            var url = [
              url,
              'url=',
              encodeURIComponent(story.get('story_permalink')),
              '&title=',
              encodeURIComponent(story.get('story_title')),
              '&tags=',
              encodeURIComponent(story.get('story_tags').join(', '))
            ].join('');
            window.open(url, '_blank');
            NEWSBLUR.assets.stories.mark_read(story, {skip_delay: true});
        },
        
        send_story_to_googleplus: function(story_id) {
            var story = this.model.get_story(story_id);
            var url = 'https://plus.google.com/share';
            var googleplus_url = [
              url,
              '?url=',
              encodeURIComponent(story.get('story_permalink')),
              '&title=',
              encodeURIComponent(story.get('story_title')),
              '&tags=',
              encodeURIComponent(story.get('story_tags').join(', '))
            ].join('');
            window.open(googleplus_url, '_blank');
            NEWSBLUR.assets.stories.mark_read(story, {skip_delay: true});
        },
        
        send_story_to_email: function(story) {
            NEWSBLUR.reader_send_email = new NEWSBLUR.ReaderSendEmail(story);
            NEWSBLUR.assets.stories.mark_read(story, {skip_delay: true});
        },
        
        // =====================
        // = Story Titles Pane =
        // =====================
        
        make_story_titles_pane_counter: function(options) {
            options = options || {
                'fade': true
            };
            var $content_pane = this.$s.$content_pane;
            feed_id = this.active_feed;
            if (!feed_id) return;
            if (this.flags['river_view']) {
                var folder = this.active_folder;
            } else {
                var feed = this.model.get_feed(feed_id);
            }
            if (!feed && !folder) return;
            if (this.active_feed == 'river:global') return;
            
            if (NEWSBLUR.app.story_unread_counter) {
                NEWSBLUR.app.story_unread_counter.remove();
            }
            
            if (feed) {
                if (NEWSBLUR.app.story_unread_counter) {
                    NEWSBLUR.app.story_unread_counter.destroy();
                }
                NEWSBLUR.app.story_unread_counter = new NEWSBLUR.Views.UnreadCount({
                    model: feed
                }).render();
            } else if (folder) {
                var collection;
                if (!folder.folder_view) {
                    // River blurblog gets a special collection
                    collection = NEWSBLUR.assets.folders;
                } else {
                    collection = folder.folder_view.collection;
                }
                if (NEWSBLUR.app.story_unread_counter) {
                    NEWSBLUR.app.story_unread_counter.destroy();
                }
                NEWSBLUR.app.story_unread_counter = new NEWSBLUR.Views.UnreadCount({
                    collection: collection
                }).render();
            }
            
            if (options.fade) {
                NEWSBLUR.app.story_unread_counter.$el.css({'opacity': 0});
                this.$s.$story_taskbar.append(NEWSBLUR.app.story_unread_counter.$el);
                _.delay(function() {
                    NEWSBLUR.app.story_unread_counter.center();
                    NEWSBLUR.app.story_unread_counter.$el.animate({
                        'opacity': .2
                    }, {'duration': 600, 'queue': false});
                }, 200);
            } else {
                this.$s.$story_taskbar.append(NEWSBLUR.app.story_unread_counter.$el);
                _.delay(function() {
                    NEWSBLUR.app.story_unread_counter.center();
                    NEWSBLUR.app.story_unread_counter.$el.css({'opacity': .2});
                }, 200);
            }
            
        },
        
        // ===========
        // = Stories =
        // ===========
        
        load_page_of_feed_stories: function(options) {
            options = _.extend({}, {'scroll_to_loadbar': true}, options);
            var $story_titles = this.$s.$story_titles;
            var feed_id = this.active_feed;
            var feed = this.model.get_feed(feed_id);

            if (this.flags['opening_feed']) return;

            this.flags['opening_feed'] = true;
            this.counts['page'] += 1;
            if (NEWSBLUR.assets.preference('story_layout') == 'full') {
                NEWSBLUR.app.story_list.show_loading(options);
            } else {
                NEWSBLUR.app.story_titles.show_loading(options);
            }
            
            if (this.flags['starred_view']) {
                this.model.fetch_starred_stories(this.counts['page'], this.flags['starred_tag'], _.bind(this.post_open_starred_stories, this),
                                                 NEWSBLUR.app.taskbar_info.show_stories_error, false);
            } else if (this.active_feed == 'read') {
                this.model.fetch_read_stories(this.counts['page'], _.bind(this.post_open_read_stories, this),
                                                 NEWSBLUR.app.taskbar_info.show_stories_error, false);
            } else if (this.flags['social_view'] && _.contains(['river:blurblogs', 'river:global'], this.active_feed)) {
                this.model.fetch_river_blurblogs_stories(this.active_feed,
                                                         this.counts['page'],
                                                         {'global': this.flags.global_blurblogs},
                                                         _.bind(this.post_open_river_blurblogs_stories, this),
                                                         NEWSBLUR.app.taskbar_info.show_stories_error, false);
            } else if (this.flags['social_view']) {
                this.model.fetch_social_stories(this.active_feed,
                                                this.counts['page'], _.bind(this.post_open_social_stories, this),
                                                NEWSBLUR.app.taskbar_info.show_stories_error, false);
            } else if (this.flags['river_view']) {
                this.model.fetch_river_stories(this.active_feed, this.cache['river_feeds_with_unreads'],
                                               this.counts['page'], _.bind(this.post_open_river_stories, this),
                                               NEWSBLUR.app.taskbar_info.show_stories_error, false);
            } else {
                this.model.load_feed(feed_id, this.counts['page'], false, 
                                     $.rescope(this.post_open_feed, this), NEWSBLUR.app.taskbar_info.show_stories_error);                                 
            }
        },
        
        make_feed_title_in_stories: function(options) {
            if ((this.flags.search || this.flags.searching)
                && NEWSBLUR.app.story_titles_header) {
                // console.log(["make_feed_title_in_stories not destroying", this.flags.search]);
                return;
            }
            
            if (NEWSBLUR.app.story_titles_header) {
                NEWSBLUR.app.story_titles_header.remove();
            }

            NEWSBLUR.app.story_titles_header.render({
                feed_id: this.active_feed,
                layout: NEWSBLUR.assets.preference('story_layout')
            });
        },
        
        open_feed_intelligence_modal: function(score, feed_id, feed_loaded) {
            feed_id = feed_id || this.active_feed;
            
            if (feed_id) {
                NEWSBLUR.classifier = new NEWSBLUR.ReaderClassifierFeed(feed_id, {
                    'score': score,
                    'feed_loaded': feed_loaded
                });
            }
        },
        
        open_trainer_modal: function(score) {
            var feed_id = this.active_feed;

            // NEWSBLUR.classifier = new NEWSBLUR.ReaderClassifierFeed(feed_id, {'score': score});
            NEWSBLUR.classifier = new NEWSBLUR.ReaderClassifierTrainer({'score': score});
        },    
            
        open_friends_modal: function() {
            NEWSBLUR.assets.preference('has_found_friends', true);
            NEWSBLUR.reader.check_hide_getting_started();

            NEWSBLUR.reader_friends = new NEWSBLUR.ReaderFriends();
        },
        
        open_profile_editor_modal: function() {
            NEWSBLUR.reader_profile_editor = new NEWSBLUR.ReaderProfileEditor();
        },
        
        open_recommend_modal: function(feed_id) {
            NEWSBLUR.recommend_feed = new NEWSBLUR.ReaderRecommendFeed(feed_id);
        },
        
        open_tutorial_modal: function() {
            NEWSBLUR.tutorial = new NEWSBLUR.ReaderTutorial();
        },
        
        open_intro_modal: function(options) {
            NEWSBLUR.intro = new NEWSBLUR.ReaderIntro(options);
        },
        
        open_user_admin_modal: function(options) {
            $.modal.close(function() {
                NEWSBLUR.user_admin = new NEWSBLUR.ReaderUserAdmin(options);
            });
        },
        
        check_hide_getting_started: function(force) {
            var feeds = this.model.preference('has_setup_feeds');
            var friends = this.model.preference('has_found_friends');
            var trained = this.model.preference('has_trained_intelligence');
            
            if (force ||
                (friends && trained && feeds)) {
                var $gettingstarted = $('.NB-module-gettingstarted');
                $gettingstarted.animate({
                'opacity': 0
              }, {
                'duration': 500,
                'complete': function() {
                  $gettingstarted.slideUp(350);
                }
              });
              this.model.preference('hide_getting_started', true);
            } else {
                var $progress = $(".NB-intro-progress");
                var $sites = $('.NB-intro-goal-sites');
                var $findfriends = $('.NB-intro-goal-friends');
                var $trainer = $('.NB-intro-goal-train');

                $sites.toggleClass('NB-done', feeds);
                $findfriends.toggleClass('NB-done', friends);
                $trainer.toggleClass('NB-done', trained);
                
                $sites.toggleClass('NB-not-done', !feeds);
                $findfriends.toggleClass('NB-not-done', !friends);
                $trainer.toggleClass('NB-not-done', !trained);

                $(".bar-first", $progress).toggleClass('bar-striped', !feeds);
                $(".bar-second", $progress).toggleClass('bar-striped', !friends);
            }
        },
        
        // ==========================
        // = Story Pane - Feed View =
        // ==========================
        
        apply_story_styling: function(reset_stories) {
            var $body = this.$s.$body;
            $body.removeClass('NB-theme-sans-serif');
            $body.removeClass('NB-theme-serif');
            
            if (NEWSBLUR.Preferences['story_styling'] == 'sans-serif') {
                $body.addClass('NB-theme-sans-serif');
            } else if (NEWSBLUR.Preferences['story_styling'] == 'serif') {
                $body.addClass('NB-theme-serif');
            }
            
            $body.removeClass('NB-theme-size-xs')
                 .removeClass('NB-theme-size-s')
                 .removeClass('NB-theme-size-m')
                 .removeClass('NB-theme-size-l')
                 .removeClass('NB-theme-size-xl');
            $body.addClass('NB-theme-size-' + NEWSBLUR.Preferences['story_size']);
            
            if (reset_stories) {
                this.show_story_titles_above_intelligence_level({'animate': true, 'follow': true});
            }
        },
        
        // ===================
        // = Taskbar - Story =
        // ===================
        
        switch_taskbar_view: function(view, options) {
            options = options || {};
            // NEWSBLUR.log(['switch_taskbar_view', view, options.skip_save_type]);
            var self = this;
            var $story_pane = this.$s.$story_pane;
            var feed = this.model.get_feed(this.active_feed);
            
            if (view == 'page' && feed && feed.get('has_exception') && 
                feed.get('exception_type') == 'page') {
              this.open_feed_exception_modal();
              return;
            } else if (_.contains(['page', 'story'], view) && 
                       feed && (feed.get('disabled_page') ||
                                NEWSBLUR.utils.is_url_iframe_buster(feed.get('feed_link')))) {
                view = 'feed';
            } else if ($('.task_view_'+view).hasClass('NB-disabled') ||
                       $('.task_view_'+view).hasClass('NB-hidden')) {
                return;
            } else if (NEWSBLUR.assets.preference('story_layout') == 'list' &&
                       _.contains(['page', 'story'], view)) {
                view = 'feed';
            }
            
            var $taskbar_buttons = $('.NB-taskbar-view .NB-taskbar-button');
            var $feed_view = this.$s.$feed_view;
            var $feed_iframe = this.$s.$feed_iframe;
            var $to_feed_arrow = $('.NB-taskbar .NB-task-view-to-feed-arrow');
            var $to_story_arrow = $('.NB-taskbar .NB-task-view-to-story-arrow');
            var $to_text_arrow = $('.NB-taskbar .NB-task-view-to-text-arrow');
            
            if (!options.skip_save_type && this.story_view != view) {
                this.model.view_setting(this.active_feed, {'view': view});
            }
            
            NEWSBLUR.app.taskbar_info.hide_stories_error();
            $to_feed_arrow.hide();
            $to_story_arrow.hide();
            $to_text_arrow.hide();
            this.flags['page_view_showing_feed_view'] = false;
            this.flags['feed_view_showing_story_view'] = false;
            this.flags['temporary_story_view'] = false;
            if (options.skip_save_type == 'page') {
                $to_feed_arrow.show();
                this.flags['page_view_showing_feed_view'] = true;
            } else if (options.skip_save_type == 'story') {
                $to_story_arrow.show();
                this.flags['feed_view_showing_story_view'] = true;
            } else if (options.skip_save_type == 'text') {
                $to_text_arrow.show();
                this.flags['temporary_story_view'] = true;
            } else {
                $taskbar_buttons.removeClass('NB-active');
                $('.NB-taskbar-button.task_view_'+view).addClass('NB-active');
                this.story_view = view;
            }
            
            this.flags.scrolling_by_selecting_story_title = true;
            clearInterval(this.locks.scrolling);
            this.locks.scrolling = setTimeout(function() {
                self.flags.scrolling_by_selecting_story_title = false;
            }, 550);
            if (view == 'page') {
                // NEWSBLUR.log(["iframe_prevented_from_loading", this.flags['iframe_prevented_from_loading']]);
                if (this.flags['iframe_prevented_from_loading']) {
                    NEWSBLUR.app.original_tab_view.load_feed_iframe();
                }
                NEWSBLUR.app.original_tab_view.scroll_to_selected_story(this.active_story, {
                    immediate: true,
                    only_if_hidden: options.resize
                });
                
                $story_pane.animate({
                    'left': 0
                }, {
                    'easing': 'easeInOutQuint',
                    'duration': this.model.preference('animations') ? 550 : 0,
                    'queue': false
                });
            } else if (view == 'feed') {
                NEWSBLUR.app.story_list.scroll_to_selected_story(this.active_story, {
                    immediate: true,
                    only_if_hidden: options.resize
                });
                NEWSBLUR.app.story_list.show_stories_preference_in_feed_view();
                NEWSBLUR.app.story_titles.scroll_to_selected_story(this.active_story);
                
                $story_pane.animate({
                    'left': -1 * $feed_iframe.width()
                }, {
                    'easing': 'easeInOutQuint',
                    'duration': this.model.preference('animations') ? 550 : 0,
                    'queue': false
                });
                
                NEWSBLUR.app.story_list.reset_story_positions();
                if (this.active_story && 
                    NEWSBLUR.assets.preference('story_layout') == 'list') {
                    NEWSBLUR.app.text_tab_view.unload();
                    this.active_story.story_title_view.render_inline_story_detail();
                }
            } else if (view == 'text') {
                NEWSBLUR.app.story_titles.scroll_to_selected_story(this.active_story);
                
                $story_pane.animate({
                    'left': -2 * $feed_iframe.width()
                }, {
                    'easing': 'easeInOutQuint',
                    'duration': this.model.preference('animations') ? 550 : 0,
                    'queue': false
                });
                if (_.contains(['split', 'full'], NEWSBLUR.assets.preference('story_layout'))) {
                    NEWSBLUR.app.text_tab_view.fetch_and_render();
                    if (!this.active_story) {
                        NEWSBLUR.app.text_tab_view.show_explainer_single_story_mode();
                    }
                } else if (this.active_story && 
                           NEWSBLUR.assets.preference('story_layout') == 'list') {
                    this.active_story.story_title_view.render_inline_story_detail();
                }
            } else if (view == 'story') {
                $story_pane.animate({
                    'left': -3 * $feed_iframe.width()
                }, {
                    'easing': 'easeInOutQuint',
                    'duration': this.model.preference('animations') ? 550 : 0,
                    'queue': false
                });
                NEWSBLUR.app.story_tab_view.load_story_iframe();
                if (!this.active_story) {
                    NEWSBLUR.app.story_tab_view.show_explainer_single_story_mode();                        
                }
            }
            
            this.setup_mousemove_on_views();
        },
        
        switch_taskbar_view_direction: function(direction) {
            var $active = $('.NB-taskbar-view .NB-active');
            var view;
            
            if (NEWSBLUR.assets.preference('story_layout') == 'list') {
                if (direction == -1) {
                    if ($active.hasClass('task_view_feed')) {
                        // view = 'page';
                    } else if ($active.hasClass('task_view_text')) {
                        view = 'feed';
                    } 
                } else if (direction == 1) {
                    if ($active.hasClass('task_view_feed')) {
                        view = 'text';
                    } else if ($active.hasClass('task_view_text')) {
                        // view = 'story';
                    } 
                }                
            } else {
                if (direction == -1) {
                    if ($active.hasClass('task_view_page')) {
                        // view = 'page';
                    } else if ($active.hasClass('task_view_feed')) {
                        view = 'page';
                    } else if ($active.hasClass('task_view_text')) {
                        view = 'feed';
                    } else if ($active.hasClass('task_view_story')) {
                        view = 'text';
                    } 
                } else if (direction == 1) {
                    if ($active.hasClass('task_view_page')) {
                        view = 'feed';
                    } else if ($active.hasClass('task_view_feed')) {
                        view = 'text';
                    } else if ($active.hasClass('task_view_text')) {
                        view = 'story';
                    } else if ($active.hasClass('task_view_story')) {
                        // view = 'text';
                    } 
                }
            }
            
            if (view) {
                this.switch_taskbar_view(view);  
            }
        },
        
        // ===================
        // = Taskbar - Feeds =
        // ===================
        
        open_add_feed_modal: function(options) {
            clearInterval(this.flags['bouncing_callout']);
            $.modal.close();
            
            NEWSBLUR.add_feed = NEWSBLUR.ReaderAddFeed.create(options);
        },
        
        open_manage_feed_modal: function(feed_id) {
            feed_id = feed_id || this.active_feed;
            
            NEWSBLUR.manage_feed = new NEWSBLUR.ReaderManageFeed(feed_id);
        },

        open_mark_read_modal: function(options) {
            NEWSBLUR.mark_read = new NEWSBLUR.ReaderMarkRead(options);
        },

        open_keyboard_shortcuts_modal: function() {
            NEWSBLUR.keyboard = new NEWSBLUR.ReaderKeyboard();
        },
                
        open_goodies_modal: function() {
            NEWSBLUR.goodies = new NEWSBLUR.ReaderGoodies();
        },
                        
        open_preferences_modal: function() {
            NEWSBLUR.preferences = new NEWSBLUR.ReaderPreferences();
        },
                        
        open_account_modal: function(options) {
            NEWSBLUR.account = new NEWSBLUR.ReaderAccount(options);
        },
        
        open_feedchooser_modal: function(options) {
            NEWSBLUR.feedchooser = new NEWSBLUR.ReaderFeedchooser(options);
        },
        
        open_feed_exception_modal: function(feed_id) {
            feed_id = feed_id || this.active_feed;
            
            NEWSBLUR.feed_exception = new NEWSBLUR.ReaderFeedException(feed_id);
        },
        
        open_feed_statistics_modal: function(feed_id) {
            feed_id = feed_id || this.active_feed;
            
            NEWSBLUR.statistics = new NEWSBLUR.ReaderStatistics(feed_id);
        },
        
        open_social_profile_modal: function(user_id) {
            if (!user_id) user_id = NEWSBLUR.Globals.user_id;
            if (_.string.contains(user_id, 'social:')) {
                user_id = parseInt(user_id.replace('social:', ''), 10);
            }
            NEWSBLUR.social_profile = new NEWSBLUR.ReaderSocialProfile(user_id);
        },
        
        close_social_profile: function() {
            if (NEWSBLUR.social_profile) {
                NEWSBLUR.social_profile.close();
            }
        },
        
        close_interactions_popover: function() {
            NEWSBLUR.InteractionsPopover.close();
        },
        
        toggle_sidebar: function() {
            if (this.flags['sidebar_closed']) {
                this.open_sidebar();
                return true;
            } else {
                this.close_sidebar();
                return false;
            }
        },
        
        close_sidebar: function() {
            this.$s.$layout.layout().hide('west');
            this.resize_window();
            this.flags['sidebar_closed'] = true;
        },
        
        open_sidebar: function() {
            this.$s.$layout.layout().open('west');
            this.resize_window();
            this.flags['sidebar_closed'] = false;
        },
        
        toggle_story_titles_pane: function(update_layout) {
            if (this.flags['story_titles_closed']) {
                this.open_story_titles_pane(update_layout === true);
            } else {
                this.close_story_titles_pane(update_layout === true);
            }
        },
        
        close_story_titles_pane: function(update_layout) {
            var story_anchor = this.model.preference('story_pane_anchor');
            if (update_layout) {
                NEWSBLUR.reader.layout.contentLayout.hide(story_anchor);
            }
            this.resize_window();
            this.flags['story_titles_closed'] = true;
        },
        
        open_story_titles_pane: function(update_layout) {
            var story_anchor = this.model.preference('story_pane_anchor');
            if (update_layout) {
                NEWSBLUR.reader.layout.contentLayout.open(story_anchor);
            }
            this.resize_window();
            this.flags['story_titles_closed'] = false;
            _.defer(function() {
                NEWSBLUR.app.story_titles.scroll_to_selected_story();
            });
        },
        
        // =======================
        // = Sidebar Manage Menu =
        // =======================

        make_manage_menu: function(type, feed_id, story_id, inverse, $item) {
            var $manage_menu;
            // NEWSBLUR.log(["make_manage_menu", type, feed_id, story_id, inverse, $item]);

            if (type == 'site') {
                var show_chooser = !NEWSBLUR.Globals.is_premium && NEWSBLUR.Globals.is_authenticated;
                $manage_menu = $.make('ul', { className: 'NB-menu-manage' }, [
                    $.make('li', { className: 'NB-menu-manage-site-info' }, [
                        $.make('div', { className: 'NB-menu-manage-image' }),
                        $.make('span', { className: 'NB-menu-manage-title' }, "Manage NewsBlur")
                    ]).corner('top 8px').corner('bottom 0px'),
                    $.make('li', { className: 'NB-menu-separator' }), 
                    $.make('li', { className: 'NB-menu-item NB-menu-manage-mark-read NB-menu-manage-site-mark-read' }, [
                        $.make('div', { className: 'NB-menu-manage-image' }),
                        $.make('div', { className: 'NB-menu-manage-title' }, 'Mark everything as read'),
                        $.make('div', { className: 'NB-menu-manage-subtitle' }, 'Choose how many days back.')
                    ]),
                    $.make('li', { className: 'NB-menu-item NB-menu-manage-trainer' }, [
                        $.make('div', { className: 'NB-menu-manage-image' }),
                        $.make('div', { className: 'NB-menu-manage-title' }, 'Intelligence Trainer'),
                        $.make('div', { className: 'NB-menu-manage-subtitle' }, 'Accurate filters are happy filters.')
                    ]),
                    (show_chooser && $.make('li', { className: 'NB-menu-item NB-menu-manage-feedchooser' }, [
                        $.make('div', { className: 'NB-menu-manage-image' }),
                        $.make('div', { className: 'NB-menu-manage-title' }, 'Choose Your 64 sites'),
                        $.make('div', { className: 'NB-menu-manage-subtitle' }, 'Enable the sites you want.')
                    ])),
                    (show_chooser && $.make('li', { className: 'NB-menu-item NB-menu-manage-premium' }, [
                        $.make('div', { className: 'NB-menu-manage-image' }),
                        $.make('div', { className: 'NB-menu-manage-title' }, 'Upgrade to premium')
                    ])),
                    $.make('li', { className: 'NB-menu-separator' }), 
                    $.make('li', { className: 'NB-menu-item NB-menu-manage-keyboard' }, [
                        $.make('div', { className: 'NB-menu-manage-image' }),
                        $.make('div', { className: 'NB-menu-manage-title' }, 'Keyboard shortcuts')
                    ]),
                    $.make('li', { className: 'NB-menu-item NB-menu-manage-tutorial' }, [
                        $.make('div', { className: 'NB-menu-manage-image' }),
                        $.make('div', { className: 'NB-menu-manage-title' }, 'Tips &amp; Tricks')
                    ]),
                    $.make('li', { className: 'NB-menu-item NB-menu-manage-goodies' }, [
                        $.make('div', { className: 'NB-menu-manage-image' }),
                        $.make('div', { className: 'NB-menu-manage-title' }, 'Goodies &amp; Mobile Apps')
                    ]),
                    $.make('li', { className: 'NB-menu-item NB-menu-manage-import' }, [
                        $.make('div', { className: 'NB-menu-manage-image' }),
                        $.make('div', { className: 'NB-menu-manage-title' }, 'Import or upload sites')
                    ]),
                    $.make('li', { className: 'NB-menu-separator' }), 
                    $.make('li', { className: 'NB-menu-item NB-menu-manage-account' }, [
                        $.make('div', { className: 'NB-menu-manage-image' }),
                        $.make('div', { className: 'NB-menu-manage-logout NB-modal-submit-green NB-modal-submit-button' }, 'Logout'),
                        $.make('div', { className: 'NB-menu-manage-title' }, 'Account')
                    ]),
                    $.make('li', { className: 'NB-menu-item NB-menu-manage-profile-editor' }, [
                        $.make('div', { className: 'NB-menu-manage-image' }),
                        $.make('div', { className: 'NB-menu-manage-title' }, 'Profile &amp; Blurblog')
                    ]),
                    $.make('li', { className: 'NB-menu-item NB-menu-manage-friends' }, [
                        $.make('div', { className: 'NB-menu-manage-image' }),
                        $.make('div', { className: 'NB-menu-manage-title' }, 'Friends &amp; Followers')
                    ]),
                    $.make('li', { className: 'NB-menu-item NB-menu-manage-preferences' }, [
                        $.make('div', { className: 'NB-menu-manage-image' }),
                        $.make('div', { className: 'NB-menu-manage-title' }, 'Preferences')
                    ])
                ]);
                $manage_menu.addClass('NB-menu-manage-notop');
            } else if (type == 'feed') {
                var feed = this.model.get_feed(feed_id);
                if (!feed) return;
                var unread_count = this.get_total_unread_count(feed_id);
                var tab_unread_count = Math.min(25, unread_count);
                $manage_menu = $.make('ul', { className: 'NB-menu-manage NB-menu-manage-feed' }, [
                    $.make('li', { className: 'NB-menu-separator-inverse' }),
                    (feed.get('has_exception') && $.make('li', { className: 'NB-menu-item NB-menu-manage-feed-exception' }, [
                        $.make('div', { className: 'NB-menu-manage-image' }),
                        $.make('div', { className: 'NB-menu-manage-title' }, 'Fix this misbehaving site')
                    ])),
                    (feed.get('has_exception') && $.make('li', { className: 'NB-menu-separator-inverse' })),
                    (feed.get('exception_type') != 'feed' && $.make('li', { className: 'NB-menu-item NB-menu-manage-mark-read NB-menu-manage-feed-mark-read' }, [
                        $.make('div', { className: 'NB-menu-manage-image' }),
                        $.make('div', { className: 'NB-menu-manage-title' }, 'Mark as read')
                    ])),
                    $.make('li', { className: 'NB-menu-item NB-menu-manage-feed-reload' }, [
                        $.make('div', { className: 'NB-menu-manage-image' }),
                        $.make('div', { className: 'NB-menu-manage-title' }, 'Insta-fetch stories')
                    ]),
                    $.make('li', { className: 'NB-menu-separator' }),
                    $.make('li', { className: 'NB-menu-item NB-menu-manage-feed-stats' }, [
                        $.make('div', { className: 'NB-menu-manage-image' }),
                        $.make('div', { className: 'NB-menu-manage-title' }, 'Statistics')
                    ]),
                    $.make('li', { className: 'NB-menu-item NB-menu-manage-feed-train' }, [
                        $.make('div', { className: 'NB-menu-manage-image' }),
                        $.make('div', { className: 'NB-menu-manage-title' }, 'Intelligence trainer'),
                        $.make('div', { className: 'NB-menu-manage-subtitle' }, 'What you like and dislike.')
                    ]),
                    $.make('li', { className: 'NB-menu-separator' }),
                    (NEWSBLUR.Globals.is_admin && $.make('li', { className: 'NB-menu-item NB-menu-manage-feed-recommend' }, [
                        $.make('div', { className: 'NB-menu-manage-image' }),
                        $.make('div', { className: 'NB-menu-manage-title' }, 'Recommend this site')
                    ])),
                    (NEWSBLUR.Globals.is_admin && $.make('li', { className: 'NB-menu-separator' })),
                    $.make('li', { className: 'NB-menu-item NB-menu-manage-feed-settings' }, [
                        $.make('div', { className: 'NB-menu-manage-image' }),
                        $.make('div', { className: 'NB-menu-manage-title' }, 'Site settings')
                    ]),
                    $.make('li', { className: 'NB-menu-item NB-menu-manage-move NB-menu-manage-feed-move' }, [
                        $.make('div', { className: 'NB-menu-manage-image' }),
                        $.make('div', { className: 'NB-menu-manage-title' }, 'Move to folder')
                    ]),
                    $.make('li', { className: 'NB-menu-subitem NB-menu-manage-confirm NB-menu-manage-feed-move-confirm NB-modal-submit' }, [
                        $.make('div', { className: 'NB-menu-manage-confirm-position'}, [
                            $.make('div', { className: 'NB-menu-manage-move-save NB-menu-manage-feed-move-save NB-modal-submit-green NB-modal-submit-button' }, 'Save'),
                            $.make('div', { className: 'NB-menu-manage-image' }),
                            $.make('div', { className: 'NB-add-folders' }, NEWSBLUR.utils.make_folders())
                        ])
                    ]),
                    $.make('li', { className: 'NB-menu-item NB-menu-manage-rename NB-menu-manage-feed-rename' }, [
                        $.make('div', { className: 'NB-menu-manage-image' }),
                        $.make('div', { className: 'NB-menu-manage-title' }, 'Rename this site')
                    ]),
                    $.make('li', { className: 'NB-menu-subitem NB-menu-manage-confirm NB-menu-manage-feed-rename-confirm NB-modal-submit' }, [
                        $.make('div', { className: 'NB-menu-manage-confirm-position'}, [
                            $.make('div', { className: 'NB-menu-manage-rename-save NB-menu-manage-feed-rename-save NB-modal-submit-green NB-modal-submit-button' }, 'Save'),
                            $.make('div', { className: 'NB-menu-manage-image' }),
                            $.make('input', { name: 'new_title', className: 'NB-menu-manage-title NB-input', value: feed.get('feed_title') })
                        ])
                    ]),
                    $.make('li', { className: 'NB-menu-item NB-menu-manage-delete NB-menu-manage-feed-delete' }, [
                        $.make('div', { className: 'NB-menu-manage-image' }),
                        $.make('div', { className: 'NB-menu-manage-title' }, 'Delete this site')
                    ]),
                    $.make('li', { className: 'NB-menu-item NB-menu-manage-delete-confirm NB-menu-manage-feed-delete-confirm' }, [
                        $.make('div', { className: 'NB-menu-manage-image' }),
                        $.make('div', { className: 'NB-menu-manage-title' }, 'Really delete?')
                    ])
                ]);
                $manage_menu.data('feed_id', feed_id);
                $manage_menu.data('$feed', $item);
                if (feed_id && unread_count == 0) {
                    $('.NB-menu-manage-feed-mark-read', $manage_menu).addClass('NB-disabled');
                }
            } else if (type == 'socialfeed') {
                var feed = this.model.get_feed(feed_id);
                if (!feed) return;
                var unread_count = this.get_total_unread_count(feed_id);
                var tab_unread_count = Math.min(25, unread_count);
                $manage_menu = $.make('ul', { className: 'NB-menu-manage NB-menu-manage-feed' }, [
                    $.make('li', { className: 'NB-menu-separator-inverse' }),
                    (feed.get('has_exception') && $.make('li', { className: 'NB-menu-item NB-menu-manage-feed-exception' }, [
                        $.make('div', { className: 'NB-menu-manage-image' }),
                        $.make('div', { className: 'NB-menu-manage-title' }, 'Fix this misbehaving site')
                    ])),
                    (feed.get('has_exception') && $.make('li', { className: 'NB-menu-separator-inverse' })),
                    $.make('li', { className: 'NB-menu-item NB-menu-manage-social-profile' }, [
                        $.make('div', { className: 'NB-menu-manage-image' }),
                        $.make('div', { className: 'NB-menu-manage-title' }, 'View profile')
                    ]),
                    (feed.get('exception_type') != 'feed' && $.make('li', { className: 'NB-menu-separator' })),
                    (feed.get('exception_type') != 'feed' && $.make('li', { className: 'NB-menu-item NB-menu-manage-mark-read NB-menu-manage-feed-mark-read' }, [
                        $.make('div', { className: 'NB-menu-manage-image' }),
                        $.make('div', { className: 'NB-menu-manage-title' }, 'Mark as read')
                    ])),
                    $.make('li', { className: 'NB-menu-separator' }),
                    $.make('li', { className: 'NB-menu-item NB-menu-manage-feed-stats' }, [
                        $.make('div', { className: 'NB-menu-manage-image' }),
                        $.make('div', { className: 'NB-menu-manage-title' }, 'Statistics')
                    ]),
                    $.make('li', { className: 'NB-menu-item NB-menu-manage-feed-train' }, [
                        $.make('div', { className: 'NB-menu-manage-image' }),
                        $.make('div', { className: 'NB-menu-manage-title' }, 'Intelligence trainer'),
                        $.make('div', { className: 'NB-menu-manage-subtitle' }, 'What you like and dislike.')
                    ]),
                    $.make('li', { className: 'NB-menu-separator' }),
                    $.make('li', { className: 'NB-menu-item NB-menu-manage-feed-settings' }, [
                        $.make('div', { className: 'NB-menu-manage-image' }),
                        $.make('div', { className: 'NB-menu-manage-title' }, 'Site settings')
                    ]),
                    (feed.get('user_id') != NEWSBLUR.Globals.user_id && $.make('li', { className: 'NB-menu-item NB-menu-manage-delete NB-menu-manage-socialfeed-delete' }, [
                        $.make('div', { className: 'NB-menu-manage-image' }),
                        $.make('div', { className: 'NB-menu-manage-title' }, 'Unfollow')
                    ])),
                    $.make('li', { className: 'NB-menu-item NB-menu-manage-delete-confirm NB-menu-manage-socialfeed-delete-confirm' }, [
                        $.make('div', { className: 'NB-menu-manage-image' }),
                        $.make('div', { className: 'NB-menu-manage-title' }, 'Really unfollow?')
                    ])
                ]);
                $manage_menu.data('feed_id', feed_id);
                $manage_menu.data('$feed', $item);
                if (feed_id && unread_count == 0) {
                    $('.NB-menu-manage-feed-mark-read', $manage_menu).addClass('NB-disabled');
                }
            } else if (type == 'starred') {
                $manage_menu = $.make('ul', { className: 'NB-menu-manage NB-menu-manage-feed' }, [
                    $.make('li', { className: 'NB-menu-separator-inverse' }),
                    $.make('li', { className: 'NB-menu-item NB-menu-manage-feed-settings' }, [
                        $.make('div', { className: 'NB-menu-manage-image' }),
                        $.make('div', { className: 'NB-menu-manage-title' }, 'Tag settings')
                    ])
                ]);
                $manage_menu.data('feed_id', feed_id);
                $manage_menu.data('$feed', $item);
            } else if (type == 'folder') {
                $manage_menu = $.make('ul', { className: 'NB-menu-manage NB-menu-manage-folder' }, [
                    $.make('li', { className: 'NB-menu-separator-inverse' }),
                    $.make('li', { className: 'NB-menu-item NB-menu-manage-mark-read NB-menu-manage-folder-mark-read' }, [
                        $.make('div', { className: 'NB-menu-manage-image' }),
                        $.make('div', { className: 'NB-menu-manage-title' }, 'Mark folder as read')
                    ]),
                    $.make('li', { className: 'NB-menu-item NB-menu-manage-folder-subscribe' }, [
                        $.make('div', { className: 'NB-menu-manage-image' }),
                        $.make('div', { className: 'NB-menu-manage-title' }, 'Add a site to this folder')
                    ]),
                    $.make('li', { className: 'NB-menu-item NB-menu-manage-folder-subfolder' }, [
                        $.make('div', { className: 'NB-menu-manage-image' }),
                        $.make('div', { className: 'NB-menu-manage-title' }, 'Create a new subfolder')
                    ]),
                    $.make('li', { className: 'NB-menu-separator' }),
                    $.make('li', { className: 'NB-menu-item NB-menu-manage-move NB-menu-manage-folder-move' }, [
                        $.make('div', { className: 'NB-menu-manage-image' }),
                        $.make('div', { className: 'NB-menu-manage-title' }, 'Move to folder')
                    ]),
                    $.make('li', { className: 'NB-menu-subitem NB-menu-manage-confirm NB-menu-manage-folder-move-confirm NB-modal-submit' }, [
                        $.make('div', { className: 'NB-menu-manage-confirm-position'}, [
                            $.make('div', { className: 'NB-menu-manage-move-save NB-menu-manage-folder-move-save NB-modal-submit-green NB-modal-submit-button' }, 'Save'),
                            $.make('div', { className: 'NB-menu-manage-image' }),
                            $.make('div', { className: 'NB-add-folders' }, NEWSBLUR.utils.make_folders())
                        ])
                    ]),
                    $.make('li', { className: 'NB-menu-item NB-menu-manage-rename NB-menu-manage-folder-rename' }, [
                        $.make('div', { className: 'NB-menu-manage-image' }),
                        $.make('div', { className: 'NB-menu-manage-title' }, 'Rename this folder')
                    ]),
                    $.make('li', { className: 'NB-menu-subitem NB-menu-manage-confirm NB-menu-manage-folder-rename-confirm NB-modal-submit' }, [
                        $.make('div', { className: 'NB-menu-manage-confirm-position'}, [
                            $.make('div', { className: 'NB-menu-manage-rename-save NB-menu-manage-folder-rename-save NB-modal-submit-green NB-modal-submit-button' }, 'Save'),
                            $.make('div', { className: 'NB-menu-manage-image' }),
                            $.make('input', { name: 'new_title', className: 'NB-menu-manage-title NB-input', value: feed_id })
                        ])
                    ]),
                    $.make('li', { className: 'NB-menu-item NB-menu-manage-delete NB-menu-manage-folder-delete' }, [
                        $.make('div', { className: 'NB-menu-manage-image' }),
                        $.make('div', { className: 'NB-menu-manage-title' }, 'Delete this folder')
                    ]),
                    $.make('li', { className: 'NB-menu-item NB-menu-manage-delete-confirm NB-menu-manage-folder-delete-confirm' }, [
                        $.make('div', { className: 'NB-menu-manage-image' }),
                        $.make('div', { className: 'NB-menu-manage-title' }, 'Really delete?')
                    ])
                ]);
                $manage_menu.data('folder_name', feed_id);
                $manage_menu.data('$folder', $item);
            } else if (type == 'story') {
                var feed          = this.model.get_feed(feed_id);
                var story         = this.model.get_story(story_id);
                var starred_class = story.get('starred') ? ' NB-story-starred ' : '';
                var starred_title = story.get('starred') ? 'Unsave this story' : 'Save this story';
                var shared_class = story.get('shared') ? ' NB-story-shared ' : '';
                var shared_title = story.get('shared') ? 'Shared' : 'Share to your Blurblog';
                var order        = NEWSBLUR.assets.view_setting(this.active_feed, 'order');
                story.story_share_menu_view = new NEWSBLUR.Views.StoryShareView({
                    model: story
                });
                
                $manage_menu = $.make('ul', { className: 'NB-menu-manage NB-menu-manage-story ' + starred_class + shared_class }, [
                    $.make('li', { className: 'NB-menu-separator' }),
                    $.make('li', { className: 'NB-menu-item NB-menu-manage-story-open' }, [
                        $.make('div', { className: 'NB-menu-manage-image' }),
                        $.make('input', { name: 'story_permalink', className: 'NB-menu-manage-open-input NB-input', value: story.get('story_permalink') }),
                        $.make('div', { className: 'NB-menu-manage-title' }, 'Open')
                    ]),
                    $.make('li', { className: 'NB-menu-separator' }),
                    (story.get('read_status') && $.make('li', { className: 'NB-menu-item NB-menu-manage-story-unread' }, [
                        $.make('div', { className: 'NB-menu-manage-image' }),
                        $.make('div', { className: 'NB-menu-manage-title' }, 'Mark as unread')
                    ])),
                    $.make('li', { className: 'NB-menu-item NB-menu-manage-story-star' }, [
                        $.make('div', { className: 'NB-menu-manage-image' }),
                        $.make('div', { className: 'NB-menu-manage-title' }, starred_title)
                    ]),
                    $.make('li', { className: 'NB-menu-item NB-menu-manage-story-thirdparty' }, [
                        (NEWSBLUR.Preferences['story_share_facebook'] && $.make('div', { className: 'NB-menu-manage-thirdparty-icon NB-menu-manage-thirdparty-facebook'}).bind('mouseenter', _.bind(function(e) {
                            $(e.target).siblings('.NB-menu-manage-title').text('Facebook').parent().addClass('NB-menu-manage-highlight-facebook');
                        }, this)).bind('mouseleave', _.bind(function(e) {
                            $(e.target).siblings('.NB-menu-manage-title').text('Email story').parent().removeClass('NB-menu-manage-highlight-facebook');
                        }, this))),
                        (NEWSBLUR.Preferences['story_share_twitter'] && $.make('div', { className: 'NB-menu-manage-thirdparty-icon NB-menu-manage-thirdparty-twitter'}).bind('mouseenter', _.bind(function(e) {
                            $(e.target).siblings('.NB-menu-manage-title').text('Twitter').parent().addClass('NB-menu-manage-highlight-twitter');
                        }, this)).bind('mouseleave', _.bind(function(e) {
                            $(e.target).siblings('.NB-menu-manage-title').text('Email story').parent().removeClass('NB-menu-manage-highlight-twitter');
                        }, this))),
                        (NEWSBLUR.Preferences['story_share_readitlater'] && $.make('div', { className: 'NB-menu-manage-thirdparty-icon NB-menu-manage-thirdparty-readitlater'}).bind('mouseenter', _.bind(function(e) {
                            $(e.target).siblings('.NB-menu-manage-title').text('Pocket (RIL)').parent().addClass('NB-menu-manage-highlight-readitlater');
                        }, this)).bind('mouseleave', _.bind(function(e) {
                            $(e.target).siblings('.NB-menu-manage-title').text('Email story').parent().removeClass('NB-menu-manage-highlight-readitlater');
                        }, this))),
                        (NEWSBLUR.Preferences['story_share_tumblr'] && $.make('div', { className: 'NB-menu-manage-thirdparty-icon NB-menu-manage-thirdparty-tumblr'}).bind('mouseenter', _.bind(function(e) {
                            $(e.target).siblings('.NB-menu-manage-title').text('Tumblr').parent().addClass('NB-menu-manage-highlight-tumblr');
                        }, this)).bind('mouseleave', _.bind(function(e) {
                            $(e.target).siblings('.NB-menu-manage-title').text('Email story').parent().removeClass('NB-menu-manage-highlight-tumblr');
                        }, this))),
                        (NEWSBLUR.Preferences['story_share_delicious'] && $.make('div', { className: 'NB-menu-manage-thirdparty-icon NB-menu-manage-thirdparty-delicious'}).bind('mouseenter', _.bind(function(e) {
                            $(e.target).siblings('.NB-menu-manage-title').text('Delicious').parent().addClass('NB-menu-manage-highlight-delicious');
                        }, this)).bind('mouseleave', _.bind(function(e) {
                            $(e.target).siblings('.NB-menu-manage-title').text('Email story').parent().removeClass('NB-menu-manage-highlight-delicious');
                        }, this))),
                        (NEWSBLUR.Preferences['story_share_pinboard'] && $.make('div', { className: 'NB-menu-manage-thirdparty-icon NB-menu-manage-thirdparty-pinboard'}).bind('mouseenter', _.bind(function(e) {
                            $(e.target).siblings('.NB-menu-manage-title').text('Pinboard').parent().addClass('NB-menu-manage-highlight-pinboard');
                        }, this)).bind('mouseleave', _.bind(function(e) {
                            $(e.target).siblings('.NB-menu-manage-title').text('Email story').parent().removeClass('NB-menu-manage-highlight-pinboard');
                        }, this))),
                        (NEWSBLUR.Preferences['story_share_pinterest'] && $.make('div', { className: 'NB-menu-manage-thirdparty-icon NB-menu-manage-thirdparty-pinterest'}).bind('mouseenter', _.bind(function(e) {
                            $(e.target).siblings('.NB-menu-manage-title').text('Pinterest').parent().addClass('NB-menu-manage-highlight-pinterest');
                        }, this)).bind('mouseleave', _.bind(function(e) {
                            $(e.target).siblings('.NB-menu-manage-title').text('Email story').parent().removeClass('NB-menu-manage-highlight-pinterest');
                        }, this))),
                        (NEWSBLUR.Preferences['story_share_buffer'] && $.make('div', { className: 'NB-menu-manage-thirdparty-icon NB-menu-manage-thirdparty-buffer'}).bind('mouseenter', _.bind(function(e) {
                            $(e.target).siblings('.NB-menu-manage-title').text('Buffer').parent().addClass('NB-menu-manage-highlight-buffer');
                        }, this)).bind('mouseleave', _.bind(function(e) {
                            $(e.target).siblings('.NB-menu-manage-title').text('Email story').parent().removeClass('NB-menu-manage-highlight-buffer');
                        }, this))),
                        (NEWSBLUR.Preferences['story_share_diigo'] && $.make('div', { className: 'NB-menu-manage-thirdparty-icon NB-menu-manage-thirdparty-diigo'}).bind('mouseenter', _.bind(function(e) {
                            $(e.target).siblings('.NB-menu-manage-title').text('Diigo').parent().addClass('NB-menu-manage-highlight-diigo');
                        }, this)).bind('mouseleave', _.bind(function(e) {
                            $(e.target).siblings('.NB-menu-manage-title').text('Email story').parent().removeClass('NB-menu-manage-highlight-diigo');
                        }, this))),
                        (NEWSBLUR.Preferences['story_share_kippt'] && $.make('div', { className: 'NB-menu-manage-thirdparty-icon NB-menu-manage-thirdparty-kippt'}).bind('mouseenter', _.bind(function(e) {
                            $(e.target).siblings('.NB-menu-manage-title').text('Kippt').parent().addClass('NB-menu-manage-highlight-kippt');
                        }, this)).bind('mouseleave', _.bind(function(e) {
                            $(e.target).siblings('.NB-menu-manage-title').text('Email story').parent().removeClass('NB-menu-manage-highlight-kippt');
                        }, this))),
                        (NEWSBLUR.Preferences['story_share_evernote'] && $.make('div', { className: 'NB-menu-manage-thirdparty-icon NB-menu-manage-thirdparty-evernote'}).bind('mouseenter', _.bind(function(e) {
                            $(e.target).siblings('.NB-menu-manage-title').text('Evernote').parent().addClass('NB-menu-manage-highlight-evernote');
                        }, this)).bind('mouseleave', _.bind(function(e) {
                            $(e.target).siblings('.NB-menu-manage-title').text('Email story').parent().removeClass('NB-menu-manage-highlight-evernote');
                        }, this))),
                        (NEWSBLUR.Preferences['story_share_googleplus'] && $.make('div', { className: 'NB-menu-manage-thirdparty-icon NB-menu-manage-thirdparty-googleplus'}).bind('mouseenter', _.bind(function(e) {
                            $(e.target).siblings('.NB-menu-manage-title').text('Google+').parent().addClass('NB-menu-manage-highlight-googleplus');
                        }, this)).bind('mouseleave', _.bind(function(e) {
                            $(e.target).siblings('.NB-menu-manage-title').text('Email story').parent().removeClass('NB-menu-manage-highlight-googleplus');
                        }, this))),
                        (NEWSBLUR.Preferences['story_share_instapaper'] && $.make('div', { className: 'NB-menu-manage-thirdparty-icon NB-menu-manage-thirdparty-instapaper'}).bind('mouseenter', _.bind(function(e) {
                            $(e.target).siblings('.NB-menu-manage-title').text('Instapaper').parent().addClass('NB-menu-manage-highlight-instapaper');
                        }, this)).bind('mouseleave', _.bind(function(e) {
                            $(e.target).siblings('.NB-menu-manage-title').text('Email story').parent().removeClass('NB-menu-manage-highlight-instapaper');
                        }, this))),
                        (NEWSBLUR.Preferences['story_share_readability'] && $.make('div', { className: 'NB-menu-manage-thirdparty-icon NB-menu-manage-thirdparty-readability'}).bind('mouseenter', _.bind(function(e) {
                            $(e.target).siblings('.NB-menu-manage-title').text('Readability').parent().addClass('NB-menu-manage-highlight-readability');
                        }, this)).bind('mouseleave', _.bind(function(e) {
                            $(e.target).siblings('.NB-menu-manage-title').text('Email story').parent().removeClass('NB-menu-manage-highlight-readability');
                        }, this))),
                        $.make('div', { className: 'NB-menu-manage-thirdparty-icon NB-menu-manage-thirdparty-email'}),
                        $.make('div', { className: 'NB-menu-manage-image' }),
                        $.make('div', { className: 'NB-menu-manage-title' }, 'Email story')
                    ]).bind('click', _.bind(function(e) {
                      e.preventDefault();
                      e.stopPropagation();
                      var $target = $(e.target);
                      if ($target.hasClass('NB-menu-manage-thirdparty-facebook')) {
                          this.send_story_to_facebook(story.id);
                      } else if ($target.hasClass('NB-menu-manage-thirdparty-twitter')) {
                          this.send_story_to_twitter(story.id);
                      } else if ($target.hasClass('NB-menu-manage-thirdparty-readitlater')) {
                          this.send_story_to_readitlater(story.id);
                      } else if ($target.hasClass('NB-menu-manage-thirdparty-tumblr')) {
                          this.send_story_to_tumblr(story.id);
                      } else if ($target.hasClass('NB-menu-manage-thirdparty-delicious')) {
                          this.send_story_to_delicious(story.id);
                      } else if ($target.hasClass('NB-menu-manage-thirdparty-readability')) {
                          this.send_story_to_readability(story.id);
                      } else if ($target.hasClass('NB-menu-manage-thirdparty-pinboard')) {
                          this.send_story_to_pinboard(story.id);
                      } else if ($target.hasClass('NB-menu-manage-thirdparty-pinterest')) {
                          this.send_story_to_pinterest(story.id);
                      } else if ($target.hasClass('NB-menu-manage-thirdparty-buffer')) {
                          this.send_story_to_buffer(story.id);
                      } else if ($target.hasClass('NB-menu-manage-thirdparty-diigo')) {
                          this.send_story_to_diigo(story.id);
                      } else if ($target.hasClass('NB-menu-manage-thirdparty-kippt')) {
                          this.send_story_to_kippt(story.id);
                      } else if ($target.hasClass('NB-menu-manage-thirdparty-evernote')) {
                          this.send_story_to_evernote(story.id);
                      } else if ($target.hasClass('NB-menu-manage-thirdparty-googleplus')) {
                          this.send_story_to_googleplus(story.id);
                      } else if ($target.hasClass('NB-menu-manage-thirdparty-instapaper')) {
                          this.send_story_to_instapaper(story.id);
                      } else {
                          this.send_story_to_email(story);
                      }
                    }, this)),
                    $.make('li', { className: 'NB-menu-item NB-menu-manage-story NB-menu-manage-story-share' }, [
                        $.make('div', { className: 'NB-menu-manage-image' }),
                        $.make('div', { className: 'NB-menu-manage-title' }, shared_title)
                    ]),
                    $.make('li', { className: 'NB-menu-subitem NB-menu-manage-story NB-menu-manage-confirm NB-menu-manage-story-share-confirm NB-modal-submit' }, [
                        $.make('div', { className: 'NB-menu-manage-confirm-position' }, [
                            story.story_share_menu_view.render().el
                        ])
                    ]),
                    $.make('li', { className: 'NB-menu-separator' }),
                    $.make('li', { className: 'NB-menu-item NB-menu-manage-story-train' }, [
                        $.make('div', { className: 'NB-menu-manage-image' }),
                        $.make('div', { className: 'NB-menu-manage-title' }, 'Intelligence trainer'),
                        $.make('div', { className: 'NB-menu-manage-subtitle' }, 'What you like and dislike.')
                    ]),
                    $.make('li', { className: 'NB-menu-separator' }),
                    (order == "newest" && $.make('li', { className: 'NB-menu-item NB-menu-manage-story-mark-read-newer NB-up' }, [
                        $.make('div', { className: 'NB-menu-manage-image' }),
                        $.make('div', { className: 'NB-menu-manage-title' }, 'Mark newer stories read')
                    ])),
                    $.make('li', { className: 'NB-menu-item NB-menu-manage-story-mark-read-older ' + (order == "oldest" ? "NB-up" : "NB-down") }, [
                        $.make('div', { className: 'NB-menu-manage-image' }),
                        $.make('div', { className: 'NB-menu-manage-title' }, 'Mark older stories read')
                    ]),
                    (order == "oldest" && $.make('li', { className: 'NB-menu-item NB-menu-manage-story-mark-read-newer NB-down' }, [
                        $.make('div', { className: 'NB-menu-manage-image' }),
                        $.make('div', { className: 'NB-menu-manage-title' }, 'Mark newer stories read')
                    ]))
                ]);
                $manage_menu.data('feed_id', feed_id);
                $manage_menu.data('story_id', story_id);
                $manage_menu.data('$story', $item);
                
                // this.update_share_button_label($('.NB-sideoption-share-comments', $manage_menu));
            }
            
            return $manage_menu;
        },
        
        show_manage_menu: function(type, $item, options) {
            var self = this;
            var options = _.extend({
              'toplevel': false,
              'inverse':  false
            }, options);
            var $manage_menu_container = $('.NB-menu-manage-container');

            clearTimeout(this.flags.closed_manage_menu);
            this.flags['showing_confirm_input_on_manage_menu'] = false;
            
            // If another menu is open, hide it first.
            // If this menu is already open, then hide it instead.
            if (($item && $item[0] == $manage_menu_container.data('item')) && 
                parseInt($manage_menu_container.css('opacity'), 10) == 1) {
                this.hide_manage_menu(type, $item);
                return;
            } else {
                this.hide_manage_menu(type, $item);
            }
            
            if ($item.hasClass('NB-empty')) return;
            
            $item.addClass('NB-showing-menu');
            
            // Create menu, size and position it, then attach to the right place.
            var feed_id, inverse, story_id;
            if (type == 'folder') {
                feed_id = options.folder_title;
                inverse = options.inverse || $item.hasClass("NB-hover-inverse");
            } else if (type == 'feed') {
                feed_id = options.feed_id;
                inverse = options.inverse || $item.hasClass("NB-hover-inverse");
            } else if (type == 'socialfeed') {
                feed_id = options.feed_id;
                inverse = options.inverse || $item.hasClass("NB-hover-inverse");
            } else if (type == 'starred') {
                feed_id = options.feed_id;
                inverse = options.inverse || $item.hasClass("NB-hover-inverse");
            } else if (type == 'story') {
                story_id = options.story_id;
                if ($item.hasClass('NB-hover-inverse')) inverse = true; 
            } else if (type == 'site') {
                $('.NB-task-manage').tipsy('hide');
                $('.NB-task-manage').tipsy('disable');
                if (options.inverse) inverse = true;
            }
            var toplevel = options.toplevel || $item.hasClass("NB-toplevel") ||
                           $item.children('.folder_title').hasClass("NB-toplevel");
            var $manage_menu = this.make_manage_menu(type, feed_id, story_id, inverse, $item);
            $manage_menu_container.empty().append($manage_menu);
            $manage_menu_container.data('item', $item && $item[0]);
            $('.NB-task-manage').parents('.NB-taskbar').css('z-index', 2);
            if (type == 'site') {
                if (inverse) {
                    $('li', $manage_menu_container).each(function() {
                        $(this).prependTo($(this).parent());
                    });
                    $manage_menu_container.corner('bottom 8px').corner('top 0px');
                    $('.NB-menu-manage-site-info', $manage_menu_container).hide();
                } else {
                    $manage_menu_container.corner('top 8px').corner('bottom 0px');
                }

                if ($item.hasClass('NB-task-manage')) {
                    $manage_menu_container.align($item, 'top -left', {
                        'top': 0, 
                        'left': -2
                    });
                } else if (options.right) {
                    $manage_menu_container.align($item, '-top -left', {
                        'top': -34, 
                        'left': 0
                    });                    
                } else {
                    $manage_menu_container.align($item, '-top left', {
                        'top': -24, 
                        'left': 20
                    });
                }
                if (options.body) {
                    $manage_menu_container.appendTo(this.$s.$body);
                    $manage_menu_container.css('z-index', $("#simplemodal-container").css('z-index'));
                }
                $('.NB-task-manage').addClass('NB-hover');
            } else if (type == 'feed' || type == 'folder' || type == 'story' || 
                       type == 'socialfeed' || type == 'starred') {
                var left, top;
                // NEWSBLUR.log(['menu open', $item, inverse, toplevel, type]);
                if (inverse) {
                    var $align = $item;
                    if (type == 'feed') {
                        left = toplevel ? 2 : -22;
                        top = toplevel ? 1 : 3;
                    } else if (type == 'socialfeed' || type == 'starred') {
                        left = 2;
                        top = 2;
                    } else if (type == 'folder') {
                        left = toplevel ? 0 : -21;
                        top = toplevel ? 3 : 3;
                    } else if (type == 'story') {
                        left = 7;
                        top = 1;
                        $align = $('.NB-story-manage-icon,.NB-feed-story-manage-icon', $item);
                        if (!$align.is(':visible')) {
                            $align = $('.NB-storytitles-sentiment,.NB-feed-story-sentiment', $item);
                        }
                    }
                    
                    $manage_menu_container.align($align, 'top -left', {
                        'top': -1 * top, 
                        'left': left
                    });

                    $manage_menu_container.corner('br 8px').corner('bl top 0px');
                    $('li', $manage_menu_container).each(function() {
                        $(this).prependTo($(this).parent());
                    });
                } else {
                    var $align = $item;
                    if (type == 'feed') {
                        left = toplevel ? 0 : -2;
                        top = toplevel ? 20 : 19;
                        $align = $('.NB-feedlist-manage-icon', $item);
                    } else if (type == 'socialfeed' || type == 'starred') {
                        left = toplevel ? 0 : -18;
                        top = toplevel ? 20 : 21;
                        $align = $('.NB-feedlist-manage-icon', $item);
                    } else if (type == 'folder') {
                        left = toplevel ? 0 : -22;
                        top = toplevel ? 21 : 18;
                    } else if (type == 'story') {
                        left = 7;
                        top = 19;
                        $align = $('.NB-story-manage-icon,.NB-feed-story-manage-icon', $item);
                        if (!$align.is(':visible')) {
                            $align = $('.NB-storytitles-sentiment,.NB-feed-story-sentiment', $item);
                        }
                    }
                    $manage_menu_container.align($align, '-bottom -left', {
                        'top': top, 
                        'left': left
                    });
                    $manage_menu_container.corner('tr 8px').corner('tl bottom 0px');
                }
            }
            $manage_menu_container.stop().css({'display': 'block', 'opacity': 1});
            
            // Create and position the arrow tab
            if (type == 'feed' || type == 'folder' || type == 'story' || 
                type == 'socialfeed' || type == 'starred') {
                var $arrow = $.make('div', { className: 'NB-menu-manage-arrow' }, [
                    $.make('div', { className: 'NB-icon' })
                ]);
                if (inverse) {
                    $arrow.corner('bottom 5px').corner('top 0px');
                    $manage_menu_container.append($arrow);
                    $manage_menu_container.addClass('NB-inverse');
                } else {
                    $arrow.corner('top 5px').corner('bottom 0px');
                    $manage_menu_container.prepend($arrow);
                    $manage_menu_container.removeClass('NB-inverse');
                }
            }
            
            // Hide menu on click outside menu.
            _.defer(function() {
                var close_menu_handler = function(e) {
                    _.defer(function() {
                        $(document).bind('click.menu', function(e) {
                            self.hide_manage_menu(type, $item, false);
                        });
                    });
                };
                if (options.rightclick) {
                    $(document).one('mouseup.menu', close_menu_handler);
                } else {
                    close_menu_handler();
                }
            });
            
            // Hide menu on mouseout (on a delay).
            $manage_menu_container.hover(function() {
                clearTimeout(self.flags.closed_manage_menu);
            }, function() {
                clearTimeout(self.flags.closed_manage_menu);
                self.flags.closed_manage_menu = setTimeout(function() {
                    if (self.flags.closed_manage_menu) {
                        self.hide_manage_menu(type, $item, true);
                    }
                }, 1000);
            });
            
            // Hide menu on esc.
            $(document).add($('input,textarea', $manage_menu_container))
                .unbind('keydown.manage_menu')
                .bind('keydown.manage_menu', 'esc', function(e) {
                e.preventDefault();
                self.flags['showing_confirm_input_on_manage_menu'] = false;
                self.hide_manage_menu(type, $item, true);
            });
            if (type == 'story') {
                var share = _.bind(function(e) {
                    e.preventDefault();
                    var story = NEWSBLUR.assets.get_story(story_id);
                    story.story_share_menu_view.mark_story_as_shared({'source': 'menu'});
                }, this);
                $('.NB-sideoption-share-comments', $manage_menu_container).bind('keydown', 'ctrl+return', share);
                $('.NB-sideoption-share-comments', $manage_menu_container).bind('keydown', 'meta+return', share);
            }
            
            // Hide menu on scroll.
            var $scroll;
            this.flags['feed_list_showing_manage_menu'] = true;
            if (type == 'feed' || type == 'socialfeed' || type == 'starred') {
                $scroll = this.$s.$feed_list.parent();
            } else if (type == 'story') {
                $scroll = this.$s.$story_titles.add(this.$s.$feed_scroll);
            }
            $scroll && $scroll.unbind('scroll.manage_menu').bind('scroll.manage_menu', function(e) {
                if (self.flags['feed_list_showing_manage_menu']) {
                    self.hide_manage_menu(type, $item, true);
                } else {
                    $scroll.unbind('scroll.manage_menu');
                }
            });
        },
        
        hide_manage_menu: function(type, $item, animate) {
            var $manage_menu_container = $('.NB-menu-manage-container');
            var height = $manage_menu_container.outerHeight();
            if (this.flags['showing_confirm_input_on_manage_menu'] && animate) return;
            // NEWSBLUR.log(['hide_manage_menu', type, $item, animate, $manage_menu_container.css('opacity')]);
            
            clearTimeout(this.flags.closed_manage_menu);
            this.flags['feed_list_showing_manage_menu'] = false;
            $(document).unbind('click.menu');
            $(document).unbind('mouseup.menu');
            $(document).add($('input,textarea', $manage_menu_container))
                       .unbind('keydown.manage_menu');

            if (this.model.preference('show_tooltips')) {
                $('.NB-task-manage').tipsy('enable');
            }
            
            if ($item) $item.removeClass('NB-showing-menu');
            
            if (animate) {
                $manage_menu_container.stop().animate({
                    'opacity': 0
                }, {
                    'duration': 250, 
                    'queue': false,
                    'complete': function() {
                        $manage_menu_container.css({'display': 'none', 'opacity': 0});
                    }
                });
            } else {
                $manage_menu_container.css({'display': 'none', 'opacity': 0});
            }
            $('.NB-task-manage').removeClass('NB-hover');
            
            this.blur_to_page({manage_menu: true});
        },
        
        // ========================
        // = Manage menu - Delete =
        // ========================
        
        show_confirm_delete_menu_item: function() {
            var $delete = $('.NB-menu-manage-feed-delete,.NB-menu-manage-folder-delete');
            var $confirm = $('.NB-menu-manage-feed-delete-confirm,.NB-menu-manage-folder-delete-confirm');
            
            $delete.addClass('NB-menu-manage-feed-delete-cancel');
            $('.NB-menu-manage-title', $delete).text('Cancel delete');
            $confirm.slideDown(500);
        },
        
        hide_confirm_delete_menu_item: function() {
            var $delete = $('.NB-menu-manage-feed-delete,.NB-menu-manage-folder-delete');
            var $confirm = $('.NB-menu-manage-feed-delete-confirm,.NB-menu-manage-folder-delete-confirm');
            
            $delete.removeClass('NB-menu-manage-feed-delete-cancel');

            var text = $delete.hasClass('NB-menu-manage-folder-delete') ?
                       'Delete this folder' :
                       'Delete this site';
            $('.NB-menu-manage-title', $delete).text(text);
            $confirm.slideUp(500);
        },
        
        manage_menu_delete_feed: function(feed_id, $feed) {
            var self = this;
            feed_id = feed_id || this.active_feed;
            var feed = this.model.get_feed(feed_id);
            var feed_view = feed.get_view($feed);
            feed.delete_feed({view: feed_view});
        },
        
        show_confirm_unfollow_menu_item: function() {
            var $unfollow = $('.NB-menu-manage-socialfeed-delete');
            var $confirm = $('.NB-menu-manage-socialfeed-delete-confirm');
            
            $unfollow.addClass('NB-menu-manage-socialfeed-delete-cancel');
            $('.NB-menu-manage-title', $unfollow).text('Cancel unfollow');
            $confirm.slideDown(500);
        },
        
        hide_confirm_unfollow_menu_item: function() {
            var $unfollow = $('.NB-menu-manage-socialfeed-delete,.NB-menu-manage-folder-delete');
            var $confirm = $('.NB-menu-manage-socialfeed-delete-confirm,.NB-menu-manage-folder-delete-confirm');
            
            $unfollow.removeClass('NB-menu-manage-socialfeed-delete-cancel');

            $('.NB-menu-manage-title', $unfollow).text('Unfollow');
            $confirm.slideUp(500);
        },
        
        manage_menu_unfollow_feed: function(feed, $feed) {
            var self = this;
            var feed_id = feed || this.active_feed;
            
            this.model.unfollow_user(feed_id, function() {
                NEWSBLUR.app.feed_list.make_social_feeds();
            });
        },
        
        
        manage_menu_delete_folder: function(folder_title, $folder) {
            var self = this;
            var folder_view = NEWSBLUR.assets.folders.get_view($folder) ||
                              this.active_folder.folder_view;
        
            folder_view.model.delete_folder();
        },
        
        // ========================
        // = Manage menu - Move =
        // ========================
        
        show_confirm_move_menu_item: function(feed_id, $feed) {
            var self = this;
            var $move = $('.NB-menu-manage-feed-move,.NB-menu-manage-folder-move');
            var $confirm = $('.NB-menu-manage-feed-move-confirm,.NB-menu-manage-folder-move-confirm');
            var $position = $('.NB-menu-manage-confirm-position', $confirm);
            var $select = $('select', $confirm);
            if (_.isNumber(feed_id)) {
                var feed      = this.model.get_feed(feed_id);
                var feed_view = feed.get_view($feed, true);
                var in_folder = feed_view.options.folder_title;
            } else {
                folder_view = NEWSBLUR.assets.folders.get_view($feed) ||
                              this.active_folder.folder_view;
                var in_folder = folder_view.collection.options.title;
            }

            $move.addClass('NB-menu-manage-feed-move-cancel');
            $('.NB-menu-manage-title', $move).text('Cancel move');
            $position.css('position', 'relative');
            var height = $confirm.height();
            $position.css('position', 'absolute');
            $confirm.css({'height': 0, 'display': 'block'}).animate({'height': height}, {
                'duration': 500, 
                'easing': 'easeOutQuart'
            });
            $('select', $confirm).focus().select();
            this.flags['showing_confirm_input_on_manage_menu'] = true;

            $('option', $select).each(function() {
                if ($(this).attr('value') == in_folder) {
                    $(this).attr('selected', 'selected');
                    return false;
                }
            });
        },
        
        hide_confirm_move_menu_item: function(moved) {
            var $move = $('.NB-menu-manage-feed-move,.NB-menu-manage-folder-move');
            var $confirm = $('.NB-menu-manage-feed-move-confirm,.NB-menu-manage-folder-move-confirm');
            
            $move.removeClass('NB-menu-manage-feed-move-cancel');
            var text = 'Move to folder';
            if (moved) {
                text = 'Moved';
                $move.addClass('NB-active');
            } else {
                $move.removeClass('NB-active');
            }
            $('.NB-menu-manage-title', $move).text(text);
            $confirm.slideUp(500);
            this.flags['showing_confirm_input_on_manage_menu'] = false;
        },
        
        manage_menu_move_feed: function(feed_id, $feed) {
            var self      = this;
            var feed_id   = feed_id || this.active_feed;
            var to_folder = $('.NB-menu-manage-feed-move-confirm select').val();
            var feed      = this.model.get_feed(feed_id);
            var feed_view = feed.get_view($feed);

            var moved = feed.move_to_folder(to_folder, {view: feed_view});
            this.hide_confirm_move_menu_item(moved);
            if (moved) {
                _.delay(_.bind(function() {
                    this.hide_manage_menu('feed', $feed, true);
                }, this), 500);
            }
        },
        
        manage_menu_move_folder: function(folder, $folder) {
            var self        = this;
            var to_folder   = $('.NB-menu-manage-folder-move-confirm select').val();
            var folder_view = NEWSBLUR.assets.folders.get_view($folder) || 
                              this.active_folder.folder_view;
            var in_folder   = folder_view.collection.options.title;
            var folder_name = folder_view.options.folder_title;
            var child_folders = folder_view.collection.child_folder_names();
            
            if (to_folder == in_folder || 
                to_folder == folder_name ||
                 _.contains(child_folders, to_folder)) {
                return this.hide_confirm_move_menu_item();
            }
            
            var moved = folder_view.model.move_to_folder(to_folder, {view: folder_view});
            this.hide_confirm_move_menu_item(moved);
            if (moved) {
                _.delay(_.bind(function() {
                    this.hide_manage_menu('folder', $folder, true);
                }, this), 500);
            }
        },
        
        // ========================
        // = Manage menu - Rename =
        // ========================
        
        show_confirm_rename_menu_item: function() {
            var self = this;
            var $rename = $('.NB-menu-manage-feed-rename,.NB-menu-manage-folder-rename');
            var $confirm = $('.NB-menu-manage-feed-rename-confirm,.NB-menu-manage-folder-rename-confirm');
            var $position = $('.NB-menu-manage-confirm-position', $confirm);
            
            $rename.addClass('NB-menu-manage-feed-rename-cancel');
            $('.NB-menu-manage-title', $rename).text('Cancel rename');
            $position.css('position', 'relative');
            var height = $confirm.height();
            $position.css('position', 'absolute');
            $confirm.css({'height': 0, 'display': 'block'}).animate({'height': height}, {
                'duration': 500, 
                'easing': 'easeOutQuart'
            });
            $('input', $confirm).focus().select();
            this.flags['showing_confirm_input_on_manage_menu'] = true;
            $('.NB-menu-manage-feed-rename-confirm input.NB-menu-manage-title').bind('keyup', 'return', function(e) {
                var $t = $(e.target);
                var feed_id = $t.closest('.NB-menu-manage').data('feed_id');
                var $feed = $t.closest('.NB-menu-manage').data('$feed');
                self.manage_menu_rename_feed(feed_id, $feed);
            });
            $('.NB-menu-manage-folder-rename-confirm input.NB-menu-manage-title').bind('keyup', 'return', function(e) {
                var $t = $(e.target);
                var folder_name = $t.parents('.NB-menu-manage').data('folder_name');
                var $folder = $t.parents('.NB-menu-manage').data('$folder');
                self.manage_menu_rename_folder(folder_name, $folder);
            });
        },
        
        hide_confirm_rename_menu_item: function(renamed) {
            var $rename = $('.NB-menu-manage-feed-rename,.NB-menu-manage-folder-rename');
            var $confirm = $('.NB-menu-manage-feed-rename-confirm,.NB-menu-manage-folder-rename-confirm');
            
            $rename.removeClass('NB-menu-manage-feed-rename-cancel');
            var text = $rename.hasClass('NB-menu-manage-folder-rename') ?
                       'Rename this folder' :
                       'Rename this site';
            if (renamed) {
                text = 'Renamed';
                $rename.addClass('NB-active');
            } else {
                $rename.removeClass('NB-active');
            }
            $('.NB-menu-manage-title', $rename).text(text);
            $confirm.slideUp(500);
            this.flags['showing_confirm_input_on_manage_menu'] = false;
        },
        
        manage_menu_rename_feed: function(feed_id) {
            var feed_id   = feed_id || this.active_feed;
            var feed = this.model.get_feed(feed_id);
            var new_title = $('.NB-menu-manage-feed-rename-confirm .NB-menu-manage-title').val();
            
            if (new_title.length > 0) feed.rename(new_title);
            this.hide_confirm_rename_menu_item(true);
        },
        
        manage_menu_rename_folder: function(folder, $folder) {
            var self      = this;
            var new_folder_name = $('.NB-menu-manage-folder-rename-confirm .NB-menu-manage-title').val();
            var folder_view = NEWSBLUR.assets.folders.get_view($folder) ||
                              this.active_folder.folder_view;
            
            if (new_folder_name.length > 0) folder_view.model.rename(new_folder_name);
            this.hide_confirm_rename_menu_item(true);
        },
        
        // =============================
        // = Manage Menu - Share Story =
        // =============================
        
        show_confirm_story_share_menu_item: function(story_id) {
            var self = this;
            if (!story_id) story_id = $('.NB-menu-manage').data('story_id');
            var story = NEWSBLUR.assets.get_story(story_id);
            var $share = $('.NB-menu-manage-story-share');
            var $confirm = $('.NB-menu-manage-story-share-confirm');
            var $story_share = story.story_share_menu_view.$el;
            var $position = $('.NB-menu-manage-confirm-position', $confirm);
            
            $share.addClass('NB-menu-manage-story-share-cancel');
            $('.NB-menu-manage-title', $share).text('Cancel share');
            $confirm.css({'height': 0, 'display': 'block'});
            story.story_share_menu_view.toggle_feed_story_share_dialog({immediate: true});
            $position.css('position', 'relative');
            var height = $story_share.height();
            $position.css('position', 'absolute');
            $confirm.css({'height': 0, 'display': 'block'}).animate({'height': height}, {
                'duration': 500, 
                'easing': 'easeOutQuart'
            });
            $('textarea', $confirm).focus().select();
            this.flags['showing_confirm_input_on_manage_menu'] = true;
        },
        
        hide_confirm_story_share_menu_item: function(shared) {
            var story_id = $('.NB-menu-manage').data('story_id');
            var story = NEWSBLUR.assets.get_story(story_id);
            var $share = $('.NB-menu-manage-story-share');
            var $confirm = $('.NB-menu-manage-story-share-confirm');
            
            $share.removeClass('NB-menu-manage-story-share-cancel');
            var text = 'Share to your Blurblog';
            if (shared) {
                text = 'Shared';
                $share.addClass('NB-active');
            } else {
                $share.removeClass('NB-active');
            }
            $('.NB-menu-manage-title', $share).text(text);
            $confirm.slideUp(500, _.bind(function() {
                if (shared && story) {
                    this.hide_manage_menu('story', story.story_title_view.$el, true);
                }
            }, this));
            this.flags['showing_confirm_input_on_manage_menu'] = false;
            
        },
        
        // ==========================
        // = Taskbar - Intelligence =
        // ==========================
        
        load_intelligence_slider: function() {
            var self = this;
            var $slider = this.$s.$intelligence_slider;
            var unread_view = this.get_unread_view_score();
            
            if (unread_view == 0 && !NEWSBLUR.assets.preference('hide_read_feeds')) {
                unread_view = -1;
            }
            this.slide_intelligence_slider(unread_view, true);
        },
        
        toggle_focus_in_slider: function() {
            var $slider = this.$s.$intelligence_slider;
            var $focus = $(".NB-intelligence-slider-green", $slider);
            var $unread = $(".NB-intelligence-slider-yellow", $slider);
            var unread_view = this.get_unread_view_score();
            var all_mode = !NEWSBLUR.assets.preference('hide_read_feeds');
            if (!NEWSBLUR.assets.feeds.size()) return;
            
            var view_not_empty;
            if (unread_view >= 1) {
                view_not_empty = NEWSBLUR.assets.feeds.any(function(feed) { 
                    return feed.get('ps');
                }) || NEWSBLUR.assets.social_feeds.any(function(feed) { 
                    return feed.get('ps');
                });
            } else {
                view_not_empty = NEWSBLUR.assets.feeds.any(function(feed) { 
                    return feed.get('ps') || feed.get('nt');
                }) || NEWSBLUR.assets.social_feeds.any(function(feed) { 
                    return feed.get('ps') || feed.get('nt');
                });                
            }
            $(".NB-feeds-list-empty").remove();
            if (!view_not_empty && !all_mode) {
                var $empty = $.make("div", { className: "NB-feeds-list-empty" }, [
                    'You have no unread stories',
                    unread_view >= 1 ? " in Focus mode." : ".",
                    $.make('br'),
                    $.make('br'),
                    unread_view >= 1 ? 'Switch to All or Unread.' : ""
                ]);
                this.$s.$feed_list.after($empty);
            }
            // $focus.css('display', show_focus ? 'block' : 'none');
            // if (!show_focus) {
            //     $unread.addClass("NB-last");
            //     if (NEWSBLUR.assets.preference('unread_view') > 0) {
            //         this.slide_intelligence_slider(0);
            //     }
            // } else {
            //     $unread.removeClass("NB-last");
            //     this.model.preference('lock_green_slider', true);
            // }
        },
        
        slide_intelligence_slider: function(value, initial_load) {
            var $slider = this.$s.$intelligence_slider;
            var real_value = value;
            
            if (value < 0) {
                value = 0;
                if (!initial_load) {
                    NEWSBLUR.assets.preference('hide_read_feeds', 0);
                }
                NEWSBLUR.assets.preference('unread_view', 0);
            } else if (value == 0) {
                if (!initial_load) {
                    NEWSBLUR.assets.preference('hide_read_feeds', 1);
                }
                NEWSBLUR.assets.preference('unread_view', 0);
            } else if (value > 0) {
                if (!initial_load) {
                    NEWSBLUR.assets.preference('hide_read_feeds', 1);
                }
                NEWSBLUR.assets.preference('unread_view', 1);
            }
            this.flags['unread_threshold_temporarily'] = null;
            this.switch_feed_view_unread_view(value);
            if (NEWSBLUR.app.story_titles_header) {
                NEWSBLUR.app.story_titles_header.show_feed_hidden_story_title_indicator(true);
            }
            this.show_story_titles_above_intelligence_level({'animate': true, 'follow': true});
            this.toggle_focus_in_slider();
            NEWSBLUR.app.sidebar_header.toggle_hide_read_preference();
            NEWSBLUR.app.sidebar_header.count();
            NEWSBLUR.assets.folders.update_all_folder_visibility();
            NEWSBLUR.app.feed_list.scroll_to_selected();
            
            $('.NB-active', $slider).removeClass('NB-active');
            if (real_value < 0) {
                $('.NB-intelligence-slider-red', $slider).addClass('NB-active');
            } else if (real_value > 0) {
                $('.NB-intelligence-slider-green', $slider).addClass('NB-active');
            } else {
                $('.NB-intelligence-slider-yellow', $slider).addClass('NB-active');
            }
        },
        
        move_intelligence_slider: function(direction) {
            var value = this.model.preference('unread_view') + direction;
            this.slide_intelligence_slider(value);
        },
        
        switch_feed_view_unread_view: function(unread_view) {
            if (!_.isNumber(unread_view)) unread_view = this.get_unread_view_score();
            var $sidebar               = this.$s.$sidebar;
            var unread_view_name       = this.get_unread_view_name(unread_view);
            var $next_story_button     = $('.NB-task-story-next-unread');
            var $story_title_indicator = $('.NB-story-title-indicator', this.$story_titles);

            this.$s.$body.removeClass('NB-intelligence-positive')
                         .removeClass('NB-intelligence-neutral')
                         .removeClass('NB-intelligence-negative')
                         .addClass('NB-intelligence-'+unread_view_name);
                    
            $sidebar.removeClass('unread_view_positive')
                    .removeClass('unread_view_neutral')
                    .removeClass('unread_view_negative')
                    .addClass('unread_view_'+unread_view_name);

            $next_story_button.removeClass('NB-task-story-next-positive')
                              .removeClass('NB-task-story-next-neutral')
                              .removeClass('NB-task-story-next-negative')
                              .addClass('NB-task-story-next-'+unread_view_name);
                              
            $story_title_indicator.removeClass('unread_threshold_positive')
                                  .removeClass('unread_threshold_neutral')
                                  .removeClass('unread_threshold_negative')
                                  .addClass('unread_threshold_'+unread_view_name);
            
            NEWSBLUR.assets.stories.each(function(story){ 
                story.unset('visible'); 
            });
        },
        
        get_unread_view_score: function() {
            if (this.flags['unread_threshold_temporarily']) {
                var score_name = this.flags['unread_threshold_temporarily'];
                if (score_name == 'neutral') {
                    return 0;
                } else if (score_name == 'negative') {
                    return -1;
                }
            }
            
            return this.model.preference('unread_view');
        },
        
        get_unread_view_name: function(unread_view) {
            if (this.flags['unread_threshold_temporarily']) {
                return this.flags['unread_threshold_temporarily'];
            }
            
            if (typeof unread_view == 'undefined') {
                unread_view = this.get_unread_view_score();
            }

            return (unread_view > 0
                    ? 'positive'
                    : unread_view < 0
                      ? 'negative'
                      : 'neutral');
        },
        
        get_unread_count: function(feed_id) {
            var total = 0;
            feed_id = feed_id || this.active_feed;
            var feed = this.model.get_feed(feed_id);
            
<<<<<<< HEAD
            if (_.contains(['starred', 'read'], feed_id)) {
=======
            if (this.flags['starred_view']) {
>>>>>>> 869027b0
                // Umm, no. Not yet.
            } else if (feed) {
                return feed.unread_counts();
            } else if (this.flags['river_view'] && !this.flags['social_view']) {
                var collection;
                if (!this.active_folder.folder_view) {
                    // River blurblog gets a special collection
                    collection = NEWSBLUR.assets.folders;
                } else {
                    collection = this.active_folder.folders;
                }
                return collection.unread_counts();
            } else if (this.flags['river_view'] && this.flags['social_view']) {
                return NEWSBLUR.assets.social_feeds.unread_counts();
            }
            
            return {};
        },
        
        get_total_unread_count: function(feed_id) {
            var counts = this.get_unread_count(feed_id);
            var unread_view_name = this.get_unread_view_name();

            if (unread_view_name == 'positive') {
                return counts['ps'];
            } else if (unread_view_name == 'neutral') {
                return counts['ps'] + counts['nt'];
            } else if (unread_view_name == 'negative') {
                return counts['ps'] + counts['nt'] + counts['ng'];
            }
        },
        
        show_story_titles_above_intelligence_level: function(opts) {
            var defaults = {
                'unread_view_name': null,
                'animate': true,
                'follow': false,
                'temporary': false
            };
            var options = $.extend({}, defaults, opts);
            var self = this;
            var $story_titles = this.$s.$story_titles;
            var unread_view_name = options['unread_view_name'] || this.get_unread_view_name();
            
            if (this.model.stories.length > 18) {
                options['animate'] = false;
            }
            
            if (this.flags['unread_threshold_temporarily']) {
                options['temporary'] = true;
            }
            
            NEWSBLUR.assets.stories.trigger('render:intelligence', options);
            
            if (!NEWSBLUR.assets.preference('feed_view_single_story')) {
                _.delay(function() {
                    NEWSBLUR.app.story_list.reset_story_positions();
                }, 500);
            }

            NEWSBLUR.app.story_list.show_correct_explainer();

            // NEWSBLUR.log(['Showing correct stories', this.story_view, unread_view_name, $stories_show.length, $stories_hide.length]);
            if (_.contains(['split', 'list'], NEWSBLUR.assets.preference('story_layout'))) {
                NEWSBLUR.app.story_titles.fill_out();
            } else {
                NEWSBLUR.app.story_list.fill_out();
            }

            if (options.follow && this.active_story) {
                NEWSBLUR.app.story_list.scroll_to_selected_story(self.active_story);
                NEWSBLUR.app.story_titles.scroll_to_selected_story(self.active_story);
            }
        },
        
        // ===================
        // = Feed Refreshing =
        // ===================
        
        force_instafetch_stories: function(feed_id) {
            var self = this;
            feed_id = feed_id || this.active_feed;
            var feed = this.model.get_feed(feed_id);
            feed.set({
                fetched_once: false,
                has_exception: false
            });

            this.model.save_exception_retry(feed_id, _.bind(this.force_feed_refresh, this, feed_id),
                                            NEWSBLUR.app.taskbar_info.show_stories_error);
        },
        
        setup_socket_realtime_unread_counts: function(force) {
            if (!force && NEWSBLUR.Globals.is_anonymous) return;
            // if (!force && !NEWSBLUR.Globals.is_premium) return;
            if (this.socket && !this.socket.socket.connected) {
                this.socket.socket.connect();
            } else if (force || !this.socket || !this.socket.socket.connected) {
                var server = window.location.protocol + '//' + window.location.hostname;
                var https = _.string.startsWith(window.location.protocol, 'https');
                var local = NEWSBLUR.Globals.debug || _.any([], function(hostname) {
                    return _.string.contains(window.location.host, hostname);
                });
                var port = https ? 443 : 80;
                if (local) {
                    port = https ? 8889 : 8888;
                }
                this.socket = this.socket || io.connect(server, {
                    "reconnection delay": 2000,
                    "connect timeout": 2000,
                    "port": port
                });
                
                // this.socket.refresh_feeds = _.debounce(_.bind(this.force_feeds_refresh, this), 1000*10);
                this.socket.on('connect', _.bind(function() {
                    var active_feeds = this.send_socket_active_feeds();
                    // NEWSBLUR.log(["Connected to real-time pubsub with " + active_feeds.length + " feeds."]);
                    this.flags.feed_refreshing_in_realtime = true;
                    this.setup_feed_refresh();
                    
                    // $('.NB-module-content-account-realtime-subtitle').html($.make('b', 'Updating in real-time'));
                    $('.NB-module-content-account-realtime').attr('title', 'Updating sites in real-time...').removeClass('NB-error').addClass('NB-active');
                    this.apply_tipsy_titles();
                }, this));

                this.socket.removeAllListeners('feed:update');
                this.socket.on('feed:update', _.bind(function(feed_id, message) {
                    NEWSBLUR.log(['Real-time feed update', feed_id, message]);
                    this.feed_unread_count(feed_id, {realtime: true});
                }, this));
                
                this.socket.removeAllListeners(NEWSBLUR.Globals.username);
                this.socket.on('user:update', _.bind(function(username, message) {
                    if (this.flags.social_view) return;
                    if (_.string.contains(message, 'feed:')) {
                        feed_id = parseInt(message.replace('feed:', ''), 10);
                        var active_feed_ids = [];
                        if (this.active_folder && this.active_folder.length) {
                            active_feed_ids = this.active_folder.feed_ids_in_folder();
                        }
                        if (feed_id != this.active_feed && 
                            !_.contains(active_feed_ids, feed_id)) {
                            NEWSBLUR.log(['Real-time user update', username, feed_id]);
                            this.feed_unread_count(feed_id);
                        }
                    } else if (_.string.contains(message, 'social:')) {
                        if (message != this.active_feed) {
                            NEWSBLUR.log(['Real-time user update', username, message]);
                            this.feed_unread_count(message);
                        }
                    } else if (message == "interaction:new") {
                        this.update_interactions_count();
                    } else if (_.string.startsWith(message, "refresh:")) {
                        var feeds = message.replace('refresh:', '').split(",");
                        this.force_feeds_refresh(null, false, feeds);
                    } else if (_.string.startsWith(message, "reload:")) {
                        if (!NEWSBLUR.reader.flags['reloading_feeds']) {
                            NEWSBLUR.assets.load_feeds();
                        }
                    }
                }, this));

                
                this.socket.on('disconnect', _.bind(function() {
                    NEWSBLUR.log(["Lost connection to real-time pubsub. Falling back to polling."]);
                    this.flags.feed_refreshing_in_realtime = false;
                    this.setup_feed_refresh();
                    // $('.NB-module-content-account-realtime-subtitle').html($.make('b', 'Updating every 60 sec'));
                    $('.NB-module-content-account-realtime').attr('title', 'Updating sites every ' + this.flags.refresh_interval + ' seconds...').addClass('NB-error').removeClass('NB-active');
                    this.apply_tipsy_titles();
                }, this));
                this.socket.on('error', _.bind(function() {
                    NEWSBLUR.log(["Can't connect to real-time pubsub."]);
                    this.flags.feed_refreshing_in_realtime = false;
                    this.setup_feed_refresh();
                    // $('.NB-module-content-account-realtime-subtitle').html($.make('b', 'Updating every 60 sec'));
                    $('.NB-module-content-account-realtime').attr('title', 'Updating sites every ' + this.flags.refresh_interval + ' seconds...').addClass('NB-error').removeClass('NB-active');
                    this.apply_tipsy_titles();
                    _.delay(_.bind(this.setup_socket_realtime_unread_counts, this), 60*1000);
                }, this));
            }
            
        },
        
        send_socket_active_feeds: function() {
            if (!this.socket) return;
            
            var active_feeds = _.compact(this.model.feeds.map(function(feed) { 
                return feed.get('active') && feed.id;
            }));
            active_feeds = active_feeds.concat(this.model.social_feeds.pluck('id'));
            
            if (active_feeds.length) {
                this.socket.emit('subscribe:feeds', active_feeds, NEWSBLUR.Globals.username);
            }

            return active_feeds;
        },
        
        setup_feed_refresh: function(new_feeds) {
            var self = this;
            var refresh_interval = this.constants.FEED_REFRESH_INTERVAL;
            var feed_count = this.model.feeds.size();
            
            if (!NEWSBLUR.Globals.is_premium) {
                refresh_interval *= 2;
            }
            if (feed_count > 250) {
                refresh_interval *= 2;
            }
            if (feed_count > 500) {
                refresh_interval *= 1.5;
            }
            if (this.flags['feed_refreshing_in_realtime'] && !this.flags['has_unfetched_feeds'] &&
                this.socket && this.socket.socket.connected) {
                refresh_interval *= 10;
            }

            if (new_feeds && feed_count < 250) {
                refresh_interval = (1000 * 60) * 1/6;
            } else if (new_feeds && feed_count < 500) {
                refresh_interval = (1000 * 60) * 1/4;
            }
            
            // 10 second minimum
            refresh_interval = Math.max(10*1000, refresh_interval);
            
            // Add 0-100% random delay
            refresh_interval = parseInt(refresh_interval * (1 + Math.random()), 10);
            
            clearInterval(this.flags.feed_refresh);
            
            this.flags.feed_refresh = setInterval(function() {
                if (!self.flags['pause_feed_refreshing']) {
                    self.force_feeds_refresh();
                }
            }, refresh_interval);
            this.flags.refresh_interval = refresh_interval / 1000;
            if (!this.socket || !this.socket.socket.connected) {
                $('.NB-module-content-account-realtime').attr('title', 'Updating sites every ' + this.flags.refresh_interval + ' seconds...').addClass('NB-error');
                this.apply_tipsy_titles();
            } 
            NEWSBLUR.log(["Setting refresh interval to every " + refresh_interval/1000 + " seconds."]);
        },
        
        force_feed_refresh: function(feed_id, new_feed_id) {
            var self = this;
            feed_id  = feed_id || this.active_feed;
            new_feed_id = _.isNumber(new_feed_id) && new_feed_id || feed_id;
            console.log(["force_feed_refresh", feed_id, new_feed_id]);
            this.force_feeds_refresh(function() {
                // Open the feed back up if it is being refreshed and is still open.
                if (self.active_feed == feed_id || self.active_feed == new_feed_id) {
                    self.open_feed(new_feed_id, {force: true});
                }
                
                self.check_feed_fetch_progress();
            }, true, new_feed_id, NEWSBLUR.app.taskbar_info.show_stories_error);
        },
        
        force_feeds_refresh: function(callback, replace_active_feed, feed_id, error_callback) {
            if (callback) {
                this.cache.refresh_callback = callback;
            } else {
                delete this.cache.refresh_callback;
            }

            this.flags['pause_feed_refreshing'] = true;
            this.model.refresh_feeds(_.bind(function(data) {
                this.post_feed_refresh(data);
            }, this), this.flags['has_unfetched_feeds'], feed_id, error_callback);
        },
        
        post_feed_refresh: function(data) {
            var feeds = this.model.feeds;
            
            if (this.cache.refresh_callback && $.isFunction(this.cache.refresh_callback)) {
                this.cache.refresh_callback(feeds);
                delete this.cache.refresh_callback;
            }
            
            NEWSBLUR.app.sidebar_header.update_interactions_count(data.interactions_count);

            this.flags['refresh_inline_feed_delay'] = false;
            this.flags['pause_feed_refreshing'] = false;
            this.check_feed_fetch_progress();
            this.toggle_focus_in_slider();
        },
        
        feed_unread_count: function(feed_id, options) {
            options = options || {};
            feed_id = feed_id || this.active_feed;
            if (!feed_id) return;
            
            var feed = this.model.get_feed(feed_id);
            var subs = feed.get('num_subscribers');
            var delay = options.realtime ? subs * 2 : 0; // 1,000 subs = 2 seconds
            
            _.delay(_.bind(function() {
                this.model.feed_unread_count(feed_id, options.callback);
            }, this), Math.random() * delay);
        },
        
        feeds_unread_count: function(feed_ids, options) {
            options = options || {};
            
            this.model.feed_unread_count(feed_ids, options.callback);
        },
        
        update_interactions_count: function() {
            this.model.interactions_count(function(data) {
                NEWSBLUR.app.sidebar_header.update_interactions_count(data.interactions_count);
            }, $.noop);
        },
        
        // ===================
        // = Mouse Indicator =
        // ===================

        setup_mousemove_on_views: function() {
            this.hide_mouse_indicator();
            
            if (this.story_view == 'story' ||
                this.story_view == 'text' ||
                this.flags['feed_view_showing_story_view'] ||
                this.flags['temporary_story_view']) {
                this.hide_mouse_indicator();
            } else {
                _.delay(_.bind(this.show_mouse_indicator, this), 350);
            }
        },
        
        hide_mouse_indicator: function() {
            var self = this;

            if (!this.flags['mouse_indicator_hidden']) {
                this.flags['mouse_indicator_hidden'] = true;
                this.$s.$mouse_indicator.animate({'opacity': 0, 'left': -10}, {
                    'duration': 200, 
                    'queue': false, 
                    'complete': function() {
                        self.flags['mouse_indicator_hidden'] = true;
                    }
                });
            }
        },
        
        show_mouse_indicator: function() {
            var self = this;

            if (NEWSBLUR.assets.preference('feed_view_single_story')) return;

            if (this.flags['mouse_indicator_hidden']) {
                this.flags['mouse_indicator_hidden'] = false;
                this.$s.$mouse_indicator.animate({'opacity': 1, 'left': 0}, {
                    'duration': 200, 
                    'queue': false,
                    'complete': function() {
                        self.flags['mouse_indicator_hidden'] = false;
                    }
                });
            }
        },
        
        handle_mouse_indicator_hover: function() {
            var self = this;
            var $callout = $('.NB-callout-mouse-indicator');
            $('.NB-callout-text', $callout).text('Lock');
            $callout.corner('5px');
            
            this.$s.$mouse_indicator.hover(function() {
                if (self.model.preference('lock_mouse_indicator')) {
                    $('.NB-callout-text', $callout).text('Unlock');
                } else {
                    $('.NB-callout-text', $callout).text('Lock');
                }
                self.flags['still_hovering_on_mouse_indicator'] = true;
                setTimeout(function() {
                    if (self.flags['still_hovering_on_mouse_indicator']) {
                        $callout.css({
                            'display': 'block'
                        }).animate({
                            'opacity': 1,
                            'left': '20px'
                        }, {'duration': 200, 'queue': false});
                    }
                }, 50);
            }, function() {
                self.flags['still_hovering_on_mouse_indicator'] = false;
                $callout.animate({'opacity': 0, 'left': '-100px'}, {'duration': 200, 'queue': false});
            });
        },
        
        lock_mouse_indicator: function() {
            var self = this;
            var $callout = $('.NB-callout-mouse-indicator');
            
            if (self.model.preference('lock_mouse_indicator')) {
                self.model.preference('lock_mouse_indicator', 0);
                $('.NB-callout-text', $callout).text('Unlocked');
            } else {
                
                self.model.preference('lock_mouse_indicator', this.cache.mouse_position_y);
                $('.NB-callout-text', $callout).text('Locked');
            }
            
            setTimeout(function() {
                self.flags['still_hovering_on_mouse_indicator'] = true;
                $callout.fadeOut(200);
            }, 500);
        },
        
        position_mouse_indicator: function() {
            if (!_.contains(['split', 'full'], NEWSBLUR.assets.preference('story_layout'))) return;
            
            var position = this.model.preference('lock_mouse_indicator');
            var container = this.layout.contentLayout.state.container.innerHeight - 30;

            if (position <= 0 || position > container) {
                position = 20; // Start with a 20 offset
            } else {
                position = position - 8; // Compensate for mouse indicator height.
            }

            this.$s.$mouse_indicator.css('top', position);
            // console.log(["position_mouse_indicator", NEWSBLUR.reader.cache.mouse_position_y, position]);
            this.cache.mouse_position_y = position;
        },
        
        // ==========================
        // = Login and Signup Forms =
        // ==========================
        
        handle_login_and_signup_forms: function() {
            var self = this;
            var $hidden_inputs = $('.NB-signup-hidden');
            var $signup_username = $('input[name=signup-username]');
            
            $signup_username.bind('focus', function() {
                $hidden_inputs.slideDown(300);
            }).bind('blur', function() {
                if ($signup_username.val().length < 1) {
                    $hidden_inputs.slideUp(300);
                }
            });
        },
        
        // ==================
        // = Features Board =
        // ==================
        
        load_feature_page: function(direction) {
            var self = this;
            var $module = $('.NB-module-features');
            var $next = $('.NB-module-features .NB-module-next-page');
            var $previous = $('.NB-module-features .NB-module-previous-page');

            $module.addClass('NB-loading');
            
            if (direction == -1 && this.counts['feature_page'] <= 0) {
                $module.removeClass('NB-loading');
                this.counts['feature_page'] = 0;
                return;
            }
            if (direction == 1 && this.flags['features_last_page']) {
                $module.removeClass('NB-loading');
                return;
            }
            
            this.model.get_features_page(this.counts['feature_page']+direction, function(features) {
                $module.removeClass('NB-loading');
                self.counts['feature_page'] += direction;
                
                var $table = $.make('table', { className: 'NB-features', cellSpacing: 0, cellPadding: 0 });
                for (var f in features) {
                    if (f == 3) break;
                    var feature = features[f];
                    var $tr = $.make('tr', { className: 'NB-module-feature' }, [
                        $.make('td', { className: 'NB-module-feature-date' }, feature.date),
                        $.make('td', { className: 'NB-module-feature-description' }, feature.description)
                    ]);
                    $table.append($tr);
                }
                
                $('.NB-module-features .NB-features').replaceWith($table);
                
                var features_count = features.length;
                if (features_count < 4) {
                    $next.addClass('NB-disabled');
                    self.flags['features_last_page'] = true;
                } else {
                    $next.removeClass('NB-disabled');
                    self.flags['features_last_page'] = false;
                }
                if (self.counts['feature_page'] > 0) {
                    $previous.removeClass('NB-disabled');
                } else {
                    $previous.addClass('NB-disabled');
                }
                
            });
        },
        
        setup_howitworks_hovers: function() {
            var $page_indicators = $('.NB-module-howitworks .NB-module-page-indicator');
            $page_indicators.bind('mouseenter', _.bind(function(e) {
                var page = $(e.target).prevAll('.NB-module-page-indicator').length;
                this.load_howitworks_page(page);
            }, this));
        },
        
        load_howitworks_page: function(page) {
            var self = this;
            var $next = $('.NB-module-howitworks .NB-module-next-page');
            var $previous = $('.NB-module-howitworks .NB-module-previous-page');
            var $pages = $('.NB-howitworks-page');
            var $page_indicators = $('.NB-module-howitworks .NB-module-page-indicator');
            var pages_count = $pages.length;
            
            if (page == -1) {
                return;
            }
            if (page >= pages_count) {
                return;
            }
            
            $pages.removeClass("NB-active");
            $page_indicators.removeClass("NB-active");
            $pages.eq(page).addClass("NB-active");
            $page_indicators.eq(page).addClass("NB-active");
            
            if (page >= pages_count - 1) {
                $next.addClass('NB-disabled');
            } else {
                $next.removeClass('NB-disabled');
            }
            if (page <= 0) {
                $previous.addClass('NB-disabled');
            } else {
                $previous.removeClass('NB-disabled');
            }
        },
        
        // ========
        // = FTUX =
        // ========
        
        setup_ftux_add_feed_callout: function(message) {
            var self = this;
            if (this.flags['bouncing_callout']) return;
            
            $('.NB-callout-ftux .NB-callout-text').text(message || 'First things first...');
            $('.NB-callout-ftux').corner('5px');
            $('.NB-callout-ftux').css({
                'opacity': 0,
                'display': 'block'
            }).animate({
                'opacity': 1,
                'bottom': 36
            }, {
                'duration': 750,
                'easing': 'easeInOutQuint'
            }).each(function() {
                var $this = $(this);
                self.flags['bouncing_callout'] = setInterval(function() {
                    $this.animate({'bottom': '+=2px'}, {'duration': 200, 'easing': 'easeInOutQuint'})
                         .animate({'bottom': '+=0px'}, {'duration': 50})
                         .animate({'bottom': '-=2px'}, {'duration': 200, 'easing': 'easeInOutQuint'});
                }, 1000);
            });
        },
        
        setup_ftux_signup_callout: function() {
            var self = this;
            
            if (!this.flags['bouncing_callout']) {
                $('.NB-callout-ftux-signup .NB-callout-text').text('Signup');
                $('.NB-callout-ftux-signup').corner('5px');
                $('.NB-callout-ftux-signup').css({
                    'opacity': 0,
                    'display': 'block'
                }).animate({
                    'opacity': 1,
                    'bottom': 36
                }, {
                    'duration': 750,
                    'easing': 'easeInOutQuint'
                }).each(function() {
                    var $this = $(this);
                        self.flags['bouncing_callout'] = setInterval(function() {
                            $this.animate({'bottom': '+=2px'}, {'duration': 200, 'easing': 'easeInOutQuint'})
                                 .animate({'bottom': '+=0px'}, {'duration': 50})
                                 .animate({'bottom': '-=2px'}, {'duration': 200, 'easing': 'easeInOutQuint'});
                        }, 10000);
                });
            }
        },
        
        // =============================
        // = Import from Google Reader =
        // =============================
        
        post_google_reader_connect: function(data) {
            if (NEWSBLUR.intro) {
                NEWSBLUR.intro.start_import_from_google_reader(data);
            } else {
                this.start_import_from_google_reader();
            }
        },
        
        start_import_from_google_reader: function() {
            var self = this;
            var $progress = this.$s.$feeds_progress;
            var $bar = $('.NB-progress-bar', $progress);
            var percentage = 0;
            this.flags['import_from_google_reader_working'] = true;
            
            $('.NB-progress-title', $progress).text('Importing from Google Reader');
            $('.NB-progress-counts', $progress).hide();
            $('.NB-progress-percentage', $progress).hide();
            $bar.progressbar({
                value: percentage
            });
            
            this.animate_progress_bar($bar, 5);
            
            this.model.start_import_from_google_reader(
                $.rescope(this.finish_import_from_google_reader, this));
            this.show_progress_bar();
        },

        finish_import_from_google_reader: function(e, data) {
            var $progress = this.$s.$feeds_progress;
            var $bar = $('.NB-progress-bar', $progress);
            this.flags['import_from_google_reader_working'] = false;
            clearTimeout(this.locks['animate_progress_bar']);
            
            if (data.code >= 1) {
                $bar.progressbar({value: 100});
                NEWSBLUR.assets.load_feeds();
                $('.NB-progress-title', $progress).text('');
                $('.NB-progress-link', $progress).html('');
            } else {
                NEWSBLUR.log(['Import Error!', data]);
                this.$s.$feed_link_loader.fadeOut(250);
                $progress.addClass('NB-progress-error');
                $('.NB-progress-title', $progress).text('Error importing Google Reader');
                $('.NB-progress-link', $progress).html($.make('a', { 
                    className: 'NB-modal-submit-button NB-modal-submit-green',
                    href: NEWSBLUR.URLs['google-reader-authorize']
                }, ['Try importing again']));
                $('.left-center-footer').css('height', 'auto');
            }
        },

        start_count_unreads_after_import: function() {
            var self = this;
            var $progress = this.$s.$feeds_progress;
            var $bar = $('.NB-progress-bar', $progress);
            var percentage = 0;
            var feeds_count = _.keys(this.model.feeds).length;
            
            if (!this.flags['pause_feed_refreshing'] || this.flags['has_unfetched_feeds']) return;
            
            this.flags['count_unreads_after_import_working'] = true;
            
            $('.NB-progress-title', $progress).text('Counting is difficult');
            $('.NB-progress-counts', $progress).hide();
            $('.NB-progress-percentage', $progress).hide();
            $bar.progressbar({
                value: percentage
            });
            
            setTimeout(function() {
                if (self.flags['count_unreads_after_import_working']) {
                    self.animate_progress_bar($bar, feeds_count / 30);
                    self.show_progress_bar();
                }
            }, 500);
        },

        finish_count_unreads_after_import: function(data) {
            data = data || {};
            $('.NB-progress-bar', this.$s.$feeds_progress).progressbar({
                value: 100
            });
            this.flags['count_unreads_after_import_working'] = false;
            clearTimeout(this.locks['animate_progress_bar']);
            this.$s.$feed_link_loader.fadeOut(250);
            this.setup_feed_refresh();
            if (!this.flags['has_unfetched_feeds']) {
                this.hide_progress_bar();
            }
        },
        
        // =====================
        // = Recommended Feeds =
        // =====================
        
        load_recommended_feeds: function() {
          // Reload recommended feeds every 60 minutes.
          clearInterval(this.locks.load_recommended_feed);
          this.locks.load_recommended_feed = setInterval(_.bind(function() {
              this.load_recommended_feed(0, true);
          }, this), 60*60*1000);
        },
        
        load_feed_in_tryfeed_view: function(feed_id, options) {
            options = options || {};
            feed = _.extend({
                id           : feed_id,
                feed_id      : feed_id,
                feed_title   : options.feed && options.feed.feed_title,
                temp         : true
            }, options.feed && options.feed.attributes);
            var $tryfeed_container = this.$s.$tryfeed_header.closest('.NB-feeds-header-container');

            this.reset_feed(options);
            feed = this.model.set_feed(feed_id, feed);

            $('.NB-feeds-header-title', this.$s.$tryfeed_header).text(feed.get('feed_title'));
            $('.NB-feeds-header-icon',  this.$s.$tryfeed_header).attr('src', $.favicon(feed));

            $tryfeed_container.slideDown(350, _.bind(function() {
                options.force = true;
                options.try_feed = true;
                this.open_feed(feed_id, options);
                this.flags['showing_feed_in_tryfeed_view'] = true;
                this.$s.$tryfeed_header.addClass('NB-selected');
            }, this));
        },
        
        load_social_feed_in_tryfeed_view: function(social_feed, options) {
            options = options || {};
            if (_.isNumber(social_feed)) {
                social_feed = this.model.get_feed('social:' + social_feed);
            } else if (_.isString(social_feed)) {
                social_feed = this.model.get_feed(social_feed);
            }

            if (!social_feed) {
                social_feed = this.model.add_social_feed(options.feed);
            }
            
            var $tryfeed_container = this.$s.$tryfeed_header.closest('.NB-feeds-header-container');

            this.reset_feed();
            
            $('.NB-feeds-header-title', this.$s.$tryfeed_header).text(social_feed.get('username'));
            $('.NB-feeds-header-icon',  this.$s.$tryfeed_header).attr('src', $.favicon(social_feed));

            $tryfeed_container.slideDown(350, _.bind(function() {
                this.open_social_stories(social_feed.get('id'), options);
                this.switch_taskbar_view('feed');
                this.flags['showing_social_feed_in_tryfeed_view'] = true;
                this.$s.$tryfeed_header.addClass('NB-selected');
            }, this));
        },
        
        hide_tryfeed_view: function() {
            var $tryfeed_container = this.$s.$tryfeed_header.closest('.NB-feeds-header-container');
            $tryfeed_container.slideUp(350);
            this.$s.$story_taskbar.find('.NB-tryfeed-add').remove();
            this.$s.$story_taskbar.find('.NB-tryfeed-follow').remove();
            this.flags['showing_feed_in_tryfeed_view'] = false;
            this.flags['showing_social_feed_in_tryfeed_view'] = false;
        },
        
        show_tryfeed_add_button: function() {
            if (this.$s.$story_taskbar.find('.NB-tryfeed-add:visible').length) return;
            
            var $add = $.make('div', { className: 'NB-modal-submit' }, [
              $.make('div', { className: 'NB-tryfeed-add NB-modal-submit-green NB-modal-submit-button' }, 'Subscribe')
            ]).css({'opacity': 0});
            this.$s.$story_taskbar.append($add);
            $add.animate({'opacity': 1}, {'duration': 600});
        },
        
        correct_tryfeed_title: function() {
            var feed = this.model.get_feed(this.active_feed);
            $('.NB-feeds-header-title', this.$s.$tryfeed_header).text(feed.get('feed_title'));
            this.make_feed_title_in_stories();
        },
        
        show_tryfeed_follow_button: function() {
            if (this.$s.$story_taskbar.find('.NB-tryfeed-follow:visible').length) return;
            
            var $add = $.make('div', { className: 'NB-modal-submit' }, [
              $.make('div', { className: 'NB-tryfeed-follow NB-modal-submit-green NB-modal-submit-button' }, 'Follow')
            ]).css({'opacity': 0});
            this.$s.$story_taskbar.append($add);
            $add.animate({'opacity': 1}, {'duration': 600});
        },
        
        show_tryout_signup_button: function() {
            if (this.$s.$story_taskbar.find('.NB-tryout-signup:visible').length) return;
            
            var $add = $.make('div', { className: 'NB-modal-submit' }, [
              $.make('div', { className: 'NB-tryout-signup NB-modal-submit-green NB-modal-submit-button' }, 'Sign Up')
            ]).css({'opacity': 0});
            this.$s.$story_taskbar.append($add);
            $add.animate({'opacity': 1}, {'duration': 600});
        },
        
        hide_tryout_signup_button: function() {
            this.$s.$story_taskbar.find('.NB-tryout-signup:visible').remove();
        },
        
        add_recommended_feed: function(feed_id) {
            feed_id = feed_id || this.active_feed;
            var feed_address = this.model.get_feed(feed_id).get('feed_address');
            
            this.open_add_feed_modal({url: feed_address});
        },
        
        follow_user_in_tryfeed: function(feed_id) {
            var self = this;
            var socialsub = this.model.get_feed(feed_id);
            this.model.follow_user(socialsub.get('user_id'), function(data) {
                NEWSBLUR.app.feed_list.make_social_feeds();
                self.open_social_stories(feed_id);
            });
        },
        
        approve_feed_in_moderation_queue: function(feed_id) {
            var self = this;
            var $module = $('.NB-module-recommended.NB-recommended-unmoderated');
            $module.addClass('NB-loading');
            var date = $('.NB-recommended-moderation-date').val();
            
            this.model.approve_feed_in_moderation_queue(feed_id, date, function(resp) {
                if (!resp) return;
                $module.removeClass('NB-loading');
                $module.replaceWith(resp);
                self.load_javascript_elements_on_page();
            });
        },
        
        decline_feed_in_moderation_queue: function(feed_id) {
            var self = this;
            var $module = $('.NB-module-recommended.NB-recommended-unmoderated');
            $module.addClass('NB-loading');
            
            this.model.decline_feed_in_moderation_queue(feed_id, function(resp) {
                if (!resp) return;
                $module.removeClass('NB-loading');
                $module.replaceWith(resp);
                self.load_javascript_elements_on_page();
            });
        },
        
        load_recommended_feed: function(direction, refresh, unmoderated) {
            var self = this;
            var $module = unmoderated ? 
                          $('.NB-module-recommended.NB-recommended-unmoderated') :
                          $('.NB-module-recommended:not(.NB-recommended-unmoderated)');
            
            $module.addClass('NB-loading');
            direction = direction || 0;
            
            this.model.load_recommended_feed(this.counts['recommended_feed_page']+direction, 
                                             !!refresh, unmoderated, function(resp) {
                $module.removeClass('NB-loading');
                if (!resp) return;
                $module.replaceWith(resp);
                self.counts['recommended_feed_page'] += direction;
                self.load_javascript_elements_on_page();
            }, function() {
                $module.removeClass('NB-loading');
            });
        },
        
        // ====================
        // = Dashboard Graphs =
        // ====================
        
        setup_dashboard_graphs: function() {
            if (NEWSBLUR.Globals.debug) return;
            
          // Reload dashboard graphs every 10 minutes.
          clearInterval(this.locks.load_dashboard_graphs);
          if (!NEWSBLUR.Globals.debug) {
              this.locks.load_dashboard_graphs = setInterval(_.bind(function() {
                  this.load_dashboard_graphs();
              }, this), NEWSBLUR.Globals.is_staff ? 60*1000 : 10*60*1000);
          }
        },
        
        load_dashboard_graphs: function() {
            var self = this;
            var $module = $('.NB-module-site-stats');
            $module.addClass('NB-loading');
            
            this.model.load_dashboard_graphs(function(resp) {
                $module.removeClass('NB-loading');
                if (!resp) return;
                $module.replaceWith(resp);
                self.load_javascript_elements_on_page();
            }, function() {
                $module.removeClass('NB-loading');
            });
        },
        
        
        setup_feedback_table: function() {
            if (NEWSBLUR.Globals.debug) return;
            
          // Reload feedback module every 10 minutes.
          clearInterval(this.locks.load_feedback_table);
          if (!NEWSBLUR.Globals.debug) {
              this.locks.load_feedback_table = setInterval(_.bind(function() {
                  this.load_feedback_table();
              }, this), NEWSBLUR.Globals.is_staff ? 60*1000 : 10*60*1000);
          }
        },
        
        load_feedback_table: function() {
            var self = this;
            var $module = $('.NB-feedback-table');
            $module.addClass('NB-loading');
            
            this.model.load_feedback_table(function(resp) {
                if (!resp) return;
                $module.removeClass('NB-loading');
                $module.replaceWith(resp);
                self.load_javascript_elements_on_page();
            }, function() {
                $module.removeClass('NB-loading');
            });
        },
        
        // ===================
        // = Unfetched Feeds =
        // ===================
        
        setup_unfetched_feed_check: function() {
            this.locks.unfetched_feed_check = setInterval(_.bind(function() {
                var unfetched_feeds = NEWSBLUR.assets.unfetched_feeds();
                if (unfetched_feeds.length) {
                    this.force_instafetch_stories(unfetched_feeds[0].id);
                }
            }, this), 60*1*1000);
        },
        
        // ==========
        // = Events =
        // ==========

        handle_clicks: function(elem, e) {
            var self = this;
            var stopPropagation = false;
            
            // NEWSBLUR.log(['click', e, e.button]);            
            
            // = Taskbar ======================================================
            
            $.targetIs(e, { tagSelector: '.NB-task-add' }, function($t, $p){
                e.preventDefault();
                self.open_add_feed_modal();
            });  
            $.targetIs(e, { tagSelector: '.NB-task-manage' }, function($t, $p){
                e.preventDefault();
                if (!$t.hasClass('NB-disabled')) {
                    self.show_manage_menu('site', $t);
                }
            });  
            $.targetIs(e, { tagSelector: '.NB-module-account-settings' }, function($t, $p){
                e.preventDefault();
                if (!$t.hasClass('NB-disabled')) {
                    self.show_manage_menu('site', $t, {inverse: true});
                }
            });  
            $.targetIs(e, { tagSelector: '.NB-modal-title' }, function($t, $p){
                e.preventDefault();
                if (!$t.hasClass('NB-disabled')) {
                    var $item = $(".NB-icon", $t);
                    if ($item.length) {
                        self.show_manage_menu('site', $item, {inverse: true, right: true, body: true});
                    }
                }
            });  
            
            // = Context Menu ================================================
            
            $.targetIs(e, { tagSelector: '.NB-menu-manage-open-input' }, function($t, $p){
                e.preventDefault();
                e.stopPropagation();
                self.flags['showing_confirm_input_on_manage_menu'] = true;
                $t.select().blur(function() {
                    self.flags['showing_confirm_input_on_manage_menu'] = false;
                });
            });  
            $.targetIs(e, { tagSelector: '.NB-menu-manage-feed-train' }, function($t, $p){
                e.preventDefault();
                if (!$t.hasClass('NB-disabled')) {
                    var feed_id = $t.parents('.NB-menu-manage').data('feed_id');
                    self.open_feed_intelligence_modal(1, feed_id, false);
                }
            });  
            $.targetIs(e, { tagSelector: '.NB-menu-manage-story-train' }, function($t, $p){
                e.preventDefault();
                if (!$t.hasClass('NB-disabled')) {
                    var feed_id = $t.parents('.NB-menu-manage').data('feed_id');
                    var story_id = $t.parents('.NB-menu-manage').data('story_id');
                    self.open_story_trainer(story_id, feed_id);
                }
            });  
            $.targetIs(e, { tagSelector: '.NB-menu-manage-feed-recommend' }, function($t, $p){
                e.preventDefault();
                var feed_id = $t.parents('.NB-menu-manage').data('feed_id');
                self.open_recommend_modal(feed_id);
            });  
            $.targetIs(e, { tagSelector: '.NB-menu-manage-story-mark-read-newer' }, function($t, $p){
                e.preventDefault();
                if (!$t.hasClass('NB-disabled')) {
                    var story_id = $t.closest('.NB-menu-manage').data('story_id');
                    var story = NEWSBLUR.assets.get_story(story_id);
                    var timestamp = story.get('story_timestamp');
                    
                    if (self.flags.river_view && !self.flags.social_view) {
                        self.mark_folder_as_read(self.active_folder, timestamp, 'newer');
                    } else {
                        self.mark_feed_as_read(self.active_feed, timestamp, 'newer');
                    }
                }
            });  
            $.targetIs(e, { tagSelector: '.NB-menu-manage-story-mark-read-older' }, function($t, $p){
                e.preventDefault();
                if (!$t.hasClass('NB-disabled')) {
                    var story_id = $t.closest('.NB-menu-manage').data('story_id');
                    var story = NEWSBLUR.assets.get_story(story_id);
                    var timestamp = story.get('story_timestamp');
                    
                    if (self.flags.river_view && !self.flags.social_view) {
                        self.mark_folder_as_read(self.active_folder, timestamp, 'older');
                    } else {
                        self.mark_feed_as_read(self.active_feed, timestamp, 'older');
                    }
                }
            });  
            $.targetIs(e, { tagSelector: '.NB-menu-manage-trainer' }, function($t, $p){
                e.preventDefault();
                if (!$t.hasClass('NB-disabled')) {
                    $.modal.close(function() {
                        self.open_trainer_modal();
                    });
                }
            });  
            $.targetIs(e, { tagSelector: '.NB-menu-manage-tutorial' }, function($t, $p){
                e.preventDefault();
                if (!$t.hasClass('NB-disabled')) {
                    $.modal.close(function() {
                        self.open_tutorial_modal();
                    });
                }
            });  
            $.targetIs(e, { tagSelector: '.NB-menu-manage-intro' }, function($t, $p){
                e.preventDefault();
                if (!$t.hasClass('NB-disabled')) {
                    $.modal.close(function() {
                        self.open_intro_modal({page_number: 1});
                    });
                }
            });  
            $.targetIs(e, { tagSelector: '.NB-menu-manage-feed-stats' }, function($t, $p){
                e.preventDefault();
                if (!$t.hasClass('NB-disabled')) {
                    var feed_id = $t.parents('.NB-menu-manage').data('feed_id');
                    NEWSBLUR.log(['statistics feed_id', feed_id]);
                    self.open_feed_statistics_modal(feed_id);
                }
            });  
            $.targetIs(e, { tagSelector: '.NB-menu-manage-feed-settings' }, function($t, $p){
                e.preventDefault();
                if (!$t.hasClass('NB-disabled')) {
                    var feed_id = $t.parents('.NB-menu-manage').data('feed_id');                    
                    self.open_feed_exception_modal(feed_id);
                }
            });  
            $.targetIs(e, { tagSelector: '.NB-menu-manage-feed-reload' }, function($t, $p){
                e.preventDefault();
                if (!$t.hasClass('NB-disabled')) {
                    var feed_id = $t.parents('.NB-menu-manage').data('feed_id');
                    self.force_instafetch_stories(feed_id);
                }
            });  
            $.targetIs(e, { tagSelector: '.NB-menu-manage-delete' }, function($t, $p){
                e.preventDefault();
                e.stopPropagation();
                if ($t.hasClass('NB-menu-manage-feed-delete-cancel') ||
                    $t.hasClass('NB-menu-manage-folder-delete-cancel')) {
                    self.hide_confirm_delete_menu_item();
                } else if ($t.hasClass('NB-menu-manage-feed-delete') ||
                           $t.hasClass('NB-menu-manage-folder-delete')) {
                    self.show_confirm_delete_menu_item();
                } else if ($t.hasClass('NB-menu-manage-socialfeed-delete-cancel')) {
                    self.hide_confirm_unfollow_menu_item();
                } else if ($t.hasClass('NB-menu-manage-socialfeed-delete')) {
                    self.show_confirm_unfollow_menu_item();
                }
            });  
            $.targetIs(e, { tagSelector: '.NB-menu-manage-feed-delete-confirm' }, function($t, $p){
                e.preventDefault();
                var feed_id = $t.parents('.NB-menu-manage').data('feed_id');
                var $feed = $t.parents('.NB-menu-manage').data('$feed');
                self.manage_menu_delete_feed(feed_id, $feed);
            });  
            $.targetIs(e, { tagSelector: '.NB-menu-manage-socialfeed-delete-confirm' }, function($t, $p){
                e.preventDefault();
                var feed_id = $t.parents('.NB-menu-manage').data('feed_id');
                var $feed = $t.parents('.NB-menu-manage').data('$feed');
                self.manage_menu_unfollow_feed(feed_id, $feed);
            });  
            $.targetIs(e, { tagSelector: '.NB-menu-manage-folder-delete-confirm' }, function($t, $p){
                e.preventDefault();
                var folder_name = $t.parents('.NB-menu-manage').data('folder_name');
                var $folder = $t.parents('.NB-menu-manage').data('$folder');
                self.manage_menu_delete_folder(folder_name, $folder);
            });  
            $.targetIs(e, { tagSelector: '.NB-menu-manage-move' }, function($t, $p){
                e.preventDefault();
                e.stopPropagation();
                var feed_id = $t.parents('.NB-menu-manage').data('feed_id');
                var $feed = $t.parents('.NB-menu-manage').data('$feed');
                
                var folder_name = $t.parents('.NB-menu-manage').data('folder_name');
                var $folder = $t.parents('.NB-menu-manage').data('$folder');
                
                if ($t.hasClass('NB-menu-manage-feed-move-cancel') ||
                    $t.hasClass('NB-menu-manage-folder-move-cancel')) {
                    self.hide_confirm_move_menu_item();
                } else {
                    self.show_confirm_move_menu_item(feed_id || folder_name, $feed || $folder);
                }
            });  
            $.targetIs(e, { tagSelector: '.NB-menu-manage-folder-move-save' }, function($t, $p){
                e.preventDefault();
                e.stopPropagation();
                var folder_name = $t.parents('.NB-menu-manage').data('folder_name');
                var $folder = $t.parents('.NB-menu-manage').data('$folder');
                self.manage_menu_move_folder(folder_name, $folder);
            });  
            $.targetIs(e, { tagSelector: '.NB-menu-manage-feed-move-save' }, function($t, $p){
                e.preventDefault();
                e.stopPropagation();
                var feed_id = $t.parents('.NB-menu-manage').data('feed_id');
                var $feed = $t.parents('.NB-menu-manage').data('$feed');
                self.manage_menu_move_feed(feed_id, $feed);
            });  
            $.targetIs(e, { tagSelector: '.NB-menu-manage-feed-move-confirm' }, function($t, $p){
                e.preventDefault();
                e.stopPropagation();
            });  
            $.targetIs(e, { tagSelector: '.NB-menu-manage-folder-move-confirm' }, function($t, $p){
                e.preventDefault();
                e.stopPropagation();
            });  
            $.targetIs(e, { tagSelector: '.NB-menu-manage-controls' }, function($t, $p){
                e.preventDefault();
                e.stopPropagation();
            });
            $.targetIs(e, { tagSelector: '.NB-menu-manage-rename' }, function($t, $p){
                e.preventDefault();
                e.stopPropagation();
                if ($t.hasClass('NB-menu-manage-feed-rename-cancel') ||
                    $t.hasClass('NB-menu-manage-folder-rename-cancel')) {
                    self.hide_confirm_rename_menu_item();
                } else {
                    self.show_confirm_rename_menu_item();
                }
            });  
            $.targetIs(e, { tagSelector: '.NB-menu-manage-folder-rename-save' }, function($t, $p){
                e.preventDefault();
                e.stopPropagation();
                var folder_name = $t.parents('.NB-menu-manage').data('folder_name');
                var $folder = $t.parents('.NB-menu-manage').data('$folder');
                self.manage_menu_rename_folder(folder_name, $folder);
            });  
            $.targetIs(e, { tagSelector: '.NB-menu-manage-feed-rename-save' }, function($t, $p){
                e.preventDefault();
                e.stopPropagation();
                var feed_id = $t.parents('.NB-menu-manage').data('feed_id');
                var $feed = $t.parents('.NB-menu-manage').data('$feed');
                self.manage_menu_rename_feed(feed_id, $feed);
            });  
            $.targetIs(e, { tagSelector: '.NB-menu-manage-feed-rename-confirm' }, function($t, $p){
                e.preventDefault();
                e.stopPropagation();
            });  
            $.targetIs(e, { tagSelector: '.NB-menu-manage-folder-rename-confirm' }, function($t, $p){
                e.preventDefault();
                e.stopPropagation();
            });  
            $.targetIs(e, { tagSelector: '.NB-menu-manage-story-share' }, function($t, $p){
                e.preventDefault();
                e.stopPropagation();
                if ($t.hasClass('NB-menu-manage-story-share-cancel')) {
                    self.hide_confirm_story_share_menu_item();
                } else {
                    self.show_confirm_story_share_menu_item();
                }
            });  
            $.targetIs(e, { tagSelector: '.NB-menu-manage-story-share-confirm' }, function($t, $p){
                e.preventDefault();
                e.stopPropagation();
            });  
            $.targetIs(e, { tagSelector: '.NB-menu-manage-feed-mark-read' }, function($t, $p){
                e.preventDefault();
                var feed_id = $t.parents('.NB-menu-manage').data('feed_id');
                self.mark_feed_as_read(feed_id);
            });  
            $.targetIs(e, { tagSelector: '.NB-menu-manage-folder-mark-read' }, function($t, $p){
                e.preventDefault();
                var $folder = $t.parents('.NB-menu-manage').data('$folder');
                var folder_view = NEWSBLUR.assets.folders.get_view($folder) || 
                                  self.active_folder.folder_view;
                self.mark_folder_as_read(folder_view.model);
            });  
            $.targetIs(e, { tagSelector: '.NB-menu-manage-folder-subscribe' }, function($t, $p){
                e.preventDefault();
                var folder_name = $t.parents('.NB-menu-manage').data('folder_name');
                var $folder = $t.parents('.NB-menu-manage').data('$folder');
                self.open_add_feed_modal({folder_title: folder_name});
            });  
            $.targetIs(e, { tagSelector: '.NB-menu-manage-folder-subfolder' }, function($t, $p){
                e.preventDefault();
                var folder_name = $t.parents('.NB-menu-manage').data('folder_name');
                var $folder = $t.parents('.NB-menu-manage').data('$folder');
                self.open_add_feed_modal({folder_title: folder_name, init_folder: true});
            });  
            $.targetIs(e, { tagSelector: '.NB-menu-manage-story-open' }, function($t, $p){
                e.preventDefault();
                if (!self.flags['showing_confirm_input_on_manage_menu']) {
                    var story_id = $t.closest('.NB-menu-manage-story').data('story_id');
                    var story = self.model.get_story(story_id);
                    story.open_story_in_new_tab(true);
                }
            });
            $.targetIs(e, { tagSelector: '.NB-menu-manage-story-star' }, function($t, $p){
                e.preventDefault();
                var story_id = $t.closest('.NB-menu-manage-story').data('story_id');
                var story = NEWSBLUR.assets.get_story(story_id);
                story.toggle_starred();
            });
            $.targetIs(e, { tagSelector: '.NB-menu-manage-feed-exception' }, function($t, $p){
                e.preventDefault();
                var feed_id = $t.parents('.NB-menu-manage').data('feed_id');                    
                self.open_feed_exception_modal(feed_id);
            });  
            $.targetIs(e, { tagSelector: '.NB-menu-manage-site-mark-read' }, function($t, $p){
                e.preventDefault();
                if (!$t.hasClass('NB-disabled')) {
                    $.modal.close(function() {
                        self.open_mark_read_modal();
                    });
                }
            });  
            $.targetIs(e, { tagSelector: '.NB-menu-manage-social-profile' }, function($t, $p){
                e.preventDefault();
                var feed_id = $t.parents('.NB-menu-manage').data('feed_id');
                $.modal.close(function() {
                    self.open_social_profile_modal(feed_id);
                });
            });  

            $.targetIs(e, { tagSelector: '.NB-menu-manage-keyboard' }, function($t, $p){
                e.preventDefault();
                if (!$t.hasClass('NB-disabled')) {
                    $.modal.close(function() {
                        self.open_keyboard_shortcuts_modal();
                    });
                }
            });  
            $.targetIs(e, { tagSelector: '.NB-menu-manage-goodies' }, function($t, $p){
                e.preventDefault();
                if (!$t.hasClass('NB-disabled')) {
                    $.modal.close(function() {
                        self.open_goodies_modal();
                    });
                }
            });  
            $.targetIs(e, { tagSelector: '.NB-menu-manage-import' }, function($t, $p){
                e.preventDefault();
                if (!$t.hasClass('NB-disabled')) {
                    $.modal.close(function() {
                        NEWSBLUR.reader.open_intro_modal({
                            'page_number': 2,
                            'force_import': true
                        });
                    });
                }
            });  
            $.targetIs(e, { tagSelector: '.NB-menu-manage-friends' }, function($t, $p){
                e.preventDefault();
                if (!$t.hasClass('NB-disabled')) {
                    $.modal.close(function() {
                        self.open_friends_modal();
                    });
                }
            });  
            $.targetIs(e, { tagSelector: '.NB-menu-manage-profile-editor' }, function($t, $p){
                e.preventDefault();
                if (!$t.hasClass('NB-disabled')) {
                    $.modal.close(function() {
                        self.open_profile_editor_modal();
                    });
                }
            });  
            $.targetIs(e, { tagSelector: '.NB-menu-manage-preferences' }, function($t, $p){
                e.preventDefault();
                if (!$t.hasClass('NB-disabled')) {
                    $.modal.close(function() {
                        self.open_preferences_modal();
                    });
                }
            });  
            $.targetIs(e, { tagSelector: '.NB-menu-manage-logout' }, function($t, $p){
                e.preventDefault();
                e.stopPropagation();
                if (!$t.hasClass('NB-disabled')) {
                    self.logout();
                }
            });  
            $.targetIs(e, { tagSelector: '.NB-menu-manage-account' }, function($t, $p){
                e.preventDefault();
                if (!$t.hasClass('NB-disabled')) {
                    $.modal.close(function() {
                        self.open_account_modal();
                    });
                }
            });  
            $.targetIs(e, { tagSelector: '.NB-menu-manage-feedchooser' }, function($t, $p){
                e.preventDefault();
                if (!$t.hasClass('NB-disabled')) {
                    $.modal.close(function() {
                        self.open_feedchooser_modal();
                    });
                }
            });  
            $.targetIs(e, { tagSelector: '.NB-menu-manage-premium' }, function($t, $p){
                e.preventDefault();
                if (!$t.hasClass('NB-disabled')) {
                    $.modal.close(function() {
                        self.open_feedchooser_modal({'premium_only': true});
                    });
                }
            });  
            $.targetIs(e, { tagSelector: '.NB-module-account-upgrade' }, function($t, $p){
                e.preventDefault();
                if (!$t.hasClass('NB-disabled')) {
                    self.open_feedchooser_modal();
                }
            });  
            $.targetIs(e, { tagSelector: '.NB-module-account-train' }, function($t, $p){
                e.preventDefault();
                if (!$t.hasClass('NB-disabled')) {
                    self.open_trainer_modal();
                }
            });  
            $.targetIs(e, { tagSelector: '.NB-module-friends-button' }, function($t, $p){
                e.preventDefault();
                if (!$t.hasClass('NB-disabled')) {
                    self.open_friends_modal();
                }
            });  
            $.targetIs(e, { tagSelector: '.NB-module-launch-tutorial' }, function($t, $p){
                e.preventDefault();
                if (!$t.hasClass('NB-disabled')) {
                    self.open_tutorial_modal();
                }
            });  
            $.targetIs(e, { tagSelector: '.NB-module-launch-intro' }, function($t, $p){
                e.preventDefault();
                if (!$t.hasClass('NB-disabled')) {
                    self.open_intro_modal({page_number: 2});
                }
            });  
            $.targetIs(e, { tagSelector: '.NB-module-gettingstarted-hide' }, function($t, $p){
                e.preventDefault();
                if (!$t.hasClass('NB-disabled')) {
                    self.check_hide_getting_started(true);
                }
            });  
            
            $.targetIs(e, { tagSelector: '.NB-menu-manage-story-unread' }, function($t, $p){
                e.preventDefault();
                var story_id = $t.closest('.NB-menu-manage').data('story_id');
                var story = self.model.get_story(story_id);
                NEWSBLUR.assets.stories.mark_unread(story);
            });  
            
            $.targetIs(e, { tagSelector: '.task_view_page:not(.NB-task-return)' }, function($t, $p){
                e.preventDefault();
                self.switch_taskbar_view('page');
            });
            $.targetIs(e, { tagSelector: '.task_view_feed' }, function($t, $p){
                e.preventDefault();
                self.switch_taskbar_view('feed');
            });
            $.targetIs(e, { tagSelector: '.task_view_story' }, function($t, $p){
                e.preventDefault();
                self.switch_taskbar_view('story');
            });
            $.targetIs(e, { tagSelector: '.task_view_text' }, function($t, $p){
                e.preventDefault();
                self.switch_taskbar_view('text');
            });
            $.targetIs(e, { tagSelector: '.NB-task-return' }, function($t, $p){
                e.preventDefault();
                NEWSBLUR.app.original_tab_view.load_feed_iframe();
            });         
            $.targetIs(e, { tagSelector: '.NB-taskbar-button.NB-task-story-next-unread' }, function($t, $p){
                e.preventDefault();
                self.open_next_unread_story_across_feeds();
            }); 
            $.targetIs(e, { tagSelector: '.NB-taskbar-button.NB-task-story-next' }, function($t, $p){
                e.preventDefault();
                self.show_next_story(1);
            }); 
            $.targetIs(e, { tagSelector: '.NB-taskbar-button.NB-task-story-previous' }, function($t, $p){
                e.preventDefault();
                self.show_next_story(-1);
            }); 
            $.targetIs(e, { tagSelector: '.NB-taskbar-button.NB-task-layout-full' }, function($t, $p){
                e.preventDefault();
                self.switch_story_layout('full');
            }); 
            $.targetIs(e, { tagSelector: '.NB-taskbar-button.NB-task-layout-split' }, function($t, $p){
                e.preventDefault();
                self.switch_story_layout('split');
            }); 
            $.targetIs(e, { tagSelector: '.NB-taskbar-button.NB-task-layout-list' }, function($t, $p){
                e.preventDefault();
                self.switch_story_layout('list');
            }); 
            $.targetIs(e, { tagSelector: '.NB-intelligence-slider-control' }, function($t, $p){
                e.preventDefault();
                var unread_value;
                if ($t.hasClass('NB-intelligence-slider-red')) {
                    unread_value = -1;
                } else if ($t.hasClass('NB-intelligence-slider-yellow')) {
                    unread_value = 0;
                } else if ($t.hasClass('NB-intelligence-slider-green')) {
                    unread_value = 1;
                }
                
                self.slide_intelligence_slider(unread_value);
            }); 
            
            // =====================
            // = Recommended Feeds =
            // =====================
            
            $.targetIs(e, { tagSelector: '.NB-recommended-statistics' }, function($t, $p){
                e.preventDefault();
                var feed_id = $t.closest('.NB-recommended').data('feed-id');
                $('.NB-module-recommended').addClass('NB-loading');
                self.model.load_canonical_feed(feed_id, function() {
                    $('.NB-module-recommended').removeClass('NB-loading');
                    self.open_feed_statistics_modal(feed_id);
                });
            }); 
            
            $.targetIs(e, { tagSelector: '.NB-recommended-intelligence' }, function($t, $p){
                e.preventDefault();
                var feed_id = $t.closest('.NB-recommended').data('feed-id');
                $('.NB-module-recommended').addClass('NB-loading');
                self.model.load_canonical_feed(feed_id, function() {
                    $('.NB-module-recommended').removeClass('NB-loading');
                    self.open_feed_intelligence_modal(1, feed_id);
                });
            }); 
            
            $.targetIs(e, { tagSelector: '.NB-recommended-try' }, function($t, $p){
                e.preventDefault();
                var $recommended_feeds = $('.NB-module-recommended');
                var feed_id = $t.closest('.NB-recommended').data('feed-id');
                self.open_feed(feed_id, {'feed': new NEWSBLUR.Models.Feed({
                    'feed_title': $('.NB-recommended-title', $recommended_feeds).text(),
                    'favicon_url': $('.NB-recommended-favicon', $recommended_feeds).attr('src'),
                    'temp': true
                })});
            }); 
            
            $.targetIs(e, { tagSelector: '.NB-recommended-add' }, function($t, $p){
                e.preventDefault();
                var feed_id = $t.closest('.NB-recommended').data('feed-id');
                $('.NB-module-recommended').addClass('NB-loading');
                self.model.load_canonical_feed(feed_id, function() {
                    $('.NB-module-recommended').removeClass('NB-loading');
                    self.add_recommended_feed(feed_id);
                });
            }); 
            
            $.targetIs(e, { tagSelector: '.NB-recommended-decline' }, function($t, $p){
                e.preventDefault();
                var feed_id = $t.closest('.NB-recommended').data('feed-id');
                self.decline_feed_in_moderation_queue(feed_id);
            }); 
            
            $.targetIs(e, { tagSelector: '.NB-recommended-approve' }, function($t, $p){
                e.preventDefault();
                var feed_id = $t.closest('.NB-recommended').data('feed-id');
                self.approve_feed_in_moderation_queue(feed_id);
            }); 
            
            $.targetIs(e, { tagSelector: '.NB-module-recommended .NB-module-next-page' }, function($t, $p){
                e.preventDefault();
                if (!$t.hasClass('NB-disabled')) {
                    var unmoderated = $t.closest('.NB-module-recommended').hasClass('NB-recommended-unmoderated');
                    self.load_recommended_feed(1, false, unmoderated);
                }
            }); 
            
            $.targetIs(e, { tagSelector: '.NB-module-recommended .NB-module-previous-page' }, function($t, $p){
                e.preventDefault();
                if (!$t.hasClass('NB-disabled')) {
                    var unmoderated = $t.closest('.NB-module-recommended').hasClass('NB-recommended-unmoderated');
                    self.load_recommended_feed(-1, false, unmoderated);
                }
            }); 
            
            $.targetIs(e, { tagSelector: '.NB-tryfeed-add' }, function($t, $p){
                e.preventDefault();
                var feed_id = self.active_feed;
                self.add_recommended_feed(feed_id);
            }); 
            $.targetIs(e, { tagSelector: '.NB-tryfeed-follow' }, function($t, $p){
                e.preventDefault();
                var feed_id = self.active_feed;
                self.follow_user_in_tryfeed(feed_id);
            }); 
            $.targetIs(e, { tagSelector: '.NB-tryout-signup' }, function($t, $p){
                e.preventDefault();
                self.show_splash_page();
                if (NEWSBLUR.welcome) {
                    NEWSBLUR.welcome.show_signin_form();
                }
            }); 
            
            // = Interactions Module ==========================================
            
            $.targetIs(e, { tagSelector: '.NB-interaction-follow, .NB-activity-follow' }, function($t, $p){
                e.preventDefault();
                var user_id = $t.data('userId');
                var username = $t.closest('.NB-interaction').find('.NB-interaction-username').text();
                
                self.close_interactions_popover();
                self.model.add_user_profiles([{user_id: user_id, username: username}]);
                self.open_social_profile_modal(user_id);
            }); 
            $.targetIs(e, { tagSelector: '.NB-interaction-comment_reply, .NB-interaction-reply_reply, .NB-interaction-story_reshare, .NB-interaction-comment_like, .NB-activity-comment_reply, .NB-activity-comment_like, .NB-activity-sharedstory' }, function($t, $p){
                e.preventDefault();
                var $interaction = $t.closest('.NB-interaction');
                var feed_id = $interaction.data('feedId');
                var story_id = $interaction.data('contentId');
                var user_id = $interaction.data('userId');
                var username = $interaction.data('username');

                self.close_interactions_popover();
                self.close_social_profile();
                if (self.model.get_feed(feed_id)) {
                    self.open_social_stories(feed_id, {'story_id': story_id});
                } else {
                    var comment_user_matches = feed_id.match(/social:(\d+)/, '$1');
                    if (comment_user_matches) user_id = parseInt(comment_user_matches[1], 10);
                    var socialsub = self.model.add_social_feed({
                        id: feed_id, 
                        user_id: user_id, 
                        username: username
                    });
                    self.load_social_feed_in_tryfeed_view(socialsub, {'story_id': story_id});
                }
            }); 
            
            // = Activities Module ==========================================
            
            $.targetIs(e, { tagSelector: '.NB-activity-star' }, function($t, $p){
                e.preventDefault();
                var story_id = $t.closest('.NB-interaction').data('contentId');
                
                self.close_interactions_popover();
                self.close_social_profile();
                self.open_starred_stories({'story_id': story_id});
            }); 
            $.targetIs(e, { tagSelector: '.NB-activity-feedsub' }, function($t, $p){
                e.preventDefault();
                var feed_id = $t.closest('.NB-interaction').data('feedId');
                
                self.close_interactions_popover();
                self.close_social_profile();
                self.open_feed(feed_id);
            }); 
            
            // = One-offs =====================================================
            
            var clicked = false;
            $.targetIs(e, { tagSelector: '#mouse-indicator' }, function($t, $p){
                e.preventDefault();
                self.lock_mouse_indicator();
            }); 
            $.targetIs(e, { tagSelector: '.NB-load-user-profile img' }, function($t, $p){
                e.preventDefault();
                self.open_social_profile_modal();
            });
            $.targetIs(e, { tagSelector: '.NB-progress-close' }, function($t, $p){
                e.preventDefault();
                self.hide_unfetched_feed_progress(true);
            });
            $.targetIs(e, { tagSelector: '.NB-module-next-page', childOf: '.NB-module-features' }, function($t, $p){
                e.preventDefault();
                self.load_feature_page(1);
            }); 
            $.targetIs(e, { tagSelector: '.NB-module-previous-page', childOf: '.NB-module-features' }, function($t, $p){
                e.preventDefault();
                self.load_feature_page(-1);
            });
            $.targetIs(e, { tagSelector: '.NB-module-next-page', childOf: '.NB-module-howitworks' }, function($t, $p){
                e.preventDefault();
                var page = $('.NB-howitworks-page.NB-active').prevAll('.NB-howitworks-page').length;
                self.load_howitworks_page(page+1);
            }); 
            $.targetIs(e, { tagSelector: '.NB-module-previous-page', childOf: '.NB-module-howitworks' }, function($t, $p){
                e.preventDefault();
                var page = $('.NB-howitworks-page.NB-active').prevAll('.NB-howitworks-page').length;
                self.load_howitworks_page(page-1);
            });
            $.targetIs(e, { tagSelector: '.NB-module-page-indicator', childOf: '.NB-module-howitworks' }, function($t, $p){
                e.preventDefault();
                var page = $t.prevAll('.NB-module-page-indicator').length;
                self.load_howitworks_page(page);
            }); 
            $.targetIs(e, { tagSelector: '.NB-splash-meta-about' }, function($t, $p){
              e.preventDefault();
              NEWSBLUR.about = new NEWSBLUR.About();
            }); 
            $.targetIs(e, { tagSelector: '.NB-splash-meta-faq' }, function($t, $p){
              e.preventDefault();
              NEWSBLUR.faq = new NEWSBLUR.Faq();
            }); 
            
        },
        
        handle_keyup: function(elem, e) {
            var self = this;
            
        },
        
        handle_keystrokes: function() {      
            var self = this;
            var $document = $(document);
            
            NEWSBLUR.hotkeys.initialize();
            
            $document.bind('keydown', '?', function(e) {
                e.preventDefault();
                self.open_keyboard_shortcuts_modal();
            });
            $document.bind('keydown', 'shift+/', function(e) {
                e.preventDefault();
                self.open_keyboard_shortcuts_modal();
            });
            $document.bind('keydown', 'down', function(e) {
                e.preventDefault();
                if (NEWSBLUR.assets.preference('keyboard_verticalarrows') == 'scroll') {
                    var amount = NEWSBLUR.assets.preference('arrow_scroll_spacing');
                    self.scroll_in_story(amount, 1);
                } else {
                    self.show_next_story(1);
                }
            });
            $document.bind('keydown', 'up', function(e) {
                e.preventDefault();
                if (NEWSBLUR.assets.preference('keyboard_verticalarrows') == 'scroll') {
                    var amount = NEWSBLUR.assets.preference('arrow_scroll_spacing');
                    self.scroll_in_story(amount, -1);
                } else {
                    self.show_next_story(-1);
                }
            });                                                           
            $document.bind('keydown', 'j', function(e) {
                e.preventDefault();
                self.show_next_story(1);
            });
            $document.bind('keydown', 'k', function(e) {
                e.preventDefault();
                self.show_next_story(-1);
            });                                     
            $document.bind('keydown', 'shift+j', function(e) {
                e.preventDefault();
                self.show_next_feed(1);
            });
            $document.bind('keydown', 'shift+k', function(e) {
                e.preventDefault();
                self.show_next_feed(-1);
            });
            $document.bind('keydown', 'shift+n', function(e) {
                e.preventDefault();
                self.show_next_feed(1);
            });
            $document.bind('keydown', 'shift+p', function(e) {
                e.preventDefault();
                self.show_next_feed(-1);
            });                       
            $document.bind('keydown', 'shift+down', function(e) {
                e.preventDefault();
                self.show_next_feed(1);
            });
            $document.bind('keydown', 'shift+up', function(e) {
                e.preventDefault();
                self.show_next_feed(-1);
            });
            $document.bind('keydown', 'left', function(e) {
                e.preventDefault();
                if (NEWSBLUR.assets.preference('keyboard_horizontalarrows') == 'site') {
                    self.show_next_feed(-1);
                } else {
                    self.switch_taskbar_view_direction(-1);
                }
            });
            $document.bind('keydown', 'right', function(e) {
                e.preventDefault();
                if (NEWSBLUR.assets.preference('keyboard_horizontalarrows') == 'site') {
                    self.show_next_feed(1);
                } else {
                    self.switch_taskbar_view_direction(1);
                }
            });
            $document.bind('keydown', 'h', function(e) {
                e.preventDefault();
                self.switch_taskbar_view_direction(-1);
            });
            $document.bind('keydown', 'l', function(e) {
                e.preventDefault();
                self.switch_taskbar_view_direction(1);
            });
            $document.bind('keydown', 'r', function(e) {
                e.preventDefault();
                if (self.active_feed) {
                    self.reload_feed();
                }
            });
            $document.bind('keydown', 'enter', function(e) {
                e.preventDefault();
                if (self.flags['feed_view_showing_story_view']) {
                    self.switch_to_correct_view();
                } else {
                    NEWSBLUR.app.story_tab_view.open_story(null, true);
                }
            });
            $document.bind('keydown', 'return', function(e) {
                e.preventDefault();
                if (self.flags['feed_view_showing_story_view']) {
                    self.switch_to_correct_view();
                } else {
                    NEWSBLUR.app.story_tab_view.open_story(null, true);
                }
            });
            $document.bind('keydown', 'shift+enter', function(e) {
                e.preventDefault();
                if (NEWSBLUR.assets.preference('story_layout') == 'list') {
                    if (!self.active_story) NEWSBLUR.reader.show_next_story(1);
                    self.active_story.story_title_view.render_inline_story_detail(true);
                } else if (self.flags['temporary_story_view']) {
                    self.switch_to_correct_view();
                } else {
                    NEWSBLUR.app.text_tab_view.fetch_and_render(null, true);
                }
            });
            $document.bind('keydown', 'shift+return', function(e) {
                e.preventDefault();
                if (NEWSBLUR.assets.preference('story_layout') == 'list') {
                    if (!self.active_story) NEWSBLUR.reader.show_next_story(1);
                    self.active_story.story_title_view.render_inline_story_detail(true);
                } else if (self.flags['temporary_story_view']) {
                    self.switch_to_correct_view();
                } else {
                    NEWSBLUR.app.text_tab_view.fetch_and_render(null, true);
                }
            });
            $document.bind('keydown', 'space', function(e) {
                e.preventDefault();
                var amount = NEWSBLUR.assets.preference('space_scroll_spacing');
                self.page_in_story(amount, 1);
            });
            $document.bind('keydown', 'shift+space', function(e) {
                e.preventDefault();
                var amount = NEWSBLUR.assets.preference('space_scroll_spacing');
                self.page_in_story(amount, -1);
            });
            $document.bind('keydown', 'shift+u', function(e) {
                e.preventDefault();
                self.toggle_sidebar();
            });
            $document.bind('keydown', 'shift+f', function(e) {
                e.preventDefault();
                self.toggle_sidebar();
                self.toggle_story_titles_pane(true);
            });
            $document.bind('keydown', 'n', function(e) {
                e.preventDefault();
                self.open_next_unread_story_across_feeds();
            });
            $document.bind('keydown', 'p', function(e) {
                e.preventDefault();
                self.show_previous_story();
            });
            $document.bind('keydown', 'c', function(e) {
                e.preventDefault();
                NEWSBLUR.app.story_list.scroll_to_selected_story(self.active_story, {
                    scroll_to_comments: true,
                    scroll_offset: -50
                });
            });
            $document.bind('keydown', 'x', function(e) {
                e.preventDefault();
                var story = NEWSBLUR.reader.active_story;
                if (story && story.get('selected')) {
                    NEWSBLUR.reader.active_story.story_title_view.collapse_story();
                } else if (story && !story.get('selected')) {
                    NEWSBLUR.reader.active_story.set('selected', true);
                }
            });
            $document.bind('keydown', 'shift+x', function(e) {
                e.preventDefault();
                NEWSBLUR.reader.active_story.story_view.expand_story();
            });
            $document.bind('keydown', 'shift+y', function(e) {
                e.preventDefault();
                if (!NEWSBLUR.reader.active_story) return;
                var story = NEWSBLUR.assets.get_story(NEWSBLUR.reader.active_story);
                var timestamp = story.get('story_timestamp');

                if (self.flags.river_view && !self.flags.social_view) {
                    self.mark_folder_as_read(self.active_folder, timestamp, 'newer');
                } else {
                    self.mark_feed_as_read(self.active_feed, timestamp, 'newer');
                }
            });
            $document.bind('keydown', 'shift+b', function(e) {
                e.preventDefault();
                if (!NEWSBLUR.reader.active_story) return;
                var story = NEWSBLUR.assets.get_story(NEWSBLUR.reader.active_story);
                var timestamp = story.get('story_timestamp');

                if (self.flags.river_view && !self.flags.social_view) {
                    self.mark_folder_as_read(self.active_folder, timestamp, 'older');
                } else {
                    self.mark_feed_as_read(self.active_feed, timestamp, 'older');
                }
            });
            $document.bind('keydown', 'm', function(e) {
                e.preventDefault();
                // self.show_last_unread_story();
                self.mark_active_story_read();
            });
            $document.bind('keydown', 'shift+m', function(e) {
                e.preventDefault();
                self.show_last_unread_story();
            });
            $document.bind('keydown', 'b', function(e) {
                e.preventDefault();
                self.show_previous_story();
            });
            $document.bind('keydown', 's', function(e) {
                e.preventDefault();
                if (self.active_story) {
                    var story_id = self.active_story.id;
                    var story = NEWSBLUR.assets.get_story(story_id);
                    story.toggle_starred();
                }
            });
            $document.bind('keypress', '+', function(e) {
                e.preventDefault();
                self.move_intelligence_slider(1);
            });
            $document.bind('keypress', '-', function(e) {
                e.preventDefault();
                self.move_intelligence_slider(-1);
            });
            $document.bind('keypress', 'd', function(e) {
                e.preventDefault();
                self.show_splash_page();
            });
            $document.bind('keydown', 'esc', function(e) {
                e.preventDefault();
                if (!_.keys($.modal.impl.d).length && 
                    !NEWSBLUR.ReaderPopover.is_open() && 
                    !self.flags['feed_list_showing_manage_menu']) {
                    self.show_splash_page();
                }
            });
            $document.bind('keypress', 't', function(e) {
                e.preventDefault();
                self.open_story_trainer();
            });
            $document.bind('keypress', 'shift+t', function(e) {
                e.preventDefault();
                self.open_feed_intelligence_modal(1);
            });
            $document.bind('keypress', 'a', function(e) {
                e.preventDefault();
                self.open_add_feed_modal();
            });
            $document.bind('keypress', 'o', function(e) {
                e.preventDefault();
                var story_id = self.active_story;
                if (!story_id) return;
                var story = self.model.get_story(story_id);
                story.open_story_in_new_tab(true);
            });
            $document.bind('keypress', 'v', function(e) {
                e.preventDefault();
                var story_id = self.active_story;
                if (!story_id) return;
                var story = self.model.get_story(story_id);
                story.open_story_in_new_tab(true);
            });
            $document.bind('keypress', 'shift+v', function(e) {
                e.preventDefault();
                var story_id = self.active_story;
                if (!story_id) return;
                var story = self.model.get_story(story_id);
                story.open_story_in_new_tab();
            });
            $document.bind('keypress', 'e', function(e) {
                e.preventDefault();
                var story = self.active_story;
                if (!story) return;
                self.send_story_to_email(story);
            });
            $document.bind('keydown', 'shift+a', function(e) {
                e.preventDefault();
                if (_.contains(['river:blurblogs', 'river:global'], self.active_feed)) {
                    return;
                } else if (self.flags.social_view) {
                    self.mark_feed_as_read();
                } else if (self.flags.river_view) {
                    if (self.active_feed == 'river:') {
                        self.open_mark_read_modal({days: 0});
                    } else {
                        self.mark_folder_as_read();
                    }
                } else if (!self.flags.river_view && !self.flags.social_view) {
                    self.mark_feed_as_read();
                }
            });
            $document.bind('keydown', 'shift+e', function(e) {
                e.preventDefault();
                self.open_river_stories();
            });
            $document.bind('keydown', 'u', function(e) {
                e.preventDefault();
                self.mark_active_story_read();
            });
            $document.bind('keydown', 'g', function(e) {
                e.preventDefault();
                NEWSBLUR.app.feed_selector.toggle();
            });
            $document.bind('keydown', '/', function(e) {
                e.preventDefault();
                if (NEWSBLUR.app.story_titles_header.search_view) {
                    NEWSBLUR.app.story_titles_header.search_view.focus();
                }
            });
            $document.bind('keydown', 'shift+s', function(e) {
                e.preventDefault();
                if (self.active_story) {
                    var view = 'feed';
                    if (_.contains(['split', 'full'], NEWSBLUR.assets.preference('story_layout')) &&
                        _.contains(['page', 'story'], self.story_view)) {
                        view = 'title';
                    }
                    self.active_story.open_share_dialog(e, view);
                }
            });
        }
        
    });

})(jQuery);<|MERGE_RESOLUTION|>--- conflicted
+++ resolved
@@ -1419,11 +1419,7 @@
                 $list.removeClass('NB-active');
             }
 
-<<<<<<< HEAD
             if (_.contains(['starred', 'read'], feed_id)) {
-=======
-            if (this.flags['starred_view']) {
->>>>>>> 869027b0
                 $page_tab.addClass('NB-disabled');
             }
 
@@ -4006,11 +4002,7 @@
             feed_id = feed_id || this.active_feed;
             var feed = this.model.get_feed(feed_id);
             
-<<<<<<< HEAD
             if (_.contains(['starred', 'read'], feed_id)) {
-=======
-            if (this.flags['starred_view']) {
->>>>>>> 869027b0
                 // Umm, no. Not yet.
             } else if (feed) {
                 return feed.unread_counts();
