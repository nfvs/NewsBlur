--- conflicted
+++ resolved
@@ -4778,13 +4778,8 @@
             NEWSBLUR.app.sidebar_header.count();
             NEWSBLUR.assets.folders.update_all_folder_visibility();
             NEWSBLUR.app.feed_list.scroll_to_selected();
-<<<<<<< HEAD
-            NEWSBLUR.app.dashboard_rivers.map(function(r) { return r.load_stories(); });
-=======
-            NEWSBLUR.app.dashboard_river.load_stories();
+            NEWSBLUR.app.dashboard_rivers.map(function (r) { return r.load_stories(); });
             this.force_feeds_refresh();
->>>>>>> ce52802e
-            
             $('.NB-active', $slider).removeClass('NB-active');
             if (this.flags['feed_list_showing_starred']) {
                 $('.NB-intelligence-slider-blue', $slider).addClass('NB-active');
