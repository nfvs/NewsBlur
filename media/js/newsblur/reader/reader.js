--- conflicted
+++ resolved
@@ -4760,7 +4760,6 @@
                             NEWSBLUR.log(['Real-time user update for feed', username, feed_id]);
                             this.feed_unread_count(feed_id);
                         }
-<<<<<<< HEAD
                     } else if (_.string.startsWith(message, 'story:read')) {
                         NEWSBLUR.log(['Real-time user update for read story', username, message]);
                         var story_hash = message.replace('story:read:', '');
@@ -4771,11 +4770,9 @@
                         var story_hash = message.replace('story:unread:', '');
                         NEWSBLUR.assets.stories.mark_unread_pubsub(story_hash);
                         NEWSBLUR.assets.dashboard_stories.mark_unread_pubsub(story_hash);
-=======
                     } else if (_.string.startsWith(message, 'story:starred') ||
                                _.string.startsWith(message, 'story:unstarred')) {
                         this.update_starred_counts();
->>>>>>> 7ee01bd4
                     } else if (_.string.startsWith(message, 'social:')) {
                         if (message != this.active_feed) {
                             NEWSBLUR.log(['Real-time user update for social', username, message]);
