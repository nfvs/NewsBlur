(function($) {

    NEWSBLUR.Reader = Backbone.Router.extend({
    
        init: function(options) {
            
            var defaults = {};
            
            // ===========
            // = Globals =
            // ===========
            
            NEWSBLUR.assets = new NEWSBLUR.AssetModel();
            this.model = NEWSBLUR.assets;
            this.story_view = 'page';
            this.options = _.extend({}, defaults, options);
            this.$s = {
                $body: $('body'),
                $layout: $('.NB-layout'),
                $sidebar: $('.NB-sidebar'),
                $feed_lists: $('.NB-feedlists'),
                $feed_list: $('#feed_list'),
                $social_feeds: $('.NB-socialfeeds-folder'),
                $story_titles: $('#story_titles'),
                $content_pane: $('.content-pane'),
                $story_taskbar: $('#story_taskbar'),
                $story_pane: $('#story_pane .NB-story-pane-container'),
                $feed_view: $('.NB-feed-story-view'),
                $feed_stories: $('.NB-feed-stories'),
                $feed_iframe: $('.NB-feed-iframe'),
                $story_iframe: $('.NB-story-iframe'),
                $text_view: $('.NB-text-view'),
                $intelligence_slider: $('.NB-intelligence-slider'),
                $mouse_indicator: $('#mouse-indicator'),
                $feed_link_loader: $('#NB-feeds-list-loader'),
                $feeds_progress: $('#NB-progress'),
                $dashboard: $('.NB-feeds-header-dashboard'),
                $river_sites_header: $('.NB-feeds-header-river-sites'),
                $river_blurblogs_header: $('.NB-feeds-header-river-blurblogs'),
                $river_global_header: $('.NB-feeds-header-river-global'),
                $starred_header: $('.NB-feeds-header-starred'),
                $tryfeed_header: $('.NB-feeds-header-tryfeed'),
                $taskbar: $('.NB-taskbar-view'),
                $feed_floater: $('.NB-feed-story-view-floater'),
                $feedbar: $('.NB-feedbar'),
                $add_button: $('.NB-task-add')
            };
            this.flags = {
                'bouncing_callout': false,
                'has_unfetched_feeds': false,
                'count_unreads_after_import_working': false,
                'import_from_google_reader_working': false,
                'sidebar_closed': this.options.hide_sidebar
            };
            this.locks = {};
            this.counts = {
                'page': 1,
                'feature_page': 0,
                'unfetched_feeds': 0,
                'fetched_feeds': 0,
                'page_fill_outs': 0,
<<<<<<< HEAD
                'recommended_feed_page': 0
=======
                'recommended_feed_page': 0,
                'interactions_page': 1,
                'activities_page': 1,
                'socket_reconnects': 0
>>>>>>> cbb73d7a
            };
            this.cache = {
                'iframe_story_positions': {},
                'feed_view_story_positions': {},
                'iframe_story_positions_keys': [],
                'feed_view_story_positions_keys': [],
                'river_feeds_with_unreads': [],
                '$feed_in_social_feed_list': {}
            };
            this.views = {};
            this.layout = {};
            this.constants = {
              FEED_REFRESH_INTERVAL: (1000 * 60) * 1, // 1 minute
              FILL_OUT_PAGES: 100,
              FIND_NEXT_UNREAD_STORY_TRIES: 100,
              RIVER_STORIES_FOR_STANDARD_ACCOUNT: 5,
              MIN_FEED_LIST_SIZE: 206
            };
    
            // ==================
            // = Event Handlers =
            // ==================
    
            $(window).bind('resize.reader', _.throttle($.rescope(this.resize_window, this), 1000));
            this.$s.$body.bind('click.reader', $.rescope(this.handle_clicks, this));
            this.$s.$body.bind('keyup.reader', $.rescope(this.handle_keyup, this));
            this.handle_keystrokes();
    
            // ============
            // = Bindings =
            // ============
    
            _.bindAll(this, 'show_stories_error');
    
            // ==================
            // = Initialization =
            // ==================
    
            var refresh_page = this.check_and_load_ssl();
            if (refresh_page) return;
            this.load_javascript_elements_on_page();
            this.apply_resizable_layout();
            this.add_body_classes();
            if (NEWSBLUR.Flags['start_import_from_google_reader']) {
                this.start_import_from_google_reader();
            }
            NEWSBLUR.app.sidebar_header = new NEWSBLUR.Views.SidebarHeader({collection: NEWSBLUR.assets.feeds});
            NEWSBLUR.app.sidebar = new NEWSBLUR.Views.Sidebar();
            NEWSBLUR.app.feed_list = new NEWSBLUR.Views.FeedList({el: this.$s.$feed_list[0]});
            NEWSBLUR.app.story_titles = new NEWSBLUR.Views.StoryTitlesView({collection: NEWSBLUR.assets.stories});
            NEWSBLUR.app.story_list = new NEWSBLUR.Views.StoryListView({collection: NEWSBLUR.assets.stories});
            NEWSBLUR.app.original_tab_view = new NEWSBLUR.Views.OriginalTabView({collection: NEWSBLUR.assets.stories});
            NEWSBLUR.app.story_tab_view = new NEWSBLUR.Views.StoryTabView({collection: NEWSBLUR.assets.stories});
            NEWSBLUR.app.text_tab_view = new NEWSBLUR.Views.TextTabView({
                el: this.$s.$text_view,
                collection: NEWSBLUR.assets.stories
            });
            NEWSBLUR.app.feed_selector = new NEWSBLUR.Views.FeedSelector();
            NEWSBLUR.app.follow_requests_module = new NEWSBLUR.Views.FollowRequestsModule();
            NEWSBLUR.app.dashboard_search = new NEWSBLUR.Views.DashboardSearch();
            
            this.load_intelligence_slider();
            this.handle_mouse_indicator_hover();
            this.position_mouse_indicator();
            this.handle_login_and_signup_forms();
            this.apply_story_styling();
            this.apply_tipsy_titles();
            this.load_recommended_feeds();
            this.setup_dashboard_graphs();
            this.setup_feedback_table();
            this.setup_howitworks_hovers();
            this.setup_unfetched_feed_check();
            this.switch_story_layout();
        },

        // ========
        // = Page =
        // ========
        
        logout: function() {
            window.location.href = "/reader/logout";
        },
        
        check_and_load_ssl: function() {
            if (window.location.protocol == 'http:' && this.model.preference('ssl')) {
                window.location.href = window.location.href.replace('http:', 'https:');
                return true;
            }
        },
        
        load_javascript_elements_on_page: function() {
          $('.NB-javascript').removeClass('NB-javascript');
        },
        
        resize_window: function() {
            var flag;
            var view = this.story_view;
            
            if (this.flags['page_view_showing_feed_view']) {
                view = 'feed';
                flag = 'page';
            } else if (this.flags['feed_view_showing_story_view']) {
                view = 'story';
                flag = 'story';
            } else if (this.flags['temporary_story_view']) {
                view = 'text';
                flag = 'text';
            }
            
            this.flags.scrolling_by_selecting_story_title = true;
            clearTimeout(this.locks.scrolling);
            this.locks.scrolling = _.delay(_.bind(function() {
                this.flags.scrolling_by_selecting_story_title = false;
            }, this), 1000);
            this.make_story_titles_pane_counter();
            this.position_mouse_indicator();
            
            this.switch_taskbar_view(view, {
                skip_save_type: flag,
                resize: true
            });
            NEWSBLUR.app.story_titles.fill_out();
            this.flags.fetch_story_locations_in_feed_view = this.flags.fetch_story_locations_in_feed_view ||
                                                            _.throttle(function() {
                                                                NEWSBLUR.app.story_list.reset_story_positions();
                                                            }, 2000);
            this.flags.fetch_story_locations_in_feed_view();
            this.adjust_for_narrow_window();
        },
        
        adjust_for_narrow_window: function() {
            var north, center;
            var story_layout = NEWSBLUR.assets.preference('story_layout');
            if (story_layout == 'split') {
                north = NEWSBLUR.reader.layout.contentLayout.panes.north;
                center = NEWSBLUR.reader.layout.contentLayout.panes.center;
            } else if (story_layout == 'list') {
                center = NEWSBLUR.reader.layout.rightLayout.panes.center;
            }

            if ((north && north.width() < 600) ||
                (center && center.width() < 700)) {
                this.$s.$feed_view.addClass('NB-feed-story-view-narrow');
                this.$s.$story_titles.addClass('NB-feed-story-view-narrow');
                this.$s.$text_view.addClass('NB-feed-story-view-narrow');
            } else {
                this.$s.$feed_view.removeClass('NB-feed-story-view-narrow');
                this.$s.$story_titles.removeClass('NB-feed-story-view-narrow');
                this.$s.$text_view.removeClass('NB-feed-story-view-narrow');
            }
        },
        
        apply_resizable_layout: function(refresh) {
            var story_anchor = this.model.preference('story_pane_anchor');
            
            if (refresh) {
                this.layout.contentLayout && this.layout.contentLayout.destroy();
                this.layout.rightLayout && this.layout.rightLayout.destroy();
                this.layout.leftCenterLayout && this.layout.leftCenterLayout.destroy();
                this.layout.leftLayout && this.layout.leftLayout.destroy();
                this.layout.outerLayout && this.layout.outerLayout.destroy();

                var feed_stories_bin = $.make('div').append(this.$s.$feed_stories.children());
                var story_titles_bin = $.make('div').append(this.$s.$story_titles.children());
            }
            
            $('.right-pane').removeClass('NB-story-pane-west')
                            .removeClass('NB-story-pane-north')
                            .removeClass('NB-story-pane-south')
                            .addClass('NB-story-pane-'+story_anchor);
                            
            this.layout.outerLayout = this.$s.$layout.layout({ 
                zIndex:                 2,
                fxName:                 "slideOffscreen",
                fxSettings:             { duration: 560, easing: "easeInOutQuint" },
                center__paneSelector:   ".right-pane",
                west__paneSelector:     ".left-pane",
                west__size:             this.model.preference('feed_pane_size'),
                west__minSize:          this.constants.MIN_FEED_LIST_SIZE,
                west__onresize_end:     $.rescope(this.save_feed_pane_size, this),
                // west__initHidden:       this.options.hide_sidebar,
                west__spacing_open:     this.options.hide_sidebar ? 1 : 1,
                resizerDragOpacity:     0.6,
                resizeWhileDragging:    true,
                enableCursorHotkey:     false,
                togglerLength_open:     0
            }); 
            
            if (this.model.preference('feed_pane_size') < 240) {
                this.layout.outerLayout.resizeAll();
            }
            
            this.layout.leftLayout = $('.left-pane').layout({
                closable:               false,
                resizeWhileDragging:    true,
                fxName:                 "slideOffscreen",
                fxSettings:             { duration: 560, easing: "easeInOutQuint" },
                animatePaneSizing:      true,
                north__paneSelector:    ".left-north",
                north__size:            37,
                north__resizeable:      false,
                north__spacing_open:    0,
                center__paneSelector:   ".left-center",
                center__resizable:      false,
                south__paneSelector:    ".left-south",
                south__size:            31,
                south__resizable:       false,
                enableCursorHotkey:     false,
                togglerLength_open:     0,
                south__spacing_open:    0
            });
            
            this.layout.leftCenterLayout = $('.left-center').layout({
                closable:               false,
                slidable:               false, 
                resizeWhileDragging:    true,
                center__paneSelector:   ".left-center-content",
                center__resizable:      false,
                south__paneSelector:    ".left-center-footer",
                south__size:            'auto',
                south__resizable:       false,
                south__slidable:        true,
                south__spacing_open:    0,
                south__spacing_closed:  0,
                south__closable:        true,
                south__initClosed:      true,
                fxName:                 "slideOffscreen",
                fxSettings:             { duration: 560, easing: "easeInOutQuint" },
                enableCursorHotkey:     false,
                togglerLength_open:     0
            });
            
            if (NEWSBLUR.assets.preference('story_layout') == 'split') {
                var rightLayoutOptions = { 
                    resizeWhileDragging:    true,
                    center__paneSelector:   ".content-pane",
                    spacing_open:           0,
                    resizerDragOpacity:     0.6,
                    enableCursorHotkey:     false,
                    togglerLength_open:     0,
                    fxName:                 "slideOffscreen",
                    fxSettings:             { duration: 560, easing: "easeInOutQuint" },
                    north__paneSelector:    ".content-north",
                    north__size:            37
                };

                this.layout.rightLayout = $('.right-pane').layout(rightLayoutOptions); 

                var contentLayoutOptions = { 
                    resizeWhileDragging:    true,
                    center__paneSelector:   ".content-center",
                    spacing_open:           story_anchor == 'west' ? 1 : 4,
                    resizerDragOpacity:     0.6,
                    enableCursorHotkey:     false,
                    togglerLength_open:     0
                };
                contentLayoutOptions[story_anchor+'__paneSelector'] = '.right-north';
                contentLayoutOptions[story_anchor+'__size'] = this.model.preference('story_titles_pane_size');
                contentLayoutOptions[story_anchor+'__onresize_end'] = $.rescope(this.save_story_titles_pane_size, this);
                contentLayoutOptions[story_anchor+'__onclose_start'] = $.rescope(this.toggle_story_titles_pane, this);
                contentLayoutOptions[story_anchor+'__onopen_start'] = $.rescope(this.toggle_story_titles_pane, this);
                this.layout.contentLayout = this.$s.$content_pane.layout(contentLayoutOptions); 
            } else if (NEWSBLUR.assets.preference('story_layout') == 'list') {
                var rightLayoutOptions = { 
                    resizeWhileDragging:    true,
                    center__paneSelector:   ".content-pane",
                    spacing_open:           0,
                    resizerDragOpacity:     0.6,
                    enableCursorHotkey:     false,
                    togglerLength_open:     0,
                    fxName:                 "slideOffscreen",
                    fxSettings:             { duration: 560, easing: "easeInOutQuint" },
                    north__paneSelector:    ".content-north",
                    north__size:            37
                    
                };
                this.layout.rightLayout = $('.right-pane').layout(rightLayoutOptions); 
                
                var contentLayoutOptions = { 
                    resizeWhileDragging:    true,
                    center__paneSelector:   ".right-north",
                    spacing_open:           0,
                    resizerDragOpacity:     0.6,
                    enableCursorHotkey:     false,
                    togglerLength_open:     0
                };
                this.layout.contentLayout = this.$s.$content_pane.layout(contentLayoutOptions); 
                
            }

            if (refresh) {
                this.$s.$feed_stories.append(feed_stories_bin.children());
                this.$s.$story_titles.append(story_titles_bin.children());
                this.resize_window();
            }
        },
        
        apply_tipsy_titles: function() {
            if (this.model.preference('show_tooltips')) {
                $('.NB-taskbar-sidebar-toggle-close').tipsy({
                    gravity: 'se',
                    delayIn: 375
                });
                $('.NB-taskbar-sidebar-toggle-open').tipsy({
                    gravity: 'sw',
                    delayIn: 375
                });
                $('.NB-task-add').tipsy({
                    gravity: 'sw',
                    delayIn: 375
                });
                $('.NB-task-manage').tipsy({
                    gravity: 's',
                    delayIn: 375
                });
            } else {
                $('.NB-taskbar-sidebar-toggle-close').tipsy('disable');
                $('.NB-taskbar-sidebar-toggle-open').tipsy('disable');
                $('.NB-task-add').tipsy('disable');
                $('.NB-task-manage').tipsy('disable');
            }
            $('.NB-module-content-account-realtime').tipsy({
                gravity: 'se',
                delayIn: 0
            });
        },
        
        save_feed_pane_size: function(w, pane, $pane, state, options, name) {
            var feed_pane_size = state.size;
            
            $('#NB-splash').css('left', feed_pane_size);
            $pane.toggleClass("NB-narrow", this.layout.outerLayout.state.west.size < 220);
            this.flags.set_feed_pane_size = this.flags.set_feed_pane_size || _.debounce( _.bind(function() {
                var feed_pane_size = this.layout.outerLayout.state.west.size;
                this.model.preference('feed_pane_size', feed_pane_size);
                this.flags.set_feed_pane_size = null;
            }, this), 1000);
            this.flags.set_feed_pane_size();
        },
        
        save_story_titles_pane_size: function(w, pane, $pane, state, options, name) {
            this.flags.scrolling_by_selecting_story_title = true;
            clearTimeout(this.locks.scrolling);
            
            var offset = 0;
            if (this.story_view == 'feed') {
                offset = this.$s.$feed_iframe.width();
            } else if (this.story_view == 'story') {
                offset = 2 * this.$s.$feed_iframe.width();
            }
            this.$s.$story_pane.css('left', -1 * offset);
            
            this.flags.set_story_titles_size = this.flags.set_story_titles_size || _.debounce( _.bind(function() {
                var story_titles_size = this.layout.rightLayout.state[this.model.preference('story_pane_anchor')].size;
                this.model.preference('story_titles_pane_size', story_titles_size);
                this.flags.set_story_titles_size = null;
                this.locks.scrolling = _.delay(_.bind(function() {
                    this.flags.scrolling_by_selecting_story_title = false;
                }, this), 100);
            }, this), 1000);
            this.flags.set_story_titles_size();
            
            this.flags.resize_window = this.flags.resize_window || _.debounce( _.bind(function() {
                this.resize_window();
                this.flags.resize_window = null;
            }, this), 10);
            this.flags.resize_window();
            
        },
        
        add_body_classes: function() {
            this.$s.$body.toggleClass('NB-is-premium',        NEWSBLUR.Globals.is_premium);
            this.$s.$body.toggleClass('NB-is-anonymous',      NEWSBLUR.Globals.is_anonymous);
            this.$s.$body.toggleClass('NB-is-authenticated',  NEWSBLUR.Globals.is_authenticated);
            this.$s.$body.toggleClass('NB-pref-hide-changes', !!this.model.preference('hide_story_changes'));
        },
        
        hide_splash_page: function() {
            var self = this;
            var resize = false;
            if (!$('.right-pane').is(':visible')) {
                resize = true;
            }
            this.$s.$body.addClass('NB-show-reader');

            if (resize) {
                this.$s.$layout.layout().resizeAll();
                this.adjust_for_narrow_window();
            }
            if (NEWSBLUR.Globals.is_anonymous) {
                this.setup_ftux_signup_callout();
            }
        },
        
        show_splash_page: function(skip_router) {
            this.reset_feed();
            this.$s.$body.removeClass('NB-show-reader');

            if (!skip_router) {
                NEWSBLUR.router.navigate('');
            }
        },
        
        animate_progress_bar: function($bar, seconds, percentage) {
            var self = this;
            percentage = percentage || 0;
            seconds = parseFloat(Math.max(1, parseInt(seconds, 10)), 10);
            
            if (percentage > 90) {
                time = seconds;
            } else if (percentage > 80) {
                time = seconds / 8;
            } else if (percentage > 70) {
                time = seconds / 16;
            } else if (percentage > 60) {
                time = seconds / 40;
            } else if (percentage > 50) {
                time = seconds / 80;
            } else if (percentage > 40) {
                time = seconds / 160;
            } else if (percentage > 30) {
                time = seconds / 200;
            } else if (percentage > 20) {
                time = seconds / 300;
            } else if (percentage > 10) {
                time = seconds / 400;
            } else {
                time = seconds / 500;
            }
            
            if (percentage <= 100) {
                this.locks['animate_progress_bar'] = setTimeout(function() {
                    percentage += 1;
                    $bar.progressbar({value: percentage});
                    self.animate_progress_bar($bar, seconds, percentage);
                }, time * 1000);
            }
        },
        
        blur_to_page: function(options) {
            options = options || {};
            
            if (options.manage_menu) {
                $('.NB-menu-manage :focus').blur();
            } else {
                $(':focus').blur();
            }
        },
        
        // ==============
        // = Navigation =
        // ==============
        
        show_next_story: function(direction) {
            var story = NEWSBLUR.assets.stories.get_next_story(direction, {
                score: this.get_unread_view_score()
            });
            if (story) {
                story.set('selected', true);
            }
        },
        
        show_next_unread_story: function() {
            var unread_count = this.get_unread_count(true);
            
            if (unread_count) {
                var next_story = NEWSBLUR.assets.stories.get_next_unread_story();
                if (next_story) {
                    this.counts['find_next_unread_on_page_of_feed_stories_load'] = 0;
                    next_story.set('selected', true);
                } else if (this.counts['find_next_unread_on_page_of_feed_stories_load'] <
                           this.constants.FIND_NEXT_UNREAD_STORY_TRIES && 
                           !this.model.flags['no_more_stories']) {
                    // Nothing up, nothing down, but still unread. Load 1 page then find it.
                    this.counts['find_next_unread_on_page_of_feed_stories_load'] += 1;
                    this.load_page_of_feed_stories();
                } else if (this.counts['find_next_unread_on_page_of_feed_stories_load'] >=
                           this.constants.FIND_NEXT_UNREAD_STORY_TRIES) {
                    this.open_next_unread_story_across_feeds(true);
                }
            }
        },
        
        open_next_unread_story_across_feeds: function(force_next_feed) {
            var unread_count = !force_next_feed && this.active_feed && this.get_unread_count(true);
            
            if (!unread_count) {
                if (this.flags.river_view && !this.flags.social_view) {
                    var $next_folder = this.get_next_unread_folder(1);
                    var folder = NEWSBLUR.assets.folders.get_view($next_folder);
                    if (folder != this.active_folder) {
                        this.open_river_stories($next_folder, folder && folder.model);
                    }
                } else {
                    // Find next feed with unreads
                    var $next_feed = this.get_next_unread_feed(1);
                    if (!$next_feed || !$next_feed.length) return;
                    var next_feed_id = $next_feed.data('id');
                    if (next_feed_id == this.active_feed) return;
                    
                    if (NEWSBLUR.utils.is_feed_social(next_feed_id)) {
                        this.open_social_stories(next_feed_id, {force: true, $feed_link: $next_feed});
                    } else {
                        next_feed_id = parseInt(next_feed_id, 10);
                        this.open_feed(next_feed_id, {force: true, $feed_link: $next_feed});
                    }
                }
            }

            this.show_next_unread_story();
        },
        
        show_last_unread_story: function() {
            var unread_count = this.get_unread_count(true);
            
            if (unread_count) {
                var last_story = NEWSBLUR.assets.stories.get_last_unread_story(unread_count);
                
                if (last_story) {
                    this.counts['find_last_unread_on_page_of_feed_stories_load'] = 0;
                    last_story.set('selected', true);
                } else if (this.counts['find_last_unread_on_page_of_feed_stories_load'] < this.constants.FILL_OUT_PAGES && 
                           !this.model.flags['no_more_stories']) {
                    // Nothing up, nothing down, but still unread. Load 1 page then find it.
                    this.counts['find_last_unread_on_page_of_feed_stories_load'] += 1;
                    this.load_page_of_feed_stories();
                }
            }
        },
        
        select_story_in_feed: function() {
            var story_id = this.flags['select_story_in_feed'];
            var story = NEWSBLUR.assets.stories.get(story_id);
            // NEWSBLUR.log(['select_story_in_feed', story_id, story, this.story_view, this.counts['select_story_in_feed'], this.flags['no_more_stories']]);
            
            if (story) {
                this.counts['select_story_in_feed'] = 0;
                this.flags['select_story_in_feed'] = null;
                _.delay(_.bind(function() {
                    // Even though a story_id is specified, this just means go to the comments.
                    // Refactor when stories can be scrolled to separately from comments.
                    story.set('selected', true, {scroll_to_comments: true});
                }, this), 100);
            } else if (this.counts['select_story_in_feed'] < this.constants.FILL_OUT_PAGES && 
                       !this.model.flags['no_more_stories']) {
                // Nothing up, nothing down, but still not found. Load 1 page then find it.
                this.counts['select_story_in_feed'] += 1;
                this.load_page_of_feed_stories();
            } else {
                this.counts['select_story_in_feed'] = 0;
                this.flags['select_story_in_feed'] = null;
            }
        },
        
        show_previous_story: function() {
            NEWSBLUR.assets.stories.select_previous_story();
        },
        
        show_next_feed: function(direction, $current_feed) {
            var $feed_list = this.$s.$feed_list.add(this.$s.$social_feeds);
            
            if (this.flags.river_view && !this.flags.social_view) {
                return this.show_next_folder(direction, $current_feed);
            }
            
            var $next_feed = this.get_next_feed(direction, $current_feed, {include_selected: true});

            var next_feed_id = $next_feed.data('id');
            if (next_feed_id && next_feed_id == this.active_feed) {
                this.show_next_feed(direction, $next_feed);
            } else if (NEWSBLUR.utils.is_feed_social(next_feed_id)) {
                this.open_social_stories(next_feed_id, {force: true, $feed_link: $next_feed});
            } else {
                next_feed_id = parseInt(next_feed_id, 10);
                this.open_feed(next_feed_id, {force: true, $feed_link: $next_feed});
            }
        },
        
        show_next_folder: function(direction, $current_folder) {
            var $next_folder = this.get_next_folder(direction, $current_folder);
            var folder = NEWSBLUR.assets.folders.get_view($next_folder);

            this.open_river_stories($next_folder, folder && folder.model);
        },
        
        get_next_feed: function(direction, $current_feed, options) {
            options = options || {};
            var self = this;
            var $feed_list = this.$s.$feed_list.add(this.$s.$social_feeds);
            var $current_feed = $current_feed || $('.selected', $feed_list);
            var $next_feed,
                scroll;
            var $feeds = $('.feed:visible:not(.NB-empty)', $feed_list);
            if (!$current_feed.length) {
                if (options.include_selected) {
                    $feeds = $feeds.add('.NB-feedlists .feed.NB-selected');
                }
                $current_feed = $('.feed:visible:not(.NB-empty)', $feed_list)[direction==-1?'last':'first']();
                $next_feed = $current_feed;
            } else {
                var current_feed = 0;
                $feeds.each(function(i) {
                    if (this == $current_feed[0]) {
                        current_feed = i;
                        return false;
                    }
                });
                $next_feed = $feeds.eq((current_feed+direction) % ($feeds.length));
            }
            
            return $next_feed;
        },
        
        get_next_folder: function(direction, $current_folder) {
            var self = this;
            var $feed_list = this.$s.$feed_list.add(this.$s.$social_feeds);
            var $current_folder = $('.folder.NB-selected', $feed_list);
            var $folders = $('li.folder:visible:not(.NB-empty)', $feed_list);
            var current_folder = 0;

            $folders.each(function(i) {
                if (this == $current_folder[0]) {
                    current_folder = i;
                    return false;
                }
            });
            
            var next_folder_index = (current_folder+direction) % ($folders.length);
            var $next_folder = $folders.eq(next_folder_index);
            
            return $next_folder;
        },

        get_next_unread_feed: function(direction, $current_feed) {
            var self = this;
            var $feed_list = this.$s.$feed_list.add(this.$s.$social_feeds);
            $current_feed = $current_feed || $('.selected', $feed_list);
            var unread_view = this.get_unread_view_name();
            var $next_feed;
            var current_feed;
            
            var $feeds = $('.feed:visible:not(.NB-empty)', $feed_list).filter(function() {
              var $this = $(this);
              if ($this.hasClass('selected')) {
                  return true;
              } else if (unread_view == 'positive') {
                return $this.is('.unread_positive');
              } else if (unread_view == 'neutral') {
                return $this.is('.unread_positive,.unread_neutral');
              } else if (unread_view == 'negative') {
                return $this.is('.unread_positive,.unread_neutral,.unread_negative');
              }
            }).add('.NB-feedlists .feed.NB-selected');
            if (!$current_feed.length) {
              $next_feed = $feeds.first();
            } else {
              $feeds.each(function(i) {
                  if (this == $current_feed.get(0)) {
                      current_feed = i;
                      return false;
                  }
              });
              $next_feed = $feeds.eq((current_feed+direction) % ($feeds.length));
            }
            
            return $next_feed;
        },
        
        get_next_unread_folder: function(direction) {
            var self = this;
            var $feed_list = this.$s.$feed_list.add(this.$s.$social_feeds);
            var $current_folder = $('.folder.NB-selected', $feed_list);
            var unread_view = this.get_unread_view_name();
            var $next_folder;
            var current_folder = 0;
            var $folders = $('li.folder:visible:not(.NB-empty)', $feed_list);
            
            $folders = $folders.filter(function() {
                var $this = $(this);
                var folder_view = NEWSBLUR.assets.folders.get_view($current_folder);
                var folder_model = folder_view && folder_view.model;
                if (!folder_model) return false;
                
                var counts = folder_model.collection.unread_counts();
                
                if (this == $current_folder[0]) return true;
                
                if (unread_view == 'positive') {
                    return counts.ps;
                } else if (unread_view == 'neutral') {
                    return counts.ps + counts.nt;
                } else if (unread_view == 'negative') {
                    return counts.ps + counts.nt + counts.ng;
                }
            });

            $folders.each(function(i) {
                if (this == $current_folder[0]) {
                    current_folder = i;
                    return false;
                }
            });
            $next_folder = $folders.eq((current_folder+direction) % ($folders.length));
            return $next_folder;
        },
        
        page_in_story: function(amount, direction) {
            var page_height = this.$s.$story_pane.height();
            var scroll_height = parseInt(page_height * amount, 10);
            var dir = '+';
            if (direction == -1) {
                dir = '-';
            }
            // NEWSBLUR.log(['page_in_story', this.$s.$story_pane, direction, page_height, scroll_height]);
            if (NEWSBLUR.assets.preference('story_layout') == 'list') {
                scroll_height = parseInt(this.$s.$story_titles.height() * amount, 10);
                this.$s.$story_titles.scrollTo({
                    top: dir+'='+scroll_height, 
                    left:'+=0'
                }, 130, {queue: false});
            } else if (this.story_view == 'page' && 
                !this.flags['page_view_showing_feed_view'] &&
                !this.flags['temporary_story_view']) {
                this.$s.$feed_iframe.scrollTo({
                    top: dir+'='+scroll_height, 
                    left:'+=0'
                }, 130, {queue: false});
            } else if ((this.story_view == 'feed' &&
                        !this.flags['temporary_story_view']) || 
                       this.flags['page_view_showing_feed_view']) {
                this.$s.$feed_stories.scrollTo({
                    top: dir+'='+scroll_height, 
                    left:'+=0'
                }, 130, {queue: false});
            } else if (this.story_view == 'text' ||
                       this.flags['temporary_story_view']) {
                this.$s.$text_view.scrollTo({
                    top: dir+'='+scroll_height, 
                    left:'+=0'
                }, 130, {queue: false});
            }
            
            this.show_mouse_indicator();
            // _.delay(_.bind(this.hide_mouse_indicator, this), 350);
        },
        
        find_story_with_action_preference_on_open_feed: function() {
            var open_feed_action = this.model.preference('open_feed_action');

            if (!this.active_story && open_feed_action == 'newest') {
                this.show_next_unread_story();
            }
        },
        
        // =============
        // = Feed Pane =
        // =============
        
        sort_feeds: function($feeds) {
            $('.feed', $feeds).tsort('', {sortFunction: NEWSBLUR.Collections.Folders.comparator});
            $('.folder', $feeds).tsort('.folder_title_text');
        },
        
        load_sortable_feeds: function() {
            var self = this;
            
            this.$s.$feed_list.sortable({
                items: '.feed,li.folder',
                connectWith: 'ul.folder,.feed.NB-empty',
                placeholder: 'NB-feeds-list-highlight',
                axis: 'y',
                distance: 4,
                cursor: 'move',
                containment: '#feed_list',
                tolerance: 'pointer',
                scrollSensitivity: 35,
                start: function(e, ui) {
                    self.flags['sorting_feed'] = true;
                    ui.placeholder.attr('class', ui.item.attr('class') + ' NB-feeds-list-highlight');
                    NEWSBLUR.app.feed_list.start_sorting();
                    ui.item.addClass('NB-feed-sorting');
                    ui.placeholder.data('id', ui.item.data('id'));
                    if (ui.item.is('.folder')) {
                        ui.placeholder.html(ui.item.children().clone());
                        ui.item.data('previously_collapsed', ui.item.data('collapsed'));
                        self.collapse_folder(ui.item.children('.folder_title'), true);
                        self.collapse_folder(ui.placeholder.children('.folder_title'), true);
                        ui.item.css('height', ui.item.children('.folder_title').outerHeight(true) + 'px');
                        ui.helper.css('height', ui.helper.children('.folder_title').outerHeight(true) + 'px');
                    } else {
                        ui.placeholder.html(ui.item.children().clone());
                    }
                },
                change: function(e, ui) {
                    var $feeds = ui.placeholder.closest('ul.folder');
                    self.sort_feeds($feeds);
                },
                stop: function(e, ui) {
                    setTimeout(function() {
                        self.flags['sorting_feed'] = false;
                    }, 100);
                    ui.item.removeClass('NB-feed-sorting');
                    NEWSBLUR.app.feed_list.end_sorting();
                    self.sort_feeds(e.target);
                    self.save_feed_order();
                    ui.item.css({'backgroundColor': '#D7DDE6'})
                           .animate({'backgroundColor': '#F0F076'}, {'duration': 800})
                           .animate({'backgroundColor': '#D7DDE6'}, {'duration': 1000});
                    if (ui.item.is('.folder') && !ui.item.data('previously_collapsed')) {
                        self.collapse_folder(ui.item.children('.folder_title'));
                        self.collapse_folder(ui.placeholder.children('.folder_title'));
                    }
                }
            });
        },
        
        save_feed_order: function() {
            var combine_folders = function($folder) {
                var folders = [];
                var $items = $folder.children('li.folder, .feed');
                
                for (var i=0, i_count=$items.length; i < i_count; i++) {
                    var $item = $items.eq(i);

                    if ($item.hasClass('feed')) {
                        var feed_id = parseInt($item.data('id'), 10);
                        if (feed_id) {
                            folders.push(feed_id);
                        }
                    } else if ($item.hasClass('folder')) {
                        var folder_title = $item.find('.folder_title_text').eq(0).text();
                        var child_folders = {};
                        child_folders[folder_title] = combine_folders($item.children('ul.folder').eq(0));
                        folders.push(child_folders);
                    }
                }
                
                return folders;
            };
            
            var combined_folders = combine_folders(this.$s.$feed_list);
            // NEWSBLUR.log(['Save new folder/feed order', {'combined': combined_folders}]);
            this.model.save_feed_order(combined_folders);
        },
        
        show_feed_chooser_button: function() {
            var self = this;
            var $progress = this.$s.$feeds_progress;
            var $bar = $('.NB-progress-bar', $progress);
            var percentage = 0;
            
            $('.NB-progress-title', $progress).text('Get Started');
            $('.NB-progress-counts', $progress).hide();
            $('.NB-progress-percentage', $progress).hide();
            $progress.addClass('NB-progress-error').addClass('NB-progress-big');
            $('.NB-progress-link', $progress).html($.make('div', { 
                className: 'NB-modal-submit-button NB-modal-submit-green NB-menu-manage-feedchooser'
            }, ['Choose your 12 sites']));
            
            this.show_progress_bar();
        },
        
        hide_feed_chooser_button: function() {
            var $progress = this.$s.$feeds_progress;
            var $bar = $('.NB-progress-bar', $progress);
            $progress.removeClass('NB-progress-error').removeClass('NB-progress-big');
            
            this.hide_progress_bar();
        },
        
        open_dialog_after_feeds_loaded: function(options) {
            options = options || {};
            if (!NEWSBLUR.Globals.is_authenticated) return;
            
            if (!NEWSBLUR.assets.folders.length ||
                !NEWSBLUR.assets.preference('has_setup_feeds')) {
                if (options.delayed_import || this.flags.delayed_import) {
                    this.setup_ftux_add_feed_callout("Check your email...");
                } else if (options.finished_intro || NEWSBLUR.assets.preference('has_setup_feeds')) {
                    this.setup_ftux_add_feed_callout();
                } else if (!NEWSBLUR.intro || !NEWSBLUR.intro.flags.open) {
                    NEWSBLUR.assets.preference('intro_page', 2);
                    _.defer(_.bind(this.open_intro_modal, this), 100);
                }
            } else if (!NEWSBLUR.assets.flags['has_chosen_feeds'] &&
                       NEWSBLUR.assets.folders.length) {
                _.defer(_.bind(this.open_feedchooser_modal, this), 100);
            } else if (!NEWSBLUR.Globals.is_premium &&
                       NEWSBLUR.assets.feeds.active().length > 12) {
                _.defer(_.bind(this.open_feedchooser_modal, this), 100);
            }
        },
        
        // ================
        // = Progress Bar =
        // ================
        
        check_feed_fetch_progress: function() {
            $.extend(this.counts, {
                'unfetched_feeds': 0,
                'fetched_feeds': 0
            });
            
            var counts = this.model.count_unfetched_feeds();
            this.counts['unfetched_feeds'] = counts['unfetched_feeds'];
            this.counts['fetched_feeds'] = counts['fetched_feeds'];

            if (this.counts['unfetched_feeds'] == 0) {
                this.flags['has_unfetched_feeds'] = false;
                this.hide_unfetched_feed_progress();
            } else {
                this.flags['has_unfetched_feeds'] = true;
                this.show_unfetched_feed_progress();
            }
        },
        
        show_progress_bar: function() {
            var $layout = this.$s.$feeds_progress.parents('.left-center').layout();
            if (!this.flags['showing_progress_bar']) {
                this.flags['showing_progress_bar'] = true;
                $layout.open('south');
            }
            $layout.sizePane('south');
        },

        hide_progress_bar: function(permanent) {
            var self = this;
          
            if (permanent) {
                this.model.preference('hide_fetch_progress', true);
            }
            
            this.flags['showing_progress_bar'] = false;
            this.$s.$feeds_progress.parents('.left-center').layout().close('south');
        },
        
        show_unfetched_feed_progress: function() {
            var self = this;
            var $progress = this.$s.$feeds_progress;
            var percentage = parseInt(this.counts['fetched_feeds'] / (this.counts['unfetched_feeds'] + this.counts['fetched_feeds']) * 100, 10);

            $('.NB-progress-title', $progress).text('Fetching your feeds');
            $('.NB-progress-counts', $progress).show();
            $('.NB-progress-counts-fetched', $progress).text(this.counts['fetched_feeds']);
            $('.NB-progress-counts-total', $progress).text(this.counts['unfetched_feeds'] + this.counts['fetched_feeds']);
            $('.NB-progress-percentage', $progress).show().text(percentage + '%');
            $('.NB-progress-bar', $progress).progressbar({
                value: percentage
            });
            
            if (!$progress.is(':visible') && !this.model.preference('hide_fetch_progress')) {
                setTimeout(function() {
                    self.show_progress_bar();
                }, 1000);
            }
            
            this.setup_feed_refresh(true);
        },
        
        hide_unfetched_feed_progress: function(permanent) {
            if (permanent) {
                this.model.preference('hide_fetch_progress', true);
            }
            
            this.setup_feed_refresh();
            this.hide_progress_bar();
        },
        
        // ===============================
        // = Feed bar - Individual Feeds =
        // ===============================
        
        reset_feed: function(options) {
            options = options || {};
            
            $.extend(this.flags, {
                'scrolling_by_selecting_story_title': false,
                'page_view_showing_feed_view': false,
                'feed_view_showing_story_view': false,
                'temporary_story_view': false,
                'story_titles_loaded': false,
                'iframe_prevented_from_loading': false,
                'pause_feed_refreshing': false,
                'feed_list_showing_manage_menu': false,
                'unread_threshold_temporarily': null,
                'river_view': false,
                'social_view': false,
                'non_premium_river_view': false,
                'select_story_in_feed': null,
                'global_blurblogs': false
            });
            
            $.extend(this.cache, {
                'iframe': {},
                'iframe_stories': {},
                'iframe_story_positions': {},
                'feed_view_story_positions': {},
                'iframe_story_positions_keys': [],
                'feed_view_story_positions_keys': [],
                'river_feeds_with_unreads': [],
                'prefetch_last_story': 0,
                'prefetch_iteration': 0,
                'feed_title_floater_story_id': null,
                '$feed_in_social_feed_list': {}
            });
            
            $.extend(this.counts, {
                'page': 1,
                'page_fill_outs': 0,
                'find_next_unread_on_page_of_feed_stories_load': 0,
                'find_last_unread_on_page_of_feed_stories_load': 0,
                'select_story_in_feed': 0
            });
            
            if (_.isUndefined(options.search)) {
                delete this.flags.search;
            }
            this.model.flags['no_more_stories'] = false;
            this.$s.$feed_stories.scrollTop(0);
            this.$s.$starred_header.removeClass('NB-selected');
            this.$s.$river_sites_header.removeClass('NB-selected');
            this.$s.$river_blurblogs_header.removeClass('NB-selected');
            this.$s.$river_global_header.removeClass('NB-selected');
            this.$s.$tryfeed_header.removeClass('NB-selected');
            this.model.feeds.deselect();
            if (_.string.contains(this.active_feed, 'social:')) {
                this.model.social_feeds.deselect();
            }
            if (_.string.contains(this.active_feed, 'river:')) {
                this.model.folders.deselect();
            }
            this.$s.$body.removeClass('NB-view-river');
            $('.task_view_page', this.$s.$taskbar).removeClass('NB-disabled');
            $('.task_view_story', this.$s.$taskbar).removeClass('NB-disabled');
            $('.task_view_page', this.$s.$taskbar).removeClass('NB-task-return');
            clearTimeout(this.flags['next_fetch']);
            
            if (this.flags['showing_feed_in_tryfeed_view'] ||
                this.flags['showing_social_feed_in_tryfeed_view']) {
                this.hide_tryfeed_view();
            }
            if (NEWSBLUR.Globals.is_anonymous) {
                if (options.router) {
                    this.$s.$layout.layout().show('west', true);
                    this.$s.$layout.show();
                }
                this.hide_tryout_signup_button();
            }
            
            this.active_folder = null;
            this.active_feed = null;
            this.active_story = null;
            
            NEWSBLUR.assets.stories.reset();
            NEWSBLUR.app.feed_selector.hide_feed_selector();
            NEWSBLUR.app.original_tab_view.unload_feed_iframe();
            NEWSBLUR.app.story_tab_view.unload_story_iframe();
            NEWSBLUR.app.text_tab_view.unload();
        },
        
        reload_feed: function(options) {
            options = options || {};
            
            if (this.active_feed == 'starred') {
                this.open_starred_stories(options);
            } else if (this.flags['social_view'] && 
                       this.active_feed == 'river:blurblogs') {
                this.open_river_blurblogs_stories();
            } else if (this.flags['social_view'] && 
                       this.active_feed == 'river:global') {
                this.open_river_blurblogs_stories({'global': true});
            } else if (this.flags['social_view']) {
                this.open_social_stories(this.active_feed);
            } else if (this.flags['river_view']) {
                this.open_river_stories(this.active_folder && 
                                        this.active_folder.folder_view &&
                                        this.active_folder.folder_view.$el,
                                        this.active_folder);
            } else {
                this.open_feed(this.active_feed, options);
            }
        },
        
        open_feed: function(feed_id, options) {
            options = options || {};
            var self = this;
            var $story_titles = this.$s.$story_titles;
            var feed = this.model.get_feed(feed_id) || options.feed;
            var temp = feed && (feed.get('temp') || !feed.get('subscribed'));
            
            if (!feed || (temp && !options.try_feed)) {
                // Setup tryfeed views first, then come back here.
                options.feed = options.feed && options.feed.attributes;
                return this.load_feed_in_tryfeed_view(feed_id, options);
            }

            this.flags['opening_feed'] = true;
            
            if (options.try_feed || feed) {
                this.reset_feed(options);
                this.hide_splash_page();
                if (options.story_id) {
                    this.flags['select_story_in_feed'] = options.story_id;
                }
            
                this.active_feed = feed.id;
                this.next_feed = feed.id;
                
                feed.set('selected', true, options);
                if (NEWSBLUR.app.story_unread_counter) {
                    NEWSBLUR.app.story_unread_counter.remove();
                }
                
                NEWSBLUR.app.story_titles.show_loading(options);
                this.hide_stories_error();
                // this.show_stories_progress_bar();
                this.iframe_scroll = null;
                this.set_correct_story_view_for_feed(feed.id);
                this.make_feed_title_in_stories();
                this.switch_taskbar_view(this.story_view);

                _.delay(_.bind(function() {
                    if (!options.delay || feed.id == self.next_feed) {
                        this.model.load_feed(feed.id, 1, true, $.rescope(this.post_open_feed, this), 
                                             this.show_stories_error);
                    }
                }, this), options.delay || 0);

                if (NEWSBLUR.assets.preference('story_layout') == 'split' && 
                    (!this.story_view || this.story_view == 'page')) {
                    _.delay(_.bind(function() {
                        if (!options.delay || feed.id == this.next_feed) {
                            NEWSBLUR.app.original_tab_view.load_feed_iframe(feed.id);
                        }
                    }, this), options.delay || 0);
                } else {
                    NEWSBLUR.app.original_tab_view.unload_feed_iframe();
                    NEWSBLUR.app.story_tab_view.unload_story_iframe();
                    NEWSBLUR.app.text_tab_view.unload();
                    this.flags['iframe_prevented_from_loading'] = true;
                }
                this.setup_mousemove_on_views();
                
                if (!options.silent) {
                    var feed_title = feed.get('feed_title') || '';
                    var slug = _.string.words(_.string.clean(feed_title.replace(/[^a-z0-9\. ]/ig, ''))).join('-').toLowerCase();
                    var url = "site/" + feed.id + "/" + slug;
                    if (!_.string.include(window.location.pathname, url)) {
                        NEWSBLUR.log(["Navigating to url", url]);
                        NEWSBLUR.router.navigate(url);
                    }
                }
            }
        },
        
        post_open_feed: function(e, data, first_load) {
            if (!data) {
                NEWSBLUR.log(["No data from feed, trying again..."]);
                return this.open_feed(this.active_feed, {force: true});
            }
            var stories = data.stories;
            var tags = data.tags;
            var feed_id = data.feed_id;
            
            if (data.dupe_feed_id && this.active_feed == data.dupe_feed_id) {
                this.active_feed = data.feed_id;
            }
            
            this.flags['opening_feed'] = false;
            NEWSBLUR.app.story_titles_header.show_feed_hidden_story_title_indicator(first_load);
            this.show_story_titles_above_intelligence_level({'animate': false});
            if (this.counts['find_next_unread_on_page_of_feed_stories_load']) {
                this.show_next_unread_story(true);
            } else if (this.counts['find_last_unread_on_page_of_feed_stories_load']) {
                this.show_last_unread_story(true);
            } else if (this.counts['select_story_in_feed'] || this.flags['select_story_in_feed']) {
                this.select_story_in_feed();
            }
            this.flags['story_titles_loaded'] = true;
            if (first_load) {
                this.make_story_titles_pane_counter();
                this.find_story_with_action_preference_on_open_feed();
                
                if (_.contains(['story', 'text'], this.story_view) &&
                    !this.active_story &&
                    NEWSBLUR.assets.preference('story_layout') == 'split' &&
                    !this.counts['find_next_unread_on_page_of_feed_stories_load']) {
                    this.show_next_story(1);
                }
            }

            this.hide_stories_progress_bar();
            if (NEWSBLUR.Globals.is_anonymous) {
                this.show_tryout_signup_button();
            } else if (this.flags['showing_feed_in_tryfeed_view']) {
                this.show_tryfeed_add_button();
                this.correct_tryfeed_title();
            }
        },
        
        set_correct_story_view_for_feed: function(feed_id, view) {
            var feed = NEWSBLUR.assets.get_feed(feed_id || this.active_feed);
            var $original_tabs = $('.task_view_page, .task_view_story');
            var $page_tab = $('.task_view_page');
            view = view || NEWSBLUR.assets.view_setting(feed_id);

            $original_tabs.removeClass('NB-disabled-page')
                          .removeClass('NB-disabled')
                          .removeClass('NB-exception-page');
            $original_tabs.each(function() {
                $(this).tipsy('disable');
            });

            if (feed && 
                (feed.get('disabled_page') ||
                 NEWSBLUR.utils.is_url_iframe_buster(feed.get('feed_link')))) {
                view = 'feed';
                $original_tabs.addClass('NB-disabled-page')
                              .addClass('NB-disabled')
                              .attr('title', 'The original page has been disabled by the publisher.')
                              .tipsy({
                    gravity: 'n',
                    fade: true,
                    delayIn: 200
                });
                $original_tabs.each(function() {
                    $(this).tipsy('enable');
                });
            } else if (this.flags.river_view) {
                $page_tab.addClass('NB-disabled');
            } else if (feed && feed.get('has_exception') && feed.get('exception_type') == 'page') {
                if (view == 'page') {
                    view = 'feed';
                }
                $('.task_view_page').addClass('NB-exception-page');
            }

            if (feed_id == 'starred') {
                $page_tab.addClass('NB-disabled');
            }

            this.story_view = view;
        },
        
        // ================
        // = Story Layout =
        // ================
        
        switch_story_layout: function(story_layout) {
            story_layout = story_layout || NEWSBLUR.assets.preference('story_layout');
            
            var $split = $(".NB-task-layout-split");
            var $list = $(".NB-task-layout-list");
            
            if (story_layout == 'list') {
                $('.NB-taskbar-button.task_view_page').addClass('NB-hidden');
                $('.NB-taskbar-button.task_view_story').addClass('NB-hidden');
                $('.NB-taskbar-button.task_view_text').addClass('NB-last');
                $('.NB-taskbar-button.task_view_feed').addClass('NB-first');
                $split.removeClass('NB-active');
                $list.addClass('NB-active');
            } else if (story_layout == 'split') {
                $('.NB-taskbar-button.task_view_page').removeClass('NB-hidden');
                $('.NB-taskbar-button.task_view_story').removeClass('NB-hidden');
                $('.NB-taskbar-button.task_view_text').removeClass('NB-last');
                $('.NB-taskbar-button.task_view_feed').removeClass('NB-first');
                $split.addClass('NB-active');
                $list.removeClass('NB-active');
            }
            
            if (story_layout == NEWSBLUR.assets.preference('story_layout')) return;
            
            NEWSBLUR.assets.preference('story_layout', story_layout);
            
            this.apply_resizable_layout(true);
            
            if (story_layout == 'list') {
                if (this.active_story) {
                    this.active_story.story_title_view.render_inline_story_detail();
                }
                NEWSBLUR.app.story_list.clear();
            } else if (story_layout == 'split') {
                NEWSBLUR.app.story_list.render();
                if (this.active_story) {
                    this.active_story.story_title_view.destroy_inline_story_detail();
                }
            }
            
            this.switch_to_correct_view();
            
            _.defer(function() {
                NEWSBLUR.app.story_titles.scroll_to_selected_story();
                NEWSBLUR.app.story_list.scroll_to_selected_story();
            });
        },
        
        // ===============
        // = Feed Header =
        // ===============
        
        update_starred_count: function() {
            var starred_count = this.model.starred_count;
            var $starred_count = $('.NB-feeds-header-count', this.$s.$starred_header);
            var $starred_container = this.$s.$starred_header.closest('.NB-feeds-header-container');

            if (starred_count <= 0) {
                this.$s.$starred_header.addClass('NB-empty');
                $starred_count.text('');
                $starred_container.slideUp(350);
            } else if (starred_count > 0) {
                $starred_count.text(starred_count);
                this.$s.$starred_header.removeClass('NB-empty');
                $starred_container.slideDown(350);
            }
        },
        
        open_starred_stories: function(options) {
            options = options || {};
            var $story_titles = this.$s.$story_titles;
            
            this.reset_feed(options);
            this.hide_splash_page();
            this.active_feed = 'starred';
            if (options.story_id) {
                this.flags['select_story_in_feed'] = options.story_id;
            }

            this.iframe_scroll = null;
            this.$s.$starred_header.addClass('NB-selected');
            this.$s.$body.addClass('NB-view-river');
            this.flags.river_view = true;
            $('.task_view_page', this.$s.$taskbar).addClass('NB-disabled');
            var explicit_view_setting = this.model.view_setting(this.active_feed, 'view');
            if (!explicit_view_setting || explicit_view_setting == 'page') {
              explicit_view_setting = 'feed';
            }
            this.set_correct_story_view_for_feed(this.active_feed, explicit_view_setting);
            this.switch_taskbar_view(this.story_view);
            this.setup_mousemove_on_views();
            this.make_feed_title_in_stories();
            this.hide_stories_error();
            
            this.model.fetch_starred_stories(1, _.bind(this.post_open_starred_stories, this), 
                                             this.show_stories_error, true);
        },
        
        post_open_starred_stories: function(data, first_load) {
            if (this.active_feed == 'starred') {
                // NEWSBLUR.log(['post_open_starred_stories', data.stories.length, first_load]);
                this.flags['opening_feed'] = false;
                if (this.counts['select_story_in_feed'] || this.flags['select_story_in_feed']) {
                    this.select_story_in_feed();
                }
                if (first_load) {
                    this.find_story_with_action_preference_on_open_feed();
                }
                this.show_story_titles_above_intelligence_level({'animate': false});
                this.flags['story_titles_loaded'] = true;
            }
        },
        
        // =================
        // = River of News =
        // =================
        
        open_river_stories: function($folder, folder, options) {
            options = options || {};
            var $story_titles = this.$s.$story_titles;
            $folder = $folder || this.$s.$feed_list;
            var folder_view = NEWSBLUR.assets.folders.get_view($folder) ||
                              this.active_folder && this.active_folder.folder_view;
            var folder_title = folder && folder.get('folder_title') || "Everything";
            
            this.reset_feed(options);
            this.hide_splash_page();
            if (!folder || folder.get('fake') || !folder.get('folder_title')) {
                this.active_feed = 'river:';
                this.$s.$river_sites_header.addClass('NB-selected');
            } else {
                this.active_feed = 'river:' + folder_title;
                folder_view.model.set('selected', true);
            }
            this.active_folder = folder || NEWSBLUR.assets.folders;
            
            this.iframe_scroll = null;
            this.flags['opening_feed'] = true;
            this.$s.$body.addClass('NB-view-river');
            this.flags.river_view = true;
            
            $('.task_view_page', this.$s.$taskbar).addClass('NB-disabled');
            var explicit_view_setting = this.model.view_setting(this.active_feed, 'view');
            if (!explicit_view_setting || explicit_view_setting == 'page') {
                explicit_view_setting = 'feed';
            }
            this.set_correct_story_view_for_feed(this.active_feed, explicit_view_setting);
            this.switch_taskbar_view(this.story_view);
            this.setup_mousemove_on_views();
            this.make_feed_title_in_stories();
            NEWSBLUR.app.feed_list.scroll_to_show_selected_folder();

            if (!options.silent) {
                var slug = folder_title.replace(/ /g, '-').toLowerCase();
                var url = "folder/" + slug;
                if (!_.string.include(window.location.pathname, url)) {
                    NEWSBLUR.log(["Navigating to url", url]);
                    NEWSBLUR.router.navigate(url);
                }
            }
            
            var visible_only = this.model.view_setting(this.active_feed, 'read_filter') == 'unread';
            var feeds;
            if (visible_only) {
                feeds = _.pluck(this.active_folder.feeds_with_unreads(), 'id');
                if (!feeds.length) {
                    feeds = this.active_folder.feed_ids_in_folder();
                }
            } else {
                feeds = this.active_folder.feed_ids_in_folder();
            }
            this.cache['river_feeds_with_unreads'] = feeds;
            this.hide_stories_error();
            this.show_stories_progress_bar(feeds.length);
            this.model.fetch_river_stories(this.active_feed, feeds, 1, 
                _.bind(this.post_open_river_stories, this), this.show_stories_error, true);
        },
        
        post_open_river_stories: function(data, first_load) {
            // NEWSBLUR.log(['post_open_river_stories', data, this.active_feed]);
            if (!data) {
              return this.show_stories_error(data);
            }
            
            if (this.active_feed && this.active_feed.indexOf('river:') != -1) {
                if (!NEWSBLUR.Globals.is_premium &&
                    NEWSBLUR.Globals.is_authenticated &&
                    this.flags['river_view'] &&
                    this.active_feed.indexOf('river:') != -1) {
                    this.flags['non_premium_river_view'] = true;
                }
                this.flags['opening_feed'] = false;
                NEWSBLUR.app.story_titles_header.show_feed_hidden_story_title_indicator(first_load);
                this.show_story_titles_above_intelligence_level({'animate': false});
                this.flags['story_titles_loaded'] = true;
                if (this.counts['find_next_unread_on_page_of_feed_stories_load']) {
                    this.show_next_unread_story(true);
                } else if (this.counts['find_last_unread_on_page_of_feed_stories_load']) {
                    this.show_last_unread_story(true);
                } else if (this.counts['select_story_in_feed'] || this.flags['select_story_in_feed']) {
                    this.select_story_in_feed();
                }
                this.hide_stories_progress_bar();
                if (NEWSBLUR.Globals.is_anonymous) {
                    this.show_tryout_signup_button();
                } else if (first_load) {
                    this.make_story_titles_pane_counter();
                    this.find_story_with_action_preference_on_open_feed();
                    if (_.contains(['story', 'text'], this.story_view) &&
                        !this.active_story &&
                        NEWSBLUR.assets.preference('story_layout') == 'split' &&
                        !this.counts['find_next_unread_on_page_of_feed_stories_load']) {
                        this.show_next_story(1);
                    }

                }
            }
        },
        
        // ===================
        // = River Blurblogs =
        // ===================
        
        open_river_blurblogs_stories: function(options) {
            options = options || {};
            var $story_titles = this.$s.$story_titles;
            var folder_title = options.global ? "Global Blurblogs" : "Blurblogs";
            
            this.reset_feed(options);
            this.hide_splash_page();
            
            this.active_feed = options.global ? 'river:global' : 'river:blurblogs';
            this.active_folder = new Backbone.Model({
                id: this.active_feed,
                folder_title: options.global ? "Global Shared Stories" : "All Shared Stories",
                fake: true
            });
            
            if (options.global) {
                this.$s.$river_global_header.addClass('NB-selected');
            } else {
                this.$s.$river_blurblogs_header.addClass('NB-selected');
            }
            
            this.iframe_scroll = null;
            this.flags['opening_feed'] = true;
            this.$s.$body.addClass('NB-view-river');
            this.flags.river_view = true;
            this.flags.social_view = true;
            this.flags.global_blurblogs = options.global;
            
            $('.task_view_page', this.$s.$taskbar).addClass('NB-disabled');
            var explicit_view_setting = this.model.view_setting(this.active_feed, 'view');
            if (!explicit_view_setting || explicit_view_setting == 'page') {
              explicit_view_setting = 'feed';
            }
            this.set_correct_story_view_for_feed(this.active_feed, explicit_view_setting);
            this.switch_taskbar_view(this.story_view);
            this.setup_mousemove_on_views();
            this.make_feed_title_in_stories();
            NEWSBLUR.app.feed_list.scroll_to_show_selected_folder();

            if (!options.silent) {
                var slug = folder_title.replace(/ /g, '-').toLowerCase();
                var url = "folder/" + slug;
                if (!_.string.include(window.location.pathname, url)) {
                    NEWSBLUR.log(["Navigating to url", url]);
                    NEWSBLUR.router.navigate(url);
                }
            }

            this.hide_stories_error();
            this.show_stories_progress_bar(100); // Assume 100 followees for popular
            this.model.fetch_river_blurblogs_stories(this.active_feed, 1, 
                {'global': this.flags.global_blurblogs},
                _.bind(this.post_open_river_blurblogs_stories, this), 
                this.show_stories_error, true);
        },
        
        post_open_river_blurblogs_stories: function(data, first_load) {
            // NEWSBLUR.log(['post_open_river_stories', data, this.active_feed]);
            if (!data) {
              return this.show_stories_error(data);
            }
            
            if (this.active_feed && this.active_feed.indexOf('river:') != -1) {
                if (!NEWSBLUR.Globals.is_premium &&
                    NEWSBLUR.Globals.is_authenticated &&
                    this.flags['river_view'] &&
                    this.active_feed.indexOf('river:') != -1) {
                    this.flags['non_premium_river_view'] = true;
                }
                this.flags['opening_feed'] = false;
                NEWSBLUR.app.story_titles_header.show_feed_hidden_story_title_indicator(first_load);
                this.show_story_titles_above_intelligence_level({'animate': false});
                this.flags['story_titles_loaded'] = true;
                if (this.counts['find_next_unread_on_page_of_feed_stories_load']) {
                    this.show_next_unread_story(true);
                } else if (this.counts['find_last_unread_on_page_of_feed_stories_load']) {
                    this.show_last_unread_story(true);
                } else if (this.counts['select_story_in_feed'] ||
                           this.flags['select_story_in_feed']) {
                    this.select_story_in_feed();
                }
                if (first_load) {
                    this.find_story_with_action_preference_on_open_feed();
                }
                this.hide_stories_progress_bar();
                if (NEWSBLUR.Globals.is_anonymous) {
                    this.show_tryout_signup_button();
                }
            }
        },
        
        // ==================
        // = Social Stories =
        // ==================
        
        open_social_stories: function(feed_id, options) {
            // NEWSBLUR.log(["open_social_stories", feed_id, options]);
            options = options || {};
            if (_.isNumber(feed_id)) feed_id = "social:" + feed_id;
            
            var feed = this.model.get_feed(feed_id);
            var $story_titles = this.$s.$story_titles;
            var $social_feed = this.find_social_feed_with_feed_id(feed_id);

            if (!feed && !options.try_feed) {
                // Setup tryfeed views first, then come back here.
                var socialsub = this.model.add_social_feed({
                    id: feed_id,
                    user_id: parseInt(feed_id.replace('social:', ''), 10)
                });
                return this.load_social_feed_in_tryfeed_view(socialsub, options);
            }
            
            this.reset_feed(options);
            this.hide_splash_page();
            
            this.active_feed = feed.id;
            this.next_feed = feed.id;
            this.flags.river_view = false;
            this.flags.social_view = true;
            if (options.story_id) {
                this.flags['select_story_in_feed'] = options.story_id;
            }
            
            this.iframe_scroll = null;
            this.flags['opening_feed'] = true;
            feed.set('selected', true, options);
            this.make_feed_title_in_stories();
            this.$s.$body.addClass('NB-view-river');
            
            this.set_correct_story_view_for_feed(this.active_feed);
            
            // TODO: Only make feed the default for blurblogs, not overriding an explicit pref.
            this.switch_taskbar_view(this.story_view);
            this.setup_mousemove_on_views();
            
            this.hide_stories_error();
            this.show_stories_progress_bar();
            this.model.fetch_social_stories(this.active_feed, 1, 
                _.bind(this.post_open_social_stories, this), this.show_stories_error, true);
            
            if (this.story_view == 'page') {
                _.delay(_.bind(function() {
                    if (!options.delay || feed.id == this.next_feed) {
                        NEWSBLUR.app.original_tab_view.load_feed_iframe();
                    }
                }, this), options.delay || 0);
            } else {
                this.flags['iframe_prevented_from_loading'] = true;
            }

            if (!options.silent && feed.get('feed_title')) {
                var slug = _.string.words(_.string.clean(feed.get('feed_title').replace(/[^a-z0-9\. ]/ig, ''))).join('-').toLowerCase();
                var url = "social/" + feed.get('user_id') + "/" + slug;
                if (!_.string.include(window.location.pathname, url)) {
                    var params = {};
                    if (_.string.include(window.location.pathname, "social/" + feed.get('user_id'))) {
                        params['replace'] = true;
                    }
                    NEWSBLUR.log(["Navigating to social", url, window.location.pathname]);
                    NEWSBLUR.router.navigate(url, params);
                }
            } else if (!feed.get('feed_title')) {
                NEWSBLUR.log(["No feed title on social", feed]);
                NEWSBLUR.router.navigate('');
            }
        },
        
        post_open_social_stories: function(data, first_load) {
            // NEWSBLUR.log(['post_open_river_stories', data, this.active_feed, this.flags['select_story_in_feed']]);
            if (!data) {
              return this.show_stories_error(data);
            }
            
            if (this.active_feed && NEWSBLUR.utils.is_feed_social(this.active_feed)) {
                this.flags['opening_feed'] = false;
                this.show_story_titles_above_intelligence_level({'animate': false});
                NEWSBLUR.app.story_titles_header.show_feed_hidden_story_title_indicator(first_load);
                this.flags['story_titles_loaded'] = true;
                if (this.counts['select_story_in_feed'] || this.flags['select_story_in_feed']) {
                    this.select_story_in_feed();
                } else if (this.counts['find_next_unread_on_page_of_feed_stories_load']) {
                    this.show_next_unread_story(true);
                } else if (this.counts['find_last_unread_on_page_of_feed_stories_load']) {
                    this.show_last_unread_story(true);
                }
                if (first_load) {
                    this.make_story_titles_pane_counter();
                    this.find_story_with_action_preference_on_open_feed();
                }
                this.hide_stories_progress_bar();
                if (NEWSBLUR.Globals.is_anonymous) {
                    this.show_tryout_signup_button();
                } else if (this.flags['showing_social_feed_in_tryfeed_view']) {
                    this.show_tryfeed_follow_button();
                    this.correct_tryfeed_title();
                }
            }
        },
        
        find_social_feed_with_feed_id: function(feed_id) {
            if (_.contains(this.cache.$feed_in_social_feed_list, feed_id)) {
                return this.cache.$feed_in_social_feed_list[feed_id];
            }
            
            var $social_feeds = this.$s.$social_feeds;
            var $feeds = $([]);
            
            $('.feed', $social_feeds).each(function() {
                if ($(this).data('id') == feed_id) {
                    $feeds.push($(this).get(0));
                }
            });
            
            this.cache.$feed_in_social_feed_list[feed_id] = $feeds;
            
            return $feeds;
        },
        
        // =================
        // = Story loading =
        // =================
        
        show_stories_progress_bar: function(feeds_loading, message) {
            message = message || "Fetching stories";
            if (NEWSBLUR.app.story_unread_counter) {
                NEWSBLUR.app.story_unread_counter.remove();
            }
            
            var $progress = $.make('div', { className: 'NB-river-progress' }, [
                $.make('div', { className: 'NB-river-progress-text' }),
                $.make('div', { className: 'NB-river-progress-bar' })
            ]).css({'opacity': 0});
            
            this.$s.$story_taskbar.append($progress);
            
            $progress.animate({'opacity': 1}, {'duration': 500, 'queue': false});
            
            var $bar = $('.NB-river-progress-bar', $progress);
            var unreads;
            if (feeds_loading) unreads = feeds_loading;
            else unreads = this.get_unread_count(false) / 10;
            this.animate_progress_bar($bar, unreads / 10);
            
            $('.NB-river-progress-text', $progress).text(message);
            // Center the progress bar
            var i_width = $progress.width();
            var o_width = this.$s.$story_taskbar.width();
            var left = (o_width / 2.0) - (i_width / 2.0);
            var view_taskbar_width = $('.NB-taskbar-view').width();

            if (left < view_taskbar_width) {
                left += view_taskbar_width - left + 12;
            }

            $progress.css({'left': left});
        },
        
        hide_stories_progress_bar: function() {
            var $progress = $('.NB-river-progress', this.$s.$story_taskbar);
            $progress.stop().animate({'opacity': 0}, {
              'duration': 250, 
              'queue': false, 
              'complete': function() {
                $progress.remove();
              }
            });
        },
        
        show_stories_error: function(data, message) {
            NEWSBLUR.log(["show_stories_error", data]);
            this.hide_stories_progress_bar();
            
            NEWSBLUR.app.original_tab_view.iframe_not_busting();
            this.model.flags['no_more_stories'] = true;
            
            if (!message || message == 'error') {
                message = "Oh no! <br> There was an error!";
            }
            
            if (data && data.status) {
                if (data.status == 502) {
                    message = "NewsBlur is down right now. <br> Try again soon.";
                } else if (data.status == 503) {
                    message = "NewsBlur is in maintenance mode. <br> Try again soon.";
                    this.show_maintenance_page();
                }
            }
            var $error = $.make('div', { className: 'NB-feed-error' }, [
                $.make('div', { className: 'NB-feed-error-icon' }),
                $.make('div', { className: 'NB-feed-error-text' }, message)
            ]).css({'opacity': 0});
            
            this.$s.$story_taskbar.append($error);
            if (NEWSBLUR.app.story_unread_counter) {
                NEWSBLUR.app.story_unread_counter.remove();
            }
            
            $error.animate({'opacity': 1}, {'duration': 500, 'queue': false});
            // Center the progress bar
            var i_width = $error.width();
            var o_width = this.$s.$story_taskbar.width();
            var left = (o_width / 2.0) - (i_width / 2.0);
            var view_taskbar_width = $('.NB-taskbar-view').width();

            if (left < view_taskbar_width) {
                left += view_taskbar_width - left + 12;
            }
            
            $error.css({'left': left});
            
            NEWSBLUR.app.story_titles.end_loading();
        },
        
        hide_stories_error: function() {
            var $error = $('.NB-feed-error', this.$s.$story_taskbar);
            $error.animate({'opacity': 0}, {
              'duration': 250, 
              'queue': false, 
              'complete': function() {
                $error.remove();
              }
            });
        },
        
        show_maintenance_page: function() {
            this.switch_taskbar_view('page', {skip_save_type: 'maintenance'});
        },
        
        // ==========================
        // = Story Pane - All Views =
        // ==========================
        
        switch_to_correct_view: function(options) {
            options = options || {};
            // NEWSBLUR.log(['Found story', this.story_view, options.found_story_in_page, this.flags['page_view_showing_feed_view'], this.flags['feed_view_showing_story_view']]);
            if (NEWSBLUR.assets.preference('story_layout') == 'list') {
                if (this.story_view == 'page' || this.story_view == 'story') {
                    this.switch_taskbar_view('feed', {skip_save_type: 'layout'});
                }
            } else if (options.story_not_found) {
                // Story not found, show in feed view with link to page view
                if (this.story_view == 'page' && !this.flags['page_view_showing_feed_view']) {
                    // NEWSBLUR.log(['turn on feed view', this.flags['page_view_showing_feed_view'], this.flags['feed_view_showing_story_view']]);
                    this.flags['page_view_showing_feed_view'] = true;
                    this.flags['feed_view_showing_story_view'] = false;
                    this.flags['temporary_story_view'] = false;
                    this.switch_taskbar_view('feed', {skip_save_type: 'page'});
                    NEWSBLUR.app.story_list.show_stories_preference_in_feed_view();
                }
            } else {
              if (this.story_view == 'page' && this.flags['page_view_showing_feed_view']) {
                  // NEWSBLUR.log(['turn off feed view', this.flags['page_view_showing_feed_view'], this.flags['feed_view_showing_story_view']]);
                  this.flags['page_view_showing_feed_view'] = false;
                  this.flags['feed_view_showing_story_view'] = false;
                  this.flags['temporary_story_view'] = false;
                  this.switch_taskbar_view('page');
              } else if (this.flags['feed_view_showing_story_view']) {
                  // NEWSBLUR.log(['turn off story view', this.flags['page_view_showing_feed_view'], this.flags['feed_view_showing_story_view']]);
                  this.flags['page_view_showing_feed_view'] = false;
                  this.flags['feed_view_showing_story_view'] = false;
                  this.flags['temporary_story_view'] = false;
                  this.switch_taskbar_view(this.story_view, {skip_save_type: true});
              } else if (this.flags['temporary_story_view']) {
                  // NEWSBLUR.log(['turn off story view', this.flags['page_view_showing_feed_view'], this.flags['feed_view_showing_story_view']]);
                  this.flags['page_view_showing_feed_view'] = false;
                  this.flags['feed_view_showing_story_view'] = false;
                  this.flags['temporary_story_view'] = false;
                  this.switch_taskbar_view(this.story_view, {skip_save_type: true});
              }
            }
        },
        
        mark_active_story_read: function() {
            if (!this.active_story) return;
            var story_id = this.active_story.id;
            var story = this.model.get_story(story_id);
            if (this.active_story && !this.active_story.get('read_status')) {
                NEWSBLUR.assets.stories.mark_read(story, {skip_delay: true});
            } else if (this.active_story && this.active_story.get('read_status')) {
                NEWSBLUR.assets.stories.mark_unread(story);
            }
        },
        
        mark_feed_as_read: function(feed_id) {
            feed_id = feed_id || this.active_feed;
            
            this.mark_feed_as_read_update_counts(feed_id);
            this.model.mark_feed_as_read([feed_id]);
            
            if (feed_id == this.active_feed) {
                this.model.stories.each(function(story) {
                    story.set('read_status', true);
                });
            }
        },
        
        mark_folder_as_read: function(folder) {
            var folder = folder || this.active_folder;
            var feeds = folder.feed_ids_in_folder();

            _.each(feeds, _.bind(function(feed_id) {
                this.mark_feed_as_read_update_counts(feed_id);
            }, this));
            this.model.mark_feed_as_read(feeds);
            
            if (folder == this.active_folder) {
                this.model.stories.each(function(story) {
                    story.set('read_status', true);
                });
            }
        },
        
        mark_feed_as_read_update_counts: function(feed_id) {
            if (feed_id) {
                var feed = this.model.get_feed(feed_id);
                if (!feed) return;

                feed.set('ps', 0);
                feed.set('nt', 0);
                feed.set('ng', 0);
            }
        },
        
        open_story_trainer: function(story_id, feed_id, options) {
            options = options || {};
            story_id = story_id || this.active_story && this.active_story.id;
            feed_id = feed_id || (story_id && this.model.get_story(story_id).get('story_feed_id'));
            var story = this.model.get_story(story_id);
            // console.log(["open_story_trainer", story_id, feed_id, options]);
            
            if (story_id && feed_id) {
                options['feed_loaded'] = !this.flags['river_view'];
                if (this.flags['social_view']) {
                    options['feed_loaded'] = true;
                }
                if (this.flags['social_view'] && !_.string.contains(this.active_feed, 'river:')) {
                    options['social_feed_id'] = this.active_feed;
                } else if (this.flags['social_view'] && story.get('friend_user_ids')) {
                    options['social_feed_id'] = 'social:' + story.get('friend_user_ids')[0];
                }
                NEWSBLUR.classifier = new NEWSBLUR.ReaderClassifierStory(story_id, feed_id, options);
            }
        },

        // ===========
        // = Send To =
        // ===========
        
        send_story_to_instapaper: function(story_id) {
            var story = this.model.get_story(story_id);
            var url = 'http://www.instapaper.com/edit';
            var instapaper_url = [
              url,
              '?url=',
              encodeURIComponent(story.get('story_permalink')),
              '&title=',
              encodeURIComponent(story.get('story_title'))
            ].join('');
            window.open(instapaper_url, '_blank');
            NEWSBLUR.assets.stories.mark_read(story, {skip_delay: true});
        },
        
        send_story_to_readitlater: function(story_id) {
            var story = this.model.get_story(story_id);
            var url = 'https://getpocket.com/save';
            var readitlater_url = [
              url,
              '?url=',
              encodeURIComponent(story.get('story_permalink')),
              '&title=',
              encodeURIComponent(story.get('story_title'))
            ].join('');
            window.open(readitlater_url, '_blank');
            NEWSBLUR.assets.stories.mark_read(story, {skip_delay: true});
        },
        
        send_story_to_tumblr: function(story_id) {
            var story = this.model.get_story(story_id);
            var url = 'http://www.tumblr.com/share';
            var tumblr_url = [
              url,
              '?v=3&u=',
              encodeURIComponent(story.get('story_permalink')),
              '&t=',
              encodeURIComponent(story.get('story_title'))
            ].join('');
            window.open(tumblr_url, '_blank');
            NEWSBLUR.assets.stories.mark_read(story, {skip_delay: true});
        },
        
        send_story_to_delicious: function(story_id) {
            var story = this.model.get_story(story_id);
            var url = 'http://www.delicious.com/save';
            var delicious_url = [
              url,
              '?v=6&url=',
              encodeURIComponent(story.get('story_permalink')),
              '&title=',
              encodeURIComponent(story.get('story_title'))
            ].join('');
            window.open(delicious_url, '_blank');
            NEWSBLUR.assets.stories.mark_read(story, {skip_delay: true});
        },
        
        send_story_to_readability: function(story_id) {
            var story = this.model.get_story(story_id);
            var url = 'http://www.readability.com/save';
            var readability_url = [
              url,
              '?url=',
              encodeURIComponent(story.get('story_permalink')),
              '&title=',
              encodeURIComponent(story.get('story_title'))
            ].join('');
            window.open(readability_url, '_blank');
            NEWSBLUR.assets.stories.mark_read(story, {skip_delay: true});
        },
        
        send_story_to_twitter: function(story_id) {
            var story = this.model.get_story(story_id);
            var url = 'http://twitter.com/';
            var twitter_url = [
              url,
              '?status=',
              encodeURIComponent(story.get('story_title')),
              ': ',
              encodeURIComponent(story.get('story_permalink'))
            ].join('');
            window.open(twitter_url, '_blank');
            NEWSBLUR.assets.stories.mark_read(story, {skip_delay: true});
        },
        
        send_story_to_facebook: function(story_id) {
            var story = this.model.get_story(story_id);
            var url = 'http://www.facebook.com/sharer.php?src=newsblur&v=3.14159265&i=1.61803399';
            var facebook_url = [
              url,
              '&u=',
              encodeURIComponent(story.get('story_permalink')),
              '&t=',
              encodeURIComponent(story.get('story_title'))
            ].join('');
            window.open(facebook_url, '_blank');
            NEWSBLUR.assets.stories.mark_read(story, {skip_delay: true});
        },
        
        send_story_to_pinboard: function(story_id) {
            var story = this.model.get_story(story_id);
            var url = 'http://pinboard.in/add/?';
            var pinboard_url = [
              url,
              'url=',
              encodeURIComponent(story.get('story_permalink')),
              '&title=',
              encodeURIComponent(story.get('story_title')),
              '&tags=',
              encodeURIComponent(story.get('story_tags').join(', '))
            ].join('');
            window.open(pinboard_url, '_blank');
            NEWSBLUR.assets.stories.mark_read(story, {skip_delay: true});
        },
        
        send_story_to_diigo: function(story_id) {
            var story = this.model.get_story(story_id);
            var url = 'http://www.diigo.com/post?';
            var url = [
              url,
              'url=',
              encodeURIComponent(story.get('story_permalink')),
              '&title=',
              encodeURIComponent(story.get('story_title')),
              '&tags=',
              encodeURIComponent(story.get('story_tags').join(', '))
            ].join('');
            window.open(url, '_blank');
            NEWSBLUR.assets.stories.mark_read(story, {skip_delay: true});
        },
        
        send_story_to_kippt: function(story_id) {
            var story = this.model.get_story(story_id);
            var url = 'https://kippt.com/extensions/new/?';
            var url = [
              url,
              'url=',
              encodeURIComponent(story.get('story_permalink')),
              '&title=',
              encodeURIComponent(story.get('story_title')),
              '&tags=',
              encodeURIComponent(story.get('story_tags').join(', '))
            ].join('');
            window.open(url, '_blank');
            NEWSBLUR.assets.stories.mark_read(story, {skip_delay: true});
        },
        
        send_story_to_evernote: function(story_id) {
            var story = this.model.get_story(story_id);
            var url = 'https://www.evernote.com/clip.action?';
            var url = [
              url,
              'url=',
              encodeURIComponent(story.get('story_permalink')),
              '&title=',
              encodeURIComponent(story.get('story_title')),
              '&tags=',
              encodeURIComponent(story.get('story_tags').join(', '))
            ].join('');
            window.open(url, '_blank');
            NEWSBLUR.assets.stories.mark_read(story, {skip_delay: true});
        },
        
        send_story_to_googleplus: function(story_id) {
            var story = this.model.get_story(story_id);
            var url = 'https://plusone.google.com/_/+1/confirm'; //?hl=en&url=${url}
            var googleplus_url = [
              url,
              '?hl=en&url=',
              encodeURIComponent(story.get('story_permalink')),
              '&title=',
              encodeURIComponent(story.get('story_title')),
              '&tags=',
              encodeURIComponent(story.get('story_tags').join(', '))
            ].join('');
            window.open(googleplus_url, '_blank');
            NEWSBLUR.assets.stories.mark_read(story, {skip_delay: true});
        },
        
        send_story_to_email: function(story) {
            NEWSBLUR.reader_send_email = new NEWSBLUR.ReaderSendEmail(story);
            NEWSBLUR.assets.stories.mark_read(story, {skip_delay: true});
        },
        
        // =====================
        // = Story Titles Pane =
        // =====================
        
        make_story_titles_pane_counter: function() {
            var $content_pane = this.$s.$content_pane;
            feed_id = this.active_feed;
            if (!feed_id) return;
            if (this.flags['river_view']) {
                var folder = this.active_folder;
            } else {
                var feed = this.model.get_feed(feed_id);
            }
            if (!feed && !folder) return;
            if (this.active_feed == 'river:global') return;
            
            if (NEWSBLUR.app.story_unread_counter) {
                NEWSBLUR.app.story_unread_counter.remove();
            }
            
            if (feed) {
                NEWSBLUR.app.story_unread_counter = new NEWSBLUR.Views.FeedCount({
                    model: feed
                }).render();
            } else if (folder) {
                var collection;
                if (!folder.folder_view) {
                    // River blurblog gets a special collection
                    collection = NEWSBLUR.assets.folders;
                } else {
                    collection = folder.folder_view.collection;
                }
                NEWSBLUR.app.story_unread_counter = new NEWSBLUR.Views.FolderCount({
                    collection: collection
                }).render();
            }
            NEWSBLUR.app.story_unread_counter.$el.css({'opacity': 0});
            this.$s.$story_taskbar.append(NEWSBLUR.app.story_unread_counter.$el);
            _.delay(function() {
                NEWSBLUR.app.story_unread_counter.center();
                NEWSBLUR.app.story_unread_counter.$el.animate({
                    'opacity': .2
                }, {'duration': 600, 'queue': false});
            }, 200);
            
        },
        
        // ===========
        // = Stories =
        // ===========
        
        load_page_of_feed_stories: function(options) {
            options = _.extend({}, {'show_loading': true}, options);
            var $story_titles = this.$s.$story_titles;
            var feed_id = this.active_feed;
            var feed = this.model.get_feed(feed_id);

            if (!this.flags['opening_feed']) {
                this.flags['opening_feed'] = true;
                this.counts['page'] += 1;
                NEWSBLUR.app.story_titles.show_loading(options);
                
                if (this.active_feed == 'starred') {
                    this.model.fetch_starred_stories(this.counts['page'], _.bind(this.post_open_starred_stories, this),
                                                     this.show_stories_error, false);
                } else if (this.flags['social_view'] && _.contains(['river:blurblogs', 'river:global'], this.active_feed)) {
                    this.model.fetch_river_blurblogs_stories(this.active_feed,
                                                             this.counts['page'],
                                                             {'global': this.flags.global_blurblogs},
                                                             _.bind(this.post_open_river_blurblogs_stories, this),
                                                             this.show_stories_error, false);
                } else if (this.flags['social_view']) {
                    this.model.fetch_social_stories(this.active_feed,
                                                    this.counts['page'], _.bind(this.post_open_social_stories, this),
                                                    this.show_stories_error, false);
                } else if (this.flags['river_view']) {
                    this.model.fetch_river_stories(this.active_feed, this.cache['river_feeds_with_unreads'],
                                                   this.counts['page'], _.bind(this.post_open_river_stories, this),
                                                   this.show_stories_error, false);
                } else {
                    this.model.load_feed(feed_id, this.counts['page'], false, 
                                         $.rescope(this.post_open_feed, this), this.show_stories_error);                                 
                }
            }
        },
        
        make_feed_title_in_stories: function(options) {
            if (!_.isUndefined(this.flags.search) && NEWSBLUR.app.story_titles_header) {
                console.log(["make_feed_title_in_stories not destroying", this.flags.search]);
                return;
            }
            
            if (NEWSBLUR.app.story_titles_header) {
                NEWSBLUR.app.story_titles_header.remove();
            }

            NEWSBLUR.app.story_titles_header = new NEWSBLUR.Views.StoryTitlesHeader({
                feed_id: this.active_feed
            }).render();
        },
        
        open_feed_intelligence_modal: function(score, feed_id, feed_loaded) {
            feed_id = feed_id || this.active_feed;
            
            if (feed_id) {
                NEWSBLUR.classifier = new NEWSBLUR.ReaderClassifierFeed(feed_id, {
                    'score': score,
                    'feed_loaded': feed_loaded
                });
            }
        },
        
        open_trainer_modal: function(score) {
            var feed_id = this.active_feed;

            // NEWSBLUR.classifier = new NEWSBLUR.ReaderClassifierFeed(feed_id, {'score': score});
            NEWSBLUR.classifier = new NEWSBLUR.ReaderClassifierTrainer({'score': score});
        },    
            
        open_friends_modal: function() {
            NEWSBLUR.assets.preference('has_found_friends', true);
            NEWSBLUR.reader.check_hide_getting_started();

            NEWSBLUR.reader_friends = new NEWSBLUR.ReaderFriends();
        },
        
        open_profile_editor_modal: function() {
            NEWSBLUR.reader_profile_editor = new NEWSBLUR.ReaderProfileEditor();
        },
        
        open_recommend_modal: function(feed_id) {
            NEWSBLUR.recommend_feed = new NEWSBLUR.ReaderRecommendFeed(feed_id);
        },
        
        open_tutorial_modal: function() {
            NEWSBLUR.tutorial = new NEWSBLUR.ReaderTutorial();
        },
        
        open_intro_modal: function(options) {
            NEWSBLUR.intro = new NEWSBLUR.ReaderIntro(options);
        },
        
        check_hide_getting_started: function(force) {
            var feeds = this.model.preference('has_setup_feeds');
            var friends = this.model.preference('has_found_friends');
            var trained = this.model.preference('has_trained_intelligence');
            
            if (force ||
                (friends && trained && feeds)) {
                var $gettingstarted = $('.NB-module-gettingstarted');
                $gettingstarted.animate({
                'opacity': 0
              }, {
                'duration': 500,
                'complete': function() {
                  $gettingstarted.slideUp(350);
                }
              });
              this.model.preference('hide_getting_started', true);
            } else {
                var $progress = $(".NB-intro-progress");
                var $sites = $('.NB-intro-goal-sites');
                var $findfriends = $('.NB-intro-goal-friends');
                var $trainer = $('.NB-intro-goal-train');

                $sites.toggleClass('NB-done', feeds);
                $findfriends.toggleClass('NB-done', friends);
                $trainer.toggleClass('NB-done', trained);
                
                $sites.toggleClass('NB-not-done', !feeds);
                $findfriends.toggleClass('NB-not-done', !friends);
                $trainer.toggleClass('NB-not-done', !trained);

                $(".bar-first", $progress).toggleClass('bar-striped', !feeds);
                $(".bar-second", $progress).toggleClass('bar-striped', !friends);
            }
        },
        
        // ==========================
        // = Story Pane - Feed View =
        // ==========================
        
        apply_story_styling: function(reset_stories) {
            var $body = this.$s.$body;
            $body.removeClass('NB-theme-sans-serif');
            $body.removeClass('NB-theme-serif');
            
            if (NEWSBLUR.Preferences['story_styling'] == 'sans-serif') {
                $body.addClass('NB-theme-sans-serif');
            } else if (NEWSBLUR.Preferences['story_styling'] == 'serif') {
                $body.addClass('NB-theme-serif');
            }
            
            $body.removeClass('NB-theme-size-xs')
                 .removeClass('NB-theme-size-s')
                 .removeClass('NB-theme-size-m')
                 .removeClass('NB-theme-size-l')
                 .removeClass('NB-theme-size-xl');
            $body.addClass('NB-theme-size-' + NEWSBLUR.Preferences['story_size']);
            
            if (reset_stories) {
                this.show_story_titles_above_intelligence_level({'animate': true, 'follow': true});
            }
        },
        
        // ===================
        // = Taskbar - Story =
        // ===================
        
        switch_taskbar_view: function(view, options) {
            options = options || {};
            // NEWSBLUR.log(['switch_taskbar_view', view, options.skip_save_type]);
            var self = this;
            var $story_pane = this.$s.$story_pane;
            var feed = this.model.get_feed(this.active_feed);
            
            if (view == 'page' && feed && feed.get('has_exception') && 
                feed.get('exception_type') == 'page') {
              this.open_feed_exception_modal();
              return;
            } else if (_.contains(['page', 'story'], view) && 
                       feed && (feed.get('disabled_page') ||
                                NEWSBLUR.utils.is_url_iframe_buster(feed.get('feed_link')))) {
                view = 'feed';
            } else if ($('.task_view_'+view).hasClass('NB-disabled') ||
                       $('.task_view_'+view).hasClass('NB-hidden')) {
                return;
            } else if (NEWSBLUR.assets.preference('story_layout') == 'list' &&
                       _.contains(['page', 'story'], view)) {
                view = 'feed';
            }
            
            var $taskbar_buttons = $('.NB-taskbar-view .NB-taskbar-button');
            var $feed_view = this.$s.$feed_view;
            var $feed_iframe = this.$s.$feed_iframe;
            var $to_feed_arrow = $('.NB-taskbar .NB-task-view-to-feed-arrow');
            var $to_story_arrow = $('.NB-taskbar .NB-task-view-to-story-arrow');
            var $to_text_arrow = $('.NB-taskbar .NB-task-view-to-text-arrow');
            
            if (!options.skip_save_type && this.story_view != view) {
                this.model.view_setting(this.active_feed, {'view': view});
            }
            
            this.hide_stories_error();
            $to_feed_arrow.hide();
            $to_story_arrow.hide();
            $to_text_arrow.hide();
            this.flags['page_view_showing_feed_view'] = false;
            this.flags['feed_view_showing_story_view'] = false;
            this.flags['temporary_story_view'] = false;
            if (options.skip_save_type == 'page') {
                $to_feed_arrow.show();
                this.flags['page_view_showing_feed_view'] = true;
            } else if (options.skip_save_type == 'story') {
                $to_story_arrow.show();
                this.flags['feed_view_showing_story_view'] = true;
            } else if (options.skip_save_type == 'text') {
                $to_text_arrow.show();
                this.flags['temporary_story_view'] = true;
            } else {
                $taskbar_buttons.removeClass('NB-active');
                $('.NB-taskbar-button.task_view_'+view).addClass('NB-active');
                this.story_view = view;
            }
            
            this.flags.scrolling_by_selecting_story_title = true;
            clearInterval(this.locks.scrolling);
            this.locks.scrolling = setTimeout(function() {
                self.flags.scrolling_by_selecting_story_title = false;
            }, 550);
            if (view == 'page') {
                // NEWSBLUR.log(["iframe_prevented_from_loading", this.flags['iframe_prevented_from_loading']]);
                if (this.flags['iframe_prevented_from_loading']) {
                    NEWSBLUR.app.original_tab_view.load_feed_iframe();
                }
                NEWSBLUR.app.original_tab_view.scroll_to_selected_story(this.active_story, {
                    immediate: true,
                    only_if_hidden: options.resize
                });
                
                $story_pane.animate({
                    'left': 0
                }, {
                    'easing': 'easeInOutQuint',
                    'duration': this.model.preference('animations') ? 550 : 0,
                    'queue': false
                });
            } else if (view == 'feed') {
                NEWSBLUR.app.story_list.scroll_to_selected_story(this.active_story, {
                    immediate: true,
                    only_if_hidden: options.resize
                });
                NEWSBLUR.app.story_list.show_stories_preference_in_feed_view();
                NEWSBLUR.app.story_titles.scroll_to_selected_story(this.active_story);
                
                $story_pane.animate({
                    'left': -1 * $feed_iframe.width()
                }, {
                    'easing': 'easeInOutQuint',
                    'duration': this.model.preference('animations') ? 550 : 0,
                    'queue': false
                });
                
                NEWSBLUR.app.story_list.reset_story_positions();
                if (this.active_story && 
                    NEWSBLUR.assets.preference('story_layout') == 'list') {
                    NEWSBLUR.app.text_tab_view.unload();
                    this.active_story.story_title_view.render_inline_story_detail();
                }
            } else if (view == 'text') {
                NEWSBLUR.app.story_titles.scroll_to_selected_story(this.active_story);
                
                $story_pane.animate({
                    'left': -2 * $feed_iframe.width()
                }, {
                    'easing': 'easeInOutQuint',
                    'duration': this.model.preference('animations') ? 550 : 0,
                    'queue': false
                });
                if (NEWSBLUR.assets.preference('story_layout') == 'split') {
                    NEWSBLUR.app.text_tab_view.fetch_and_render();
                    if (!this.active_story) {
                        this.show_next_story(1);
                    }
                } else if (this.active_story && 
                           NEWSBLUR.assets.preference('story_layout') == 'list') {
                    this.active_story.story_title_view.render_inline_story_detail();
                }
            } else if (view == 'story') {
                $story_pane.animate({
                    'left': -3 * $feed_iframe.width()
                }, {
                    'easing': 'easeInOutQuint',
                    'duration': this.model.preference('animations') ? 550 : 0,
                    'queue': false
                });
                NEWSBLUR.app.story_tab_view.load_story_iframe();
                if (!this.active_story) {
                    this.show_next_story(1);
                }
            }
            
            this.setup_mousemove_on_views();
        },
        
        switch_taskbar_view_direction: function(direction) {
            var $active = $('.NB-taskbar-view .NB-active');
            var view;
            
            if (NEWSBLUR.assets.preference('story_layout') == 'list') {
                if (direction == -1) {
                    if ($active.hasClass('task_view_feed')) {
                        // view = 'page';
                    } else if ($active.hasClass('task_view_text')) {
                        view = 'feed';
                    } 
                } else if (direction == 1) {
                    if ($active.hasClass('task_view_feed')) {
                        view = 'text';
                    } else if ($active.hasClass('task_view_text')) {
                        // view = 'story';
                    } 
                }                
            } else {
                if (direction == -1) {
                    if ($active.hasClass('task_view_page')) {
                        // view = 'page';
                    } else if ($active.hasClass('task_view_feed')) {
                        view = 'page';
                    } else if ($active.hasClass('task_view_text')) {
                        view = 'feed';
                    } else if ($active.hasClass('task_view_story')) {
                        view = 'text';
                    } 
                } else if (direction == 1) {
                    if ($active.hasClass('task_view_page')) {
                        view = 'feed';
                    } else if ($active.hasClass('task_view_feed')) {
                        view = 'text';
                    } else if ($active.hasClass('task_view_text')) {
                        view = 'story';
                    } else if ($active.hasClass('task_view_story')) {
                        // view = 'text';
                    } 
                }
            }
            
            if (view) {
                this.switch_taskbar_view(view);  
            }
        },
        
        // ===================
        // = Taskbar - Feeds =
        // ===================
        
        open_add_feed_modal: function(options) {
            clearInterval(this.flags['bouncing_callout']);
            $.modal.close();
            
            NEWSBLUR.add_feed = NEWSBLUR.ReaderAddFeed.create(options);
        },
        
        open_manage_feed_modal: function(feed_id) {
            feed_id = feed_id || this.active_feed;
            
            NEWSBLUR.manage_feed = new NEWSBLUR.ReaderManageFeed(feed_id);
        },

        open_mark_read_modal: function(options) {
            NEWSBLUR.mark_read = new NEWSBLUR.ReaderMarkRead(options);
        },

        open_keyboard_shortcuts_modal: function() {
            NEWSBLUR.keyboard = new NEWSBLUR.ReaderKeyboard();
        },
                
        open_goodies_modal: function() {
            NEWSBLUR.goodies = new NEWSBLUR.ReaderGoodies();
        },
                        
        open_preferences_modal: function() {
            NEWSBLUR.preferences = new NEWSBLUR.ReaderPreferences();
        },
                        
        open_account_modal: function(options) {
            NEWSBLUR.account = new NEWSBLUR.ReaderAccount(options);
        },
        
        open_feedchooser_modal: function() {
            NEWSBLUR.feedchooser = new NEWSBLUR.ReaderFeedchooser();
        },
        
        open_feed_exception_modal: function(feed_id) {
            feed_id = feed_id || this.active_feed;
            
            NEWSBLUR.feed_exception = new NEWSBLUR.ReaderFeedException(feed_id);
        },
        
        open_feed_statistics_modal: function(feed_id) {
            feed_id = feed_id || this.active_feed;
            
            NEWSBLUR.statistics = new NEWSBLUR.ReaderStatistics(feed_id);
        },
        
        open_social_profile_modal: function(user_id) {
            if (!user_id) user_id = NEWSBLUR.Globals.user_id;
            if (_.string.contains(user_id, 'social:')) {
                user_id = parseInt(user_id.replace('social:', ''), 10);
            }
            NEWSBLUR.social_profile = new NEWSBLUR.ReaderSocialProfile(user_id);
        },
        
        close_social_profile: function() {
            if (NEWSBLUR.social_profile) {
                NEWSBLUR.social_profile.close();
            }
        },
        
        close_interactions_popover: function() {
            NEWSBLUR.InteractionsPopover.close();
        },
        
        toggle_sidebar: function() {
            if (this.flags['sidebar_closed']) {
                this.open_sidebar();
                return true;
            } else {
                this.close_sidebar();
                return false;
            }
        },
        
        close_sidebar: function() {
            this.$s.$layout.layout().hide('west');
            this.resize_window();
            this.flags['sidebar_closed'] = true;
            $('.NB-taskbar-sidebar-toggle-open').stop().animate({
                'left': -1
            }, {
                'duration': 1000,
                'easing': 'easeOutQuint',
                'queue': false
            });
        },
        
        open_sidebar: function() {
            this.$s.$layout.layout().open('west');
            this.resize_window();
            this.flags['sidebar_closed'] = false;
            $('.NB-taskbar-sidebar-toggle-open').stop().css({
                'left': -24
            });
        },
        
        toggle_story_titles_pane: function(update_layout) {
            if (this.flags['story_titles_closed']) {
                this.open_story_titles_pane(update_layout === true);
            } else {
                this.close_story_titles_pane(update_layout === true);
            }
        },
        
        close_story_titles_pane: function(update_layout) {
            var story_anchor = this.model.preference('story_pane_anchor');
            if (update_layout) {
                NEWSBLUR.reader.layout.rightLayout.close(story_anchor);
            }
            this.resize_window();
            this.flags['story_titles_closed'] = true;
        },
        
        open_story_titles_pane: function(update_layout) {
            var story_anchor = this.model.preference('story_pane_anchor');
            if (update_layout) {
                NEWSBLUR.reader.layout.rightLayout.open(story_anchor);
            }
            this.resize_window();
            this.flags['story_titles_closed'] = false;
            _.defer(function() {
                NEWSBLUR.app.story_titles.scroll_to_selected_story();
            });
        },
        
        // =======================
        // = Sidebar Manage Menu =
        // =======================

        make_manage_menu: function(type, feed_id, story_id, inverse, $item) {
            var $manage_menu;
            // NEWSBLUR.log(["make_manage_menu", type, feed_id, story_id, inverse, $item]);

            if (type == 'site') {
                var show_chooser = !NEWSBLUR.Globals.is_premium && NEWSBLUR.Globals.is_authenticated;
                $manage_menu = $.make('ul', { className: 'NB-menu-manage' }, [
                    $.make('li', { className: 'NB-menu-manage-site-info' }, [
                        $.make('div', { className: 'NB-menu-manage-image' }),
                        $.make('span', { className: 'NB-menu-manage-title' }, "Manage NewsBlur")
                    ]).corner('tl tr 8px'),
                    $.make('li', { className: 'NB-menu-separator' }), 
                    $.make('li', { className: 'NB-menu-item NB-menu-manage-mark-read NB-menu-manage-site-mark-read' }, [
                        $.make('div', { className: 'NB-menu-manage-image' }),
                        $.make('div', { className: 'NB-menu-manage-title' }, 'Mark everything as read'),
                        $.make('div', { className: 'NB-menu-manage-subtitle' }, 'Choose how many days back.')
                    ]),
                    $.make('li', { className: 'NB-menu-item NB-menu-manage-trainer' }, [
                        $.make('div', { className: 'NB-menu-manage-image' }),
                        $.make('div', { className: 'NB-menu-manage-title' }, 'Intelligence Trainer'),
                        $.make('div', { className: 'NB-menu-manage-subtitle' }, 'Accurate filters are happy filters.')
                    ]),
                    (show_chooser && $.make('li', { className: 'NB-menu-item NB-menu-manage-feedchooser' }, [
                        $.make('div', { className: 'NB-menu-manage-image' }),
                        $.make('div', { className: 'NB-menu-manage-title' }, 'Choose Your 12 sites'),
                        $.make('div', { className: 'NB-menu-manage-subtitle' }, 'Enable the sites you want.')
                    ])),
                    $.make('li', { className: 'NB-menu-separator' }), 
                    $.make('li', { className: 'NB-menu-item NB-menu-manage-keyboard' }, [
                        $.make('div', { className: 'NB-menu-manage-image' }),
                        $.make('div', { className: 'NB-menu-manage-title' }, 'Keyboard shortcuts')
                    ]),
                    $.make('li', { className: 'NB-menu-item NB-menu-manage-tutorial' }, [
                        $.make('div', { className: 'NB-menu-manage-image' }),
                        $.make('div', { className: 'NB-menu-manage-title' }, 'Tips &amp; Tricks')
                    ]),
                    $.make('li', { className: 'NB-menu-item NB-menu-manage-goodies' }, [
                        $.make('div', { className: 'NB-menu-manage-image' }),
                        $.make('div', { className: 'NB-menu-manage-title' }, 'Goodies &amp; Mobile Apps')
                    ]),
                    $.make('li', { className: 'NB-menu-separator' }), 
                    $.make('li', { className: 'NB-menu-item NB-menu-manage-account' }, [
                        $.make('div', { className: 'NB-menu-manage-image' }),
                        $.make('div', { className: 'NB-menu-manage-logout NB-modal-submit-green NB-modal-submit-button' }, 'Logout'),
                        $.make('div', { className: 'NB-menu-manage-title' }, 'Account')
                    ]),
                    $.make('li', { className: 'NB-menu-item NB-menu-manage-profile-editor' }, [
                        $.make('div', { className: 'NB-menu-manage-image' }),
                        $.make('div', { className: 'NB-menu-manage-title' }, 'Profile &amp; Blurblog')
                    ]),
                    $.make('li', { className: 'NB-menu-item NB-menu-manage-friends' }, [
                        $.make('div', { className: 'NB-menu-manage-image' }),
                        $.make('div', { className: 'NB-menu-manage-title' }, 'Friends &amp; Followers')
                    ]),
                    $.make('li', { className: 'NB-menu-item NB-menu-manage-preferences' }, [
                        $.make('div', { className: 'NB-menu-manage-image' }),
                        $.make('div', { className: 'NB-menu-manage-title' }, 'Preferences')
                    ])
                ]);
                $manage_menu.addClass('NB-menu-manage-notop');
            } else if (type == 'feed') {
                var feed = this.model.get_feed(feed_id);
                if (!feed) return;
                var unread_count = this.get_unread_count(true, feed_id);
                var tab_unread_count = Math.min(25, unread_count);
                $manage_menu = $.make('ul', { className: 'NB-menu-manage NB-menu-manage-feed' }, [
                    $.make('li', { className: 'NB-menu-separator-inverse' }),
                    (feed.get('has_exception') && $.make('li', { className: 'NB-menu-item NB-menu-manage-feed-exception' }, [
                        $.make('div', { className: 'NB-menu-manage-image' }),
                        $.make('div', { className: 'NB-menu-manage-title' }, 'Fix this misbehaving site')
                    ])),
                    (feed.get('has_exception') && $.make('li', { className: 'NB-menu-separator-inverse' })),
                    (feed.get('exception_type') != 'feed' && $.make('li', { className: 'NB-menu-item NB-menu-manage-mark-read NB-menu-manage-feed-mark-read' }, [
                        $.make('div', { className: 'NB-menu-manage-image' }),
                        $.make('div', { className: 'NB-menu-manage-title' }, 'Mark as read')
                    ])),
                    $.make('li', { className: 'NB-menu-item NB-menu-manage-feed-reload' }, [
                        $.make('div', { className: 'NB-menu-manage-image' }),
                        $.make('div', { className: 'NB-menu-manage-title' }, 'Insta-fetch stories')
                    ]),
                    $.make('li', { className: 'NB-menu-separator' }),
                    $.make('li', { className: 'NB-menu-item NB-menu-manage-feed-stats' }, [
                        $.make('div', { className: 'NB-menu-manage-image' }),
                        $.make('div', { className: 'NB-menu-manage-title' }, 'Statistics')
                    ]),
                    $.make('li', { className: 'NB-menu-item NB-menu-manage-feed-train' }, [
                        $.make('div', { className: 'NB-menu-manage-image' }),
                        $.make('div', { className: 'NB-menu-manage-title' }, 'Intelligence trainer'),
                        $.make('div', { className: 'NB-menu-manage-subtitle' }, 'What you like and dislike.')
                    ]),
                    $.make('li', { className: 'NB-menu-separator' }),
                    (NEWSBLUR.Globals.is_admin && $.make('li', { className: 'NB-menu-item NB-menu-manage-feed-recommend' }, [
                        $.make('div', { className: 'NB-menu-manage-image' }),
                        $.make('div', { className: 'NB-menu-manage-title' }, 'Recommend this site')
                    ])),
                    (NEWSBLUR.Globals.is_admin && $.make('li', { className: 'NB-menu-separator' })),
                    $.make('li', { className: 'NB-menu-item NB-menu-manage-feed-settings' }, [
                        $.make('div', { className: 'NB-menu-manage-image' }),
                        $.make('div', { className: 'NB-menu-manage-title' }, 'Site settings')
                    ]),
                    $.make('li', { className: 'NB-menu-item NB-menu-manage-move NB-menu-manage-feed-move' }, [
                        $.make('div', { className: 'NB-menu-manage-image' }),
                        $.make('div', { className: 'NB-menu-manage-title' }, 'Move to folder')
                    ]),
                    $.make('li', { className: 'NB-menu-subitem NB-menu-manage-confirm NB-menu-manage-feed-move-confirm NB-modal-submit' }, [
                        $.make('div', { className: 'NB-menu-manage-confirm-position'}, [
                            $.make('div', { className: 'NB-menu-manage-move-save NB-menu-manage-feed-move-save NB-modal-submit-green NB-modal-submit-button' }, 'Save'),
                            $.make('div', { className: 'NB-menu-manage-image' }),
                            $.make('div', { className: 'NB-add-folders' }, NEWSBLUR.utils.make_folders(this.model))
                        ])
                    ]),
                    $.make('li', { className: 'NB-menu-item NB-menu-manage-rename NB-menu-manage-feed-rename' }, [
                        $.make('div', { className: 'NB-menu-manage-image' }),
                        $.make('div', { className: 'NB-menu-manage-title' }, 'Rename this site')
                    ]),
                    $.make('li', { className: 'NB-menu-subitem NB-menu-manage-confirm NB-menu-manage-feed-rename-confirm NB-modal-submit' }, [
                        $.make('div', { className: 'NB-menu-manage-confirm-position'}, [
                            $.make('div', { className: 'NB-menu-manage-rename-save NB-menu-manage-feed-rename-save NB-modal-submit-green NB-modal-submit-button' }, 'Save'),
                            $.make('div', { className: 'NB-menu-manage-image' }),
                            $.make('input', { name: 'new_title', className: 'NB-menu-manage-title', value: feed.get('feed_title') })
                        ])
                    ]),
                    $.make('li', { className: 'NB-menu-item NB-menu-manage-delete NB-menu-manage-feed-delete' }, [
                        $.make('div', { className: 'NB-menu-manage-image' }),
                        $.make('div', { className: 'NB-menu-manage-title' }, 'Delete this site')
                    ]),
                    $.make('li', { className: 'NB-menu-item NB-menu-manage-delete-confirm NB-menu-manage-feed-delete-confirm' }, [
                        $.make('div', { className: 'NB-menu-manage-image' }),
                        $.make('div', { className: 'NB-menu-manage-title' }, 'Really delete?')
                    ])
                ]);
                $manage_menu.data('feed_id', feed_id);
                $manage_menu.data('$feed', $item);
                if (feed_id && unread_count == 0) {
                    $('.NB-menu-manage-feed-mark-read', $manage_menu).addClass('NB-disabled');
                }
            } else if (type == 'socialfeed') {
                var feed = this.model.get_feed(feed_id);
                if (!feed) return;
                var unread_count = this.get_unread_count(true, feed_id);
                var tab_unread_count = Math.min(25, unread_count);
                $manage_menu = $.make('ul', { className: 'NB-menu-manage NB-menu-manage-feed' }, [
                    $.make('li', { className: 'NB-menu-separator-inverse' }),
                    (feed.get('has_exception') && $.make('li', { className: 'NB-menu-item NB-menu-manage-feed-exception' }, [
                        $.make('div', { className: 'NB-menu-manage-image' }),
                        $.make('div', { className: 'NB-menu-manage-title' }, 'Fix this misbehaving site')
                    ])),
                    (feed.get('has_exception') && $.make('li', { className: 'NB-menu-separator-inverse' })),
                    $.make('li', { className: 'NB-menu-item NB-menu-manage-social-profile' }, [
                        $.make('div', { className: 'NB-menu-manage-image' }),
                        $.make('div', { className: 'NB-menu-manage-title' }, 'View profile')
                    ]),
                    (feed.get('exception_type') != 'feed' && $.make('li', { className: 'NB-menu-separator' })),
                    (feed.get('exception_type') != 'feed' && $.make('li', { className: 'NB-menu-item NB-menu-manage-mark-read NB-menu-manage-feed-mark-read' }, [
                        $.make('div', { className: 'NB-menu-manage-image' }),
                        $.make('div', { className: 'NB-menu-manage-title' }, 'Mark as read')
                    ])),
                    $.make('li', { className: 'NB-menu-separator' }),
                    $.make('li', { className: 'NB-menu-item NB-menu-manage-feed-stats' }, [
                        $.make('div', { className: 'NB-menu-manage-image' }),
                        $.make('div', { className: 'NB-menu-manage-title' }, 'Statistics')
                    ]),
                    $.make('li', { className: 'NB-menu-item NB-menu-manage-feed-train' }, [
                        $.make('div', { className: 'NB-menu-manage-image' }),
                        $.make('div', { className: 'NB-menu-manage-title' }, 'Intelligence trainer'),
                        $.make('div', { className: 'NB-menu-manage-subtitle' }, 'What you like and dislike.')
                    ]),
                    $.make('li', { className: 'NB-menu-separator' }),
                    $.make('li', { className: 'NB-menu-item NB-menu-manage-feed-settings' }, [
                        $.make('div', { className: 'NB-menu-manage-image' }),
                        $.make('div', { className: 'NB-menu-manage-title' }, 'Site settings')
                    ]),
                    (feed.get('user_id') != NEWSBLUR.Globals.user_id && $.make('li', { className: 'NB-menu-item NB-menu-manage-delete NB-menu-manage-socialfeed-delete' }, [
                        $.make('div', { className: 'NB-menu-manage-image' }),
                        $.make('div', { className: 'NB-menu-manage-title' }, 'Unfollow')
                    ])),
                    $.make('li', { className: 'NB-menu-item NB-menu-manage-delete-confirm NB-menu-manage-socialfeed-delete-confirm' }, [
                        $.make('div', { className: 'NB-menu-manage-image' }),
                        $.make('div', { className: 'NB-menu-manage-title' }, 'Really unfollow?')
                    ])
                ]);
                $manage_menu.data('feed_id', feed_id);
                $manage_menu.data('$feed', $item);
                if (feed_id && unread_count == 0) {
                    $('.NB-menu-manage-feed-mark-read', $manage_menu).addClass('NB-disabled');
                }
            } else if (type == 'folder') {
                $manage_menu = $.make('ul', { className: 'NB-menu-manage NB-menu-manage-folder' }, [
                    $.make('li', { className: 'NB-menu-separator-inverse' }),
                    $.make('li', { className: 'NB-menu-item NB-menu-manage-mark-read NB-menu-manage-folder-mark-read' }, [
                        $.make('div', { className: 'NB-menu-manage-image' }),
                        $.make('div', { className: 'NB-menu-manage-title' }, 'Mark folder as read')
                    ]),
                    $.make('li', { className: 'NB-menu-item NB-menu-manage-folder-subscribe' }, [
                        $.make('div', { className: 'NB-menu-manage-image' }),
                        $.make('div', { className: 'NB-menu-manage-title' }, 'Add a site to this folder')
                    ]),
                    $.make('li', { className: 'NB-menu-item NB-menu-manage-folder-subfolder' }, [
                        $.make('div', { className: 'NB-menu-manage-image' }),
                        $.make('div', { className: 'NB-menu-manage-title' }, 'Create a new subfolder')
                    ]),
                    $.make('li', { className: 'NB-menu-separator' }),
                    $.make('li', { className: 'NB-menu-item NB-menu-manage-move NB-menu-manage-folder-move' }, [
                        $.make('div', { className: 'NB-menu-manage-image' }),
                        $.make('div', { className: 'NB-menu-manage-title' }, 'Move to folder')
                    ]),
                    $.make('li', { className: 'NB-menu-subitem NB-menu-manage-confirm NB-menu-manage-folder-move-confirm NB-modal-submit' }, [
                        $.make('div', { className: 'NB-menu-manage-confirm-position'}, [
                            $.make('div', { className: 'NB-menu-manage-move-save NB-menu-manage-folder-move-save NB-modal-submit-green NB-modal-submit-button' }, 'Save'),
                            $.make('div', { className: 'NB-menu-manage-image' }),
                            $.make('div', { className: 'NB-add-folders' }, NEWSBLUR.utils.make_folders(this.model))
                        ])
                    ]),
                    $.make('li', { className: 'NB-menu-item NB-menu-manage-rename NB-menu-manage-folder-rename' }, [
                        $.make('div', { className: 'NB-menu-manage-image' }),
                        $.make('div', { className: 'NB-menu-manage-title' }, 'Rename this folder')
                    ]),
                    $.make('li', { className: 'NB-menu-subitem NB-menu-manage-confirm NB-menu-manage-folder-rename-confirm NB-modal-submit' }, [
                        $.make('div', { className: 'NB-menu-manage-confirm-position'}, [
                            $.make('div', { className: 'NB-menu-manage-rename-save NB-menu-manage-folder-rename-save NB-modal-submit-green NB-modal-submit-button' }, 'Save'),
                            $.make('div', { className: 'NB-menu-manage-image' }),
                            $.make('input', { name: 'new_title', className: 'NB-menu-manage-title', value: feed_id })
                        ])
                    ]),
                    $.make('li', { className: 'NB-menu-item NB-menu-manage-delete NB-menu-manage-folder-delete' }, [
                        $.make('div', { className: 'NB-menu-manage-image' }),
                        $.make('div', { className: 'NB-menu-manage-title' }, 'Delete this folder')
                    ]),
                    $.make('li', { className: 'NB-menu-item NB-menu-manage-delete-confirm NB-menu-manage-folder-delete-confirm' }, [
                        $.make('div', { className: 'NB-menu-manage-image' }),
                        $.make('div', { className: 'NB-menu-manage-title' }, 'Really delete?')
                    ])
                ]);
                $manage_menu.data('folder_name', feed_id);
                $manage_menu.data('$folder', $item);
            } else if (type == 'story') {
                var feed          = this.model.get_feed(feed_id);
                var story         = this.model.get_story(story_id);
                var starred_class = story.get('starred') ? ' NB-story-starred ' : '';
                var starred_title = story.get('starred') ? 'Unsave this story' : 'Save this story';
                var shared_class = story.get('shared') ? ' NB-story-shared ' : '';
                var shared_title = story.get('shared') ? 'Shared' : 'Share to your Blurblog';
                story.story_share_menu_view = new NEWSBLUR.Views.StoryShareView({
                    model: story
                });
                
                $manage_menu = $.make('ul', { className: 'NB-menu-manage NB-menu-manage-story ' + starred_class + shared_class }, [
                    $.make('li', { className: 'NB-menu-separator' }),
                    $.make('li', { className: 'NB-menu-item NB-menu-manage-story-open' }, [
                        $.make('div', { className: 'NB-menu-manage-image' }),
                        $.make('input', { name: 'story_permalink', className: 'NB-menu-manage-open-input', value: story.get('story_permalink') }),
                        $.make('div', { className: 'NB-menu-manage-title' }, 'Open')
                    ]),
                    $.make('li', { className: 'NB-menu-separator' }),
                    $.make('li', { className: 'NB-menu-item NB-menu-manage-story-star' }, [
                        $.make('div', { className: 'NB-menu-manage-image' }),
                        $.make('div', { className: 'NB-menu-manage-title' }, starred_title)
                    ]),
                    (story.get('read_status') && $.make('li', { className: 'NB-menu-item NB-menu-manage-story-unread' }, [
                        $.make('div', { className: 'NB-menu-manage-image' }),
                        $.make('div', { className: 'NB-menu-manage-title' }, 'Mark as unread')
                    ])),
                    $.make('li', { className: 'NB-menu-item NB-menu-manage-story-thirdparty' }, [
                        (NEWSBLUR.Preferences['story_share_facebook'] && $.make('div', { className: 'NB-menu-manage-thirdparty-icon NB-menu-manage-thirdparty-facebook'}).bind('mouseenter', _.bind(function(e) {
                            $(e.target).siblings('.NB-menu-manage-title').text('Facebook').parent().addClass('NB-menu-manage-highlight-facebook');
                        }, this)).bind('mouseleave', _.bind(function(e) {
                            $(e.target).siblings('.NB-menu-manage-title').text('Email story').parent().removeClass('NB-menu-manage-highlight-facebook');
                        }, this))),
                        (NEWSBLUR.Preferences['story_share_twitter'] && $.make('div', { className: 'NB-menu-manage-thirdparty-icon NB-menu-manage-thirdparty-twitter'}).bind('mouseenter', _.bind(function(e) {
                            $(e.target).siblings('.NB-menu-manage-title').text('Twitter').parent().addClass('NB-menu-manage-highlight-twitter');
                        }, this)).bind('mouseleave', _.bind(function(e) {
                            $(e.target).siblings('.NB-menu-manage-title').text('Email story').parent().removeClass('NB-menu-manage-highlight-twitter');
                        }, this))),
                        (NEWSBLUR.Preferences['story_share_readitlater'] && $.make('div', { className: 'NB-menu-manage-thirdparty-icon NB-menu-manage-thirdparty-readitlater'}).bind('mouseenter', _.bind(function(e) {
                            $(e.target).siblings('.NB-menu-manage-title').text('Pocket (RIL)').parent().addClass('NB-menu-manage-highlight-readitlater');
                        }, this)).bind('mouseleave', _.bind(function(e) {
                            $(e.target).siblings('.NB-menu-manage-title').text('Email story').parent().removeClass('NB-menu-manage-highlight-readitlater');
                        }, this))),
                        (NEWSBLUR.Preferences['story_share_tumblr'] && $.make('div', { className: 'NB-menu-manage-thirdparty-icon NB-menu-manage-thirdparty-tumblr'}).bind('mouseenter', _.bind(function(e) {
                            $(e.target).siblings('.NB-menu-manage-title').text('Tumblr').parent().addClass('NB-menu-manage-highlight-tumblr');
                        }, this)).bind('mouseleave', _.bind(function(e) {
                            $(e.target).siblings('.NB-menu-manage-title').text('Email story').parent().removeClass('NB-menu-manage-highlight-tumblr');
                        }, this))),
                        (NEWSBLUR.Preferences['story_share_delicious'] && $.make('div', { className: 'NB-menu-manage-thirdparty-icon NB-menu-manage-thirdparty-delicious'}).bind('mouseenter', _.bind(function(e) {
                            $(e.target).siblings('.NB-menu-manage-title').text('Delicious').parent().addClass('NB-menu-manage-highlight-delicious');
                        }, this)).bind('mouseleave', _.bind(function(e) {
                            $(e.target).siblings('.NB-menu-manage-title').text('Email story').parent().removeClass('NB-menu-manage-highlight-delicious');
                        }, this))),
                        (NEWSBLUR.Preferences['story_share_pinboard'] && $.make('div', { className: 'NB-menu-manage-thirdparty-icon NB-menu-manage-thirdparty-pinboard'}).bind('mouseenter', _.bind(function(e) {
                            $(e.target).siblings('.NB-menu-manage-title').text('Pinboard').parent().addClass('NB-menu-manage-highlight-pinboard');
                        }, this)).bind('mouseleave', _.bind(function(e) {
                            $(e.target).siblings('.NB-menu-manage-title').text('Email story').parent().removeClass('NB-menu-manage-highlight-pinboard');
                        }, this))),
                        (NEWSBLUR.Preferences['story_share_diigo'] && $.make('div', { className: 'NB-menu-manage-thirdparty-icon NB-menu-manage-thirdparty-diigo'}).bind('mouseenter', _.bind(function(e) {
                            $(e.target).siblings('.NB-menu-manage-title').text('Diigo').parent().addClass('NB-menu-manage-highlight-diigo');
                        }, this)).bind('mouseleave', _.bind(function(e) {
                            $(e.target).siblings('.NB-menu-manage-title').text('Email story').parent().removeClass('NB-menu-manage-highlight-diigo');
                        }, this))),
                        (NEWSBLUR.Preferences['story_share_kippt'] && $.make('div', { className: 'NB-menu-manage-thirdparty-icon NB-menu-manage-thirdparty-kippt'}).bind('mouseenter', _.bind(function(e) {
                            $(e.target).siblings('.NB-menu-manage-title').text('Kippt').parent().addClass('NB-menu-manage-highlight-kippt');
                        }, this)).bind('mouseleave', _.bind(function(e) {
                            $(e.target).siblings('.NB-menu-manage-title').text('Email story').parent().removeClass('NB-menu-manage-highlight-kippt');
                        }, this))),
                        (NEWSBLUR.Preferences['story_share_evernote'] && $.make('div', { className: 'NB-menu-manage-thirdparty-icon NB-menu-manage-thirdparty-evernote'}).bind('mouseenter', _.bind(function(e) {
                            $(e.target).siblings('.NB-menu-manage-title').text('Evernote').parent().addClass('NB-menu-manage-highlight-evernote');
                        }, this)).bind('mouseleave', _.bind(function(e) {
                            $(e.target).siblings('.NB-menu-manage-title').text('Email story').parent().removeClass('NB-menu-manage-highlight-evernote');
                        }, this))),
                        (NEWSBLUR.Preferences['story_share_googleplus'] && $.make('div', { className: 'NB-menu-manage-thirdparty-icon NB-menu-manage-thirdparty-googleplus'}).bind('mouseenter', _.bind(function(e) {
                            $(e.target).siblings('.NB-menu-manage-title').text('Google+').parent().addClass('NB-menu-manage-highlight-googleplus');
                        }, this)).bind('mouseleave', _.bind(function(e) {
                            $(e.target).siblings('.NB-menu-manage-title').text('Email story').parent().removeClass('NB-menu-manage-highlight-googleplus');
                        }, this))),
                        (NEWSBLUR.Preferences['story_share_instapaper'] && $.make('div', { className: 'NB-menu-manage-thirdparty-icon NB-menu-manage-thirdparty-instapaper'}).bind('mouseenter', _.bind(function(e) {
                            $(e.target).siblings('.NB-menu-manage-title').text('Instapaper').parent().addClass('NB-menu-manage-highlight-instapaper');
                        }, this)).bind('mouseleave', _.bind(function(e) {
                            $(e.target).siblings('.NB-menu-manage-title').text('Email story').parent().removeClass('NB-menu-manage-highlight-instapaper');
                        }, this))),
                        (NEWSBLUR.Preferences['story_share_readability'] && $.make('div', { className: 'NB-menu-manage-thirdparty-icon NB-menu-manage-thirdparty-readability'}).bind('mouseenter', _.bind(function(e) {
                            $(e.target).siblings('.NB-menu-manage-title').text('Readability').parent().addClass('NB-menu-manage-highlight-readability');
                        }, this)).bind('mouseleave', _.bind(function(e) {
                            $(e.target).siblings('.NB-menu-manage-title').text('Email story').parent().removeClass('NB-menu-manage-highlight-readability');
                        }, this))),
                        $.make('div', { className: 'NB-menu-manage-image' }),
                        $.make('div', { className: 'NB-menu-manage-title' }, 'Email story')
                    ]).bind('click', _.bind(function(e) {
                      e.preventDefault();
                      e.stopPropagation();
                      var $target = $(e.target);
                      if ($target.hasClass('NB-menu-manage-thirdparty-facebook')) {
                          this.send_story_to_facebook(story.id);
                      } else if ($target.hasClass('NB-menu-manage-thirdparty-twitter')) {
                          this.send_story_to_twitter(story.id);
                      } else if ($target.hasClass('NB-menu-manage-thirdparty-readitlater')) {
                          this.send_story_to_readitlater(story.id);
                      } else if ($target.hasClass('NB-menu-manage-thirdparty-tumblr')) {
                          this.send_story_to_tumblr(story.id);
                      } else if ($target.hasClass('NB-menu-manage-thirdparty-delicious')) {
                          this.send_story_to_delicious(story.id);
                      } else if ($target.hasClass('NB-menu-manage-thirdparty-readability')) {
                          this.send_story_to_readability(story.id);
                      } else if ($target.hasClass('NB-menu-manage-thirdparty-pinboard')) {
                          this.send_story_to_pinboard(story.id);
                      } else if ($target.hasClass('NB-menu-manage-thirdparty-diigo')) {
                          this.send_story_to_diigo(story.id);
                      } else if ($target.hasClass('NB-menu-manage-thirdparty-kippt')) {
                          this.send_story_to_kippt(story.id);
                      } else if ($target.hasClass('NB-menu-manage-thirdparty-evernote')) {
                          this.send_story_to_evernote(story.id);
                      } else if ($target.hasClass('NB-menu-manage-thirdparty-googleplus')) {
                          this.send_story_to_googleplus(story.id);
                      } else if ($target.hasClass('NB-menu-manage-thirdparty-instapaper')) {
                          this.send_story_to_instapaper(story.id);
                      } else {
                          this.send_story_to_email(story);
                      }
                    }, this)),
                    $.make('li', { className: 'NB-menu-item NB-menu-manage-story NB-menu-manage-story-share' }, [
                        $.make('div', { className: 'NB-menu-manage-image' }),
                        $.make('div', { className: 'NB-menu-manage-title' }, shared_title)
                    ]),
                    $.make('li', { className: 'NB-menu-subitem NB-menu-manage-story NB-menu-manage-confirm NB-menu-manage-story-share-confirm NB-modal-submit' }, [
                        $.make('div', { className: 'NB-menu-manage-confirm-position' }, [
                            story.story_share_menu_view.render().el
                        ])
                    ]),
                    $.make('li', { className: 'NB-menu-separator' }),
                    $.make('li', { className: 'NB-menu-item NB-menu-manage-story-train' }, [
                        $.make('div', { className: 'NB-menu-manage-image' }),
                        $.make('div', { className: 'NB-menu-manage-title' }, 'Intelligence trainer'),
                        $.make('div', { className: 'NB-menu-manage-subtitle' }, 'What you like and dislike.')
                    ])
                ]);
                $manage_menu.data('feed_id', feed_id);
                $manage_menu.data('story_id', story_id);
                $manage_menu.data('$story', $item);
                
                // this.update_share_button_label($('.NB-sideoption-share-comments', $manage_menu));
            }
            
            if (inverse) $manage_menu.addClass('NB-inverse');
            return $manage_menu;
        },
        
        show_manage_menu: function(type, $item, options) {
            var self = this;
            var options = _.extend({
              'toplevel': false,
              'inverse':  false
            }, options);
            var $manage_menu_container = $('.NB-menu-manage-container');

            clearTimeout(this.flags.closed_manage_menu);
            this.flags['showing_confirm_input_on_manage_menu'] = false;
            
            // If another menu is open, hide it first.
            // If this menu is already open, then hide it instead.
            if (($item && $item[0] == $manage_menu_container.data('item')) && 
                parseInt($manage_menu_container.css('opacity'), 10) == 1) {
                this.hide_manage_menu(type, $item);
                return;
            } else {
                this.hide_manage_menu(type, $item);
            }
            
            if ($item.hasClass('NB-empty')) return;
            
            $item.addClass('NB-showing-menu');
            
            // Create menu, size and position it, then attach to the right place.
            var feed_id, inverse, story_id;
            if (type == 'folder') {
                feed_id = options.folder_title;
                inverse = options.inverse || $item.hasClass("NB-hover-inverse");
            } else if (type == 'feed') {
                feed_id = options.feed_id;
                inverse = options.inverse || $item.hasClass("NB-hover-inverse");
            } else if (type == 'socialfeed') {
                feed_id = options.feed_id;
                inverse = options.inverse || $item.hasClass("NB-hover-inverse");
            } else if (type == 'story') {
                story_id = options.story_id;
                if ($item.hasClass('NB-hover-inverse')) inverse = true; 
            } else if (type == 'site') {
                $('.NB-task-manage').tipsy('hide');
                $('.NB-task-manage').tipsy('disable');
            }
            var toplevel = options.toplevel || $item.hasClass("NB-toplevel") ||
                           $item.children('.folder_title').hasClass("NB-toplevel");
            var $manage_menu = this.make_manage_menu(type, feed_id, story_id, inverse, $item);
            $manage_menu_container.empty().append($manage_menu);
            $manage_menu_container.data('item', $item && $item[0]);
            $('.NB-task-manage').parents('.NB-taskbar').css('z-index', 2);
            if (type == 'site') {
                $manage_menu_container.align($('.NB-task-manage'), 'top -left', {
                    'top': 0, 
                    'left': -2
                });
                $('.NB-task-manage').addClass('NB-hover');
                $manage_menu_container.corner('tl tr 8px');
            } else if (type == 'feed' || type == 'folder' || type == 'story' || type == 'socialfeed') {
                var left, top;
                NEWSBLUR.log(['menu open', $item, inverse, toplevel, type]);
                if (inverse) {
                    var $align = $item;
                    if (type == 'feed') {
                        left = toplevel ? 2 : -22;
                        top = toplevel ? 1 : 3;
                    } else if (type == 'socialfeed') {
                        left = 2;
                        top = 2;
                    } else if (type == 'folder') {
                        left = toplevel ? 0 : -21;
                        top = toplevel ? 3 : 3;
                    } else if (type == 'story') {
                        left = 7;
                        top = 1;
                        $align = $('.NB-story-manage-icon,.NB-feed-story-manage-icon', $item);
                        if (!$align.is(':visible')) {
                            $align = $('.NB-storytitles-sentiment,.NB-feed-story-sentiment', $item);
                        }
                    }
                    
                    $manage_menu_container.align($align, 'top -left', {
                        'top': -1 * top, 
                        'left': left
                    });

                    $manage_menu_container.corner('br 8px');
                    $manage_menu_container.find('.NB-menu-manage > li.NB-menu-separator-inverse').each(function() {
                        $(this).appendTo($(this).parent());
                    });
                } else {
                    var $align = $item;
                    if (type == 'feed') {
                        left = toplevel ? 0 : -2;
                        top = toplevel ? 20 : 19;
                        $align = $('.NB-feedlist-manage-icon', $item);
                    } else if (type == 'socialfeed') {
                        left = toplevel ? 0 : -18;
                        top = toplevel ? 20 : 21;
                        $align = $('.NB-feedlist-manage-icon', $item);
                    } else if (type == 'folder') {
                        left = toplevel ? 0 : -22;
                        top = toplevel ? 21 : 18;
                    } else if (type == 'story') {
                        left = 7;
                        top = 19;
                        $align = $('.NB-story-manage-icon,.NB-feed-story-manage-icon', $item);
                        if (!$align.is(':visible')) {
                            $align = $('.NB-storytitles-sentiment,.NB-feed-story-sentiment', $item);
                        }
                    }
                    $manage_menu_container.align($align, '-bottom -left', {
                        'top': top, 
                        'left': left
                    });
                    $manage_menu_container.corner('tr 8px');
                }
            }
            $manage_menu_container.stop().css({'display': 'block', 'opacity': 1});
            
            // Create and position the arrow tab
            if (type == 'feed' || type == 'folder' || type == 'story' || type == 'socialfeed') {
                var $arrow = $.make('div', { className: 'NB-menu-manage-arrow' });
                if (inverse) {
                    $arrow.corner('bl br 5px');
                    $manage_menu_container.append($arrow);
                    $arrow.addClass('NB-inverse');
                } else {
                    $arrow.corner('tl tr 5px');
                    $manage_menu_container.prepend($arrow);
                }
            }
            
            // Hide menu on click outside menu.
            _.defer(function() {
                var close_menu_handler = function(e) {
                    _.defer(function() {
                        $(document).bind('click.menu', function(e) {
                            self.hide_manage_menu(type, $item, false);
                        });
                    });
                };
                if (options.rightclick) {
                    $(document).one('mouseup.menu', close_menu_handler);
                } else {
                    close_menu_handler();
                }
            });
            
            // Hide menu on mouseout (on a delay).
            $manage_menu_container.hover(function() {
                clearTimeout(self.flags.closed_manage_menu);
            }, function() {
                clearTimeout(self.flags.closed_manage_menu);
                self.flags.closed_manage_menu = setTimeout(function() {
                    if (self.flags.closed_manage_menu) {
                        self.hide_manage_menu(type, $item, true);
                    }
                }, 1000);
            });
            
            // Hide menu on esc.
            $('input,textarea', $manage_menu_container).bind('keydown.manage_menu', 'esc', function(e) {
                e.preventDefault();
                self.flags['showing_confirm_input_on_manage_menu'] = false;
                self.hide_manage_menu(type, $item, true);
            });
            if (type == 'story') {
                var share = _.bind(function(e) {
                    e.preventDefault();
                    var story = NEWSBLUR.assets.get_story(story_id);
                    story.story_share_menu_view.mark_story_as_shared({'source': 'menu'});
                }, this);
                $('.NB-sideoption-share-comments', $manage_menu_container).bind('keydown', 'ctrl+return', share);
                $('.NB-sideoption-share-comments', $manage_menu_container).bind('keydown', 'meta+return', share);
            }
            
            // Hide menu on scroll.
            var $scroll;
            this.flags['feed_list_showing_manage_menu'] = true;
            if (type == 'feed' || type == 'socialfeed') {
                $scroll = this.$s.$feed_list.parent();
            } else if (type == 'story') {
                $scroll = this.$s.$story_titles.add(this.$s.$feed_stories);
            }
            $scroll && $scroll.unbind('scroll.manage_menu').bind('scroll.manage_menu', function(e) {
                if (self.flags['feed_list_showing_manage_menu']) {
                    self.hide_manage_menu(type, $item, true);
                } else {
                    $scroll.unbind('scroll.manage_menu');
                }
            });
        },
        
        hide_manage_menu: function(type, $item, animate) {
            var $manage_menu_container = $('.NB-menu-manage-container');
            var height = $manage_menu_container.outerHeight();
            if (this.flags['showing_confirm_input_on_manage_menu'] && animate) return;
            // NEWSBLUR.log(['hide_manage_menu', type, $item, animate, $manage_menu_container.css('opacity')]);
            
            clearTimeout(this.flags.closed_manage_menu);
            this.flags['feed_list_showing_manage_menu'] = false;
            $(document).unbind('click.menu');
            $(document).unbind('mouseup.menu');
            if (this.model.preference('show_tooltips')) {
                $('.NB-task-manage').tipsy('enable');
            }
            
            if ($item) $item.removeClass('NB-showing-menu');
            
            if (animate) {
                $manage_menu_container.stop().animate({
                    'opacity': 0
                }, {
                    'duration': 250, 
                    'queue': false,
                    'complete': function() {
                        $manage_menu_container.css({'display': 'none', 'opacity': 0});
                    }
                });
            } else {
                $manage_menu_container.css({'display': 'none', 'opacity': 0});
            }
            $('.NB-task-manage').removeClass('NB-hover');
            
            this.blur_to_page({manage_menu: true});
        },
        
        // ========================
        // = Manage menu - Delete =
        // ========================
        
        show_confirm_delete_menu_item: function() {
            var $delete = $('.NB-menu-manage-feed-delete,.NB-menu-manage-folder-delete');
            var $confirm = $('.NB-menu-manage-feed-delete-confirm,.NB-menu-manage-folder-delete-confirm');
            
            $delete.addClass('NB-menu-manage-feed-delete-cancel');
            $('.NB-menu-manage-title', $delete).text('Cancel delete');
            $confirm.slideDown(500);
        },
        
        hide_confirm_delete_menu_item: function() {
            var $delete = $('.NB-menu-manage-feed-delete,.NB-menu-manage-folder-delete');
            var $confirm = $('.NB-menu-manage-feed-delete-confirm,.NB-menu-manage-folder-delete-confirm');
            
            $delete.removeClass('NB-menu-manage-feed-delete-cancel');

            var text = $delete.hasClass('NB-menu-manage-folder-delete') ?
                       'Delete this folder' :
                       'Delete this site';
            $('.NB-menu-manage-title', $delete).text(text);
            $confirm.slideUp(500);
        },
        
        manage_menu_delete_feed: function(feed_id, $feed) {
            var self = this;
            feed_id = feed_id || this.active_feed;
            var feed = this.model.get_feed(feed_id);
            var feed_view = feed.get_view($feed);
            feed.delete_feed({view: feed_view});
        },
        
        show_confirm_unfollow_menu_item: function() {
            var $unfollow = $('.NB-menu-manage-socialfeed-delete');
            var $confirm = $('.NB-menu-manage-socialfeed-delete-confirm');
            
            $unfollow.addClass('NB-menu-manage-socialfeed-delete-cancel');
            $('.NB-menu-manage-title', $unfollow).text('Cancel unfollow');
            $confirm.slideDown(500);
        },
        
        hide_confirm_unfollow_menu_item: function() {
            var $unfollow = $('.NB-menu-manage-socialfeed-delete,.NB-menu-manage-folder-delete');
            var $confirm = $('.NB-menu-manage-socialfeed-delete-confirm,.NB-menu-manage-folder-delete-confirm');
            
            $unfollow.removeClass('NB-menu-manage-socialfeed-delete-cancel');

            $('.NB-menu-manage-title', $unfollow).text('Unfollow');
            $confirm.slideUp(500);
        },
        
        manage_menu_unfollow_feed: function(feed, $feed) {
            var self = this;
            var feed_id = feed || this.active_feed;
            
            this.model.unfollow_user(feed_id, function() {
                NEWSBLUR.app.feed_list.make_social_feeds();
            });
        },
        
        
        manage_menu_delete_folder: function(folder_title, $folder) {
            var self = this;
            var folder_view = NEWSBLUR.assets.folders.get_view($folder) ||
                              this.active_folder.folder_view;
        
            folder_view.model.delete_folder();
        },
        
        // ========================
        // = Manage menu - Move =
        // ========================
        
        show_confirm_move_menu_item: function(feed_id, $feed) {
            var self = this;
            var $move = $('.NB-menu-manage-feed-move,.NB-menu-manage-folder-move');
            var $confirm = $('.NB-menu-manage-feed-move-confirm,.NB-menu-manage-folder-move-confirm');
            var $position = $('.NB-menu-manage-confirm-position', $confirm);
            var $select = $('select', $confirm);
            if (_.isNumber(feed_id)) {
                var feed      = this.model.get_feed(feed_id);
                var feed_view = feed.get_view($feed, true);
                var in_folder = feed_view.options.folder_title;
            } else {
                folder_view = NEWSBLUR.assets.folders.get_view($feed) ||
                              this.active_folder.folder_view;
                var in_folder = folder_view.collection.options.title;
            }

            $move.addClass('NB-menu-manage-feed-move-cancel');
            $('.NB-menu-manage-title', $move).text('Cancel move');
            $position.css('position', 'relative');
            var height = $confirm.height();
            $position.css('position', 'absolute');
            $confirm.css({'height': 0, 'display': 'block'}).animate({'height': height}, {
                'duration': 500, 
                'easing': 'easeOutQuart'
            });
            $('select', $confirm).focus().select();
            this.flags['showing_confirm_input_on_manage_menu'] = true;

            $('option', $select).each(function() {
                if ($(this).attr('value') == in_folder) {
                    $(this).attr('selected', 'selected');
                    return false;
                }
            });
        },
        
        hide_confirm_move_menu_item: function(moved) {
            var $move = $('.NB-menu-manage-feed-move,.NB-menu-manage-folder-move');
            var $confirm = $('.NB-menu-manage-feed-move-confirm,.NB-menu-manage-folder-move-confirm');
            
            $move.removeClass('NB-menu-manage-feed-move-cancel');
            var text = 'Move to folder';
            if (moved) {
                text = 'Moved';
                $move.addClass('NB-active');
            } else {
                $move.removeClass('NB-active');
            }
            $('.NB-menu-manage-title', $move).text(text);
            $confirm.slideUp(500);
            this.flags['showing_confirm_input_on_manage_menu'] = false;
        },
        
        manage_menu_move_feed: function(feed_id, $feed) {
            var self      = this;
            var feed_id   = feed_id || this.active_feed;
            var to_folder = $('.NB-menu-manage-feed-move-confirm select').val();
            var feed      = this.model.get_feed(feed_id);
            var feed_view = feed.get_view($feed);

            var moved = feed.move_to_folder(to_folder, {view: feed_view});
            this.hide_confirm_move_menu_item(moved);
            if (moved) {
                _.delay(_.bind(function() {
                    this.hide_manage_menu('feed', $feed, true);
                }, this), 500);
            }
        },
        
        manage_menu_move_folder: function(folder, $folder) {
            var self        = this;
            var to_folder   = $('.NB-menu-manage-folder-move-confirm select').val();
            var folder_view = NEWSBLUR.assets.folders.get_view($folder) || 
                              this.active_folder.folder_view;
            var in_folder   = folder_view.collection.options.title;
            var folder_name = folder_view.options.folder_title;
            var child_folders = folder_view.collection.child_folder_names();
            
            if (to_folder == in_folder || 
                to_folder == folder_name ||
                 _.contains(child_folders, to_folder)) {
                return this.hide_confirm_move_menu_item();
            }
            
            var moved = folder_view.model.move_to_folder(to_folder, {view: folder_view});
            this.hide_confirm_move_menu_item(moved);
            if (moved) {
                _.delay(_.bind(function() {
                    this.hide_manage_menu('folder', $folder, true);
                }, this), 500);
            }
        },
        
        // ========================
        // = Manage menu - Rename =
        // ========================
        
        show_confirm_rename_menu_item: function() {
            var self = this;
            var $rename = $('.NB-menu-manage-feed-rename,.NB-menu-manage-folder-rename');
            var $confirm = $('.NB-menu-manage-feed-rename-confirm,.NB-menu-manage-folder-rename-confirm');
            var $position = $('.NB-menu-manage-confirm-position', $confirm);
            
            $rename.addClass('NB-menu-manage-feed-rename-cancel');
            $('.NB-menu-manage-title', $rename).text('Cancel rename');
            $position.css('position', 'relative');
            var height = $confirm.height();
            $position.css('position', 'absolute');
            $confirm.css({'height': 0, 'display': 'block'}).animate({'height': height}, {
                'duration': 500, 
                'easing': 'easeOutQuart'
            });
            $('input', $confirm).focus().select();
            this.flags['showing_confirm_input_on_manage_menu'] = true;
            $('.NB-menu-manage-feed-rename-confirm input.NB-menu-manage-title').bind('keyup', 'return', function(e) {
                var $t = $(e.target);
                var feed_id = $t.closest('.NB-menu-manage').data('feed_id');
                var $feed = $t.closest('.NB-menu-manage').data('$feed');
                self.manage_menu_rename_feed(feed_id, $feed);
            });
            $('.NB-menu-manage-folder-rename-confirm input.NB-menu-manage-title').bind('keyup', 'return', function(e) {
                var $t = $(e.target);
                var folder_name = $t.parents('.NB-menu-manage').data('folder_name');
                var $folder = $t.parents('.NB-menu-manage').data('$folder');
                self.manage_menu_rename_folder(folder_name, $folder);
            });
        },
        
        hide_confirm_rename_menu_item: function(renamed) {
            var $rename = $('.NB-menu-manage-feed-rename,.NB-menu-manage-folder-rename');
            var $confirm = $('.NB-menu-manage-feed-rename-confirm,.NB-menu-manage-folder-rename-confirm');
            
            $rename.removeClass('NB-menu-manage-feed-rename-cancel');
            var text = $rename.hasClass('NB-menu-manage-folder-rename') ?
                       'Rename this folder' :
                       'Rename this site';
            if (renamed) {
                text = 'Renamed';
                $rename.addClass('NB-active');
            } else {
                $rename.removeClass('NB-active');
            }
            $('.NB-menu-manage-title', $rename).text(text);
            $confirm.slideUp(500);
            this.flags['showing_confirm_input_on_manage_menu'] = false;
        },
        
        manage_menu_rename_feed: function(feed_id) {
            var feed_id   = feed_id || this.active_feed;
            var feed = this.model.get_feed(feed_id);
            var new_title = $('.NB-menu-manage-feed-rename-confirm .NB-menu-manage-title').val();
            
            if (new_title.length > 0) feed.rename(new_title);
            this.hide_confirm_rename_menu_item(true);
        },
        
        manage_menu_rename_folder: function(folder, $folder) {
            var self      = this;
            var new_folder_name = $('.NB-menu-manage-folder-rename-confirm .NB-menu-manage-title').val();
            var folder_view = NEWSBLUR.assets.folders.get_view($folder) ||
                              this.active_folder.folder_view;
            
            if (new_folder_name.length > 0) folder_view.model.rename(new_folder_name);
            this.hide_confirm_rename_menu_item(true);
        },
        
        // =============================
        // = Manage Menu - Share Story =
        // =============================
        
        show_confirm_story_share_menu_item: function(story_id) {
            var self = this;
            if (!story_id) story_id = $('.NB-menu-manage').data('story_id');
            var story = NEWSBLUR.assets.get_story(story_id);
            var $share = $('.NB-menu-manage-story-share');
            var $confirm = $('.NB-menu-manage-story-share-confirm');
            var $story_share = story.story_share_menu_view.$el;
            var $position = $('.NB-menu-manage-confirm-position', $confirm);
            
            $share.addClass('NB-menu-manage-story-share-cancel');
            $('.NB-menu-manage-title', $share).text('Cancel share');
            $confirm.css({'height': 0, 'display': 'block'});
            story.story_share_menu_view.toggle_feed_story_share_dialog({immediate: true});
            $position.css('position', 'relative');
            var height = $story_share.height();
            $position.css('position', 'absolute');
            $confirm.css({'height': 0, 'display': 'block'}).animate({'height': height}, {
                'duration': 500, 
                'easing': 'easeOutQuart'
            });
            $('textarea', $confirm).focus().select();
            this.flags['showing_confirm_input_on_manage_menu'] = true;
        },
        
        hide_confirm_story_share_menu_item: function(shared) {
            var story_id = $('.NB-menu-manage').data('story_id');
            var story = NEWSBLUR.assets.get_story(story_id);
            var $share = $('.NB-menu-manage-story-share');
            var $confirm = $('.NB-menu-manage-story-share-confirm');
            
            $share.removeClass('NB-menu-manage-story-share-cancel');
            var text = 'Share to your Blurblog';
            if (shared) {
                text = 'Shared';
                $share.addClass('NB-active');
            } else {
                $share.removeClass('NB-active');
            }
            $('.NB-menu-manage-title', $share).text(text);
            $confirm.slideUp(500, _.bind(function() {
                if (shared && story) {
                    this.hide_manage_menu('story', story.story_title_view.$el, true);
                }
            }, this));
            this.flags['showing_confirm_input_on_manage_menu'] = false;
            
        },
        
        // ==========================
        // = Taskbar - Intelligence =
        // ==========================
        
        load_intelligence_slider: function() {
            var self = this;
            var $slider = this.$s.$intelligence_slider;
            var unread_view = this.get_unread_view_score();
            
            if (unread_view == 0 && !NEWSBLUR.assets.preference('hide_read_feeds')) {
                unread_view = -1;
            }
            this.slide_intelligence_slider(unread_view, true);
        },
        
        toggle_focus_in_slider: function() {
            var $slider = this.$s.$intelligence_slider;
            var $focus = $(".NB-intelligence-slider-green", $slider);
            var $unread = $(".NB-intelligence-slider-yellow", $slider);
            var show_focus = this.model.preference('lock_green_slider') || 
                             NEWSBLUR.assets.feeds.any(function(feed) { 
                return feed.get('ps');
            });
            
            $focus.css('display', show_focus ? 'block' : 'none');
            if (!show_focus) {
                $unread.addClass("NB-last");
                if (NEWSBLUR.assets.preference('unread_view') > 0) {
                    this.slide_intelligence_slider(0);
                }
            } else {
                $unread.removeClass("NB-last");
                this.model.preference('lock_green_slider', true);
            }
        },
        
        slide_intelligence_slider: function(value, initial_load) {
            var $slider = this.$s.$intelligence_slider;
            var real_value = value;
            
            if (value < 0) {
                value = 0;
                if (!initial_load) {
                    NEWSBLUR.assets.preference('hide_read_feeds', 0);
                }
                NEWSBLUR.assets.preference('unread_view', 0);
            } else if (value == 0) {
                if (!initial_load) {
                    NEWSBLUR.assets.preference('hide_read_feeds', 1);
                }
                NEWSBLUR.assets.preference('unread_view', 0);
            } else if (value > 0) {
                if (!initial_load) {
                    NEWSBLUR.assets.preference('hide_read_feeds', 1);
                }
                NEWSBLUR.assets.preference('unread_view', 1);
            }
            this.flags['unread_threshold_temporarily'] = null;
            this.switch_feed_view_unread_view(value);
            if (NEWSBLUR.app.story_titles_header) {
                NEWSBLUR.app.story_titles_header.show_feed_hidden_story_title_indicator(initial_load);
            }
            this.show_story_titles_above_intelligence_level({'animate': true, 'follow': true});
            NEWSBLUR.app.sidebar_header.toggle_hide_read_preference();
            NEWSBLUR.app.sidebar_header.count();
            NEWSBLUR.assets.folders.update_all_folder_visibility();
            NEWSBLUR.app.feed_list.scroll_to_show_selected_feed();
            NEWSBLUR.app.feed_list.scroll_to_show_selected_folder();
            
            $('.NB-active', $slider).removeClass('NB-active');
            if (real_value < 0) {
                $('.NB-intelligence-slider-red', $slider).addClass('NB-active');
            } else if (real_value > 0) {
                $('.NB-intelligence-slider-green', $slider).addClass('NB-active');
            } else {
                $('.NB-intelligence-slider-yellow', $slider).addClass('NB-active');
            }
        },
        
        move_intelligence_slider: function(direction) {
            var value = this.model.preference('unread_view') + direction;
            this.slide_intelligence_slider(value);
        },
        
        switch_feed_view_unread_view: function(unread_view) {
            if (!_.isNumber(unread_view)) unread_view = this.get_unread_view_score();
            var $sidebar               = this.$s.$sidebar;
            var unread_view_name       = this.get_unread_view_name(unread_view);
            var $next_story_button     = $('.NB-task-story-next-unread');
            var $story_title_indicator = $('.NB-story-title-indicator', this.$story_titles);

            this.$s.$body.removeClass('NB-intelligence-positive')
                         .removeClass('NB-intelligence-neutral')
                         .removeClass('NB-intelligence-negative')
                         .addClass('NB-intelligence-'+unread_view_name);
                    
            $sidebar.removeClass('unread_view_positive')
                    .removeClass('unread_view_neutral')
                    .removeClass('unread_view_negative')
                    .addClass('unread_view_'+unread_view_name);

            $next_story_button.removeClass('NB-task-story-next-positive')
                              .removeClass('NB-task-story-next-neutral')
                              .removeClass('NB-task-story-next-negative')
                              .addClass('NB-task-story-next-'+unread_view_name);
                              
            $story_title_indicator.removeClass('unread_threshold_positive')
                                  .removeClass('unread_threshold_neutral')
                                  .removeClass('unread_threshold_negative')
                                  .addClass('unread_threshold_'+unread_view_name);
        },
        
        get_unread_view_score: function() {
            if (this.flags['unread_threshold_temporarily']) {
                var score_name = this.flags['unread_threshold_temporarily'];
                if (score_name == 'neutral') {
                    return 0;
                } else if (score_name == 'negative') {
                    return -1;
                }
            }
            
            return this.model.preference('unread_view');
        },
        
        get_unread_view_name: function(unread_view) {
            if (this.flags['unread_threshold_temporarily']) {
                return this.flags['unread_threshold_temporarily'];
            }
            
            if (typeof unread_view == 'undefined') {
                unread_view = this.get_unread_view_score();
            }

            return (unread_view > 0
                    ? 'positive'
                    : unread_view < 0
                      ? 'negative'
                      : 'neutral');
        },
        
        get_unread_count: function(visible_only, feed_id) {
            var total = 0;
            feed_id = feed_id || this.active_feed;
            var feed = this.model.get_feed(feed_id);
            
            if (feed_id == 'starred') {
                // Umm, no. Not yet.
            } else if (feed) {
                if (!visible_only) {
                    total = feed.get('ng') + feed.get('nt') + feed.get('ps');
                } else {
                    var unread_view_name = this.get_unread_view_name();
                    if (unread_view_name == 'positive') {
                        total = feed.get('ps');
                    } else if (unread_view_name == 'neutral') {
                        total = feed.get('ps') + feed.get('nt');
                    } else if (unread_view_name == 'negative') {
                        total = feed.get('ps') + feed.get('nt') + feed.get('ng');
                    }
                }
                return total;
            } else if (this.flags['river_view'] && !this.flags['social_view']) {
                return this.active_folder.folders.unread_counts(true);
            } else if (this.flags['river_view'] && this.flags['social_view']) {
                var unread_score = this.get_unread_view_score();
                return NEWSBLUR.assets.social_feeds.reduce(function(m, feed) { 
                    return m + feed.get('ps') + (unread_score >= 0 && feed.get('nt')); 
                }, 0);
            }
        },
        
        show_story_titles_above_intelligence_level: function(opts) {
            var defaults = {
                'unread_view_name': null,
                'animate': true,
                'follow': false,
                'temporary': false
            };
            var options = $.extend({}, defaults, opts);
            var self = this;
            var $story_titles = this.$s.$story_titles;
            var unread_view_name = options['unread_view_name'] || this.get_unread_view_name();
            var $stories_show, $stories_hide;
            
            if (this.model.stories.length > 18) {
                options['animate'] = false;
            }
            
            if (this.flags['unread_threshold_temporarily']) {
              options['temporary'] = true;
            }

            if (unread_view_name == 'positive') {
                $stories_show = $('.NB-story-title,.NB-feed-story').filter('.NB-story-positive');
                $stories_hide = $('.NB-story-title,.NB-feed-story')
                                .filter('.NB-story-neutral,.NB-story-negative');
            } else if (unread_view_name == 'neutral') {
                $stories_show = $('.NB-story-title,.NB-feed-story')
                                .filter('.NB-story-positive,.NB-story-neutral');
                $stories_hide = $('.NB-story-title,.NB-feed-story').filter('.NB-story-negative');
                if (options['temporary']) {
                  $stories_show.filter('.NB-story-neutral');
                } else {
                  $stories_show.filter('.NB-story-hidden-visible');
                }
            } else if (unread_view_name == 'negative') {
                $stories_show = $('.NB-story-title,.NB-feed-story')
                                .filter('.NB-story-positive,.NB-story-neutral,.NB-story-negative');
                $stories_hide = $();
                if (options['temporary']) {
                  $stories_show.filter('.NB-story-negative,.NB-story-neutral:not(:visible)');
                } else {
                  $stories_show.filter('.NB-story-hidden-visible');
                }
            }
            
            // console.log(["show_story_titles_above_intelligence_level", $stories_show]);
            if ((this.story_view == 'feed' || this.flags['page_view_showing_feed_view']) && 
                NEWSBLUR.assets.preference('feed_view_single_story')) {
                // No need to show/hide feed view stories under single_story preference. 
                // If the user switches to feed/page, then no animation is happening 
                // and this will work anyway.
                var active_story = this.active_story;
                var $active_story = this.active_story && this.active_story.story_view && this.active_story.story_view.$el;
                if ($active_story && $active_story.length || true) {
                  $stories_show = $stories_show.not('.NB-feed-story');
                  $stories_hide = $stories_hide.not('.NB-feed-story');
                }
                NEWSBLUR.log(["single story", $stories_show.length, $stories_hide.length, this.active_story, active_story && active_story.id]);
            }
            
            if (!NEWSBLUR.assets.preference('feed_view_single_story')) {
                _.delay(function() {
                    NEWSBLUR.app.story_list.reset_story_positions();
                }, 500);
            }
            
            if (($stories_hide.length || $stories_show.length)) {
                // NEWSBLUR.log(['Showing correct stories', this.story_view, unread_view_name, $stories_show.length, $stories_hide.length]);
                $stories_show.addClass('NB-story-hidden-visible')
                             .removeClass('NB-hidden');
                $stories_hide.removeClass('NB-story-hidden-visible')
                             .addClass('NB-hidden');
                // $stories_hide.css({'display': 'none'});
                // $stories_show.css({'display': 'block'});
                NEWSBLUR.app.story_titles.fill_out();
                if (options.follow && this.active_story) {
                    NEWSBLUR.app.story_list.scroll_to_selected_story(self.active_story);
                    NEWSBLUR.app.story_titles.scroll_to_selected_story(self.active_story);
                }
            }
        },
        
        // ===================
        // = Feed Refreshing =
        // ===================
        
        force_instafetch_stories: function(feed_id) {
            var self = this;
            feed_id = feed_id || this.active_feed;
            var feed = this.model.get_feed(feed_id);
            feed.set({
                fetched_once: false,
                has_exception: false
            });

            this.model.save_exception_retry(feed_id, _.bind(this.force_feed_refresh, this, feed_id),
                                            this.show_stories_error);
        },
        
        setup_socket_realtime_unread_counts: function(force) {
            if (!force && NEWSBLUR.Globals.is_anonymous) return;
            // if (!force && !NEWSBLUR.Globals.is_premium) return;
            if (this.socket && !this.socket.socket.connected) {
                this.socket.socket.connect();
            } else if (force || !this.socket || !this.socket.socket.connected) {
                var server = window.location.protocol + '//' + window.location.hostname;
                var port = _.string.startsWith(window.location.protocol, 'https') ? 8889 : 8888;
                this.socket = this.socket || io.connect(server, {
                    "reconnection delay": 5000,
                    "connect timeout": 5000,
                    "port": NEWSBLUR.Globals.debug ? port : 80
                });
                
                // this.socket.refresh_feeds = _.debounce(_.bind(this.force_feeds_refresh, this), 1000*10);
                this.socket.on('reconnect_error', _.bind(function() {
                    this.retry_socketio_connect();
                }, this));
                this.socket.on('reconnect_failed', _.bind(function() {
                    this.retry_socketio_connect();
                }, this));
                this.socket.on('connect', _.bind(function() {
                    var active_feeds = this.send_socket_active_feeds();
                    // NEWSBLUR.log(["Connected to real-time pubsub with " + active_feeds.length + " feeds."]);
                    this.socket.removeAllListeners('feed:update');
                    this.socket.on('feed:update', _.bind(function(feed_id, message) {
                        NEWSBLUR.log(['Real-time feed update', feed_id, message]);
                        this.feed_unread_count(feed_id);
                    }, this));
                    
                    this.socket.removeAllListeners(NEWSBLUR.Globals.username);
                    this.socket.on('user:update', _.bind(function(username, message) {
                        if (this.flags.social_view) return;
                        if (_.string.contains(message, 'feed:')) {
                            feed_id = parseInt(message.replace('feed:', ''), 10);
                            var active_feed_ids = [];
                            if (this.active_folder && this.active_folder.length) {
                                active_feed_ids = this.active_folder.feed_ids_in_folder();
                            }
                            if (feed_id != this.active_feed && 
                                !_.contains(active_feed_ids, feed_id)) {
                                NEWSBLUR.log(['Real-time user update', username, feed_id]);
                                this.feed_unread_count(feed_id);
                            }
                        } else if (_.string.contains(message, 'social:')) {
                            if (message != this.active_feed) {
                                NEWSBLUR.log(['Real-time user update', username, message]);
                                this.feed_unread_count(message);
                            }
                        } else if (message == "interaction:new") {
                            this.update_interactions_count();
                        }
                    }, this));
                
                    this.flags.feed_refreshing_in_realtime = true;
                    this.setup_feed_refresh();
                    
                    // $('.NB-module-content-account-realtime-subtitle').html($.make('b', 'Updating in real-time'));
                    $('.NB-module-content-account-realtime').attr('title', 'Updating sites in real-time...').removeClass('NB-error');
                }, this));
                this.socket.on('disconnect', _.bind(function() {
                    NEWSBLUR.log(["Lost connection to real-time pubsub. Falling back to polling."]);
                    this.flags.feed_refreshing_in_realtime = false;
                    this.setup_feed_refresh();
                    // $('.NB-module-content-account-realtime-subtitle').html($.make('b', 'Updating every 60 sec'));
                    $('.NB-module-content-account-realtime').attr('title', 'Updating sites every ' + this.flags.refresh_interval + ' seconds...').addClass('NB-error');
                    
                    this.retry_socketio_connect();
                }, this));
                this.socket.on('error', _.bind(function() {
                    NEWSBLUR.log(["Can't connect to real-time pubsub."]);
                    this.flags.feed_refreshing_in_realtime = false;
                    // $('.NB-module-content-account-realtime-subtitle').html($.make('b', 'Updating every 60 sec'));
                    $('.NB-module-content-account-realtime').attr('title', 'Updating sites every ' + this.flags.refresh_interval + ' seconds...').addClass('NB-error');
                    _.delay(_.bind(this.setup_socket_realtime_unread_counts, this), 60*1000);

                    this.retry_socketio_connect();

                }, this));
            }
            
        },
        
        retry_socketio_connect: function() {
            var port = _.string.startsWith(window.location.protocol, 'https') ? 8889 : 8888;
            console.log('Real-time connection failed. Tried port:', this.socket.socket.options.port);

            if (this.socket.socket.options.port == port) {
                this.socket.socket.options.port = 80;
            } else {
                this.socket.socket.options.port = port;
            }

            this.counts.socket_reconnects += .5;
            _.delay(_.bind(function() {
                this.socket.socket.connect();
            }, this), this.counts.socket_reconnects * 1000);
        },
        
        send_socket_active_feeds: function() {
            if (!this.socket) return;
            
            var active_feeds = _.compact(this.model.feeds.map(function(feed) { 
                return feed.get('active') && feed.id;
            }));
            active_feeds = active_feeds.concat(this.model.social_feeds.pluck('id'));
            
            if (active_feeds.length) {
                this.socket.emit('subscribe:feeds', active_feeds, NEWSBLUR.Globals.username);
            }

            return active_feeds;
        },
        
        setup_feed_refresh: function(new_feeds) {
            var self = this;
            var refresh_interval = this.constants.FEED_REFRESH_INTERVAL;
            var feed_count = this.model.feeds.size();
            
            if (!NEWSBLUR.Globals.is_premium) {
                refresh_interval *= 2;
            }
            if (feed_count > 250) {
                refresh_interval *= 2;
            }
            if (feed_count > 500) {
                refresh_interval *= 1.5;
            }
            if (this.flags['feed_refreshing_in_realtime'] && !this.flags['has_unfetched_feeds'] &&
                this.socket && this.socket.socket.connected) {
                refresh_interval *= 10;
            }

            if (new_feeds && feed_count < 250) {
                refresh_interval = (1000 * 60) * 1/6;
            } else if (new_feeds && feed_count < 500) {
                refresh_interval = (1000 * 60) * 1/4;
            }
            
            // 10 second minimum
            refresh_interval = Math.max(10*1000, refresh_interval);
            
            clearInterval(this.flags.feed_refresh);
            
            this.flags.feed_refresh = setInterval(function() {
                if (!self.flags['pause_feed_refreshing']) {
                    self.force_feeds_refresh();
                }
            }, refresh_interval);
            this.flags.refresh_interval = refresh_interval / 1000;
            if (!this.socket || !this.socket.socket.connected) {
                $('.NB-module-content-account-realtime').attr('title', 'Updating sites every ' + this.flags.refresh_interval + ' seconds...').addClass('NB-error');
            } 
            NEWSBLUR.log(["Setting refresh interval to every " + refresh_interval/1000 + " seconds."]);
        },
        
        force_feed_refresh: function(feed_id, new_feed_id) {
            var self = this;
            feed_id  = feed_id || this.active_feed;
            new_feed_id = _.isNumber(new_feed_id) && new_feed_id || feed_id;
            console.log(["force_feed_refresh", feed_id, new_feed_id]);
            this.force_feeds_refresh(function() {
                // Open the feed back up if it is being refreshed and is still open.
                if (self.active_feed == feed_id || self.active_feed == new_feed_id) {
                    self.open_feed(new_feed_id, {force: true});
                }
                
                self.check_feed_fetch_progress();
            }, true, new_feed_id, this.show_stories_error);
        },
        
        force_feeds_refresh: function(callback, replace_active_feed, feed_id, error_callback) {
            if (callback) {
                this.cache.refresh_callback = callback;
            } else {
                delete this.cache.refresh_callback;
            }

            this.flags['pause_feed_refreshing'] = true;
            this.model.refresh_feeds(_.bind(function(data) {
                this.post_feed_refresh(data);
            }, this), this.flags['has_unfetched_feeds'], feed_id, error_callback);
        },
        
        post_feed_refresh: function(data) {
            var feeds = this.model.feeds;
            
            if (this.cache.refresh_callback && $.isFunction(this.cache.refresh_callback)) {
                this.cache.refresh_callback(feeds);
                delete this.cache.refresh_callback;
            }
            
            NEWSBLUR.app.sidebar_header.update_interactions_count(data.interactions_count);

            this.flags['refresh_inline_feed_delay'] = false;
            this.flags['pause_feed_refreshing'] = false;
            this.check_feed_fetch_progress();
            this.toggle_focus_in_slider();
        },
        
        feed_unread_count: function(feed_id) {
            feed_id = feed_id || this.active_feed;
            if (!feed_id) return;
            
            this.model.feed_unread_count(feed_id);
        },
        
        update_interactions_count: function() {
            this.model.interactions_count(function(data) {
                NEWSBLUR.app.sidebar_header.update_interactions_count(data.interactions_count);
            }, $.noop);
        },
        
        // ===================
        // = Mouse Indicator =
        // ===================

        setup_mousemove_on_views: function() {
            this.hide_mouse_indicator();
            
            if (this.story_view == 'story' ||
                this.story_view == 'text' ||
                this.flags['feed_view_showing_story_view'] ||
                this.flags['temporary_story_view']) {
                this.hide_mouse_indicator();
            } else {
                _.delay(_.bind(this.show_mouse_indicator, this), 350);
            }
        },
        
        hide_mouse_indicator: function() {
            var self = this;

            if (!this.flags['mouse_indicator_hidden']) {
                this.flags['mouse_indicator_hidden'] = true;
                this.$s.$mouse_indicator.animate({'opacity': 0, 'left': -10}, {
                    'duration': 200, 
                    'queue': false, 
                    'complete': function() {
                        self.flags['mouse_indicator_hidden'] = true;
                    }
                });
            }
        },
        
        show_mouse_indicator: function() {
            var self = this;
            
            if (this.flags['mouse_indicator_hidden']) {
                this.flags['mouse_indicator_hidden'] = false;
                this.$s.$mouse_indicator.animate({'opacity': 1, 'left': 0}, {
                    'duration': 200, 
                    'queue': false,
                    'complete': function() {
                        self.flags['mouse_indicator_hidden'] = false;
                    }
                });
            }
        },
        
        handle_mouse_indicator_hover: function() {
            var self = this;
            var $callout = $('.NB-callout-mouse-indicator');
            $('.NB-callout-text', $callout).text('Lock');
            $callout.corner('5px');
            
            this.$s.$mouse_indicator.hover(function() {
                if (self.model.preference('lock_mouse_indicator')) {
                    $('.NB-callout-text', $callout).text('Unlock');
                } else {
                    $('.NB-callout-text', $callout).text('Lock');
                }
                self.flags['still_hovering_on_mouse_indicator'] = true;
                setTimeout(function() {
                    if (self.flags['still_hovering_on_mouse_indicator']) {
                        $callout.css({
                            'display': 'block'
                        }).animate({
                            'opacity': 1,
                            'left': '20px'
                        }, {'duration': 200, 'queue': false});
                    }
                }, 50);
            }, function() {
                self.flags['still_hovering_on_mouse_indicator'] = false;
                $callout.animate({'opacity': 0, 'left': '-100px'}, {'duration': 200, 'queue': false});
            });
        },
        
        lock_mouse_indicator: function() {
            var self = this;
            var $callout = $('.NB-callout-mouse-indicator');
            
            if (self.model.preference('lock_mouse_indicator')) {
                self.model.preference('lock_mouse_indicator', 0);
                $('.NB-callout-text', $callout).text('Unlocked');
            } else {
                
                self.model.preference('lock_mouse_indicator', this.cache.mouse_position_y - NEWSBLUR.app.story_list.cache.story_pane_position);
                $('.NB-callout-text', $callout).text('Locked');
            }
            
            setTimeout(function() {
                self.flags['still_hovering_on_mouse_indicator'] = true;
                $callout.fadeOut(200);
            }, 500);
        },
        
        position_mouse_indicator: function() {
            if (NEWSBLUR.assets.preference('story_layout') != 'split') return;
            
            var position = this.model.preference('lock_mouse_indicator');
            var container = this.layout.contentLayout.state.container.innerHeight - 30;

            if (position <= 0 || position > container) {
                position = 50; // Start with a 50 offset
            } else {
                position = position - 8; // Compensate for mouse indicator height.
            }

            this.$s.$mouse_indicator.css('top', position);
            // console.log(["position_mouse_indicator", NEWSBLUR.reader.cache.mouse_position_y, position]);
            this.cache.mouse_position_y = position;
        },
        
        // ==========================
        // = Login and Signup Forms =
        // ==========================
        
        handle_login_and_signup_forms: function() {
            var self = this;
            var $hidden_inputs = $('.NB-signup-hidden');
            var $signup_username = $('input[name=signup-username]');
            
            $signup_username.bind('focus', function() {
                $hidden_inputs.slideDown(300);
            }).bind('blur', function() {
                if ($signup_username.val().length < 1) {
                    $hidden_inputs.slideUp(300);
                }
            });
        },
        
        // ==================
        // = Features Board =
        // ==================
        
        load_feature_page: function(direction) {
            var self = this;
            var $module = $('.NB-module-features');
            var $next = $('.NB-module-features .NB-module-next-page');
            var $previous = $('.NB-module-features .NB-module-previous-page');

            $module.addClass('NB-loading');
            
            if (direction == -1 && this.counts['feature_page'] <= 0) {
                $module.removeClass('NB-loading');
                this.counts['feature_page'] = 0;
                return;
            }
            if (direction == 1 && this.flags['features_last_page']) {
                $module.removeClass('NB-loading');
                return;
            }
            
            this.model.get_features_page(this.counts['feature_page']+direction, function(features) {
                $module.removeClass('NB-loading');
                self.counts['feature_page'] += direction;
                
                var $table = $.make('table', { className: 'NB-features', cellSpacing: 0, cellPadding: 0 });
                for (var f in features) {
                    if (f == 3) break;
                    var feature = features[f];
                    var $tr = $.make('tr', { className: 'NB-module-feature' }, [
                        $.make('td', { className: 'NB-module-feature-date' }, feature.date),
                        $.make('td', { className: 'NB-module-feature-description' }, feature.description)
                    ]);
                    $table.append($tr);
                }
                
                $('.NB-module-features .NB-features').replaceWith($table);
                
                var features_count = features.length;
                if (features_count < 4) {
                    $next.addClass('NB-disabled');
                    self.flags['features_last_page'] = true;
                } else {
                    $next.removeClass('NB-disabled');
                    self.flags['features_last_page'] = false;
                }
                if (self.counts['feature_page'] > 0) {
                    $previous.removeClass('NB-disabled');
                } else {
                    $previous.addClass('NB-disabled');
                }
                
            });
        },
        
        setup_howitworks_hovers: function() {
            var $page_indicators = $('.NB-module-howitworks .NB-module-page-indicator');
            $page_indicators.bind('mouseenter', _.bind(function(e) {
                var page = $(e.target).prevAll('.NB-module-page-indicator').length;
                this.load_howitworks_page(page);
            }, this));
        },
        
        load_howitworks_page: function(page) {
            var self = this;
            var $next = $('.NB-module-howitworks .NB-module-next-page');
            var $previous = $('.NB-module-howitworks .NB-module-previous-page');
            var $pages = $('.NB-howitworks-page');
            var $page_indicators = $('.NB-module-howitworks .NB-module-page-indicator');
            var pages_count = $pages.length;
            
            if (page == -1) {
                return;
            }
            if (page >= pages_count) {
                return;
            }
            
            $pages.removeClass("NB-active");
            $page_indicators.removeClass("NB-active");
            $pages.eq(page).addClass("NB-active");
            $page_indicators.eq(page).addClass("NB-active");
            
            if (page >= pages_count - 1) {
                $next.addClass('NB-disabled');
            } else {
                $next.removeClass('NB-disabled');
            }
            if (page <= 0) {
                $previous.addClass('NB-disabled');
            } else {
                $previous.removeClass('NB-disabled');
            }
        },
        
        // ========
        // = FTUX =
        // ========
        
        setup_ftux_add_feed_callout: function(message) {
            var self = this;
            if (this.flags['bouncing_callout']) return;
            
            $('.NB-callout-ftux .NB-callout-text').text(message || 'First things first...');
            $('.NB-callout-ftux').corner('5px');
            $('.NB-callout-ftux').css({
                'opacity': 0,
                'display': 'block'
            }).animate({
                'opacity': 1,
                'bottom': 36
            }, {
                'duration': 750,
                'easing': 'easeInOutQuint'
            }).each(function() {
                var $this = $(this);
                self.flags['bouncing_callout'] = setInterval(function() {
                    $this.animate({'bottom': '+=2px'}, {'duration': 200, 'easing': 'easeInOutQuint'})
                         .animate({'bottom': '+=0px'}, {'duration': 50})
                         .animate({'bottom': '-=2px'}, {'duration': 200, 'easing': 'easeInOutQuint'});
                }, 1000);
            });
        },
        
        setup_ftux_signup_callout: function() {
            var self = this;
            
            if (!this.flags['bouncing_callout']) {
                $('.NB-callout-ftux-signup .NB-callout-text').text('Signup');
                $('.NB-callout-ftux-signup').corner('5px');
                $('.NB-callout-ftux-signup').css({
                    'opacity': 0,
                    'display': 'block'
                }).animate({
                    'opacity': 1,
                    'bottom': 36
                }, {
                    'duration': 750,
                    'easing': 'easeInOutQuint'
                }).each(function() {
                    var $this = $(this);
                        self.flags['bouncing_callout'] = setInterval(function() {
                            $this.animate({'bottom': '+=2px'}, {'duration': 200, 'easing': 'easeInOutQuint'})
                                 .animate({'bottom': '+=0px'}, {'duration': 50})
                                 .animate({'bottom': '-=2px'}, {'duration': 200, 'easing': 'easeInOutQuint'});
                        }, 10000);
                });
            }
        },
        
        // =============================
        // = Import from Google Reader =
        // =============================
        
        post_google_reader_connect: function(data) {
            if (NEWSBLUR.intro) {
                NEWSBLUR.intro.start_import_from_google_reader(data);
            } else {
                this.start_import_from_google_reader();
            }
        },
        
        start_import_from_google_reader: function() {
            var self = this;
            var $progress = this.$s.$feeds_progress;
            var $bar = $('.NB-progress-bar', $progress);
            var percentage = 0;
            this.flags['import_from_google_reader_working'] = true;
            
            $('.NB-progress-title', $progress).text('Importing from Google Reader');
            $('.NB-progress-counts', $progress).hide();
            $('.NB-progress-percentage', $progress).hide();
            $bar.progressbar({
                value: percentage
            });
            
            this.animate_progress_bar($bar, 5);
            
            this.model.start_import_from_google_reader($.rescope(this.finish_import_from_google_reader, this));
            this.show_progress_bar();
        },

        finish_import_from_google_reader: function(e, data) {
            var $progress = this.$s.$feeds_progress;
            var $bar = $('.NB-progress-bar', $progress);
            this.flags['import_from_google_reader_working'] = false;
            clearTimeout(this.locks['animate_progress_bar']);
            
            if (data.code >= 1) {
                $bar.progressbar({value: 100});
                NEWSBLUR.assets.load_feeds();
                $('.NB-progress-title', $progress).text('');
                $('.NB-progress-link', $progress).html('');
            } else {
                NEWSBLUR.log(['Import Error!', data]);
                this.$s.$feed_link_loader.fadeOut(250);
                $progress.addClass('NB-progress-error');
                $('.NB-progress-title', $progress).text('Error importing Google Reader');
                $('.NB-progress-link', $progress).html($.make('a', { 
                    className: 'NB-modal-submit-button NB-modal-submit-green',
                    href: NEWSBLUR.URLs['google-reader-authorize']
                }, ['Try importing again']));
                $('.left-center-footer').css('height', 'auto');
            }
        },

        start_count_unreads_after_import: function() {
            var self = this;
            var $progress = this.$s.$feeds_progress;
            var $bar = $('.NB-progress-bar', $progress);
            var percentage = 0;
            var feeds_count = _.keys(this.model.feeds).length;
            
            if (!this.flags['pause_feed_refreshing'] || this.flags['has_unfetched_feeds']) return;
            
            this.flags['count_unreads_after_import_working'] = true;
            
            $('.NB-progress-title', $progress).text('Counting is difficult');
            $('.NB-progress-counts', $progress).hide();
            $('.NB-progress-percentage', $progress).hide();
            $bar.progressbar({
                value: percentage
            });
            
            setTimeout(function() {
                if (self.flags['count_unreads_after_import_working']) {
                    self.animate_progress_bar($bar, feeds_count / 30);
                    self.show_progress_bar();
                }
            }, 500);
        },

        finish_count_unreads_after_import: function(e, data) {
            $('.NB-progress-bar', this.$s.$feeds_progress).progressbar({
                value: 100
            });
            this.flags['count_unreads_after_import_working'] = false;
            clearTimeout(this.locks['animate_progress_bar']);
            this.$s.$feed_link_loader.fadeOut(250);
            this.setup_feed_refresh();
            if (!this.flags['has_unfetched_feeds']) {
                this.hide_progress_bar();
            }
        },
        
        // =====================
        // = Recommended Feeds =
        // =====================
        
        load_recommended_feeds: function() {
          // Reload recommended feeds every 60 minutes.
          clearInterval(this.locks.load_recommended_feed);
          this.locks.load_recommended_feed = setInterval(_.bind(function() {
              this.load_recommended_feed(0, true);
          }, this), 60*60*1000);
        },
        
        load_feed_in_tryfeed_view: function(feed_id, options) {
            options = options || {};
            feed = _.extend({
                id           : feed_id,
                feed_id      : feed_id,
                feed_title   : options.feed && options.feed.feed_title,
                temp         : true
            }, options.feed && options.feed.attributes);
            var $tryfeed_container = this.$s.$tryfeed_header.closest('.NB-feeds-header-container');

            this.reset_feed(options);
            feed = this.model.set_feed(feed_id, feed);

            $('.NB-feeds-header-title', this.$s.$tryfeed_header).text(feed.get('feed_title'));
            $('.NB-feeds-header-icon',  this.$s.$tryfeed_header).attr('src', $.favicon(feed));

            $tryfeed_container.slideDown(350, _.bind(function() {
                options.force = true;
                options.try_feed = true;
                this.open_feed(feed_id, options);
                this.flags['showing_feed_in_tryfeed_view'] = true;
                this.$s.$tryfeed_header.addClass('NB-selected');
            }, this));
        },
        
        load_social_feed_in_tryfeed_view: function(social_feed, options) {
            options = options || {};
            if (_.isNumber(social_feed)) {
                social_feed = this.model.get_feed('social:' + social_feed);
            } else if (_.isString(social_feed)) {
                social_feed = this.model.get_feed(social_feed);
            }

            if (!social_feed) {
                social_feed = this.model.add_social_feed(options.feed);
            }
            
            var $tryfeed_container = this.$s.$tryfeed_header.closest('.NB-feeds-header-container');

            this.reset_feed();
            
            $('.NB-feeds-header-title', this.$s.$tryfeed_header).text(social_feed.get('username'));
            $('.NB-feeds-header-icon',  this.$s.$tryfeed_header).attr('src', $.favicon(social_feed));

            $tryfeed_container.slideDown(350, _.bind(function() {
                this.open_social_stories(social_feed.get('id'), options);
                this.switch_taskbar_view('feed');
                this.flags['showing_social_feed_in_tryfeed_view'] = true;
                this.$s.$tryfeed_header.addClass('NB-selected');
            }, this));
        },
        
        hide_tryfeed_view: function() {
            var $tryfeed_container = this.$s.$tryfeed_header.closest('.NB-feeds-header-container');
            $tryfeed_container.slideUp(350);
            this.$s.$story_taskbar.find('.NB-tryfeed-add').remove();
            this.$s.$story_taskbar.find('.NB-tryfeed-follow').remove();
            this.flags['showing_feed_in_tryfeed_view'] = false;
            this.flags['showing_social_feed_in_tryfeed_view'] = false;
        },
        
        show_tryfeed_add_button: function() {
            if (this.$s.$story_taskbar.find('.NB-tryfeed-add:visible').length) return;
            
            var $add = $.make('div', { className: 'NB-modal-submit' }, [
              $.make('div', { className: 'NB-tryfeed-add NB-modal-submit-green NB-modal-submit-button' }, 'Subscribe')
            ]).css({'opacity': 0});
            this.$s.$story_taskbar.append($add);
            $add.animate({'opacity': 1}, {'duration': 600});
        },
        
        correct_tryfeed_title: function() {
            var feed = this.model.get_feed(this.active_feed);
            $('.NB-feeds-header-title', this.$s.$tryfeed_header).text(feed.get('feed_title'));
            this.make_feed_title_in_stories();
        },
        
        show_tryfeed_follow_button: function() {
            if (this.$s.$story_taskbar.find('.NB-tryfeed-follow:visible').length) return;
            
            var $add = $.make('div', { className: 'NB-modal-submit' }, [
              $.make('div', { className: 'NB-tryfeed-follow NB-modal-submit-green NB-modal-submit-button' }, 'Follow')
            ]).css({'opacity': 0});
            this.$s.$story_taskbar.append($add);
            $add.animate({'opacity': 1}, {'duration': 600});
        },
        
        show_tryout_signup_button: function() {
            if (this.$s.$story_taskbar.find('.NB-tryout-signup:visible').length) return;
            
            var $add = $.make('div', { className: 'NB-modal-submit' }, [
              $.make('div', { className: 'NB-tryout-signup NB-modal-submit-green NB-modal-submit-button' }, 'Sign Up')
            ]).css({'opacity': 0});
            this.$s.$story_taskbar.append($add);
            $add.animate({'opacity': 1}, {'duration': 600});
        },
        
        hide_tryout_signup_button: function() {
            this.$s.$story_taskbar.find('.NB-tryout-signup:visible').remove();
        },
        
        add_recommended_feed: function(feed_id) {
            feed_id = feed_id || this.active_feed;
            var feed_address = this.model.get_feed(feed_id).get('feed_address');
            
            this.open_add_feed_modal({url: feed_address});
        },
        
        follow_user_in_tryfeed: function(feed_id) {
            var self = this;
            var socialsub = this.model.get_feed(feed_id);
            this.model.follow_user(socialsub.get('user_id'), function(data) {
                NEWSBLUR.app.feed_list.make_social_feeds();
                self.open_social_stories(feed_id);
            });
        },
        
        approve_feed_in_moderation_queue: function(feed_id) {
            var self = this;
            var $module = $('.NB-module-recommended.NB-recommended-unmoderated');
            $module.addClass('NB-loading');
            var date = $('.NB-recommended-moderation-date').val();
            
            this.model.approve_feed_in_moderation_queue(feed_id, date, function(resp) {
                if (!resp) return;
                $module.removeClass('NB-loading');
                $module.replaceWith(resp);
                self.load_javascript_elements_on_page();
            });
        },
        
        decline_feed_in_moderation_queue: function(feed_id) {
            var self = this;
            var $module = $('.NB-module-recommended.NB-recommended-unmoderated');
            $module.addClass('NB-loading');
            
            this.model.decline_feed_in_moderation_queue(feed_id, function(resp) {
                if (!resp) return;
                $module.removeClass('NB-loading');
                $module.replaceWith(resp);
                self.load_javascript_elements_on_page();
            });
        },
        
        load_recommended_feed: function(direction, refresh, unmoderated) {
            var self = this;
            var $module = unmoderated ? 
                          $('.NB-module-recommended.NB-recommended-unmoderated') :
                          $('.NB-module-recommended:not(.NB-recommended-unmoderated)');
            
            $module.addClass('NB-loading');
            direction = direction || 0;
            
            this.model.load_recommended_feed(this.counts['recommended_feed_page']+direction, 
                                             !!refresh, unmoderated, function(resp) {
                $module.removeClass('NB-loading');
                if (!resp) return;
                $module.replaceWith(resp);
                self.counts['recommended_feed_page'] += direction;
                self.load_javascript_elements_on_page();
            }, function() {
                $module.removeClass('NB-loading');
            });
        },
        
        // ====================
        // = Dashboard Graphs =
        // ====================
        
        setup_dashboard_graphs: function() {
            if (NEWSBLUR.Globals.debug) return;
            
          // Reload dashboard graphs every 10 minutes.
          clearInterval(this.locks.load_dashboard_graphs);
          if (!NEWSBLUR.Globals.debug) {
              this.locks.load_dashboard_graphs = setInterval(_.bind(function() {
                  this.load_dashboard_graphs();
              }, this), NEWSBLUR.Globals.is_staff ? 60*1000 : 10*60*1000);
          }
        },
        
        load_dashboard_graphs: function() {
            var self = this;
            var $module = $('.NB-module-site-stats');
            $module.addClass('NB-loading');
            
            this.model.load_dashboard_graphs(function(resp) {
                $module.removeClass('NB-loading');
                if (!resp) return;
                $module.replaceWith(resp);
                self.load_javascript_elements_on_page();
            }, function() {
                $module.removeClass('NB-loading');
            });
        },
        
        
        setup_feedback_table: function() {
            if (NEWSBLUR.Globals.debug) return;
            
          // Reload feedback module every 10 minutes.
          clearInterval(this.locks.load_feedback_table);
          if (!NEWSBLUR.Globals.debug) {
              this.locks.load_feedback_table = setInterval(_.bind(function() {
                  this.load_feedback_table();
              }, this), NEWSBLUR.Globals.is_staff ? 60*1000 : 10*60*1000);
          }
        },
        
        load_feedback_table: function() {
            var self = this;
            var $module = $('.NB-feedback-table');
            $module.addClass('NB-loading');
            
            this.model.load_feedback_table(function(resp) {
                if (!resp) return;
                $module.removeClass('NB-loading');
                $module.replaceWith(resp);
                self.load_javascript_elements_on_page();
            }, function() {
                $module.removeClass('NB-loading');
            });
        },
        
        // ===================
        // = Unfetched Feeds =
        // ===================
        
        setup_unfetched_feed_check: function() {
            this.locks.unfetched_feed_check = setInterval(_.bind(function() {
                var unfetched_feeds = NEWSBLUR.assets.unfetched_feeds();
                if (unfetched_feeds.length) {
                    this.force_instafetch_stories(unfetched_feeds[0].id);
                }
            }, this), 60*1*1000);
        },
        
        // ==========
        // = Events =
        // ==========

        handle_clicks: function(elem, e) {
            var self = this;
            var stopPropagation = false;
            
            // NEWSBLUR.log(['click', e, e.button]);            
            
            // = Taskbar ======================================================
            
            $.targetIs(e, { tagSelector: '.NB-task-add' }, function($t, $p){
                e.preventDefault();
                self.open_add_feed_modal();
            });  
            $.targetIs(e, { tagSelector: '.NB-task-manage' }, function($t, $p){
                e.preventDefault();
                if (!$t.hasClass('NB-disabled')) {
                    self.show_manage_menu('site', $t);
                }
            });  
            $.targetIs(e, { tagSelector: '.NB-taskbar-sidebar-toggle-close' }, function($t, $p){
                e.preventDefault();
                self.close_sidebar();
            });  
            $.targetIs(e, { tagSelector: '.NB-taskbar-sidebar-toggle-open' }, function($t, $p){
                e.preventDefault();
                self.open_sidebar();
            });  
            
            // = Context Menu ================================================
            
            $.targetIs(e, { tagSelector: '.NB-menu-manage-open-input' }, function($t, $p){
                e.preventDefault();
                e.stopPropagation();
                self.flags['showing_confirm_input_on_manage_menu'] = true;
                $t.select().blur(function() {
                    self.flags['showing_confirm_input_on_manage_menu'] = false;
                });
            });  
            $.targetIs(e, { tagSelector: '.NB-menu-manage-feed-train' }, function($t, $p){
                e.preventDefault();
                if (!$t.hasClass('NB-disabled')) {
                    var feed_id = $t.parents('.NB-menu-manage').data('feed_id');
                    self.open_feed_intelligence_modal(1, feed_id, false);
                }
            });  
            $.targetIs(e, { tagSelector: '.NB-menu-manage-feed-recommend' }, function($t, $p){
                e.preventDefault();
                var feed_id = $t.parents('.NB-menu-manage').data('feed_id');
                self.open_recommend_modal(feed_id);
            });  
            $.targetIs(e, { tagSelector: '.NB-menu-manage-story-train' }, function($t, $p){
                e.preventDefault();
                if (!$t.hasClass('NB-disabled')) {
                    var feed_id = $t.closest('.NB-menu-manage').data('feed_id');
                    var story_id = $t.closest('.NB-menu-manage').data('story_id');
                    self.open_story_trainer(story_id, feed_id);
                }
            });  
            $.targetIs(e, { tagSelector: '.NB-menu-manage-trainer' }, function($t, $p){
                e.preventDefault();
                if (!$t.hasClass('NB-disabled')) {
                    self.open_trainer_modal();
                }
            });  
            $.targetIs(e, { tagSelector: '.NB-menu-manage-tutorial' }, function($t, $p){
                e.preventDefault();
                if (!$t.hasClass('NB-disabled')) {
                    self.open_tutorial_modal();
                }
            });  
            $.targetIs(e, { tagSelector: '.NB-menu-manage-intro' }, function($t, $p){
                e.preventDefault();
                if (!$t.hasClass('NB-disabled')) {
                    self.open_intro_modal({page_number: 1});
                }
            });  
            $.targetIs(e, { tagSelector: '.NB-menu-manage-feed-stats' }, function($t, $p){
                e.preventDefault();
                if (!$t.hasClass('NB-disabled')) {
                    var feed_id = $t.parents('.NB-menu-manage').data('feed_id');
                    NEWSBLUR.log(['statistics feed_id', feed_id]);
                    self.open_feed_statistics_modal(feed_id);
                }
            });  
            $.targetIs(e, { tagSelector: '.NB-menu-manage-feed-settings' }, function($t, $p){
                e.preventDefault();
                if (!$t.hasClass('NB-disabled')) {
                    var feed_id = $t.parents('.NB-menu-manage').data('feed_id');                    
                    self.open_feed_exception_modal(feed_id);
                }
            });  
            $.targetIs(e, { tagSelector: '.NB-menu-manage-feed-reload' }, function($t, $p){
                e.preventDefault();
                if (!$t.hasClass('NB-disabled')) {
                    var feed_id = $t.parents('.NB-menu-manage').data('feed_id');
                    self.force_instafetch_stories(feed_id);
                }
            });  
            $.targetIs(e, { tagSelector: '.NB-menu-manage-delete' }, function($t, $p){
                e.preventDefault();
                e.stopPropagation();
                if ($t.hasClass('NB-menu-manage-feed-delete-cancel') ||
                    $t.hasClass('NB-menu-manage-folder-delete-cancel')) {
                    self.hide_confirm_delete_menu_item();
                } else if ($t.hasClass('NB-menu-manage-feed-delete') ||
                           $t.hasClass('NB-menu-manage-folder-delete')) {
                    self.show_confirm_delete_menu_item();
                } else if ($t.hasClass('NB-menu-manage-socialfeed-delete-cancel')) {
                    self.hide_confirm_unfollow_menu_item();
                } else if ($t.hasClass('NB-menu-manage-socialfeed-delete')) {
                    self.show_confirm_unfollow_menu_item();
                }
            });  
            $.targetIs(e, { tagSelector: '.NB-menu-manage-feed-delete-confirm' }, function($t, $p){
                e.preventDefault();
                var feed_id = $t.parents('.NB-menu-manage').data('feed_id');
                var $feed = $t.parents('.NB-menu-manage').data('$feed');
                self.manage_menu_delete_feed(feed_id, $feed);
            });  
            $.targetIs(e, { tagSelector: '.NB-menu-manage-socialfeed-delete-confirm' }, function($t, $p){
                e.preventDefault();
                var feed_id = $t.parents('.NB-menu-manage').data('feed_id');
                var $feed = $t.parents('.NB-menu-manage').data('$feed');
                self.manage_menu_unfollow_feed(feed_id, $feed);
            });  
            $.targetIs(e, { tagSelector: '.NB-menu-manage-folder-delete-confirm' }, function($t, $p){
                e.preventDefault();
                var folder_name = $t.parents('.NB-menu-manage').data('folder_name');
                var $folder = $t.parents('.NB-menu-manage').data('$folder');
                self.manage_menu_delete_folder(folder_name, $folder);
            });  
            $.targetIs(e, { tagSelector: '.NB-menu-manage-move' }, function($t, $p){
                e.preventDefault();
                e.stopPropagation();
                var feed_id = $t.parents('.NB-menu-manage').data('feed_id');
                var $feed = $t.parents('.NB-menu-manage').data('$feed');
                
                var folder_name = $t.parents('.NB-menu-manage').data('folder_name');
                var $folder = $t.parents('.NB-menu-manage').data('$folder');
                
                if ($t.hasClass('NB-menu-manage-feed-move-cancel') ||
                    $t.hasClass('NB-menu-manage-folder-move-cancel')) {
                    self.hide_confirm_move_menu_item();
                } else {
                    self.show_confirm_move_menu_item(feed_id || folder_name, $feed || $folder);
                }
            });  
            $.targetIs(e, { tagSelector: '.NB-menu-manage-folder-move-save' }, function($t, $p){
                e.preventDefault();
                e.stopPropagation();
                var folder_name = $t.parents('.NB-menu-manage').data('folder_name');
                var $folder = $t.parents('.NB-menu-manage').data('$folder');
                self.manage_menu_move_folder(folder_name, $folder);
            });  
            $.targetIs(e, { tagSelector: '.NB-menu-manage-feed-move-save' }, function($t, $p){
                e.preventDefault();
                e.stopPropagation();
                var feed_id = $t.parents('.NB-menu-manage').data('feed_id');
                var $feed = $t.parents('.NB-menu-manage').data('$feed');
                self.manage_menu_move_feed(feed_id, $feed);
            });  
            $.targetIs(e, { tagSelector: '.NB-menu-manage-feed-move-confirm' }, function($t, $p){
                e.preventDefault();
                e.stopPropagation();
            });  
            $.targetIs(e, { tagSelector: '.NB-menu-manage-folder-move-confirm' }, function($t, $p){
                e.preventDefault();
                e.stopPropagation();
            });  
            $.targetIs(e, { tagSelector: '.NB-menu-manage-controls' }, function($t, $p){
                e.preventDefault();
                e.stopPropagation();
            });
            $.targetIs(e, { tagSelector: '.NB-menu-manage-rename' }, function($t, $p){
                e.preventDefault();
                e.stopPropagation();
                if ($t.hasClass('NB-menu-manage-feed-rename-cancel') ||
                    $t.hasClass('NB-menu-manage-folder-rename-cancel')) {
                    self.hide_confirm_rename_menu_item();
                } else {
                    self.show_confirm_rename_menu_item();
                }
            });  
            $.targetIs(e, { tagSelector: '.NB-menu-manage-folder-rename-save' }, function($t, $p){
                e.preventDefault();
                e.stopPropagation();
                var folder_name = $t.parents('.NB-menu-manage').data('folder_name');
                var $folder = $t.parents('.NB-menu-manage').data('$folder');
                self.manage_menu_rename_folder(folder_name, $folder);
            });  
            $.targetIs(e, { tagSelector: '.NB-menu-manage-feed-rename-save' }, function($t, $p){
                e.preventDefault();
                e.stopPropagation();
                var feed_id = $t.parents('.NB-menu-manage').data('feed_id');
                var $feed = $t.parents('.NB-menu-manage').data('$feed');
                self.manage_menu_rename_feed(feed_id, $feed);
            });  
            $.targetIs(e, { tagSelector: '.NB-menu-manage-feed-rename-confirm' }, function($t, $p){
                e.preventDefault();
                e.stopPropagation();
            });  
            $.targetIs(e, { tagSelector: '.NB-menu-manage-folder-rename-confirm' }, function($t, $p){
                e.preventDefault();
                e.stopPropagation();
            });  
            $.targetIs(e, { tagSelector: '.NB-menu-manage-story-share' }, function($t, $p){
                e.preventDefault();
                e.stopPropagation();
                if ($t.hasClass('NB-menu-manage-story-share-cancel')) {
                    self.hide_confirm_story_share_menu_item();
                } else {
                    self.show_confirm_story_share_menu_item();
                }
            });  
            $.targetIs(e, { tagSelector: '.NB-menu-manage-story-share-confirm' }, function($t, $p){
                e.preventDefault();
                e.stopPropagation();
            });  
            $.targetIs(e, { tagSelector: '.NB-menu-manage-feed-mark-read' }, function($t, $p){
                e.preventDefault();
                var feed_id = $t.parents('.NB-menu-manage').data('feed_id');
                self.mark_feed_as_read(feed_id);
            });  
            $.targetIs(e, { tagSelector: '.NB-menu-manage-folder-mark-read' }, function($t, $p){
                e.preventDefault();
                var $folder = $t.parents('.NB-menu-manage').data('$folder');
                var folder_view = NEWSBLUR.assets.folders.get_view($folder) || 
                                  self.active_folder.folder_view;
                self.mark_folder_as_read(folder_view.model);
            });  
            $.targetIs(e, { tagSelector: '.NB-menu-manage-folder-subscribe' }, function($t, $p){
                e.preventDefault();
                var folder_name = $t.parents('.NB-menu-manage').data('folder_name');
                var $folder = $t.parents('.NB-menu-manage').data('$folder');
                self.open_add_feed_modal({folder_title: folder_name});
            });  
            $.targetIs(e, { tagSelector: '.NB-menu-manage-folder-subfolder' }, function($t, $p){
                e.preventDefault();
                var folder_name = $t.parents('.NB-menu-manage').data('folder_name');
                var $folder = $t.parents('.NB-menu-manage').data('$folder');
                self.open_add_feed_modal({folder_title: folder_name, init_folder: true});
            });  
            $.targetIs(e, { tagSelector: '.NB-menu-manage-story-open' }, function($t, $p){
                e.preventDefault();
                if (!self.flags['showing_confirm_input_on_manage_menu']) {
                    var story_id = $t.closest('.NB-menu-manage-story').data('story_id');
                    var story = self.model.get_story(story_id);
                    story.open_story_in_new_tab();
                }
            });
            $.targetIs(e, { tagSelector: '.NB-menu-manage-story-star' }, function($t, $p){
                e.preventDefault();
                var story_id = $t.closest('.NB-menu-manage-story').data('story_id');
                var story = NEWSBLUR.assets.get_story(story_id);
                story.star_story();
            });
            $.targetIs(e, { tagSelector: '.NB-menu-manage-site-mark-read' }, function($t, $p){
                e.preventDefault();
                if (!$t.hasClass('NB-disabled')) {
                    self.open_mark_read_modal();
                }
            });  
            $.targetIs(e, { tagSelector: '.NB-menu-manage-social-profile' }, function($t, $p){
                e.preventDefault();
                var feed_id = $t.parents('.NB-menu-manage').data('feed_id');
                self.open_social_profile_modal(feed_id);
            });  

            $.targetIs(e, { tagSelector: '.NB-menu-manage-keyboard' }, function($t, $p){
                e.preventDefault();
                if (!$t.hasClass('NB-disabled')) {
                    self.open_keyboard_shortcuts_modal();
                }
            });  
            $.targetIs(e, { tagSelector: '.NB-menu-manage-feed-exception' }, function($t, $p){
                e.preventDefault();
                var feed_id = $t.parents('.NB-menu-manage').data('feed_id');                    
                self.open_feed_exception_modal(feed_id);
            });  
            $.targetIs(e, { tagSelector: '.NB-menu-manage-goodies' }, function($t, $p){
                e.preventDefault();
                if (!$t.hasClass('NB-disabled')) {
                    self.open_goodies_modal();
                }
            });  
            $.targetIs(e, { tagSelector: '.NB-menu-manage-friends' }, function($t, $p){
                e.preventDefault();
                if (!$t.hasClass('NB-disabled')) {
                    self.open_friends_modal();
                }
            });  
            $.targetIs(e, { tagSelector: '.NB-menu-manage-profile-editor' }, function($t, $p){
                e.preventDefault();
                if (!$t.hasClass('NB-disabled')) {
                    self.open_profile_editor_modal();
                }
            });  
            $.targetIs(e, { tagSelector: '.NB-menu-manage-preferences' }, function($t, $p){
                e.preventDefault();
                if (!$t.hasClass('NB-disabled')) {
                    self.open_preferences_modal();
                }
            });  
            $.targetIs(e, { tagSelector: '.NB-menu-manage-logout' }, function($t, $p){
                e.preventDefault();
                e.stopPropagation();
                if (!$t.hasClass('NB-disabled')) {
                    self.logout();
                }
            });  
            $.targetIs(e, { tagSelector: '.NB-menu-manage-account' }, function($t, $p){
                e.preventDefault();
                if (!$t.hasClass('NB-disabled')) {
                    self.open_account_modal();
                }
            });  
            $.targetIs(e, { tagSelector: '.NB-menu-manage-feedchooser' }, function($t, $p){
                e.preventDefault();
                if (!$t.hasClass('NB-disabled')) {
                    self.open_feedchooser_modal();
                }
            });  
            $.targetIs(e, { tagSelector: '.NB-module-account-upgrade' }, function($t, $p){
                e.preventDefault();
                if (!$t.hasClass('NB-disabled')) {
                    self.open_feedchooser_modal();
                }
            });  
            $.targetIs(e, { tagSelector: '.NB-module-account-train' }, function($t, $p){
                e.preventDefault();
                if (!$t.hasClass('NB-disabled')) {
                    self.open_trainer_modal();
                }
            });  
            $.targetIs(e, { tagSelector: '.NB-module-friends-button' }, function($t, $p){
                e.preventDefault();
                if (!$t.hasClass('NB-disabled')) {
                    self.open_friends_modal();
                }
            });  
            $.targetIs(e, { tagSelector: '.NB-module-launch-tutorial' }, function($t, $p){
                e.preventDefault();
                if (!$t.hasClass('NB-disabled')) {
                    self.open_tutorial_modal();
                }
            });  
            $.targetIs(e, { tagSelector: '.NB-module-launch-intro' }, function($t, $p){
                e.preventDefault();
                if (!$t.hasClass('NB-disabled')) {
                    self.open_intro_modal({page_number: 2});
                }
            });  
            $.targetIs(e, { tagSelector: '.NB-module-gettingstarted-hide' }, function($t, $p){
                e.preventDefault();
                if (!$t.hasClass('NB-disabled')) {
                    self.check_hide_getting_started(true);
                }
            });  
            
            $.targetIs(e, { tagSelector: '.NB-menu-manage-story-unread' }, function($t, $p){
                e.preventDefault();
                var story_id = $t.closest('.NB-menu-manage').data('story_id');
                var story = self.model.get_story(story_id);
                NEWSBLUR.assets.stories.mark_unread(story);
            });  
            
            $.targetIs(e, { tagSelector: '.task_view_page:not(.NB-task-return)' }, function($t, $p){
                e.preventDefault();
                self.switch_taskbar_view('page');
            });
            $.targetIs(e, { tagSelector: '.task_view_feed' }, function($t, $p){
                e.preventDefault();
                self.switch_taskbar_view('feed');
            });
            $.targetIs(e, { tagSelector: '.task_view_story' }, function($t, $p){
                e.preventDefault();
                self.switch_taskbar_view('story');
            });
            $.targetIs(e, { tagSelector: '.task_view_text' }, function($t, $p){
                e.preventDefault();
                self.switch_taskbar_view('text');
            });
            $.targetIs(e, { tagSelector: '.NB-task-return' }, function($t, $p){
                e.preventDefault();
                NEWSBLUR.app.original_tab_view.load_feed_iframe();
            });         
            $.targetIs(e, { tagSelector: '.NB-taskbar-button.NB-task-story-next-unread' }, function($t, $p){
                e.preventDefault();
                self.open_next_unread_story_across_feeds();
            }); 
            $.targetIs(e, { tagSelector: '.NB-taskbar-button.NB-task-story-next' }, function($t, $p){
                e.preventDefault();
                self.show_next_story(1);
            }); 
            $.targetIs(e, { tagSelector: '.NB-taskbar-button.NB-task-story-previous' }, function($t, $p){
                e.preventDefault();
                self.show_previous_story();
            }); 
            $.targetIs(e, { tagSelector: '.NB-taskbar-button.NB-task-layout-split' }, function($t, $p){
                e.preventDefault();
                self.switch_story_layout('split');
            }); 
            $.targetIs(e, { tagSelector: '.NB-taskbar-button.NB-task-layout-list' }, function($t, $p){
                e.preventDefault();
                self.switch_story_layout('list');
            }); 
            $.targetIs(e, { tagSelector: '.NB-intelligence-slider-control' }, function($t, $p){
                e.preventDefault();
                var unread_value;
                if ($t.hasClass('NB-intelligence-slider-red')) {
                    unread_value = -1;
                } else if ($t.hasClass('NB-intelligence-slider-yellow')) {
                    unread_value = 0;
                } else if ($t.hasClass('NB-intelligence-slider-green')) {
                    unread_value = 1;
                }
                
                self.slide_intelligence_slider(unread_value);
            }); 
            
            // =====================
            // = Recommended Feeds =
            // =====================
            
            $.targetIs(e, { tagSelector: '.NB-recommended-statistics' }, function($t, $p){
                e.preventDefault();
                var feed_id = $t.closest('.NB-recommended').data('feed-id');
                $('.NB-module-recommended').addClass('NB-loading');
                self.model.load_canonical_feed(feed_id, function() {
                    $('.NB-module-recommended').removeClass('NB-loading');
                    self.open_feed_statistics_modal(feed_id);
                });
            }); 
            
            $.targetIs(e, { tagSelector: '.NB-recommended-intelligence' }, function($t, $p){
                e.preventDefault();
                var feed_id = $t.closest('.NB-recommended').data('feed-id');
                $('.NB-module-recommended').addClass('NB-loading');
                self.model.load_canonical_feed(feed_id, function() {
                    $('.NB-module-recommended').removeClass('NB-loading');
                    self.open_feed_intelligence_modal(1, feed_id);
                });
            }); 
            
            $.targetIs(e, { tagSelector: '.NB-recommended-try' }, function($t, $p){
                e.preventDefault();
                var $recommended_feeds = $('.NB-module-recommended');
                var feed_id = $t.closest('.NB-recommended').data('feed-id');
                self.open_feed(feed_id, {'feed': new NEWSBLUR.Models.Feed({
                    'feed_title': $('.NB-recommended-title', $recommended_feeds).text(),
                    'favicon_url': $('.NB-recommended-favicon', $recommended_feeds).attr('src'),
                    'temp': true
                })});
            }); 
            
            $.targetIs(e, { tagSelector: '.NB-recommended-add' }, function($t, $p){
                e.preventDefault();
                var feed_id = $t.closest('.NB-recommended').data('feed-id');
                $('.NB-module-recommended').addClass('NB-loading');
                self.model.load_canonical_feed(feed_id, function() {
                    $('.NB-module-recommended').removeClass('NB-loading');
                    self.add_recommended_feed(feed_id);
                });
            }); 
            
            $.targetIs(e, { tagSelector: '.NB-recommended-decline' }, function($t, $p){
                e.preventDefault();
                var feed_id = $t.closest('.NB-recommended').data('feed-id');
                self.decline_feed_in_moderation_queue(feed_id);
            }); 
            
            $.targetIs(e, { tagSelector: '.NB-recommended-approve' }, function($t, $p){
                e.preventDefault();
                var feed_id = $t.closest('.NB-recommended').data('feed-id');
                self.approve_feed_in_moderation_queue(feed_id);
            }); 
            
            $.targetIs(e, { tagSelector: '.NB-module-recommended .NB-module-next-page' }, function($t, $p){
                e.preventDefault();
                if (!$t.hasClass('NB-disabled')) {
                    var unmoderated = $t.closest('.NB-module-recommended').hasClass('NB-recommended-unmoderated');
                    self.load_recommended_feed(1, false, unmoderated);
                }
            }); 
            
            $.targetIs(e, { tagSelector: '.NB-module-recommended .NB-module-previous-page' }, function($t, $p){
                e.preventDefault();
                if (!$t.hasClass('NB-disabled')) {
                    var unmoderated = $t.closest('.NB-module-recommended').hasClass('NB-recommended-unmoderated');
                    self.load_recommended_feed(-1, false, unmoderated);
                }
            }); 
            
            $.targetIs(e, { tagSelector: '.NB-tryfeed-add' }, function($t, $p){
                e.preventDefault();
                var feed_id = self.active_feed;
                self.add_recommended_feed(feed_id);
            }); 
            $.targetIs(e, { tagSelector: '.NB-tryfeed-follow' }, function($t, $p){
                e.preventDefault();
                var feed_id = self.active_feed;
                self.follow_user_in_tryfeed(feed_id);
            }); 
            $.targetIs(e, { tagSelector: '.NB-tryout-signup' }, function($t, $p){
                e.preventDefault();
                self.show_splash_page();
                if (NEWSBLUR.welcome) {
                    NEWSBLUR.welcome.show_signin_form();
                }
            }); 
            
            // = Interactions Module ==========================================
            
            $.targetIs(e, { tagSelector: '.NB-interaction-follow, .NB-activity-follow' }, function($t, $p){
                e.preventDefault();
                var user_id = $t.data('userId');
                var username = $t.closest('.NB-interaction').find('.NB-interaction-username').text();
                
                self.close_interactions_popover();
                self.model.add_user_profiles([{user_id: user_id, username: username}]);
                self.open_social_profile_modal(user_id);
            }); 
            $.targetIs(e, { tagSelector: '.NB-interaction-comment_reply, .NB-interaction-reply_reply, .NB-interaction-story_reshare, .NB-interaction-comment_like, .NB-activity-comment_reply, .NB-activity-comment_like, .NB-activity-sharedstory' }, function($t, $p){
                e.preventDefault();
                var $interaction = $t.closest('.NB-interaction');
                var feed_id = $interaction.data('feedId');
                var story_id = $interaction.data('contentId');
                var user_id = $interaction.data('userId');
                var username = $interaction.data('username');

                self.close_interactions_popover();
                self.close_social_profile();
                if (self.model.get_feed(feed_id)) {
                    self.open_social_stories(feed_id, {'story_id': story_id});
                } else {
                    var socialsub = self.model.add_social_feed({
                        id: feed_id, 
                        user_id: user_id, 
                        username: username
                    });
                    self.load_social_feed_in_tryfeed_view(socialsub, {'story_id': story_id});
                }
            }); 
            
            // = Activities Module ==========================================
            
            $.targetIs(e, { tagSelector: '.NB-activity-star' }, function($t, $p){
                e.preventDefault();
                var story_id = $t.closest('.NB-interaction').data('contentId');
                
                self.close_interactions_popover();
                self.close_social_profile();
                self.open_starred_stories({'story_id': story_id});
            }); 
            $.targetIs(e, { tagSelector: '.NB-activity-feedsub' }, function($t, $p){
                e.preventDefault();
                var feed_id = $t.closest('.NB-interaction').data('feedId');
                
                self.close_interactions_popover();
                self.close_social_profile();
                self.open_feed(feed_id);
            }); 
            
            // = One-offs =====================================================
            
            var clicked = false;
            $.targetIs(e, { tagSelector: '#mouse-indicator' }, function($t, $p){
                e.preventDefault();
                self.lock_mouse_indicator();
            }); 
            $.targetIs(e, { tagSelector: '.NB-load-user-profile img' }, function($t, $p){
                e.preventDefault();
                self.open_social_profile_modal();
            });
            $.targetIs(e, { tagSelector: '.NB-progress-close' }, function($t, $p){
                e.preventDefault();
                self.hide_unfetched_feed_progress(true);
            });
            $.targetIs(e, { tagSelector: '.NB-module-next-page', childOf: '.NB-module-features' }, function($t, $p){
                e.preventDefault();
                self.load_feature_page(1);
            }); 
            $.targetIs(e, { tagSelector: '.NB-module-previous-page', childOf: '.NB-module-features' }, function($t, $p){
                e.preventDefault();
                self.load_feature_page(-1);
            });
            $.targetIs(e, { tagSelector: '.NB-module-next-page', childOf: '.NB-module-howitworks' }, function($t, $p){
                e.preventDefault();
                var page = $('.NB-howitworks-page.NB-active').prevAll('.NB-howitworks-page').length;
                self.load_howitworks_page(page+1);
            }); 
            $.targetIs(e, { tagSelector: '.NB-module-previous-page', childOf: '.NB-module-howitworks' }, function($t, $p){
                e.preventDefault();
                var page = $('.NB-howitworks-page.NB-active').prevAll('.NB-howitworks-page').length;
                self.load_howitworks_page(page-1);
            });
            $.targetIs(e, { tagSelector: '.NB-module-page-indicator', childOf: '.NB-module-howitworks' }, function($t, $p){
                e.preventDefault();
                var page = $t.prevAll('.NB-module-page-indicator').length;
                self.load_howitworks_page(page);
            }); 
            $.targetIs(e, { tagSelector: '.NB-splash-meta-about' }, function($t, $p){
              e.preventDefault();
              NEWSBLUR.about = new NEWSBLUR.About();
            }); 
            $.targetIs(e, { tagSelector: '.NB-splash-meta-faq' }, function($t, $p){
              e.preventDefault();
              NEWSBLUR.faq = new NEWSBLUR.Faq();
            }); 
            
        },
        
        handle_keyup: function(elem, e) {
            var self = this;
            
        },
        
        handle_keystrokes: function() {      
            var self = this;
            var $document = $(document);
            
            NEWSBLUR.hotkeys.initialize();
            
            $document.bind('keydown', '?', function(e) {
                e.preventDefault();
                self.open_keyboard_shortcuts_modal();
            });
            $document.bind('keydown', 'shift+/', function(e) {
                e.preventDefault();
                self.open_keyboard_shortcuts_modal();
            });
            $document.bind('keydown', '/', function(e) {
                e.preventDefault();
                self.open_keyboard_shortcuts_modal();
            });
            $document.bind('keydown', 'down', function(e) {
                e.preventDefault();
                self.show_next_story(1);
            });
            $document.bind('keydown', 'up', function(e) {
                e.preventDefault();
                self.show_next_story(-1);
            });                                                           
            $document.bind('keydown', 'j', function(e) {
                e.preventDefault();
                self.show_next_story(1);
            });
            $document.bind('keydown', 'k', function(e) {
                e.preventDefault();
                self.show_next_story(-1);
            });                                     
            $document.bind('keydown', 'shift+j', function(e) {
                e.preventDefault();
                self.show_next_feed(1);
            });
            $document.bind('keydown', 'shift+k', function(e) {
                e.preventDefault();
                self.show_next_feed(-1);
            });                       
            $document.bind('keydown', 'shift+down', function(e) {
                e.preventDefault();
                self.show_next_feed(1);
            });
            $document.bind('keydown', 'shift+up', function(e) {
                e.preventDefault();
                self.show_next_feed(-1);
            });
            $document.bind('keydown', 'left', function(e) {
                e.preventDefault();
                self.switch_taskbar_view_direction(-1);
            });
            $document.bind('keydown', 'right', function(e) {
                e.preventDefault();
                self.switch_taskbar_view_direction(1);
            });
            $document.bind('keydown', 'h', function(e) {
                e.preventDefault();
                self.switch_taskbar_view_direction(-1);
            });
            $document.bind('keydown', 'l', function(e) {
                e.preventDefault();
                self.switch_taskbar_view_direction(1);
            });
            $document.bind('keydown', 'r', function(e) {
                e.preventDefault();
                self.reload_feed();
            });
            $document.bind('keydown', 'enter', function(e) {
                e.preventDefault();
                NEWSBLUR.app.story_tab_view.open_story(null, true);
            });
            $document.bind('keydown', 'return', function(e) {
                e.preventDefault();
                NEWSBLUR.app.story_tab_view.open_story(null, true);
            });
            $document.bind('keydown', 'shift+enter', function(e) {
                e.preventDefault();
                NEWSBLUR.app.text_tab_view.fetch_and_render(null, true);
            });
            $document.bind('keydown', 'shift+return', function(e) {
                e.preventDefault();
                NEWSBLUR.app.text_tab_view.fetch_and_render(null, true);
            });
            $document.bind('keydown', 'space', function(e) {
                e.preventDefault();
                self.page_in_story(0.4, 1);
            });
            $document.bind('keydown', 'shift+space', function(e) {
                e.preventDefault();
                self.page_in_story(0.65, -1);
            });
            $document.bind('keydown', 'shift+u', function(e) {
                e.preventDefault();
                self.toggle_sidebar();
            });
            $document.bind('keydown', 'shift+t', function(e) {
                e.preventDefault();
                self.toggle_story_titles_pane(true);
            });
            $document.bind('keydown', 'n', function(e) {
                e.preventDefault();
                self.open_next_unread_story_across_feeds();
            });
            $document.bind('keydown', 'p', function(e) {
                e.preventDefault();
                self.show_previous_story();
            });
            $document.bind('keydown', 'c', function(e) {
                e.preventDefault();
                NEWSBLUR.app.story_list.scroll_to_selected_story(self.active_story, {
                    scroll_to_comments: true,
                    scroll_offset: -50
                });
            });
            $document.bind('keydown', 'x', function(e) {
                e.preventDefault();
                NEWSBLUR.reader.active_story.story_view.expand_story();
            });
            $document.bind('keydown', 'm', function(e) {
                e.preventDefault();
                self.show_last_unread_story();
            });
            $document.bind('keydown', 'b', function(e) {
                e.preventDefault();
                self.show_previous_story();
            });
            $document.bind('keydown', 's', function(e) {
                e.preventDefault();
                if (self.active_story) {
                    var story_id = self.active_story.id;
                    var story = NEWSBLUR.assets.get_story(story_id);
                    story.star_story();
                }
            });
            $document.bind('keypress', '+', function(e) {
                e.preventDefault();
                self.move_intelligence_slider(1);
            });
            $document.bind('keypress', '-', function(e) {
                e.preventDefault();
                self.move_intelligence_slider(-1);
            });
            $document.bind('keypress', 'd', function(e) {
                e.preventDefault();
                self.show_splash_page();
            });
            $document.bind('keydown', 'esc', function(e) {
                e.preventDefault();
                if (!_.keys($.modal.impl.d).length) {
                    self.show_splash_page();
                }
            });
            $document.bind('keypress', 't', function(e) {
                e.preventDefault();
                self.open_story_trainer();
            });
            $document.bind('keypress', 'a', function(e) {
                e.preventDefault();
                self.open_add_feed_modal();
            });
            $document.bind('keypress', 'f', function(e) {
                e.preventDefault();
                self.open_feed_intelligence_modal(1);
            });
            $document.bind('keypress', 'o', function(e) {
                e.preventDefault();
                var story_id = self.active_story;
                if (!story_id) return;
                var story = self.model.get_story(story_id);
                story.open_story_in_new_tab();
            });
            $document.bind('keypress', 'e', function(e) {
                e.preventDefault();
                var story = self.active_story;
                if (!story) return;
                self.send_story_to_email(story);
            });
            $document.bind('keydown', 'shift+a', function(e) {
                e.preventDefault();
                if (self.flags.social_view && self.flags.river_view) {
                    return;
                } else if (self.flags.social_view && !self.flags.river_view) {
                    self.mark_feed_as_read();
                } else if (self.flags.river_view) {
                    if (self.active_feed == 'river:') {
                        self.open_mark_read_modal({days: 0});
                    } else {
                        self.mark_folder_as_read();
                    }
                } else if (!self.flags.river_view && !self.flags.social_view) {
                    self.mark_feed_as_read();
                }
            });
            $document.bind('keydown', 'shift+e', function(e) {
                e.preventDefault();
                self.open_river_stories();
            });
            $document.bind('keydown', 'u', function(e) {
                e.preventDefault();
                self.mark_active_story_read();
            });
            $document.bind('keydown', 'g', function(e) {
                e.preventDefault();
                NEWSBLUR.app.feed_selector.toggle();
            });
            $document.bind('keydown', 'shift+s', function(e) {
                e.preventDefault();
                if (self.active_story) {
                    self.active_story.open_share_dialog(e);
                }
            });
        }
        
    });

})(jQuery);<|MERGE_RESOLUTION|>--- conflicted
+++ resolved
@@ -59,14 +59,10 @@
                 'unfetched_feeds': 0,
                 'fetched_feeds': 0,
                 'page_fill_outs': 0,
-<<<<<<< HEAD
-                'recommended_feed_page': 0
-=======
                 'recommended_feed_page': 0,
                 'interactions_page': 1,
                 'activities_page': 1,
                 'socket_reconnects': 0
->>>>>>> cbb73d7a
             };
             this.cache = {
                 'iframe_story_positions': {},
