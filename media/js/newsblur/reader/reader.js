--- conflicted
+++ resolved
@@ -1468,14 +1468,10 @@
             var visible_only = this.model.view_setting(this.active_feed, 'read_filter') == 'unread';
             var feeds;
             if (visible_only) {
-<<<<<<< HEAD
                 feeds = _.pluck(this.active_folder.feeds_with_unreads(), 'id');
-=======
-                feeds = this.list_feeds_with_unreads_in_folder(this.active_folder.folders, false, visible_only);
                 if (!feeds.length) {
                     feeds = this.active_folder.feed_ids_in_folder();
                 }
->>>>>>> 4e6fa99e
             } else {
                 feeds = this.active_folder.feed_ids_in_folder();
             }
