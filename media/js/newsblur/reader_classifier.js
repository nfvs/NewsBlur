--- conflicted
+++ resolved
@@ -111,17 +111,6 @@
         this.trainer_iterator = this.trainer_iterator - 1;
         
         var trainer_data_length = this.trainer_data.length;
-<<<<<<< HEAD
-        
-        if (this.trainer_iterator < 1) {
-            NEWSBLUR.log(['intro', this.trainer_iterator]);
-            this.make_trainer_intro();
-            this.load_feeds_trainer(null, this.trainer_data);
-            this.reload_modal();
-        } else if (this.trainer_iterator > 0 && this.trainer_iterator <= trainer_data_length) {
-            var trainer_data = this.trainer_data[this.trainer_iterator-1];
-            NEWSBLUR.log(['previous', trainer_data_length, this.trainer_iterator-1, trainer_data]);
-=======
         this.trainer_iterator = this.trainer_iterator - 1;
         var trainer_data = this.trainer_data[this.trainer_iterator];
         NEWSBLUR.log(['load_previous_feed_in_trainer', this.trainer_iterator, trainer_data]);
@@ -130,38 +119,21 @@
             this.reload_modal();
         } else {
             this.feed_id = trainer_data['feed_id'];
->>>>>>> 0127a923
             this.load_feed(trainer_data);
         }
     },
     
     load_next_feed_in_trainer: function(backwards) {
-<<<<<<< HEAD
-        this.trainer_iterator = this.trainer_iterator + 1;
-        
-        var trainer_data_length = this.trainer_data.length;
-
-        if (this.trainer_iterator > trainer_data_length) {
-            NEWSBLUR.log(['outro', this.trainer_iterator, trainer_data_length]);
-=======
         var trainer_data_length = this.trainer_data.length;
         this.trainer_iterator = this.trainer_iterator + 1;
         var trainer_data = this.trainer_data[this.trainer_iterator];
         NEWSBLUR.log(['load_next_feed_in_trainer', this.trainer_iterator, trainer_data]);
         if (!trainer_data || this.trainer_iterator >= trainer_data_length) {
->>>>>>> 0127a923
             this.make_trainer_outro();
             this.reload_modal();
             this.load_feeds_trainer(null, this.trainer_data);
-<<<<<<< HEAD
-            this.reload_modal();
-        } else {
-            var trainer_data = this.trainer_data[this.trainer_iterator-1];
-            NEWSBLUR.log(['next', trainer_data_length, this.trainer_iterator-1, trainer_data]);
-=======
         } else {
             this.feed_id = trainer_data['feed_id'];
->>>>>>> 0127a923
             this.load_feed(trainer_data);
         }
     },
@@ -206,13 +178,6 @@
         
         NEWSBLUR.log(['data', data]);
         this.trainer_data = data;
-<<<<<<< HEAD
-        
-        $begin.text('Begin Training')
-              .addClass('NB-modal-submit-green')
-              .removeClass('NB-modal-submit-close')
-              .removeClass('NB-disabled');
-=======
 
         if (!data || !data.length) {
             this.make_trainer_outro();
@@ -222,7 +187,6 @@
                 .addClass('NB-modal-submit-green')
                 .removeClass('NB-disabled');
         }
->>>>>>> 0127a923
     },
     
     find_story_and_feed: function() {
@@ -286,15 +250,9 @@
                 $.make('li', [
                     $.make('b', 'Don\'t worry if you don\'t know what you like right now.'),
                     ' Just skip the site. You can click the ',
-<<<<<<< HEAD
-                    $.make('img', { src: NEWSBLUR.Globals.MEDIA_URL + '/img/reader/thumbs-up.png', style: 'vertical-align: middle;padding: 0 8px 0 2px', width: 14, height: 20 }),
-                    $.make('img', { src: NEWSBLUR.Globals.MEDIA_URL + '/img/reader/thumbs-down.png', style: 'vertical-align: top; padding: 0', width: 14, height: 20 }),
-                    ' buttons as you read stories.'
-=======
                     $.make('img', { src: NEWSBLUR.Globals.MEDIA_URL + '/img/reader/thumbs_up.png', style: 'vertical-align: middle;padding: 0 8px 0 2px', width: 14, height: 20 }),
                     $.make('img', { src: NEWSBLUR.Globals.MEDIA_URL + '/img/reader/thumbs_down.png', style: 'vertical-align: top; padding: 0', width: 14, height: 20 }),
-                    ' buttons next to stories as you read them.'
->>>>>>> 0127a923
+                    ' buttons as you read stories.'
                 ])
             ]),
             (!NEWSBLUR.Globals.is_authenticated && $.make('div', { className: 'NB-trainer-not-authenticated' }, 'Please create an account and add sites you read. Then you can train them.')),
@@ -349,24 +307,15 @@
     make_modal_feed: function() {
         var self = this;
         var feed = this.feed;
-<<<<<<< HEAD
-        var opinion = (this.score == 1 ? 'like_' : 'dislike_');
-        
-=======
-                
->>>>>>> 0127a923
+
         // NEWSBLUR.log(['Make feed', feed, this.feed_authors, this.feed_tags]);
         
         this.$modal = $.make('div', { className: 'NB-modal-classifiers NB-modal ' + (this.options['training'] && 'NB-modal-trainer') }, [
             $.make('div', { className: 'NB-modal-loading' }),
             $.make('h2', { className: 'NB-modal-title' }, ''),
             $.make('h2', { className: 'NB-modal-subtitle' }, [
-<<<<<<< HEAD
+                (this.options['training'] && $.make('div', { className: 'NB-classifier-trainer-counts' })),
                 $.make('img', { className: 'NB-modal-feed-image feed_favicon', src: NEWSBLUR.Globals.google_favicon_url + this.feed.feed_link }),
-=======
-                (this.options['training'] && $.make('div', { className: 'NB-classifier-trainer-counts' })),
-                $.make('img', { className: 'NB-modal-feed-image feed_favicon', src: this.google_favicon_url + this.feed.feed_link }),
->>>>>>> 0127a923
                 $.make('span', { className: 'NB-modal-feed-title' }, this.feed.feed_title)
             ]),
             (this.options['feed_loaded'] &&
@@ -583,15 +532,6 @@
             score = this.user_classifiers[classifier_type+'s'][classifier_value];
         }
         
-<<<<<<< HEAD
-        var $publisher = $.make('div', { className: 'NB-classifier NB-classifier-publisher' }, [
-            $.make('input', input_attrs),
-            $.make('label', { 'for': 'classifier_publisher' }, [
-                $.make('img', { className: 'feed_favicon', src: NEWSBLUR.Globals.google_favicon_url + publisher.feed_link }),
-                $.make('span', { className: 'feed_title' }, [
-                    $.make('b', 'Publisher: '),
-                    $.make('span', publisher.feed_title)
-=======
         var classifier_type_title = Inflector.capitalize(classifier_type=='feed' ?
                                     'publisher' :
                                     classifier_type);
@@ -618,11 +558,10 @@
                     (classifier_type == 'feed' && 
                         $.make('img', { 
                             className: 'feed_favicon', 
-                            src: this.google_favicon_url + this.feed.feed_link 
+                            src: NEWSBLUR.Globals.google_favicon_url + this.feed.feed_link 
                         })),
                     $.make('b', classifier_type_title+': '),
                     $.make('span', classifier_title)
->>>>>>> 0127a923
                 ])
             ]),
             (classifier_count && $.make('span', { className: 'NB-classifier-count' }, [
@@ -729,7 +668,6 @@
         });
     },
     
-<<<<<<< HEAD
     update_homepage_counts: function() {
       var $count = $('.NB-module-account-trainer-count');
       
@@ -750,8 +688,6 @@
       $.modal.close();
     },
     
-=======
->>>>>>> 0127a923
     // ==========
     // = Events =
     // ==========
@@ -801,21 +737,13 @@
                 e.preventDefault();
                 self.save_publisher(true);
                 self.load_next_feed_in_trainer();
+                self.update_homepage_counts();
             });
 
-<<<<<<< HEAD
-        $.targetIs(e, { tagSelector: '.NB-modal-submit-save:not(.NB-modal-submit-begin)' }, function($t, $p){
-            e.preventDefault();
-            self.save_publisher(true);
-            self.load_next_feed_in_trainer();
-            self.update_homepage_counts();
-        });
-=======
             $.targetIs(e, { tagSelector: '.NB-modal-submit-back' }, function($t, $p){
                 e.preventDefault();
                 self.load_previous_feed_in_trainer();
             });
->>>>>>> 0127a923
 
             $.targetIs(e, { tagSelector: '.NB-modal-submit-close' }, function($t, $p){
                 e.preventDefault();
@@ -846,11 +774,7 @@
         if (stop) return;
         $.targetIs(e, { tagSelector: '.NB-classifier' }, function($t, $p){
             e.preventDefault();
-<<<<<<< HEAD
-            self.end();
-=======
             self.change_classifier($t, 'like');
->>>>>>> 0127a923
         });
     },
     
@@ -891,14 +815,8 @@
         this.model.save_classifier_publisher(data, function() {
             if (!keep_modal_open) {
                 NEWSBLUR.reader.force_feeds_refresh();
-<<<<<<< HEAD
-                if (self.feed_id == NEWSBLUR.reader.active_feed) {
-                  NEWSBLUR.reader.load_feed(self.feed_id, null, true);
-                }
-=======
                 // NEWSBLUR.reader.open_feed(self.feed_id, true);
                 // TODO: Update counts in active feed.
->>>>>>> 0127a923
                 $.modal.close();
             }
         });
