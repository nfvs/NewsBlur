{
<<<<<<< HEAD
    "black-formatter.args": [
        "--line-length 110"
    ],
    "isort.args": [
        "--profile",
        "black"
    ],
    "editor.formatOnSave": true,
    "editor.codeActionsOnSave": {
        "source.organizeImports": true
    },
    "python.linting.enabled": true,
    "python.linting.pylintEnabled": false,
    "python.linting.flake8Enabled": false,
    "python.linting.pylamaEnabled": false,
    "python.linting.flake8Args": [
        "--ignore=E501,W293,W503,W504,E302,E722,E226,E221,E402,E401"
=======
    "isort.args": [
        "--profile",
        "black"
>>>>>>> 0d0231ea
    ],
    // "python.linting.enabled": true,
    // "python.linting.pylintEnabled": false,
    // "python.linting.flake8Enabled": true,
    // "python.linting.pylamaEnabled": false,
    // "python.linting.flake8Args": [
    //     "--ignore=E501,W293,W503,W504,E302,E722,E226,E221,E402,E401"
    // ],
    // "python.pythonPath": "~/.virtualenvs/newsblur/bin/python",
    "editor.bracketPairColorization.enabled": true,
    "editor.guides.bracketPairs": "active",
    "git.ignoreLimitWarning": true,
    "search.exclude": {
        "clients": true,
        "media/android": true,
        "media/ios": true,
        "**/*.map": true,
        "ansible/playbooks/*/*": true,
        // "archive/*": true,
        "logs/*": true,
        "static/*": true,
        "media/fonts": true,
        "static/*.css": true,
        "static/js/*.*.js": true,
        "blog/.jekyll-cache": true,
        "blog/_site": true,
        "docker/volumes": true,
        "requirements.txt": true, // It's just a symlink to config/requirements.txt, which has git history
    },
    // "python.formatting.blackArgs": [
    //     "--line-length=110",
    //     "--skip-string-normalization"
    // ],
    "files.associations": {
        "*.yml": "ansible"
    },
<<<<<<< HEAD
    "nrf-connect.toolchain.path": "${nrf-connect.toolchain:1.9.1}",
    "C_Cpp.default.configurationProvider": "nrf-connect",
    "editor.formatOnSave": true,
=======
>>>>>>> 0d0231ea
    "ansible.python.interpreterPath": "/opt/homebrew/bin/python3",
    "editor.defaultFormatter": "ms-python.black-formatter",
    "black-formatter.args": [
        "--line-length=110"
    ],
    "python.analysis.typeCheckingMode": "basic",
    "[python]": {
        "editor.defaultFormatter": "ms-python.black-formatter"
    },
    "python.formatting.provider": "none",
    "cSpell.words": [
        "NEWSBLUR"
    ],
}<|MERGE_RESOLUTION|>--- conflicted
+++ resolved
@@ -1,5 +1,4 @@
 {
-<<<<<<< HEAD
     "black-formatter.args": [
         "--line-length 110"
     ],
@@ -17,11 +16,6 @@
     "python.linting.pylamaEnabled": false,
     "python.linting.flake8Args": [
         "--ignore=E501,W293,W503,W504,E302,E722,E226,E221,E402,E401"
-=======
-    "isort.args": [
-        "--profile",
-        "black"
->>>>>>> 0d0231ea
     ],
     // "python.linting.enabled": true,
     // "python.linting.pylintEnabled": false,
@@ -58,12 +52,6 @@
     "files.associations": {
         "*.yml": "ansible"
     },
-<<<<<<< HEAD
-    "nrf-connect.toolchain.path": "${nrf-connect.toolchain:1.9.1}",
-    "C_Cpp.default.configurationProvider": "nrf-connect",
-    "editor.formatOnSave": true,
-=======
->>>>>>> 0d0231ea
     "ansible.python.interpreterPath": "/opt/homebrew/bin/python3",
     "editor.defaultFormatter": "ms-python.black-formatter",
     "black-formatter.args": [
