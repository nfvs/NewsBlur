{
<<<<<<< HEAD
    "python.pythonPath": "/usr/local/bin/python3",
    "python.linting.enabled": true,
    "python.linting.pylintEnabled": false,
    "python.linting.flake8Enabled": true,
    "python.linting.pylamaEnabled": false,
    "python.linting.flake8Args": [
        "--ignore=E501,W293,W503,W504,E302,E722,E226,E221"
    ]
=======
    "python.pythonPath": "venv/bin/python3.7",
    "git.ignoreLimitWarning": true
>>>>>>> e85773bd
}<|MERGE_RESOLUTION|>--- conflicted
+++ resolved
@@ -1,6 +1,4 @@
 {
-<<<<<<< HEAD
-    "python.pythonPath": "/usr/local/bin/python3",
     "python.linting.enabled": true,
     "python.linting.pylintEnabled": false,
     "python.linting.flake8Enabled": true,
@@ -8,8 +6,6 @@
     "python.linting.flake8Args": [
         "--ignore=E501,W293,W503,W504,E302,E722,E226,E221"
     ]
-=======
     "python.pythonPath": "venv/bin/python3.7",
     "git.ignoreLimitWarning": true
->>>>>>> e85773bd
 }