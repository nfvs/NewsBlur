--- conflicted
+++ resolved
@@ -5,13 +5,8 @@
   "main": "favicons.js",
   "dependencies": {
     "@postlight/parser": "^2.2.3",
-<<<<<<< HEAD
-    "@sentry/browser": "^6.12.0",
-    "@sentry/node": "^6.12.0",
-=======
     "@sentry/browser": "^8.38.0",
     "@sentry/node": "^8.38.0",
->>>>>>> a406802a
     "@sentry/tracing": "^6.12.0",
     "bufferutil": "^4.0.3",
     "cjs": "0.0.11",
