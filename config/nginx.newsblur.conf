upstream app_server {
    server 127.0.0.1:8000 fail_timeout=10 max_fails=3 ;
}

server {
    listen   80;
    # listen   443 default_server ssl;

    # ssl                     on;
    ssl_certificate         /srv/newsblur/config/certificates/newsblur.com.crt;
    ssl_certificate_key     /srv/newsblur/config/certificates/newsblur.com.key;

    client_max_body_size 4M;
<<<<<<< HEAD
    server_name www.newsblur.com newsblur.com dev.newsblur.com *.newsblur.com circularapp.com *.circularapp.com;

=======
    server_name www.newsblur.com newsblur.com dev.newsblur.com *.newsblur.com;
    add_header X-nginx-server nginx_none;
    
>>>>>>> e5485ff5
#    if ($host = 'newsblur.com') {
#        rewrite  ^/(.*)$  https://www.newsblur.com/$1  permanent;
#    }

    if (-f /srv/newsblur/templates/maintenance_on.html) {
        return 503;
    }
    
    error_page 502 @down;
    location @down {
        root /srv/newsblur/;
        rewrite ^(.*)$ /templates/502.html break;
    }
    
    error_page 503 @maintenance;
    location @maintenance {
        if ($uri !~ ^/media/) {
            root /srv/newsblur/;
            rewrite ^(.*)$ /templates/maintenance_on.html break;
        }
        root /srv/newsblur;
    }
    
    error_page 504 @timeout;
    location @timeout {
        root /srv/newsblur/;
        rewrite ^(.*)$ /templates/502.html break;
    }

    location /media/  {
        expires max;
        keepalive_timeout 1;
        root /srv/newsblur;
    }

    location /static/  {
        expires max;
        keepalive_timeout 1;
        root /srv/newsblur;
    }

    location /favicon.ico {
        alias      /srv/newsblur/media/img/favicon_32.png;
        expires max;
        access_log off;
    }

    location /maintenance {
        alias      /srv/newsblur/templates/maintenance_on.png;
        expires max;
        access_log off;
    }

    location ^~ /crossdomain.xml {
        expires max;
        alias /srv/newsblur/media/crossdomain.xml;
        types {
            text/x-cross-domain-policy  xml;
        }
    }

    location ^~ /robots.txt {
        expires max;
        alias /srv/newsblur/media/robots.txt;
    }

    location /munin/ {
        alias	/var/cache/munin/www/;
    }
    
    location ^~ /cgi-bin/munin-cgi-graph/ {
        fastcgi_split_path_info ^(/cgi-bin/munin-cgi-graph)(.*);
        fastcgi_param PATH_INFO $fastcgi_path_info;
        fastcgi_pass unix:/var/run/munin/fcgi-graph.sock;
        include fastcgi_params;
    }

    location ^~ /rss_feeds/icon/ {
        rewrite ^(.*)$ /media/img/icons/silk/world.png;
    }
    
    location / {
        proxy_set_header X-Forwarded-For $proxy_add_x_forwarded_for;
        proxy_set_header Host $http_host;
        proxy_redirect off;

        if (!-f $request_filename) {
            proxy_pass http://app_server;
            break;
        }
    }

}
<|MERGE_RESOLUTION|>--- conflicted
+++ resolved
@@ -11,14 +11,9 @@
     ssl_certificate_key     /srv/newsblur/config/certificates/newsblur.com.key;
 
     client_max_body_size 4M;
-<<<<<<< HEAD
     server_name www.newsblur.com newsblur.com dev.newsblur.com *.newsblur.com circularapp.com *.circularapp.com;
-
-=======
-    server_name www.newsblur.com newsblur.com dev.newsblur.com *.newsblur.com;
     add_header X-nginx-server nginx_none;
     
->>>>>>> e5485ff5
 #    if ($host = 'newsblur.com') {
 #        rewrite  ^/(.*)$  https://www.newsblur.com/$1  permanent;
 #    }
