server {
    server_name newsblur.com;
    rewrite ^(.*) http://www.newsblur.com$1 permanent;
}

upstream app_server {
    server 127.0.0.1:8000 fail_timeout=10 max_fails=3 ;
    server app02.newsblur.com:80 fail_timeout=10 max_fails=3;
    # server db01.newsblur.com:80 fail_timeout=10 max_fails=3 down;
}

# limit_req_zone  $remote_addr  zone=one:10m   rate=200r/m;
# limit_req zone=one burst=200 nodelay;

server {
    listen 80 default;
    client_max_body_size 4M;
    server_name www.newsblur.com;

    if ($host = 'newsblur.com') {
        rewrite  ^/(.*)$  http://www.newsblur.com/$1  permanent;
    }
<<<<<<< HEAD

=======
    
    error_page 503 @maintenance;
    location @maintenance {
          rewrite ^(.*)$ /home/sclay/newsblur/media/maintenance.html break;
    }
    
    location /media/admin/ {
        alias /usr/local/lib/python2.6/dist-packages/Django-1.2.5-py2.6.egg/django/contrib/admin/media/;
    }
    
>>>>>>> e9621bd6
    location /media/  {
        expires max;
        keepalive_timeout 1;
        root /home/sclay/newsblur;
    }

    location /static/  {
        expires max;
        keepalive_timeout 1;
        root /home/sclay/newsblur;
    }

    location /favicon.ico {
        alias      /home/sclay/newsblur/media/img/favicon.png;
        expires	max;
        access_log off;
    }

    location ^~ /crossdomain.xml {
        expires max;
        alias /home/sclay/newsblur/media/crossdomain.xml;
        types {
            text/x-cross-domain-policy  xml;
        }
    }

    location ^~ /robots.txt {
        expires max;
        alias /home/sclay/newsblur/media/robots.txt;
    }

    location /munin/ {
        alias	/var/cache/munin/www/;
    }

    location / {
        if (-f /home/sclay/newsblur/media/maintenance.html) {
            return 503;
        }
<<<<<<< HEAD

        error_page 503 @maintenance;
        location @maintenance {
            rewrite ^(.*)$ /home/sclay/newsblur/media/maintenance.html break;
        }

=======
        
>>>>>>> e9621bd6
        proxy_set_header X-Forwarded-For $proxy_add_x_forwarded_for;
        proxy_set_header Host $http_host;
        proxy_redirect off;

        if (!-f $request_filename) {
            proxy_pass http://app_server;
            break;
        }
    }

}
<|MERGE_RESOLUTION|>--- conflicted
+++ resolved
@@ -20,20 +20,12 @@
     if ($host = 'newsblur.com') {
         rewrite  ^/(.*)$  http://www.newsblur.com/$1  permanent;
     }
-<<<<<<< HEAD
-
-=======
     
     error_page 503 @maintenance;
     location @maintenance {
           rewrite ^(.*)$ /home/sclay/newsblur/media/maintenance.html break;
     }
     
-    location /media/admin/ {
-        alias /usr/local/lib/python2.6/dist-packages/Django-1.2.5-py2.6.egg/django/contrib/admin/media/;
-    }
-    
->>>>>>> e9621bd6
     location /media/  {
         expires max;
         keepalive_timeout 1;
@@ -73,16 +65,7 @@
         if (-f /home/sclay/newsblur/media/maintenance.html) {
             return 503;
         }
-<<<<<<< HEAD
 
-        error_page 503 @maintenance;
-        location @maintenance {
-            rewrite ^(.*)$ /home/sclay/newsblur/media/maintenance.html break;
-        }
-
-=======
-        
->>>>>>> e9621bd6
         proxy_set_header X-Forwarded-For $proxy_add_x_forwarded_for;
         proxy_set_header Host $http_host;
         proxy_redirect off;
