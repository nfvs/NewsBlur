127.0.0.1 localhost

199.15.250.228  app01   app01.newsblur.com
199.15.250.229  app02   app02.newsblur.com  push
<<<<<<< HEAD
199.15.252.156  app03   app03.newsblur.com
199.15.252.109  app04   app04.newsblur.com  www
=======
199.15.251.139  app03   app03.newsblur.com
199.15.252.109  app04   app04.newsblur.com
>>>>>>> 872e1f45


198.211.109.197  app10   app10.newsblur.com www
198.211.110.131  app11   app11.newsblur.com 
198.211.110.230  app12   app12.newsblur.com 
192.34.61.227    app13   app13.newsblur.com
198.211.109.155  app14   app14.newsblur.com
198.211.107.87   app15   app15.newsblur.com

199.15.249.101  db01    db01.newsblur.com
199.15.252.50   db02    db02.newsblur.com
199.15.253.90   db03    db03.newsblur.com dev
199.15.249.98   db04    db04.newsblur.com
199.15.249.99   db05    db05.newsblur.com
199.15.249.101  db07    db07.newsblur.com

198.211.109.225 db10    db10.newsblur.com
198.211.109.224 db11    db11.newsblur.com
198.211.110.164 db12    db12.newsblur.com

199.15.250.231  task01  task01.newsblur.com
199.15.252.156  task02  task02.newsblur.com
199.15.250.233  task03  task03.newsblur.com
# 199.15.252.148  task04  task04.newsblur.com
# 199.15.252.106  task05  task05.newsblur.com
# 199.15.252.107  task06  task06.newsblur.com
199.15.252.108  task07  task07.newsblur.com
199.15.251.144  task08  task08.newsblur.com
199.15.251.154  task09  task09.newsblur.com
199.15.251.137  task10  task10.newsblur.com
199.15.251.155  task11  task11.newsblur.com

54.242.38.48    task01a task01a.newsblur.com   ec2-54-242-38-48.compute-1.amazonaws.com
184.72.214.147  task02a task02a.newsblur.com   ec2-184-72-214-147.compute-1.amazonaws.com
107.20.103.16   task03a task03a.newsblur.com   ec2-107-20-103-16.compute-1.amazonaws.com
50.17.12.16     task04a task04a.newsblur.com   ec2-50-17-12-16.compute-1.amazonaws.com<|MERGE_RESOLUTION|>--- conflicted
+++ resolved
@@ -2,13 +2,8 @@
 
 199.15.250.228  app01   app01.newsblur.com
 199.15.250.229  app02   app02.newsblur.com  push
-<<<<<<< HEAD
-199.15.252.156  app03   app03.newsblur.com
-199.15.252.109  app04   app04.newsblur.com  www
-=======
 199.15.251.139  app03   app03.newsblur.com
 199.15.252.109  app04   app04.newsblur.com
->>>>>>> 872e1f45
 
 
 198.211.109.197  app10   app10.newsblur.com www
