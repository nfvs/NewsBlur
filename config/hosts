127.0.0.1 localhost

199.15.250.228  app01   app01.newsblur.com
199.15.250.229  app02   app02.newsblur.com  push
<<<<<<< HEAD
199.15.252.156  app03   app03.newsblur.com
=======
199.15.251.139  app03   app03.newsblur.com
>>>>>>> a8e3f4bc
199.15.252.109  app04   app04.newsblur.com  www

199.15.249.101  db01    db01.newsblur.com
199.15.252.50   db02    db02.newsblur.com
199.15.253.90   db03    db03.newsblur.com dev
199.15.249.98   db04    db04.newsblur.com
199.15.249.99   db05    db05.newsblur.com
199.15.249.101  db07    db07.newsblur.com

199.15.250.231  task01  task01.newsblur.com
199.15.252.156  task02  task02.newsblur.com
199.15.250.233  task03  task03.newsblur.com
# 199.15.252.148  task04  task04.newsblur.com
# 199.15.252.106  task05  task05.newsblur.com
# 199.15.252.107  task06  task06.newsblur.com
199.15.252.108  task07  task07.newsblur.com
199.15.251.144  task08  task08.newsblur.com
199.15.251.154  task09  task09.newsblur.com
199.15.251.137  task10  task10.newsblur.com
199.15.251.155  task11  task11.newsblur.com

54.242.38.48    task01a task01a.newsblur.com   ec2-54-242-38-48.compute-1.amazonaws.com
184.72.214.147  task02a task02a.newsblur.com   ec2-184-72-214-147.compute-1.amazonaws.com
107.20.103.16   task03a task03a.newsblur.com   ec2-107-20-103-16.compute-1.amazonaws.com
50.17.12.16     task04a task04a.newsblur.com   ec2-50-17-12-16.compute-1.amazonaws.com<|MERGE_RESOLUTION|>--- conflicted
+++ resolved
@@ -2,11 +2,7 @@
 
 199.15.250.228  app01   app01.newsblur.com
 199.15.250.229  app02   app02.newsblur.com  push
-<<<<<<< HEAD
 199.15.252.156  app03   app03.newsblur.com
-=======
-199.15.251.139  app03   app03.newsblur.com
->>>>>>> a8e3f4bc
 199.15.252.109  app04   app04.newsblur.com  www
 
 199.15.249.101  db01    db01.newsblur.com
