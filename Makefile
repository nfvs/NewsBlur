SHELL := /bin/bash
# Use timeout on Linux and gtimeout on macOS
TIMEOUT_CMD := $(shell command -v gtimeout 2>/dev/null || command -v timeout 2>/dev/null || echo timeout)
newsblur := $(shell $(TIMEOUT_CMD) 2s docker ps -qf "name=newsblur_web" 2>/dev/null || docker ps -qf "name=newsblur_web")

.PHONY: node

nb: pull bounce migrate bootstrap collectstatic
nb-fast: pull bounce-fast migrate bootstrap collectstatic
nbfast: nb-fast

metrics:
	docker compose -f docker-compose.yml -f docker-compose.metrics.yml up -d

collectstatic: 
	rm -fr static
	docker pull newsblur/newsblur_deploy
	docker run --rm -v $(shell pwd):/srv/newsblur newsblur/newsblur_deploy

#creates newsblur, builds new images, and creates/refreshes SSL keys
bounce:
	docker compose down
	[[ -d config/certificates ]] && echo "keys exist" || make keys
	docker compose up -d --build --remove-orphans

bounce-fast:
	docker compose down
	docker compose up -d --remove-orphans

bootstrap:
	docker exec newsblur_web ./manage.py loaddata config/fixtures/bootstrap.json

nbup:
	docker compose up -d --build --remove-orphans
coffee:
	coffee -c -w **/*.coffee
migrations:
	docker exec -it newsblur_web ./manage.py makemigrations
makemigration: migrations
makemigrations: migrations
datamigration: 
	docker exec -it newsblur_web ./manage.py makemigrations --empty $(app)
migration: migrations
migrate:
	docker exec -it newsblur_web ./manage.py migrate
shell:
	docker exec -it newsblur_web ./manage.py shell_plus
bash:
	docker exec -it newsblur_web bash
# allows user to exec into newsblur_web and use pdb.
debug:
	docker attach ${newsblur}
log:
	docker compose logs -f --tail 20 newsblur_web newsblur_node
logweb:
	docker compose logs -f --tail 20 newsblur_web newsblur_node task_celery
logcelery:
	docker compose logs -f --tail 20 task_celery
logtask: logcelery
logmongo:
	docker compose logs -f db_mongo
alllogs: 
	docker compose logs -f --tail 20
logall: alllogs
mongo:
	docker exec -it db_mongo mongo --port 29019
redis:
	docker exec -it db_redis redis-cli -p 6579
postgres:
	docker exec -it db_postgres psql -U newsblur
stripe:
	stripe listen --forward-to localhost/zebra/webhooks/v2/
down:
	docker compose -f docker-compose.yml -f docker-compose.metrics.yml down
nbdown: down
jekyll:
	cd blog && JEKYLL_ENV=production bundle exec jekyll serve --config _config.yml
jekyll_drafts:
	cd blog && JEKYLL_ENV=production bundle exec jekyll serve --drafts --config _config.yml
lint:
<<<<<<< HEAD
	docker exec -it newsblur_web isort --profile black .
	docker exec -it newsblur_web black --line-length 110 .
	docker exec -it newsblur_web flake8 . --count --select=E9,F63,F7,F82 --show-source --statistics --exclude=venv,apps/analyzer/archive,utils/archive,vendor
=======
	docker exec -t newsblur_web isort --profile black .
	docker exec -t newsblur_web black --line-length 110 .
	docker exec -t newsblur_web flake8 . --count --select=E9,F63,F7,F82 --show-source --statistics --exclude=venv
>>>>>>> 5a5457de
	
deps:
	docker exec -t newsblur_web pip install -U uv
	docker exec -t newsblur_web uv pip install -r requirements.txt

jekyll_build:
	cd blog && JEKYLL_ENV=production bundle exec jekyll build
	
# runs tests
# Usage: make test [SCOPE=apps.reader] [ARGS="--noinput -v 2"]
SCOPE ?= apps
ARGS ?= --noinput -v 1 --failfast
test:
	docker compose exec -T newsblur_web python3 manage.py test $(SCOPE) --noinput $(ARGS)

keys:
	mkdir -p config/certificates
	openssl dhparam -out config/certificates/dhparam-2048.pem 2048
	openssl req -x509 -nodes -new -sha256 -days 1024 -newkey rsa:2048 -keyout config/certificates/RootCA.key -out config/certificates/RootCA.pem -subj "/C=US/CN=Example-Root-CA"
	openssl x509 -outform pem -in config/certificates/RootCA.pem -out config/certificates/RootCA.crt
	openssl req -new -nodes -newkey rsa:2048 -keyout config/certificates/localhost.key -out config/certificates/localhost.csr -subj "/C=US/ST=YourState/L=YourCity/O=Example-Certificates/CN=localhost"
	openssl x509 -req -sha256 -days 1024 -in config/certificates/localhost.csr -CA config/certificates/RootCA.pem -CAkey config/certificates/RootCA.key -CAcreateserial -out config/certificates/localhost.crt
	cat config/certificates/localhost.crt config/certificates/localhost.key > config/certificates/localhost.pem
	@if [ "$$(uname)" = "Darwin" ]; then \
		sudo /usr/bin/security add-trusted-cert -d -r trustRoot -k /Library/Keychains/System.keychain ./config/certificates/RootCA.crt; \
	elif [ "$$(uname)" = "Linux" ]; then \
		echo "Installing certificate for Linux..."; \
		sudo cp ./config/certificates/RootCA.crt /usr/local/share/ca-certificates/newsblur-rootca.crt || true; \
		sudo update-ca-certificates || true; \
		echo "Certificate installation attempted. If this fails, you may need to manually trust the certificate."; \
	else \
		echo "Unknown OS. Please manually trust the certificate at ./config/certificates/RootCA.crt"; \
	fi

# Doesn't work yet
mkcert:
	mkdir config/mkcert
	docker run -v $(shell pwd)/config/mkcert:/root/.local/share/mkcert brunopadz/mkcert-docker:latest \
		/bin/sh -c "mkcert -install && \
		mkcert -cert-file /root/.local/share/mkcert/mkcert.pem \
		-key-file /root/.local/share/mkcert/mkcert.key localhost"
	cat config/mkcert/rootCA.pem config/mkcert/rootCA-key.pem > config/certificates/localhost.pem
	sudo security add-trusted-cert -d -r trustRoot -k /Library/Keychains/System.keychain ./config/mkcert/rootCA.pem

# Digital Ocean / Terraform
list:
	doctl -t `cat /srv/secrets-newsblur/keys/digital_ocean.token` compute droplet list
sizes:
	doctl -t `cat /srv/secrets-newsblur/keys/digital_ocean.token` compute size list
size: sizes
ratelimit:
	doctl -t `cat /srv/secrets-newsblur/keys/digital_ocean.token` account ratelimit
ansible-deps:
	ansible-galaxy install -p roles -r ansible/roles/requirements.yml --roles-path ansible/roles
tfrefresh:
	terraform -chdir=terraform refresh
plan:
	terraform -chdir=terraform plan -refresh=false
apply:
	terraform -chdir=terraform apply -refresh=false -parallelism=15
inventory:
	./ansible/utils/generate_inventory.py
oldinventory:
	OLD=1 ./ansible/utils/generate_inventory.py
hinventory:
	./ansible/utils/generate_hetzner_inventory.py
# Docker
pull:
	docker pull newsblur/newsblur_python3
	docker pull newsblur/newsblur_node
	docker pull newsblur/newsblur_monitor

local_build_web:
	# docker buildx build --load . --file=docker/newsblur_base_image.Dockerfile --tag=newsblur/newsblur_python3
	docker build . --file=docker/newsblur_base_image.Dockerfile --tag=newsblur/newsblur_python3
build_web:
	docker buildx build . --platform linux/amd64,linux/arm64 --file=docker/newsblur_base_image.Dockerfile --tag=newsblur/newsblur_python3
build_node: 
	docker buildx build . --platform linux/amd64,linux/arm64 --file=docker/node/Dockerfile --tag=newsblur/newsblur_node
build_monitor: 
	docker buildx build . --platform linux/amd64,linux/arm64 --file=docker/monitor/Dockerfile --tag=newsblur/newsblur_monitor
build_deploy: 
	docker buildx build . --platform linux/amd64,linux/arm64 --file=docker/newsblur_deploy.Dockerfile --tag=newsblur/newsblur_deploy
build: build_web build_node build_monitor build_deploy
push_web:
	docker buildx build . --push --platform linux/amd64,linux/arm64 --file=docker/newsblur_base_image.Dockerfile --tag=newsblur/newsblur_python3
push_node:
	docker buildx build . --push --platform linux/amd64,linux/arm64 --file=docker/node/Dockerfile --tag=newsblur/newsblur_node
push_monitor:
	docker buildx build . --push --platform linux/amd64,linux/arm64 --file=docker/monitor/Dockerfile --tag=newsblur/newsblur_monitor
push_deploy:
	docker buildx build . --push --platform linux/amd64,linux/arm64 --file=docker/newsblur_deploy.Dockerfile --tag=newsblur/newsblur_deploy
push_images: push_web push_node push_monitor push_deploy
push: push_images

# Tasks
deploy_web:
	ansible-playbook ansible/deploy.yml -l app
deploy: deploy_web
app: deploy_web
web: deploy_web
deploy_static:
	ansible-playbook ansible/deploy.yml -l app --tags static
static: deploy_static
deploy_node:
	ansible-playbook ansible/deploy.yml -l node
node: deploy_node
deploy_task:
	ansible-playbook ansible/deploy.yml -l task
task: deploy_task
celery: deploy_task
deploy_www:
	ansible-playbook ansible/deploy.yml -l haproxy
www: deploy_www
deploy_work:
	ansible-playbook ansible/deploy.yml -l work
work: deploy_work
deploy_monitor:
	ansible-playbook ansible/deploy.yml -l db
monitor: deploy_monitor
deploy_staging:
	ansible-playbook ansible/deploy.yml -l staging
staging: deploy_staging
deploy_staging_static: staging_static
staging_static:
	ansible-playbook ansible/deploy.yml -l staging --tags static
celery_stop:
	ansible-playbook ansible/deploy.yml -l task --tags stop
sentry:
	ansible-playbook ansible/setup.yml -l sentry -t sentry
maintenance_on:
	ansible-playbook ansible/deploy.yml -l web --tags maintenance_on
maintenance_off:
	ansible-playbook ansible/deploy.yml -l web --tags maintenance_off

# Provision
firewall:
	ansible-playbook ansible/all.yml -l db --tags ufw
oldfirewall:
	ANSIBLE_CONFIG=/srv/newsblur/ansible.old.cfg ansible-playbook ansible/all.yml  -l db --tags firewall
repairmongo:
	sudo docker run -v "/srv/newsblur/docker/volumes/db_mongo:/data/db" mongo:4.0 mongod --repair --dbpath /data/db
mongodump:
	docker exec -it db_mongo mongodump --port 29019 -d newsblur -o /data/mongodump
	cp -fr docker/volumes/db_mongo/mongodump docker/volumes/mongodump
# docker exec -it db_mongo cp -fr /data/db/mongodump /data/mongodump
# docker exec -it db_mongo rm -fr /data/db/
mongorestore:
	cp -fr docker/volumes/mongodump docker/volumes/db_mongo/
	docker exec -it db_mongo mongorestore --port 29019 -d newsblur /data/db/mongodump/newsblur
pgrestore:
	docker exec -it db_postgres bash -c "psql -U newsblur -c 'CREATE DATABASE newsblur_prod;'; pg_restore -U newsblur --role=newsblur --dbname=newsblur_prod /var/lib/postgresql/data/backup_postgresql_2023-10-10-04-00.sql.sql"
redisrestore:
	docker exec -it db_redis bash -c "redis-cli -p 6579 --pipe < /data/backup_db_redis_user_2023-10-21-04-00.rdb.gz"
	docker exec -it db_redis bash -c "redis-cli -p 6579 --pipe < /data/backup_db_redis_story2_2023-10-21-04-00.rdb.gz"
index_feeds:
	docker exec -it newsblur_web ./manage.py index_feeds
index_stories:
	docker exec -it newsblur_web ./manage.py index_stories -R

# performance tests
perf-cli:
	locust -f perf/locust.py --headless -u $(users) -r $(rate) --run-time 5m --host=$(host)

perf-ui:
	locust -f perf/locust.py

perf-docker:
	docker build . --file=./perf/Dockerfile --tag=perf-docker
	docker run -it -p 8089:8089 perf-docker locust -f locust.py

clean:
	find . -name \*.pyc -delete


grafana-dashboards:
	uv run python utils/grafana_backup.py<|MERGE_RESOLUTION|>--- conflicted
+++ resolved
@@ -78,15 +78,9 @@
 jekyll_drafts:
 	cd blog && JEKYLL_ENV=production bundle exec jekyll serve --drafts --config _config.yml
 lint:
-<<<<<<< HEAD
-	docker exec -it newsblur_web isort --profile black .
-	docker exec -it newsblur_web black --line-length 110 .
-	docker exec -it newsblur_web flake8 . --count --select=E9,F63,F7,F82 --show-source --statistics --exclude=venv,apps/analyzer/archive,utils/archive,vendor
-=======
 	docker exec -t newsblur_web isort --profile black .
 	docker exec -t newsblur_web black --line-length 110 .
-	docker exec -t newsblur_web flake8 . --count --select=E9,F63,F7,F82 --show-source --statistics --exclude=venv
->>>>>>> 5a5457de
+	docker exec -t newsblur_web flake8 . --count --select=E9,F63,F7,F82 --show-source --statistics --exclude=venv,apps/analyzer/archive,utils/archive,vendor
 	
 deps:
 	docker exec -t newsblur_web pip install -U uv
