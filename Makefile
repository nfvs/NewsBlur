SHELL := /bin/bash
CURRENT_UID := $(shell id -u)
CURRENT_GID := $(shell id -g)
newsblur := $(shell gtimeout 2s docker ps -qf "name=newsblur_web")

.PHONY: node

nb: pull bounce migrate bootstrap collectstatic

metrics:
	RUNWITHMAKEBUILD=True CURRENT_UID=${CURRENT_UID} CURRENT_GID=${CURRENT_GID} docker compose -f docker-compose.yml -f docker-compose.metrics.yml up -d

collectstatic: 
	rm -fr static
	docker pull newsblur/newsblur_deploy
	docker run --rm -v $(shell pwd):/srv/newsblur newsblur/newsblur_deploy

#creates newsblur, builds new images, and creates/refreshes SSL keys
bounce:
	RUNWITHMAKEBUILD=True CURRENT_UID=${CURRENT_UID} CURRENT_GID=${CURRENT_GID} docker compose down
	[[ -d config/certificates ]] && echo "keys exist" || make keys
	RUNWITHMAKEBUILD=True CURRENT_UID=${CURRENT_UID} CURRENT_GID=${CURRENT_GID} docker compose up -d --build --remove-orphans

bootstrap:
	docker exec newsblur_web ./manage.py loaddata config/fixtures/bootstrap.json

nbup:
	RUNWITHMAKEBUILD=True CURRENT_UID=${CURRENT_UID} CURRENT_GID=${CURRENT_GID} docker compose up -d --build --remove-orphans
coffee:
	coffee -c -w **/*.coffee
migrations:
	docker exec -it newsblur_web ./manage.py makemigrations
makemigration: migrations
makemigrations: migrations
datamigration: 
	docker exec -it newsblur_web ./manage.py makemigrations --empty $(app)
migration: migrations
migrate:
	docker exec -it newsblur_web ./manage.py migrate
shell:
	docker exec -it newsblur_web ./manage.py shell_plus
bash:
	docker exec -it newsblur_web bash
# allows user to exec into newsblur_web and use pdb.
debug:
	docker attach ${newsblur}
log:
	RUNWITHMAKEBUILD=True docker compose logs -f --tail 20 newsblur_web newsblur_node
logweb: log
logcelery:
	RUNWITHMAKEBUILD=True docker compose logs -f --tail 20 task_celery
logtask: logcelery
logmongo:
	RUNWITHMAKEBUILD=True docker compose logs -f db_mongo
alllogs: 
	RUNWITHMAKEBUILD=True docker compose logs -f --tail 20
logall: alllogs
mongo:
	docker exec -it db_mongo mongo --port 29019
redis:
	docker exec -it db_redis redis-cli -p 6579
postgres:
	docker exec -it db_postgres psql -U newsblur
stripe:
	stripe listen --forward-to localhost/zebra/webhooks/v2/
down:
	RUNWITHMAKEBUILD=True docker compose -f docker-compose.yml -f docker-compose.metrics.yml down
nbdown: down
jekyll:
	cd blog && bundle exec jekyll serve
jekyll_drafts:
	cd blog && bundle exec jekyll serve --drafts
<<<<<<< HEAD
lint:
	docker exec -it newsblur_web isort --profile black .
	docker exec -it newsblur_web black --line-length 110 .
	docker exec -it newsblur_web flake8 . --count --select=E9,F63,F7,F82 --show-source --statistics --exclude=venv

=======
jekyll_build:
	cd blog && bundle exec jekyll build
	
>>>>>>> 64da7a40
# runs tests
test:
	RUNWITHMAKEBUILD=True CURRENT_UID=${CURRENT_UID} CURRENT_GID=${CURRENT_GID} TEST=True docker compose -f docker-compose.yml up -d newsblur_web
	RUNWITHMAKEBUILD=True CURRENT_UID=${CURRENT_UID} CURRENT_GID=${CURRENT_GID} docker compose exec newsblur_web bash -c "NOSE_EXCLUDE_DIRS=./vendor DJANGO_SETTINGS_MODULE=newsblur_web.test_settings python3 manage.py test -v 3 --failfast"

keys:
	mkdir config/certificates
	openssl dhparam -out config/certificates/dhparam-2048.pem 2048
	openssl req -x509 -nodes -new -sha256 -days 1024 -newkey rsa:2048 -keyout config/certificates/RootCA.key -out config/certificates/RootCA.pem -subj "/C=US/CN=Example-Root-CA"
	openssl x509 -outform pem -in config/certificates/RootCA.pem -out config/certificates/RootCA.crt
	openssl req -new -nodes -newkey rsa:2048 -keyout config/certificates/localhost.key -out config/certificates/localhost.csr -subj "/C=US/ST=YourState/L=YourCity/O=Example-Certificates/CN=localhost"
	openssl x509 -req -sha256 -days 1024 -in config/certificates/localhost.csr -CA config/certificates/RootCA.pem -CAkey config/certificates/RootCA.key -CAcreateserial -out config/certificates/localhost.crt
	cat config/certificates/localhost.crt config/certificates/localhost.key > config/certificates/localhost.pem
	sudo /usr/bin/security add-trusted-cert -d -r trustRoot -k /Library/Keychains/System.keychain ./config/certificates/RootCA.crt

# Doesn't work yet
mkcert:
	mkdir config/mkcert
	docker run -v $(shell pwd)/config/mkcert:/root/.local/share/mkcert brunopadz/mkcert-docker:latest \
		/bin/sh -c "mkcert -install && \
		mkcert -cert-file /root/.local/share/mkcert/mkcert.pem \
		-key-file /root/.local/share/mkcert/mkcert.key localhost"
	cat config/mkcert/rootCA.pem config/mkcert/rootCA-key.pem > config/certificates/localhost.pem
	sudo security add-trusted-cert -d -r trustRoot -k /Library/Keychains/System.keychain ./config/mkcert/rootCA.pem

# Digital Ocean / Terraform
list:
	doctl -t `cat /srv/secrets-newsblur/keys/digital_ocean.token` compute droplet list
sizes:
	doctl -t `cat /srv/secrets-newsblur/keys/digital_ocean.token` compute size list
size: sizes
ratelimit:
	doctl -t `cat /srv/secrets-newsblur/keys/digital_ocean.token` account ratelimit
ansible-deps:
	ansible-galaxy install -p roles -r ansible/roles/requirements.yml --roles-path ansible/roles
tfrefresh:
	terraform -chdir=terraform refresh
plan:
	terraform -chdir=terraform plan -refresh=false
apply:
	terraform -chdir=terraform apply -refresh=false -parallelism=15
inventory:
	./ansible/utils/generate_inventory.py
oldinventory:
	OLD=1 ./ansible/utils/generate_inventory.py
hinventory:
	./ansible/utils/generate_hetzner_inventory.py
# Docker
pull:
	docker pull newsblur/newsblur_python3
	docker pull newsblur/newsblur_node
	docker pull newsblur/newsblur_monitor

local_build_web:
	# docker buildx build --load . --file=docker/newsblur_base_image.Dockerfile --tag=newsblur/newsblur_python3
	docker build . --file=docker/newsblur_base_image.Dockerfile --tag=newsblur/newsblur_python3
build_web:
	docker buildx build . --platform linux/amd64,linux/arm64 --file=docker/newsblur_base_image.Dockerfile --tag=newsblur/newsblur_python3
build_node: 
	docker buildx build . --platform linux/amd64,linux/arm64 --file=docker/node/Dockerfile --tag=newsblur/newsblur_node
build_monitor: 
	docker buildx build . --platform linux/amd64,linux/arm64 --file=docker/monitor/Dockerfile --tag=newsblur/newsblur_monitor
build_deploy: 
	docker buildx build . --platform linux/amd64,linux/arm64 --file=docker/newsblur_deploy.Dockerfile --tag=newsblur/newsblur_deploy
build: build_web build_node build_monitor build_deploy
push_web:
	docker buildx build . --push --platform linux/amd64,linux/arm64 --file=docker/newsblur_base_image.Dockerfile --tag=newsblur/newsblur_python3
push_node:
	docker buildx build . --push --platform linux/amd64,linux/arm64 --file=docker/node/Dockerfile --tag=newsblur/newsblur_node
push_monitor:
	docker buildx build . --push --platform linux/amd64,linux/arm64 --file=docker/monitor/Dockerfile --tag=newsblur/newsblur_monitor
push_deploy:
	docker buildx build . --push --platform linux/amd64,linux/arm64 --file=docker/newsblur_deploy.Dockerfile --tag=newsblur/newsblur_deploy
push_images: push_web push_node push_monitor push_deploy
push: push_images

# Tasks
deploy_web:
	ansible-playbook ansible/deploy.yml -l app
deploy: deploy_web
app: deploy_web
web: deploy_web
deploy_static:
	ansible-playbook ansible/deploy.yml -l app --tags static
static: deploy_static
deploy_node:
	ansible-playbook ansible/deploy.yml -l node
node: deploy_node
deploy_task:
	ansible-playbook ansible/deploy.yml -l task
task: deploy_task
celery: deploy_task
deploy_www:
	ansible-playbook ansible/deploy.yml -l haproxy
www: deploy_www
deploy_work:
	ansible-playbook ansible/deploy.yml -l work
work: deploy_work
deploy_monitor:
	ansible-playbook ansible/deploy.yml -l db
monitor: deploy_monitor
deploy_staging:
	ansible-playbook ansible/deploy.yml -l staging
staging: deploy_staging
deploy_staging_static: staging_static
staging_static:
	ansible-playbook ansible/deploy.yml -l staging --tags static
celery_stop:
	ansible-playbook ansible/deploy.yml -l task --tags stop
sentry:
	ansible-playbook ansible/setup.yml -l sentry -t sentry
maintenance_on:
	ansible-playbook ansible/deploy.yml -l web --tags maintenance_on
maintenance_off:
	ansible-playbook ansible/deploy.yml -l web --tags maintenance_off

# Provision
firewall:
	ansible-playbook ansible/all.yml -l db --tags ufw
oldfirewall:
	ANSIBLE_CONFIG=/srv/newsblur/ansible.old.cfg ansible-playbook ansible/all.yml  -l db --tags firewall
repairmongo:
	sudo docker run -v "/srv/newsblur/docker/volumes/db_mongo:/data/db" mongo:4.0 mongod --repair --dbpath /data/db
mongodump:
	docker exec -it db_mongo mongodump --port 29019 -d newsblur -o /data/mongodump
	cp -fr docker/volumes/db_mongo/mongodump docker/volumes/mongodump
# docker exec -it db_mongo cp -fr /data/db/mongodump /data/mongodump
# docker exec -it db_mongo rm -fr /data/db/
mongorestore:
	cp -fr docker/volumes/mongodump docker/volumes/db_mongo/
	docker exec -it db_mongo mongorestore --port 29019 -d newsblur /data/db/mongodump/newsblur
pgrestore:
	docker exec -it db_postgres bash -c "psql -U newsblur -c 'CREATE DATABASE newsblur_prod;'; pg_restore -U newsblur --role=newsblur --dbname=newsblur_prod /var/lib/postgresql/data/backup_postgresql_2023-10-10-04-00.sql.sql"
redisrestore:
	docker exec -it db_redis bash -c "redis-cli -p 6579 --pipe < /data/backup_db_redis_user_2023-10-21-04-00.rdb.gz"
	docker exec -it db_redis bash -c "redis-cli -p 6579 --pipe < /data/backup_db_redis_story2_2023-10-21-04-00.rdb.gz"
index_feeds:
	docker exec -it newsblur_web ./manage.py index_feeds
index_stories:
	docker exec -it newsblur_web ./manage.py index_stories -R

# performance tests
perf-cli:
	locust -f perf/locust.py --headless -u $(users) -r $(rate) --run-time 5m --host=$(host)

perf-ui:
	locust -f perf/locust.py

perf-docker:
	docker build . --file=./perf/Dockerfile --tag=perf-docker
	docker run -it -p 8089:8089 perf-docker locust -f locust.py

clean:
	find . -name \*.pyc -delete


grafana-dashboards:
	python3 utils/grafana_backup.py<|MERGE_RESOLUTION|>--- conflicted
+++ resolved
@@ -70,17 +70,14 @@
 	cd blog && bundle exec jekyll serve
 jekyll_drafts:
 	cd blog && bundle exec jekyll serve --drafts
-<<<<<<< HEAD
 lint:
 	docker exec -it newsblur_web isort --profile black .
 	docker exec -it newsblur_web black --line-length 110 .
 	docker exec -it newsblur_web flake8 . --count --select=E9,F63,F7,F82 --show-source --statistics --exclude=venv
 
-=======
 jekyll_build:
 	cd blog && bundle exec jekyll build
 	
->>>>>>> 64da7a40
 # runs tests
 test:
 	RUNWITHMAKEBUILD=True CURRENT_UID=${CURRENT_UID} CURRENT_GID=${CURRENT_GID} TEST=True docker compose -f docker-compose.yml up -d newsblur_web
