--- conflicted
+++ resolved
@@ -15,13 +15,8 @@
 db_pass = settings.DATABASES['default']['PASSWORD']
 os.environ['PGPASSWORD'] = db_pass
 filename = 'backup_postgresql_%s.sql.gz' % time.strftime('%Y-%m-%d-%H-%M')
-<<<<<<< HEAD
-cmd      = '/usr/lib/postgresql/9.4/bin/pg_dump -U newsblur -h 127.0.0.1 -Fc %s > %s' % (db_name, filename)
+cmd      = '/usr/lib/postgresql/13/bin/pg_dump -U newsblur -h 127.0.0.1 -Fc %s > %s' % (db_name, filename)
 print('Backing up PostgreSQL: %s' % cmd)
-=======
-cmd      = '/usr/lib/postgresql/13/bin/pg_dump -U newsblur -h 127.0.0.1 -Fc %s > %s' % (db_name, filename)
-print 'Backing up PostgreSQL: %s' % cmd
->>>>>>> 8e224de2
 os.system(cmd)
 
 print('Uploading %s to S3...' % filename)
