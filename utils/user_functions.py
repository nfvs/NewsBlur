import hashlib
from simplejson.decoder import JSONDecodeError
from utils import json_functions as json
from django.contrib.auth.models import User
from django.core.cache import cache
from django.utils.http import urlquote
from django.http import HttpResponseForbidden
from django.http import HttpResponse
from django.conf import settings

def ajax_login_required(function=None):
    def _dec(view_func):
        def _view(request, *args, **kwargs):
            if request.user.is_anonymous:
                return HttpResponseForbidden()
            else:
                return view_func(request, *args, **kwargs)

        _view.__name__ = view_func.__name__
        _view.__dict__ = view_func.__dict__
        _view.__doc__ = view_func.__doc__

        return _view

    if function is None:
        return _dec
    else:
        return _dec(function)

def oauth_login_required(function=None):
    def _dec(view_func):
        def _view(request, *args, **kwargs):
            if request.user.is_anonymous:
                return HttpResponse(content=json.encode({
                    "message": "You must have a valid OAuth token.",
                }), status=401)
            else:
                try:
                    setattr(request, 'body_json', json.decode(request.body))
                except JSONDecodeError:
                    return HttpResponse(content=json.encode({
                        "message": "Your JSON body is malformed.",
                    }), status=400)
                return view_func(request, *args, **kwargs)

        _view.__name__ = view_func.__name__
        _view.__dict__ = view_func.__dict__
        _view.__doc__ = view_func.__doc__

        return _view

    if function is None:
        return _dec
    else:
        return _dec(function)

def admin_only(function=None):
    def _dec(view_func):
        def _view(request, *args, **kwargs):
            if not request.user.is_staff:
                return HttpResponseForbidden()
            else:
                return view_func(request, *args, **kwargs)

        _view.__name__ = view_func.__name__
        _view.__dict__ = view_func.__dict__
        _view.__doc__ = view_func.__doc__

        return _view

    if function is None:
        return _dec
    else:
        return _dec(function)
        
def get_user(request):
    if not hasattr(request, 'user'):
        user = request
    else:
        user = request.user
        
    if user.is_anonymous and hasattr(request, 'POST'):
        # Check secret_token parameter
        secret_token = request.POST.get('secret_token', None) or request.GET.get('secret_token', None)
        if secret_token:
            try:
                user = User.objects.get(profile__secret_token=secret_token)
                request.user = user
            except User.DoesNotExist:
                pass
        
<<<<<<< HEAD
    if user.is_anonymous:
        user = cache.get('user:%s' % settings.HOMEPAGE_USERNAME, None)
        if not user:
            try:
                user = User.objects.get(username=settings.HOMEPAGE_USERNAME)
                cache.set('user:%s' % user, user)
            except User.DoesNotExist:
                user = User.objects.create(username=settings.HOMEPAGE_USERNAME)
                user.set_password('')
                user.save()
=======
    if user.is_anonymous():
        try:
            user = User.objects.get(username=settings.HOMEPAGE_USERNAME)
        except User.DoesNotExist:
            user = User.objects.create(username=settings.HOMEPAGE_USERNAME)
            user.set_password('')
            user.save()
>>>>>>> 55f278d4
    return user
    
def invalidate_template_cache(fragment_name, *variables):
    args = hashlib.md5(u':'.join([urlquote(var) for var in variables]))
    cache_key = 'template.cache.%s.%s' % (fragment_name, args.hexdigest())
    cache.delete(cache_key)
    
def generate_secret_token(phrase, size=12):
    """Generate a (SHA1) security hash from the provided info."""
    info = (phrase, settings.SECRET_KEY)
    return hashlib.sha256("".join(info)).hexdigest()[:size]

def extract_user_agent(request):
    user_agent = request.environ.get('HTTP_USER_AGENT', '').lower()
    platform = '------'
    if 'ipad app' in user_agent:
        platform = 'iPad'
    elif 'iphone app' in user_agent:
        platform = 'iPhone'
    elif 'blar' in user_agent:
        platform = 'Blar'
    elif 'Android app' in user_agent:
        platform = 'Androd'
    elif 'android' in user_agent:
        platform = 'androd'
    elif 'pluggio' in user_agent:
        platform = 'Plugio'
    elif 'msie' in user_agent:
        platform = 'IE'
        if 'msie 9' in user_agent:
            platform += '9'
        elif 'msie 10' in user_agent:
            platform += '10'
        elif 'msie 8' in user_agent:
            platform += '8'
    elif 'trident/7' in user_agent:
        platform = 'IE11'
    elif 'chrome' in user_agent:
        platform = 'Chrome'
    elif 'safari' in user_agent:
        platform = 'Safari'
    elif 'meego' in user_agent:
        platform = 'MeeGo'
    elif 'firefox' in user_agent:
        platform = 'FF'
    elif 'opera' in user_agent:
        platform = 'Opera'
    elif 'wp7' in user_agent:
        platform = 'WP7'
    elif 'wp8' in user_agent:
        platform = 'WP8'
    elif 'tafiti' in user_agent:
        platform = 'Tafiti'
    elif 'readkit' in user_agent:
        platform = 'ReadKt'
    elif 'reeder' in user_agent:
        platform = 'Reeder'
    elif 'metroblur' in user_agent:
        platform = 'Metrob'
    elif 'feedme' in user_agent:
        platform = 'FeedMe'
    elif 'theoldreader' in user_agent:
        platform = 'OldRdr'
    elif 'fever' in user_agent:
        platform = 'Fever'
    elif 'superfeedr' in user_agent:
        platform = 'Suprfd'
    elif 'feed reader-window' in user_agent:
        platform = 'FeedRe'
    elif 'feed reader-background' in user_agent:
        platform = 'FeReBg'
    
    return platform<|MERGE_RESOLUTION|>--- conflicted
+++ resolved
@@ -89,18 +89,6 @@
             except User.DoesNotExist:
                 pass
         
-<<<<<<< HEAD
-    if user.is_anonymous:
-        user = cache.get('user:%s' % settings.HOMEPAGE_USERNAME, None)
-        if not user:
-            try:
-                user = User.objects.get(username=settings.HOMEPAGE_USERNAME)
-                cache.set('user:%s' % user, user)
-            except User.DoesNotExist:
-                user = User.objects.create(username=settings.HOMEPAGE_USERNAME)
-                user.set_password('')
-                user.save()
-=======
     if user.is_anonymous():
         try:
             user = User.objects.get(username=settings.HOMEPAGE_USERNAME)
@@ -108,7 +96,6 @@
             user = User.objects.create(username=settings.HOMEPAGE_USERNAME)
             user.set_password('')
             user.save()
->>>>>>> 55f278d4
     return user
     
 def invalidate_template_cache(fragment_name, *variables):
