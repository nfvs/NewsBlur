import hashlib
from simplejson.decoder import JSONDecodeError
from utils import json_functions as json
from django.contrib.auth.models import User
from django.core.cache import cache
from django.utils.http import urlquote
from django.http import HttpResponseForbidden
from django.http import HttpResponse
from django.conf import settings

def ajax_login_required(function=None):
    def _dec(view_func):
        def _view(request, *args, **kwargs):
            if request.user.is_anonymous:
                return HttpResponseForbidden()
            else:
                return view_func(request, *args, **kwargs)

        _view.__name__ = view_func.__name__
        _view.__dict__ = view_func.__dict__
        _view.__doc__ = view_func.__doc__

        return _view

    if function is None:
        return _dec
    else:
        return _dec(function)

def oauth_login_required(function=None):
    def _dec(view_func):
        def _view(request, *args, **kwargs):
            if request.user.is_anonymous:
                return HttpResponse(content=json.encode({
                    "message": "You must have a valid OAuth token.",
                }), status=401)
            else:
                try:
                    setattr(request, 'body_json', json.decode(request.body))
                except JSONDecodeError:
                    return HttpResponse(content=json.encode({
                        "message": "Your JSON body is malformed.",
                    }), status=400)
                return view_func(request, *args, **kwargs)

        _view.__name__ = view_func.__name__
        _view.__dict__ = view_func.__dict__
        _view.__doc__ = view_func.__doc__

        return _view

    if function is None:
        return _dec
    else:
        return _dec(function)

def admin_only(function=None):
    def _dec(view_func):
        def _view(request, *args, **kwargs):
            if not request.user.is_staff:
                return HttpResponseForbidden()
            else:
                return view_func(request, *args, **kwargs)

        _view.__name__ = view_func.__name__
        _view.__dict__ = view_func.__dict__
        _view.__doc__ = view_func.__doc__

        return _view

    if function is None:
        return _dec
    else:
        return _dec(function)
        
def get_user(request):
    if not hasattr(request, 'user'):
        user = request
    else:
        user = request.user
        
    if user.is_anonymous and hasattr(request, 'POST'):
        # Check secret_token parameter
        secret_token = request.POST.get('secret_token', None) or request.GET.get('secret_token', None)
        if secret_token:
            try:
                user = User.objects.get(profile__secret_token=secret_token)
                request.user = user
            except User.DoesNotExist:
                pass
        
    if user.is_anonymous:
<<<<<<< HEAD
        user = User.objects.get(username=settings.HOMEPAGE_USERNAME)
=======
        try:
            user = User.objects.get(username=settings.HOMEPAGE_USERNAME)
        except User.DoesNotExist:
            user = User.objects.create(username=settings.HOMEPAGE_USERNAME)
            user.set_password('')
            user.save()
>>>>>>> 67ef0c57
    return user
    
def invalidate_template_cache(fragment_name, *variables):
    args = hashlib.md5((':'.join([urlquote(var) for var in variables]).encode('utf-8')))
    cache_key = 'template.cache.%s.%s' % (fragment_name, args.hexdigest())
    cache.delete(cache_key)
    
def generate_secret_token(phrase, size=12):
    """Generate a (SHA1) security hash from the provided info."""
    info = f"{phrase} {settings.SECRET_KEY}".encode('utf-8')
    return hashlib.sha256(info).hexdigest()[:size]

def extract_user_agent(request):
    user_agent = request.environ.get('HTTP_USER_AGENT', '').lower()
    platform = '------'
    if 'ipad app' in user_agent:
        platform = 'iPad'
    elif 'iphone app' in user_agent:
        platform = 'iPhone'
    elif 'blar' in user_agent:
        platform = 'Blar'
    elif 'Android app' in user_agent:
        platform = 'Androd'
    elif 'android' in user_agent:
        platform = 'androd'
    elif 'pluggio' in user_agent:
        platform = 'Plugio'
    elif 'msie' in user_agent:
        platform = 'IE'
        if 'msie 9' in user_agent:
            platform += '9'
        elif 'msie 10' in user_agent:
            platform += '10'
        elif 'msie 8' in user_agent:
            platform += '8'
    elif 'trident/7' in user_agent:
        platform = 'IE11'
    elif 'chrome' in user_agent:
        platform = 'Chrome'
    elif 'safari' in user_agent:
        platform = 'Safari'
    elif 'meego' in user_agent:
        platform = 'MeeGo'
    elif 'firefox' in user_agent:
        platform = 'FF'
    elif 'opera' in user_agent:
        platform = 'Opera'
    elif 'wp7' in user_agent:
        platform = 'WP7'
    elif 'wp8' in user_agent:
        platform = 'WP8'
    elif 'tafiti' in user_agent:
        platform = 'Tafiti'
    elif 'readkit' in user_agent:
        platform = 'ReadKt'
    elif 'reeder' in user_agent:
        platform = 'Reeder'
    elif 'metroblur' in user_agent:
        platform = 'Metrob'
    elif 'feedme' in user_agent:
        platform = 'FeedMe'
    elif 'theoldreader' in user_agent:
        platform = 'OldRdr'
    elif 'fever' in user_agent:
        platform = 'Fever'
    elif 'superfeedr' in user_agent:
        platform = 'Suprfd'
    elif 'feed reader-window' in user_agent:
        platform = 'FeedRe'
    elif 'feed reader-background' in user_agent:
        platform = 'FeReBg'
    
    return platform<|MERGE_RESOLUTION|>--- conflicted
+++ resolved
@@ -90,16 +90,12 @@
                 pass
         
     if user.is_anonymous:
-<<<<<<< HEAD
-        user = User.objects.get(username=settings.HOMEPAGE_USERNAME)
-=======
         try:
             user = User.objects.get(username=settings.HOMEPAGE_USERNAME)
         except User.DoesNotExist:
             user = User.objects.create(username=settings.HOMEPAGE_USERNAME)
             user.set_password('')
             user.save()
->>>>>>> 67ef0c57
     return user
     
 def invalidate_template_cache(fragment_name, *variables):
