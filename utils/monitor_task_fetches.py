#!/srv/newsblur/venv/newsblur3/bin/python

import sys
sys.path.append('/srv/newsblur')

import subprocess
import requests
from newsblur import settings
import socket
import redis
import pymongo

def main():
    df = subprocess.Popen(["df", "/"], stdout=subprocess.PIPE)
    output = df.communicate()[0]
    device, size, used, available, percent, mountpoint = output.split("\n")[1].split()
    hostname = socket.gethostname()
    percent = int(percent.strip('%'))
    admin_email = settings.ADMINS[0][1]
    failed = False
    feeds_fetched = 0
    FETCHES_DROP_AMOUNT = 0
    redis_task_fetches = 0
    monitor_key = "Monitor:task_fetches"
    r = redis.Redis(connection_pool=settings.REDIS_ANALYTICS_POOL)

    try:
        client = pymongo.MongoClient('mongodb://%s' % settings.MONGO_DB['host'])
        feeds_fetched = client.newsblur.statistics.find_one({"key": "feeds_fetched"})['value']
<<<<<<< HEAD
    except Exception as e:
=======
        redis_task_fetches = int(r.get(monitor_key))
    except Exception, e:
>>>>>>> e4cfb73b
        failed = e
    
    if feeds_fetched < 5000000 and feeds_fetched <= (redis_task_fetches - FETCHES_DROP_AMOUNT):
        failed = True

    if failed:
        requests.post(
                "https://api.mailgun.net/v2/%s/messages" % settings.MAILGUN_SERVER_NAME,
                auth=("api", settings.MAILGUN_ACCESS_KEY),
                data={"from": "NewsBlur Task Monitor: %s <admin@%s.newsblur.com>" % (hostname, hostname),
                      "to": [admin_email],
                      "subject": "%s feeds fetched falling: %s (from %s)" % (hostname, feeds_fetched, redis_task_fetches),
                      "text": "Feed fetches are falling: %s (from %s)" % (feeds_fetched, redis_task_fetches)})

        r.set(monitor_key, feeds_fetched)
        r.expire(monitor_key, 60*60*3) # 3 hours

        print(" ---> Feeds fetched falling! %s %s" % (feeds_fetched, failed))
    else:
        print(" ---> Feeds fetched OK: %s" % (feeds_fetched))
        
if __name__ == '__main__':
    main()<|MERGE_RESOLUTION|>--- conflicted
+++ resolved
@@ -27,12 +27,8 @@
     try:
         client = pymongo.MongoClient('mongodb://%s' % settings.MONGO_DB['host'])
         feeds_fetched = client.newsblur.statistics.find_one({"key": "feeds_fetched"})['value']
-<<<<<<< HEAD
+        redis_task_fetches = int(r.get(monitor_key))
     except Exception as e:
-=======
-        redis_task_fetches = int(r.get(monitor_key))
-    except Exception, e:
->>>>>>> e4cfb73b
         failed = e
     
     if feeds_fetched < 5000000 and feeds_fetched <= (redis_task_fetches - FETCHES_DROP_AMOUNT):
