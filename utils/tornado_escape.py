--- conflicted
+++ resolved
@@ -26,11 +26,6 @@
 import re
 import sys
 import  urllib.parse
-<<<<<<< HEAD
-
-from urllib.parse import parse_qs
-=======
->>>>>>> a0f157dd
 
 from urllib.parse import parse_qs
 # json module is in the standard library as of python 2.6; fall back to
