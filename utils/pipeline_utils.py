import re

from django.conf import settings
from pipeline.finders import AppDirectoriesFinder as PipelineAppDirectoriesFinder
from pipeline.finders import FileSystemFinder as PipelineFileSystemFinder
from pipeline.storage import GZIPMixin, PipelineManifestStorage



class PipelineStorage(PipelineManifestStorage):
    def url(self, *args, **kwargs):
        if settings.DEBUG_ASSETS:
<<<<<<< HEAD
            print(f"Pre-Pipeline storage: {args} {kwargs}")
            kwargs['name'] = re.sub(r'\.[a-f0-9]{12}\.(css|js)$', r'.\1', args[0])
=======
            # print(f"Pre-Pipeline storage: {args} {kwargs}")
            kwargs["name"] = re.sub(r"\.[a-f0-9]{12}\.(css|js)$", r".\1", args[0])
>>>>>>> d1dafe76
            args = args[1:]
        url = super().url(*args, **kwargs)
        if settings.DEBUG_ASSETS:
            url = url.replace(settings.STATIC_URL, settings.MEDIA_URL)
<<<<<<< HEAD
            url = re.sub(r'\.[a-f0-9]{12}\.(css|js)$', r'.\1', url)
        print(f"Pipeline storage: {args} {kwargs} {url}")
=======
            url = re.sub(r"\.[a-f0-9]{12}\.(css|js)$", r".\1", url)
        # print(f"Pipeline storage: {args} {kwargs} {url}")
>>>>>>> d1dafe76
        return url


class GzipPipelineStorage(GZIPMixin, PipelineManifestStorage):
    pass


class AppDirectoriesFinder(PipelineAppDirectoriesFinder):
    """
    Like AppDirectoriesFinder, but doesn't return any additional ignored patterns

    This allows us to concentrate/compress our components without dragging
    the raw versions in too.
    """

    ignore_patterns = [
        # '*.js',
        # '*.css',
        "*.less",
        "*.scss",
        "*.styl",
        "*.sh",
        "*.html",
        "*.ttf",
        "*.md",
        "*.markdown",
        "*.php",
        "*.txt",
        # '*.gif', # due to django_extensions/css/jquery.autocomplete.css: django_extensions/img/indicator.gif
        "*.png",
        "*.jpg",
        # '*.svg', # due to admin/css/base.css: admin/img/sorting-icons.svg
        "*.ico",
        "*.icns",
        "*.psd",
        "*.ai",
        "*.sketch",
        "*.emf",
        "*.eps",
        "*.pdf",
        "*.xml",
        "*LICENSE*",
        "*README*",
    ]


class FileSystemFinder(PipelineFileSystemFinder):
    """
    Like FileSystemFinder, but doesn't return any additional ignored patterns

    This allows us to concentrate/compress our components without dragging
    the raw versions in too.
    """

    ignore_patterns = [
        # '*.js',
        # '*.css',
        # '*.less',
        # '*.scss',
        # '*.styl',
        "*.sh",
        "*.html",
        "*.ttf",
        "*.md",
        "*.markdown",
        "*.php",
        "*.txt",
        "*.gif",
        "*.png",
        "*.jpg",
        "*media/**/*.svg",
        "*.ico",
        "*.icns",
        "*.psd",
        "*.ai",
        "*.sketch",
        "*.emf",
        "*.eps",
        "*.pdf",
        "*.xml",
        "*embed*",
        "blog*",
        # # '*bookmarklet*',
        # # '*circular*',
        # # '*embed*',
        "*css/mobile*",
        "*extensions*",
        "fonts/*/*.css",
        "*flash*",
        # '*jquery-ui*',
        # 'mobile*',
        "*safari*",
        # # '*social*',
        # # '*vendor*',
        # 'Makefile*',
        # 'Gemfile*',
        "node_modules",
    ]<|MERGE_RESOLUTION|>--- conflicted
+++ resolved
@@ -6,28 +6,17 @@
 from pipeline.storage import GZIPMixin, PipelineManifestStorage
 
 
-
 class PipelineStorage(PipelineManifestStorage):
     def url(self, *args, **kwargs):
         if settings.DEBUG_ASSETS:
-<<<<<<< HEAD
             print(f"Pre-Pipeline storage: {args} {kwargs}")
-            kwargs['name'] = re.sub(r'\.[a-f0-9]{12}\.(css|js)$', r'.\1', args[0])
-=======
-            # print(f"Pre-Pipeline storage: {args} {kwargs}")
             kwargs["name"] = re.sub(r"\.[a-f0-9]{12}\.(css|js)$", r".\1", args[0])
->>>>>>> d1dafe76
             args = args[1:]
         url = super().url(*args, **kwargs)
         if settings.DEBUG_ASSETS:
             url = url.replace(settings.STATIC_URL, settings.MEDIA_URL)
-<<<<<<< HEAD
-            url = re.sub(r'\.[a-f0-9]{12}\.(css|js)$', r'.\1', url)
+            url = re.sub(r"\.[a-f0-9]{12}\.(css|js)$", r".\1", url)
         print(f"Pipeline storage: {args} {kwargs} {url}")
-=======
-            url = re.sub(r"\.[a-f0-9]{12}\.(css|js)$", r".\1", url)
-        # print(f"Pipeline storage: {args} {kwargs} {url}")
->>>>>>> d1dafe76
         return url
 
 
