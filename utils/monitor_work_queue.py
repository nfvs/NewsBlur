--- conflicted
+++ resolved
@@ -27,13 +27,8 @@
 
     try:
         work_queue_size = int(r.llen("work_queue"))
-<<<<<<< HEAD
-        redis_work_queue = int(r_monitor.get(monitor_key))
+        redis_work_queue = int(r_monitor.get(monitor_key) or 0)
     except Exception as e:
-=======
-        redis_work_queue = int(r_monitor.get(monitor_key) or 0)
-    except Exception, e:
->>>>>>> 6badcaf2
         failed = e
     
     if work_queue_size > 100 and work_queue_size > (redis_work_queue + QUEUE_DROP_AMOUNT):
