--- conflicted
+++ resolved
@@ -7,10 +7,6 @@
             request_data = request.POST or request.GET
             request_items = request_data.items()
             if request_items:
-<<<<<<< HEAD
-                logging.debug(" ---> ~FC%s ~SN~FC%s ~SN~BC~FK%s~BK~FC" % (request.method, request.path, dict(request_items)))
-=======
                 logging.debug(" ---> ~FC%s ~SN~FC%s ~SN~BC~FK%s~BK~FC" % (request.method, request.path, dict(request_items)))
             else:
-                logging.debug(" ---> ~FC%s ~SN~FC%s" % (request.method, request.path))
->>>>>>> ce52802e
+                logging.debug(" ---> ~FC%s ~SN~FC%s" % (request.method, request.path))