from apps.rss_feeds.models import FeedUpdateHistory
# from apps.rss_feeds.models import FeedXML
from django.core.cache import cache
from django.conf import settings
from apps.reader.models import UserSubscription, MUserStory
from apps.rss_feeds.models import Feed, MStory
from apps.rss_feeds.importer import PageImporter
from utils import feedparser
from django.db import IntegrityError
from utils.story_functions import pre_process_story
from utils import log as logging
from utils.feed_functions import timelimit
import time
import datetime
import traceback
import multiprocessing
import urllib2
import xml.sax
import socket

# Refresh feed code adapted from Feedjack.
# http://feedjack.googlecode.com

VERSION = '0.9'
URL = 'http://www.newsblur.com/'
USER_AGENT = 'NewsBlur Fetcher %s - %s' % (VERSION, URL)
SLOWFEED_WARNING = 10
ENTRY_NEW, ENTRY_UPDATED, ENTRY_SAME, ENTRY_ERR = range(4)
FEED_OK, FEED_SAME, FEED_ERRPARSE, FEED_ERRHTTP, FEED_ERREXC = range(5)


def mtime(ttime):
    """ datetime auxiliar function.
    """
    return datetime.datetime.fromtimestamp(time.mktime(ttime))
    
    
class FetchFeed:
    def __init__(self, feed_id, options):
        feed = Feed.objects.get(pk=feed_id) 
        self.feed = feed
        self.options = options
        self.fpf = None
    
    @timelimit(20)
    def fetch(self):
        """ 
        Uses feedparser to download the feed. Will be parsed later.
        """
        socket.setdefaulttimeout(30)
        identity = self.get_identity()
        log_msg = u'%2s ---> [%-30s] Fetching feed (%d)' % (identity,
                                                 unicode(self.feed)[:30],
                                                 self.feed.id)
        logging.debug(log_msg)
                                                 
        self.feed.set_next_scheduled_update()
        etag=self.feed.etag
        modified = self.feed.last_modified.utctimetuple()[:7] if self.feed.last_modified else None
        
        if self.options.get('force') or not self.feed.fetched_once:
            modified = None
            etag = None
            
        self.fpf = feedparser.parse(self.feed.feed_address,
                                    agent=USER_AGENT,
                                    etag=etag,
                                    modified=modified)
        
        return FEED_OK, self.fpf
        
    def get_identity(self):
        identity = "X"

        current_process = multiprocessing.current_process()
        if current_process._identity:
            identity = current_process._identity[0]

        return identity
        
class ProcessFeed:
    def __init__(self, feed_id, fpf, options):
        self.feed_id = feed_id
        self.options = options
        self.fpf = fpf
        self.lock = multiprocessing.Lock()
        self.entry_trans = {
            ENTRY_NEW:'new',
            ENTRY_UPDATED:'updated',
            ENTRY_SAME:'same',
            ENTRY_ERR:'error'}
        self.entry_keys = sorted(self.entry_trans.keys())
    
    def refresh_feed(self):
        self.feed = Feed.objects.get(pk=self.feed_id) 
        
    def process(self, first_run=True):
        """ Downloads and parses a feed.
        """
        self.refresh_feed()
        
        ret_values = {
            ENTRY_NEW:0,
            ENTRY_UPDATED:0,
            ENTRY_SAME:0,
            ENTRY_ERR:0}

        # logging.debug(u' ---> [%d] Processing %s' % (self.feed.id, self.feed.feed_title))
        
        self.feed.fetched_once = True
        self.feed.last_update = datetime.datetime.utcnow()

        if hasattr(self.fpf, 'status'):
            if self.options['verbose']:
                logging.debug(u'   ---> [%-30s] Fetched feed, HTTP status %d: %s (bozo: %s)' % (unicode(self.feed)[:30],
                                                     self.fpf.status,
                                                     self.feed.feed_address,
                                                     self.fpf.bozo))
                if self.fpf.bozo and self.fpf.status != 304:
                    logging.debug(u'   ---> [%-30s] BOZO exception: %s (%s entries)' % (
                                  unicode(self.feed)[:30],
                                  self.fpf.bozo_exception,
                                  len(self.fpf.entries)))
            if self.fpf.status == 304:
                self.feed.save()
                self.feed.save_feed_history(304, "Not modified")
                return FEED_SAME, ret_values
            
            if self.fpf.status in (302, 301):
                self.feed.feed_address = self.fpf.href
                if first_run:
                    self.feed.schedule_feed_fetch_immediately()
                if not self.fpf.entries:
                    self.feed.save()
                    self.feed.save_feed_history(self.fpf.status, "HTTP Redirect")
                    return FEED_ERRHTTP, ret_values
                
            if self.fpf.status >= 400:
                self.feed.save()
                self.feed.save_feed_history(self.fpf.status, "HTTP Error")
                return FEED_ERRHTTP, ret_values
                                    
        if self.fpf.bozo and isinstance(self.fpf.bozo_exception, feedparser.NonXMLContentType):
            if not self.fpf.entries:
                logging.debug("   ---> [%-30s] Feed is Non-XML. %s entries. Checking address..." % (unicode(self.feed)[:30], len(self.fpf.entries)))
                fixed_feed = self.feed.check_feed_address_for_feed_link()
                if not fixed_feed:
                    self.feed.save_feed_history(502, 'Non-xml feed', self.fpf.bozo_exception)
                else:
                    self.feed.schedule_feed_fetch_immediately()
                self.feed.save()
                return FEED_ERRPARSE, ret_values
        elif self.fpf.bozo and isinstance(self.fpf.bozo_exception, xml.sax._exceptions.SAXException):
            logging.debug("   ---> [%-30s] Feed is Bad XML (SAX). %s entries. Checking address..." % (unicode(self.feed)[:30], len(self.fpf.entries)))
            if not self.fpf.entries:
                fixed_feed = self.feed.check_feed_address_for_feed_link()
                if not fixed_feed:
                    self.feed.save_feed_history(503, 'SAX Exception', self.fpf.bozo_exception)
                else:
                    self.feed.schedule_feed_fetch_immediately()
                self.feed.save()
                return FEED_ERRPARSE, ret_values
                
        # the feed has changed (or it is the first time we parse it)
        # saving the etag and last_modified fields
        self.feed.etag = self.fpf.get('etag')
        if self.feed.etag:
            self.feed.etag = self.feed.etag[:255]
        # some times this is None (it never should) *sigh*
        if self.feed.etag is None:
            self.feed.etag = ''

        try:
            self.feed.last_modified = mtime(self.fpf.modified)
        except:
            pass
        
        self.feed.feed_title = self.fpf.feed.get('title', self.feed.feed_title)
        self.feed.feed_tagline = self.fpf.feed.get('tagline', self.feed.feed_tagline)
        self.feed.feed_link = self.fpf.feed.get('link', self.feed.feed_link)
        self.feed.last_update = datetime.datetime.utcnow()
        
        guids = []
        for entry in self.fpf.entries:
            if entry.get('id', ''):
                guids.append(entry.get('id', ''))
            elif entry.title:
                guids.append(entry.title)
            elif entry.link:
                guids.append(entry.link)
        
        self.lock.acquire()
        try:
            self.feed.save()
        finally:
            self.lock.release()

        # Compare new stories to existing stories, adding and updating
        # start_date = datetime.datetime.utcnow()
        # end_date = datetime.datetime.utcnow()
        story_guids = []
        for entry in self.fpf.entries:
            story = pre_process_story(entry)
            # if story.get('published') < start_date:
            #     start_date = story.get('published')
            # if story.get('published') > end_date:
            #     end_date = story.get('published')
            story_guids.append(story.get('guid') or story.get('link'))
        existing_stories = settings.MONGODB.stories.find({
            'story_feed_id': self.feed.pk, 
            # 'story_date': {'$gte': start_date},
            'story_guid': {'$in': story_guids}
        }).limit(len(story_guids))
        # MStory.objects(
        #     (Q(story_date__gte=start_date) & Q(story_date__lte=end_date))
        #     | (Q(story_guid__in=story_guids)),
        #     story_feed=self.feed
        # ).order_by('-story_date')
        ret_values = self.feed.add_update_stories(self.fpf.entries, existing_stories)
        
        logging.debug(u'   ---> [%-30s] Parsed Feed: %s' % (
                      unicode(self.feed)[:30], 
                      u' '.join(u'%s=%d' % (self.entry_trans[key],
                              ret_values[key]) for key in self.entry_keys),))
        self.feed.update_all_statistics(lock=self.lock)
        self.feed.trim_feed()
        self.feed.save_feed_history(200, "OK")
        
        return FEED_OK, ret_values

        
class Dispatcher:
    def __init__(self, options, num_threads):
        self.options = options
        self.entry_stats = {
            ENTRY_NEW:0,
            ENTRY_UPDATED:0,
            ENTRY_SAME:0,
            ENTRY_ERR:0}
        self.feed_stats = {
            FEED_OK:0,
            FEED_SAME:0,
            FEED_ERRPARSE:0,
            FEED_ERRHTTP:0,
            FEED_ERREXC:0}
        self.feed_trans = {
            FEED_OK:'ok',
            FEED_SAME:'unchanged',
            FEED_ERRPARSE:'cant_parse',
            FEED_ERRHTTP:'http_error',
            FEED_ERREXC:'exception'}
        self.feed_keys = sorted(self.feed_trans.keys())
        self.num_threads = num_threads
        self.time_start = datetime.datetime.utcnow()
        self.workers = []

    def refresh_feed(self, feed_id):
        feed = Feed.objects.get(pk=feed_id) # Update feed, since it may have changed
        return feed
        
    def process_feed_wrapper(self, feed_queue):
        """ wrapper for ProcessFeed
        """
<<<<<<< HEAD
        UNREAD_CUTOFF = datetime.datetime.utcnow() - datetime.timedelta(days=settings.DAYS_OF_UNREAD)
        
        if not self.options['single_threaded']:
            # Close the DB so the connection can be re-opened on a per-process basis
            from django.db import connection
            connection.close()
=======

>>>>>>> 6e3a1c1d
        delta = None
        current_process = multiprocessing.current_process()
        identity = "X"
        if current_process._identity:
            identity = current_process._identity[0]
        for feed_id in feed_queue:
            ret_entries = {
                ENTRY_NEW: 0,
                ENTRY_UPDATED: 0,
                ENTRY_SAME: 0,
                ENTRY_ERR: 0
            }
            start_time = datetime.datetime.utcnow()

            feed = self.refresh_feed(feed_id)
            
            try:
                ffeed = FetchFeed(feed_id, self.options)
                ret_feed, fetched_feed = ffeed.fetch()
                
                if ((fetched_feed and ret_feed == FEED_OK) or self.options['force']):
                    pfeed = ProcessFeed(feed_id, fetched_feed, self.options)
                    ret_feed, ret_entries = pfeed.process()
                    
                    feed = self.refresh_feed(feed_id)
                    
                    if ret_entries.get(ENTRY_NEW) or self.options['force'] or not feed.fetched_once:
                        if not feed.fetched_once:
                            feed.fetched_once = True
                            feed.save()
                        MUserStory.delete_old_stories(feed_id=feed.pk)
                        user_subs = UserSubscription.objects.filter(feed=feed)
                        logging.debug(u'   ---> [%-30s] Computing scores for all feed subscribers: %s subscribers' % (unicode(feed)[:30], user_subs.count()))
                        stories_db = MStory.objects(story_feed_id=feed.pk,
                                                    story_date__gte=UNREAD_CUTOFF)
                        for sub in user_subs:
                            cache.delete('usersub:%s' % sub.user_id)
                            silent = False if self.options['verbose'] >= 2 else True
                            sub.calculate_feed_scores(silent=silent, stories_db=stories_db)
                    cache.delete('feed_stories:%s-%s-%s' % (feed.id, 0, 25))
                    # if ret_entries.get(ENTRY_NEW) or ret_entries.get(ENTRY_UPDATED) or self.options['force']:
                    #     feed.get_stories(force=True)
            except KeyboardInterrupt:
                break
            except urllib2.HTTPError, e:
                feed.save_feed_history(e.code, e.msg, e.fp.read())
                fetched_feed = None
            except Feed.DoesNotExist, e:
                logging.debug('   ---> [%-30s] Feed is now gone...' % (unicode(feed)[:30]))
                return
            except Exception, e:
                logging.debug('[%d] ! -------------------------' % (feed.id,))
                tb = traceback.format_exc()
                logging.debug(tb)
                logging.debug('[%d] ! -------------------------' % (feed.id,))
                ret_feed = FEED_ERREXC 
                feed.save_feed_history(500, "Error", tb)
                fetched_feed = None
            
            feed = self.refresh_feed(feed_id)
            if ((self.options['force']) or 
                (fetched_feed and
                 feed.feed_link and
                 (ret_feed == FEED_OK or
                  (ret_feed == FEED_SAME and feed.stories_last_month > 10)))):
                  
                logging.debug(u'   ---> [%-30s] Fetching page' % (unicode(feed)[:30]))
                page_importer = PageImporter(feed.feed_link, feed)
                page_importer.fetch_page()

            feed = self.refresh_feed(feed_id)
            delta = datetime.datetime.utcnow() - start_time
            
            feed.last_load_time = max(1, delta.seconds)
            feed.fetched_once = True
            try:
                feed.save()
            except IntegrityError:
                logging.debug("   ---> [%-30s] IntegrityError on feed: %s" % (unicode(feed)[:30], feed.feed_address,))
            
            done_msg = (u'%2s ---> [%-30s] Processed in %s [%s]' % (
                identity, feed.feed_title[:30], unicode(delta),
                self.feed_trans[ret_feed],))
            logging.debug(done_msg)
            
            self.feed_stats[ret_feed] += 1
            for key, val in ret_entries.items():
                self.entry_stats[key] += val
        
        time_taken = datetime.datetime.utcnow() - self.time_start
        history = FeedUpdateHistory(
            number_of_feeds=len(feed_queue),
            seconds_taken=time_taken.seconds
        )
        history.save()

    def add_jobs(self, feeds_queue, feeds_count=1):
        """ adds a feed processing job to the pool
        """
        self.feeds_queue = feeds_queue
        self.feeds_count = feeds_count
            
    def run_jobs(self):
        if self.options['single_threaded']:
            self.process_feed_wrapper(self.feeds_queue[0])
        else:
            for i in range(self.num_threads):
                feed_queue = self.feeds_queue[i]
                self.workers.append(multiprocessing.Process(target=self.process_feed_wrapper,
                                                            args=(feed_queue,)))
            for i in range(self.num_threads):
                self.workers[i].start()

                <|MERGE_RESOLUTION|>--- conflicted
+++ resolved
@@ -261,16 +261,8 @@
     def process_feed_wrapper(self, feed_queue):
         """ wrapper for ProcessFeed
         """
-<<<<<<< HEAD
         UNREAD_CUTOFF = datetime.datetime.utcnow() - datetime.timedelta(days=settings.DAYS_OF_UNREAD)
         
-        if not self.options['single_threaded']:
-            # Close the DB so the connection can be re-opened on a per-process basis
-            from django.db import connection
-            connection.close()
-=======
-
->>>>>>> 6e3a1c1d
         delta = None
         current_process = multiprocessing.current_process()
         identity = "X"
