import time
import datetime
import traceback
import multiprocessing
import urllib2
import xml.sax
import redis
import random
from django.core.cache import cache
from django.conf import settings
from django.db import IntegrityError
from apps.reader.models import UserSubscription, MUserStory
from apps.rss_feeds.models import Feed, MStory
from apps.rss_feeds.page_importer import PageImporter
from apps.rss_feeds.icon_importer import IconImporter
from apps.push.models import PushSubscription
from utils import feedparser
from utils.story_functions import pre_process_story
from utils import log as logging
from utils.feed_functions import timelimit, TimeoutError, mail_feed_error_to_admin, utf8encode


# Refresh feed code adapted from Feedjack.
# http://feedjack.googlecode.com

ENTRY_NEW, ENTRY_UPDATED, ENTRY_SAME, ENTRY_ERR = range(4)
FEED_OK, FEED_SAME, FEED_ERRPARSE, FEED_ERRHTTP, FEED_ERREXC = range(5)

def mtime(ttime):
    """ datetime auxiliar function.
    """
    return datetime.datetime.fromtimestamp(time.mktime(ttime))
    
    
class FetchFeed:
    def __init__(self, feed_id, options):
        self.feed = Feed.objects.get(pk=feed_id)
        self.options = options
        self.fpf = None
    
    @timelimit(20)
    def fetch(self):
        """ 
        Uses feedparser to download the feed. Will be parsed later.
        """
        start = time.time()
        identity = self.get_identity()
        log_msg = u'%2s ---> [%-30s] ~FYFetching feed (~FB%d~FY), last update: %s' % (identity,
                                                            self.feed.title[:30],
                                                            self.feed.id,
                                                            datetime.datetime.now() - self.feed.last_update)
        logging.debug(log_msg)
                                                 
        etag=self.feed.etag
        modified = self.feed.last_modified.utctimetuple()[:7] if self.feed.last_modified else None
        
        if self.options.get('force') or not self.feed.fetched_once or not self.feed.known_good:
            modified = None
            etag = None
            
        USER_AGENT = 'Mozilla/5.0 (Macintosh; Intel Mac OS X 10_7_1) AppleWebKit/534.48.3 (KHTML, like Gecko) Version/5.1 Safari/534.48.3 (NewsBlur Feed Fetcher - %s subscriber%s - %s)' % (
            self.feed.num_subscribers,
            's' if self.feed.num_subscribers != 1 else '',
            settings.NEWSBLUR_URL
        )
        if self.options.get('feed_xml'):
            logging.debug(u'   ---> [%-30s] ~FM~BKFeed has been fat pinged. Ignoring fat: %s' % (
                          self.feed.title[:30], len(self.options.get('feed_xml'))))
        if self.options.get('fpf'):
            self.fpf = self.options.get('fpf')
            logging.debug(u'   ---> [%-30s] ~FM~BKFeed fetched in real-time with fat ping.' % (
                          self.feed.title[:30]))
        else:
            self.fpf = feedparser.parse(self.feed.feed_address,
                                        agent=USER_AGENT,
                                        etag=etag,
                                        modified=modified)

        if self.options['verbose'] and getattr(self.fpf, 'status', None) == 200:
            logging.debug(u'   ---> [%-30s] ~FBTIME: feed fetch in ~FM%.4ss' % (
                          self.feed.title[:30], time.time() - start))
        
        return FEED_OK, self.fpf
        
    def get_identity(self):
        identity = "X"

        current_process = multiprocessing.current_process()
        if current_process._identity:
            identity = current_process._identity[0]

        return identity
        
class ProcessFeed:
    def __init__(self, feed_id, fpf, options):
        self.feed_id = feed_id
        self.options = options
        self.fpf = fpf
        self.entry_trans = {
            ENTRY_NEW:'new',
            ENTRY_UPDATED:'updated',
            ENTRY_SAME:'same',
            ENTRY_ERR:'error'}
        self.entry_keys = sorted(self.entry_trans.keys())
    
    def refresh_feed(self):
        try:
            self.feed = Feed.objects.using('default').get(pk=self.feed_id)
        except Feed.DoesNotExist:
            duplicate_feed = Feed.objects.filter(feed_address=self.feed.feed_address, feed_link=self.feed.feed_link)
            if duplicate_feed:
                self.feed = duplicate_feed[0].feed
        
    def process(self):
        """ Downloads and parses a feed.
        """
        start = time.time()
        self.refresh_feed()
        
        ret_values = {
            ENTRY_NEW:0,
            ENTRY_UPDATED:0,
            ENTRY_SAME:0,
            ENTRY_ERR:0}

        # logging.debug(u' ---> [%d] Processing %s' % (self.feed.id, self.feed.feed_title))

        if hasattr(self.fpf, 'status'):
            if self.options['verbose']:
                if self.fpf.bozo and self.fpf.status != 304:
                    logging.debug(u'   ---> [%-30s] ~FRBOZO exception: %s ~SB(%s entries)' % (
                                  self.feed.title[:30],
                                  self.fpf.bozo_exception,
                                  len(self.fpf.entries)))
                    
            if self.fpf.status == 304:
                self.feed = self.feed.save()
                self.feed.save_feed_history(304, "Not modified")
                return FEED_SAME, ret_values
            
            if self.fpf.status in (302, 301):
                if not self.fpf.href.endswith('feedburner.com/atom.xml'):
                    self.feed.feed_address = self.fpf.href
                if not self.feed.known_good:
                    self.feed.fetched_once = True
                    logging.debug("   ---> [%-30s] ~SB~SK~FRFeed is %s'ing. Refetching..." % (self.feed.title[:30], self.fpf.status))
                    self.feed = self.feed.schedule_feed_fetch_immediately()
                if not self.fpf.entries:
                    self.feed = self.feed.save()
                    self.feed.save_feed_history(self.fpf.status, "HTTP Redirect")
                    return FEED_ERRHTTP, ret_values
            if self.fpf.status >= 400:
                logging.debug("   ---> [%-30s] ~SB~FRHTTP Status code: %s.%s Checking address..." % (self.feed.title[:30], self.fpf.status))
                fixed_feed = None
                if not self.feed.known_good:
                    fixed_feed = self.feed.check_feed_link_for_feed_address()
                if not fixed_feed:
                    self.feed.save_feed_history(self.fpf.status, "HTTP Error")
                self.feed = self.feed.save()
                return FEED_ERRHTTP, ret_values

        if not self.fpf.entries:
            if self.fpf.bozo and isinstance(self.fpf.bozo_exception, feedparser.NonXMLContentType):
                logging.debug("   ---> [%-30s] ~SB~FRFeed is Non-XML. %s entries. Checking address..." % (self.feed.title[:30], len(self.fpf.entries)))
                fixed_feed = None
                if not self.feed.known_good:
                    fixed_feed = self.feed.check_feed_link_for_feed_address()
                if not fixed_feed:
                    self.feed.save_feed_history(552, 'Non-xml feed', self.fpf.bozo_exception)
                self.feed = self.feed.save()
                return FEED_ERRPARSE, ret_values
            elif self.fpf.bozo and isinstance(self.fpf.bozo_exception, xml.sax._exceptions.SAXException):
                logging.debug("   ---> [%-30s] ~SB~FRFeed has SAX/XML parsing issues. %s entries. Checking address..." % (self.feed.title[:30], len(self.fpf.entries)))
                fixed_feed = None
                if not self.feed.known_good:
                    fixed_feed = self.feed.check_feed_link_for_feed_address()
                if not fixed_feed:
                    self.feed.save_feed_history(553, 'SAX Exception', self.fpf.bozo_exception)
                self.feed = self.feed.save()
                return FEED_ERRPARSE, ret_values
                
        # the feed has changed (or it is the first time we parse it)
        # saving the etag and last_modified fields
        self.feed.etag = self.fpf.get('etag')
        if self.feed.etag:
            self.feed.etag = self.feed.etag[:255]
        # some times this is None (it never should) *sigh*
        if self.feed.etag is None:
            self.feed.etag = ''

        try:
            self.feed.last_modified = mtime(self.fpf.modified)
        except:
            pass
        
        self.fpf.entries = self.fpf.entries[:50]
        
        if self.fpf.feed.get('title'):
            self.feed.feed_title = self.fpf.feed.get('title')
        tagline = self.fpf.feed.get('tagline', self.feed.data.feed_tagline)
        if tagline:
            self.feed.data.feed_tagline = utf8encode(tagline)
            self.feed.data.save()
        if not self.feed.feed_link_locked:
            self.feed.feed_link = self.fpf.feed.get('link') or self.fpf.feed.get('id') or self.feed.feed_link
        
        guids = []
        for entry in self.fpf.entries:
            if entry.get('id', ''):
                guids.append(entry.get('id', ''))
            elif entry.get('link'):
                guids.append(entry.link)
            elif entry.get('title'):
                guids.append(entry.title)
        self.feed = self.feed.save()

        # Compare new stories to existing stories, adding and updating
        start_date = datetime.datetime.utcnow()
        # end_date = datetime.datetime.utcnow()
        story_guids = []
        for entry in self.fpf.entries:
            story = pre_process_story(entry)
            if story.get('published') < start_date:
                start_date = story.get('published')
            # if story.get('published') > end_date:
            #     end_date = story.get('published')
            story_guids.append(story.get('guid') or story.get('link'))

        existing_stories = list(MStory.objects(
            # story_guid__in=story_guids,
            story_date__gte=start_date,
            story_feed_id=self.feed_id
        ).limit(len(story_guids)))
        
        # MStory.objects(
        #     (Q(story_date__gte=start_date) & Q(story_date__lte=end_date))
        #     | (Q(story_guid__in=story_guids)),
        #     story_feed=self.feed
        # ).order_by('-story_date')
        ret_values = self.feed.add_update_stories(self.fpf.entries, existing_stories, verbose=self.options['verbose'])

        if ((not self.feed.is_push or self.options.get('force'))
            and hasattr(self.fpf, 'feed') and 
            hasattr(self.fpf.feed, 'links') and self.fpf.feed.links):
            hub_url = None
            self_url = self.feed.feed_address
            for link in self.fpf.feed.links:
                if link['rel'] == 'hub':
                    hub_url = link['href']
                elif link['rel'] == 'self':
                    self_url = link['href']
            if hub_url and self_url and not settings.DEBUG:
                logging.debug(u'   ---> [%-30s] ~BB~SK~FWSubscribing to PuSH hub: %s' % (
                              self.feed.title[:30], hub_url))
                PushSubscription.objects.subscribe(self_url, feed=self.feed, hub=hub_url)
        
        logging.debug(u'   ---> [%-30s] ~FYParsed Feed: new=~FG~SB%s~SN~FY up=~FY~SB%s~SN same=~FY%s err=~FR~SB%s' % (
                      self.feed.title[:30], 
                      ret_values[ENTRY_NEW], ret_values[ENTRY_UPDATED], ret_values[ENTRY_SAME], ret_values[ENTRY_ERR]))
        self.feed.update_all_statistics(full=bool(ret_values[ENTRY_NEW]), force=self.options['force'])
        self.feed.trim_feed()
        self.feed.save_feed_history(200, "OK")
        
        if self.options['verbose']:
            logging.debug(u'   ---> [%-30s] ~FBTIME: feed parse in ~FM%.4ss' % (
                          self.feed.title[:30], time.time() - start))
        
        return FEED_OK, ret_values

        
class Dispatcher:
    def __init__(self, options, num_threads):
        self.options = options
        self.entry_stats = {
            ENTRY_NEW:0,
            ENTRY_UPDATED:0,
            ENTRY_SAME:0,
            ENTRY_ERR:0}
        self.feed_stats = {
            FEED_OK:0,
            FEED_SAME:0,
            FEED_ERRPARSE:0,
            FEED_ERRHTTP:0,
            FEED_ERREXC:0}
        self.feed_trans = {
            FEED_OK:'ok',
            FEED_SAME:'unchanged',
            FEED_ERRPARSE:'cant_parse',
            FEED_ERRHTTP:'http_error',
            FEED_ERREXC:'exception'}
        self.feed_keys = sorted(self.feed_trans.keys())
        self.num_threads = num_threads
        self.time_start = datetime.datetime.utcnow()
        self.workers = []

    def refresh_feed(self, feed_id):
        """Update feed, since it may have changed"""
        return Feed.objects.using('default').get(pk=feed_id)
        
    def process_feed_wrapper(self, feed_queue):
        delta = None
        current_process = multiprocessing.current_process()
        identity = "X"
        feed = None
        if current_process._identity:
            identity = current_process._identity[0]
            
        for feed_id in feed_queue:
            ret_entries = {
                ENTRY_NEW: 0,
                ENTRY_UPDATED: 0,
                ENTRY_SAME: 0,
                ENTRY_ERR: 0
            }
            start_time = time.time()
            ret_feed = FEED_ERREXC
            try:
                feed = self.refresh_feed(feed_id)
                
                skip = False
                if self.options.get('fake'):
                    skip = True
                    weight = "-"
                    quick = "-"
                    rand = "-"
                elif (self.options.get('quick') and not self.options['force'] and 
                      feed.known_good and feed.fetched_once and not feed.is_push):
                    weight = feed.stories_last_month * feed.num_subscribers
                    random_weight = random.randint(1, max(weight, 1))
                    quick = float(self.options.get('quick', 0))
                    rand = random.random()
                    if random_weight < 100 and rand < quick:
                        skip = True
                if skip:
                    logging.debug('   ---> [%-30s] ~BGFaking fetch, skipping (%s/month, %s subs, %s < %s)...' % (
                        feed.title[:30],
                        weight,
                        feed.num_subscribers,
                        rand, quick))
                    continue
                
                ffeed = FetchFeed(feed_id, self.options)
                ret_feed, fetched_feed = ffeed.fetch()
                
                if ((fetched_feed and ret_feed == FEED_OK) or self.options['force']):
                    pfeed = ProcessFeed(feed_id, fetched_feed, self.options)
                    ret_feed, ret_entries = pfeed.process()
                    feed = pfeed.feed
                    
                    if ret_entries.get(ENTRY_NEW) or self.options['force']:
                        start = time.time()
                        if not feed.known_good:
                            feed.known_good = True
                            feed = feed.save()
                        MUserStory.delete_old_stories(feed_id=feed.pk)
                        try:
                            self.count_unreads_for_subscribers(feed)
                        except TimeoutError:
                            logging.debug('   ---> [%-30s] Unread count took too long...' % (feed.title[:30],))
                        if self.options['verbose']:
                            logging.debug(u'   ---> [%-30s] ~FBTIME: unread count in ~FM%.4ss' % (
                                          feed.title[:30], time.time() - start))
                    cache.delete('feed_stories:%s-%s-%s' % (feed.id, 0, 25))
                    # if ret_entries.get(ENTRY_NEW) or ret_entries.get(ENTRY_UPDATED) or self.options['force']:
                    #     feed.get_stories(force=True)
            except KeyboardInterrupt:
                break
            except urllib2.HTTPError, e:
                logging.debug('   ---> [%-30s] ~FRFeed throws HTTP error: ~SB%s' % (unicode(feed_id)[:30], e.fp.read()))
                feed.save_feed_history(e.code, e.msg, e.fp.read())
                fetched_feed = None
            except Feed.DoesNotExist, e:
                logging.debug('   ---> [%-30s] ~FRFeed is now gone...' % (unicode(feed_id)[:30]))
                continue
            except TimeoutError, e:
                logging.debug('   ---> [%-30s] ~FRFeed fetch timed out...' % (feed.title[:30]))
                feed.save_feed_history(505, 'Timeout', '')
                fetched_feed = None
            except Exception, e:
                logging.debug('[%d] ! -------------------------' % (feed_id,))
                tb = traceback.format_exc()
                logging.error(tb)
                logging.debug('[%d] ! -------------------------' % (feed_id,))
                ret_feed = FEED_ERREXC 
                feed = self.refresh_feed(feed.pk)
                feed.save_feed_history(500, "Error", tb)
                fetched_feed = None
                mail_feed_error_to_admin(feed, e, local_vars=locals())
            
            feed = self.refresh_feed(feed.pk)
            if ((self.options['force']) or 
                (random.random() > .9) or
                (fetched_feed and
                 feed.feed_link and
                 feed.has_page and
                 (ret_feed == FEED_OK or
                  (ret_feed == FEED_SAME and feed.stories_last_month > 10)))):
                  
                logging.debug(u'   ---> [%-30s] ~FYFetching page: %s' % (feed.title[:30], feed.feed_link))
                page_importer = PageImporter(feed)
                try:
                    page_importer.fetch_page()
                except TimeoutError, e:
                    logging.debug('   ---> [%-30s] ~FRPage fetch timed out...' % (feed.title[:30]))
                    feed.save_page_history(555, 'Timeout', '')
                except Exception, e:
                    logging.debug('[%d] ! -------------------------' % (feed_id,))
                    tb = traceback.format_exc()
                    logging.error(tb)
                    logging.debug('[%d] ! -------------------------' % (feed_id,))
                    feed.save_page_history(550, "Page Error", tb)
                    fetched_feed = None
                    mail_feed_error_to_admin(feed, e, local_vars=locals())
<<<<<<< HEAD
                    
                logging.debug(u'   ---> [%-30s] ~FYFetching icon: %s' % (feed.title[:30], feed.feed_link))
=======

                feed = self.refresh_feed(feed.pk)
                logging.debug(u'   ---> [%-30s] ~FYFetching icon: %s' % (unicode(feed)[:30], feed.feed_link))
>>>>>>> c1b5aef9
                icon_importer = IconImporter(feed, force=self.options['force'])
                try:
                    icon_importer.save()
                except TimeoutError, e:
                    logging.debug('   ---> [%-30s] ~FRIcon fetch timed out...' % (feed.title[:30]))
                    feed.save_page_history(556, 'Timeout', '')
                except Exception, e:
                    logging.debug('[%d] ! -------------------------' % (feed_id,))
                    tb = traceback.format_exc()
                    logging.error(tb)
                    logging.debug('[%d] ! -------------------------' % (feed_id,))
                    # feed.save_feed_history(560, "Icon Error", tb)
                    mail_feed_error_to_admin(feed, e, local_vars=locals())
            else:
                logging.debug(u'   ---> [%-30s] ~FBSkipping page fetch: (%s on %s stories) %s' % (feed.title[:30], self.feed_trans[ret_feed], feed.stories_last_month, '' if feed.has_page else ' [HAS NO PAGE]'))
            
            feed = self.refresh_feed(feed.pk)
            delta = time.time() - start_time
            
            feed.last_load_time = round(delta)
            feed.fetched_once = True
            try:
                feed = feed.save()
            except IntegrityError:
                logging.debug("   ---> [%-30s] ~FRIntegrityError on feed: %s" % (feed.title[:30], feed.feed_address,))
            
            if ret_entries[ENTRY_NEW]:
                self.publish_to_subscribers(feed)
                
            done_msg = (u'%2s ---> [%-30s] ~FYProcessed in ~FG~SB%.4ss~FY~SN (~FB%s~FY) [%s]' % (
                identity, feed.feed_title[:30], delta,
                feed.pk, self.feed_trans[ret_feed],))
            logging.debug(done_msg)
            
            self.feed_stats[ret_feed] += 1
            for key, val in ret_entries.items():
                self.entry_stats[key] += val
                
        if len(feed_queue) == 1:
            return feed
        
        # time_taken = datetime.datetime.utcnow() - self.time_start
    
    def publish_to_subscribers(self, feed):
        try:
            r = redis.Redis(connection_pool=settings.REDIS_POOL)
            listeners_count = r.publish(str(feed.pk), 'story:new')
            if listeners_count:
                logging.debug("   ---> [%-30s] ~FMPublished to %s subscribers" % (feed.title[:30], listeners_count))
        except redis.ConnectionError:
            logging.debug("   ***> [%-30s] ~BMRedis is unavailable for real-time." % (feed.title[:30],))
        
    def count_unreads_for_subscribers(self, feed):
        UNREAD_CUTOFF = datetime.datetime.utcnow() - datetime.timedelta(days=settings.DAYS_OF_UNREAD)
        user_subs = UserSubscription.objects.filter(feed=feed, 
                                                    active=True,
                                                    user__profile__last_seen_on__gte=UNREAD_CUTOFF)\
                                            .order_by('-last_read_date')
        stories_db = MStory.objects(story_feed_id=feed.pk,
                                    story_date__gte=UNREAD_CUTOFF)
                                    
        logging.debug(u'   ---> [%-30s] ~FYComputing scores: ~SB%s stories~SN with ~SB%s subscribers ~SN(%s/%s/%s)' % (
                      feed.title[:30], stories_db.count(), user_subs.count(),
                      feed.num_subscribers, feed.active_subscribers, feed.premium_subscribers))
                                    
        for sub in user_subs:
            if not sub.needs_unread_recalc:
                sub.needs_unread_recalc = True
                sub.save()
            
        self.calculate_feed_scores_with_stories(user_subs, stories_db)
    
    @timelimit(10)
    def calculate_feed_scores_with_stories(self, user_subs, stories_db):
        if self.options['compute_scores']:
            for sub in user_subs:
                silent = False if self.options['verbose'] >= 2 else True
                sub.calculate_feed_scores(silent=silent, stories_db=stories_db)
            
    def add_jobs(self, feeds_queue, feeds_count=1):
        """ adds a feed processing job to the pool
        """
        self.feeds_queue = feeds_queue
        self.feeds_count = feeds_count
            
    def run_jobs(self):
        if self.options['single_threaded']:
            return self.process_feed_wrapper(self.feeds_queue[0])
        else:
            for i in range(self.num_threads):
                feed_queue = self.feeds_queue[i]
                self.workers.append(multiprocessing.Process(target=self.process_feed_wrapper,
                                                            args=(feed_queue,)))
            for i in range(self.num_threads):
                self.workers[i].start()

                <|MERGE_RESOLUTION|>--- conflicted
+++ resolved
@@ -150,7 +150,7 @@
                     self.feed.save_feed_history(self.fpf.status, "HTTP Redirect")
                     return FEED_ERRHTTP, ret_values
             if self.fpf.status >= 400:
-                logging.debug("   ---> [%-30s] ~SB~FRHTTP Status code: %s.%s Checking address..." % (self.feed.title[:30], self.fpf.status))
+                logging.debug("   ---> [%-30s] ~SB~FRHTTP Status code: %s. Checking address..." % (self.feed.title[:30], self.fpf.status))
                 fixed_feed = None
                 if not self.feed.known_good:
                     fixed_feed = self.feed.check_feed_link_for_feed_address()
@@ -411,14 +411,9 @@
                     feed.save_page_history(550, "Page Error", tb)
                     fetched_feed = None
                     mail_feed_error_to_admin(feed, e, local_vars=locals())
-<<<<<<< HEAD
-                    
+
+                feed = self.refresh_feed(feed.pk)
                 logging.debug(u'   ---> [%-30s] ~FYFetching icon: %s' % (feed.title[:30], feed.feed_link))
-=======
-
-                feed = self.refresh_feed(feed.pk)
-                logging.debug(u'   ---> [%-30s] ~FYFetching icon: %s' % (unicode(feed)[:30], feed.feed_link))
->>>>>>> c1b5aef9
                 icon_importer = IconImporter(feed, force=self.options['force'])
                 try:
                     icon_importer.save()
