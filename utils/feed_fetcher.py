--- conflicted
+++ resolved
@@ -254,16 +254,10 @@
                               self.feed.title[:30], hub_url))
                 PushSubscription.objects.subscribe(self_url, feed=self.feed, hub=hub_url)
         
-<<<<<<< HEAD
-        logging.debug(u'   ---> [%-30s] ~FYParsed Feed: new=~FG~SB%s~SN~FY up=~FY~SB%s~SN same=~FY%s err=~FR~SB%s' % (
+        logging.debug(u'   ---> [%-30s] ~FYParsed Feed: new=~FG~SB%s~SN~FY up=~FY~SB%s~SN same=~FY%s err=~FR~SB%s~SN~FY total=~SB%s' % (
                       self.feed.title[:30], 
-                      ret_values[ENTRY_NEW], ret_values[ENTRY_UPDATED], ret_values[ENTRY_SAME], ret_values[ENTRY_ERR]))
-=======
-        logging.debug(u'   ---> [%-30s] ~FYParsed Feed: new=~FG~SB%s~SN~FY up=~FY~SB%s~SN same=~FY%s err=~FR~SB%s~SN~FY total=~SB%s' % (
-                      unicode(self.feed)[:30], 
                       ret_values[ENTRY_NEW], ret_values[ENTRY_UPDATED], ret_values[ENTRY_SAME], ret_values[ENTRY_ERR],
                       len(self.fpf.entries)))
->>>>>>> 85220289
         self.feed.update_all_statistics(full=bool(ret_values[ENTRY_NEW]), force=self.options['force'])
         self.feed.trim_feed()
         self.feed.save_feed_history(200, "OK")
