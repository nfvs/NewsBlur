--- conflicted
+++ resolved
@@ -76,14 +76,8 @@
                                         etag=etag,
                                         modified=modified)
 
-<<<<<<< HEAD
-        if self.options['verbose'] and getattr(self.fpf, 'status', None) == 200:
-            logging.debug(u'   ---> [%-30s] ~FBTIME: feed fetch in ~FM%.4ss' % (
-                          self.feed.title[:30], time.time() - start))
-=======
         logging.debug(u'   ---> [%-30s] ~FYFeed fetch in ~FM%.4ss' % (
-                      unicode(self.feed)[:30], time.time() - start))
->>>>>>> 1a0d1dd6
+                      self.feed.title[:30], time.time() - start))
         
         return FEED_OK, self.fpf
         
@@ -255,13 +249,8 @@
                 elif link['rel'] == 'self':
                     self_url = link['href']
             if hub_url and self_url and not settings.DEBUG:
-<<<<<<< HEAD
-                logging.debug(u'   ---> [%-30s] ~BB~SK~FWSubscribing to PuSH hub: %s' % (
+                logging.debug(u'   ---> [%-30s] ~BB~FWSubscribing to PuSH hub: %s' % (
                               self.feed.title[:30], hub_url))
-=======
-                logging.debug(u'   ---> [%-30s] ~BB~FWSubscribing to PuSH hub: %s' % (
-                              unicode(self.feed)[:30], hub_url))
->>>>>>> 1a0d1dd6
                 PushSubscription.objects.subscribe(self_url, feed=self.feed, hub=hub_url)
         
         logging.debug(u'   ---> [%-30s] ~FYParsed Feed: new=~FG~SB%s~SN~FY up=~FY~SB%s~SN same=~FY%s err=~FR~SB%s~SN~FY total=~SB%s' % (
