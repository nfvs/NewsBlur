--- conflicted
+++ resolved
@@ -203,18 +203,6 @@
         if not self.feed.feed_link_locked:
             self.feed.feed_link = self.fpf.feed.get('link') or self.fpf.feed.get('id') or self.feed.feed_link
         
-<<<<<<< HEAD
-=======
-        guids = []
-        for entry in self.fpf.entries:
-            if entry.get('id', ''):
-                guids.append(entry.get('id', ''))
-            elif entry.get('link'):
-                guids.append(entry.link)
-            elif entry.get('title'):
-                guids.append(entry.title)
-
->>>>>>> 61857052
         self.feed = self.feed.save()
 
         # Compare new stories to existing stories, adding and updating
@@ -364,13 +352,6 @@
                         if self.options['verbose']:
                             logging.debug(u'   ---> [%-30s] ~FBTIME: unread count in ~FM%.4ss' % (
                                           feed.title[:30], time.time() - start))
-<<<<<<< HEAD
-                    cache.delete('feed_stories:%s-%s-%s' % (feed.id, 0, 25))
-                    # if ret_entries['new'] or ret_entries['updated'] or self.options['force']:
-=======
-                    # if ret_entries.get(ENTRY_NEW) or ret_entries.get(ENTRY_UPDATED) or self.options['force']:
->>>>>>> 61857052
-                    #     feed.get_stories(force=True)
             except KeyboardInterrupt:
                 break
             except urllib2.HTTPError, e:
