from apps.rss_feeds.models import FeedUpdateHistory
# from apps.rss_feeds.models import FeedXML
from django.core.cache import cache
from django.conf import settings
from django.db import IntegrityError
# from mongoengine.queryset import Q
from apps.reader.models import UserSubscription, MUserStory
from apps.rss_feeds.models import Feed, MStory
from apps.rss_feeds.importer import PageImporter
from utils import feedparser
from utils.story_functions import pre_process_story
from utils import log as logging
from utils.feed_functions import timelimit, TimeoutError
import time
import datetime
import traceback
import multiprocessing
import urllib2
import xml.sax

# Refresh feed code adapted from Feedjack.
# http://feedjack.googlecode.com

VERSION = '1.0'
URL = 'http://www.newsblur.com/'
USER_AGENT = 'NewsBlur Fetcher %s - %s' % (VERSION, URL)
SLOWFEED_WARNING = 10
ENTRY_NEW, ENTRY_UPDATED, ENTRY_SAME, ENTRY_ERR = range(4)
FEED_OK, FEED_SAME, FEED_ERRPARSE, FEED_ERRHTTP, FEED_ERREXC = range(5)


def mtime(ttime):
    """ datetime auxiliar function.
    """
    return datetime.datetime.fromtimestamp(time.mktime(ttime))
    
    
class FetchFeed:
    def __init__(self, feed_id, options):
        self.feed = Feed.objects.get(pk=feed_id)
        self.options = options
        self.fpf = None
    
    @timelimit(30)
    def fetch(self):
        """ 
        Uses feedparser to download the feed. Will be parsed later.
        """
        identity = self.get_identity()
        log_msg = u'%2s ---> [%-30s] Fetching feed (%d)' % (identity,
                                                            unicode(self.feed)[:30],
                                                            self.feed.id)
        logging.debug(log_msg)
                                                 
        self.feed.set_next_scheduled_update()
        etag=self.feed.etag
        modified = self.feed.last_modified.utctimetuple()[:7] if self.feed.last_modified else None
        
        if self.options.get('force') or not self.feed.fetched_once:
            modified = None
            etag = None
            
        self.fpf = feedparser.parse(self.feed.feed_address,
                                    agent=USER_AGENT,
                                    etag=etag,
                                    modified=modified)
        
        return FEED_OK, self.fpf
        
    def get_identity(self):
        identity = "X"

        current_process = multiprocessing.current_process()
        if current_process._identity:
            identity = current_process._identity[0]

        return identity
        
class ProcessFeed:
    def __init__(self, feed_id, fpf, options):
        self.feed_id = feed_id
        self.options = options
        self.fpf = fpf
        self.entry_trans = {
            ENTRY_NEW:'new',
            ENTRY_UPDATED:'updated',
            ENTRY_SAME:'same',
            ENTRY_ERR:'error'}
        self.entry_keys = sorted(self.entry_trans.keys())
    
    def refresh_feed(self):
        self.feed = Feed.objects.get(pk=self.feed_id) 
        
    def process(self, first_run=True):
        """ Downloads and parses a feed.
        """
        self.refresh_feed()
        
        ret_values = {
            ENTRY_NEW:0,
            ENTRY_UPDATED:0,
            ENTRY_SAME:0,
            ENTRY_ERR:0}

        # logging.debug(u' ---> [%d] Processing %s' % (self.feed.id, self.feed.feed_title))
        
        self.feed.fetched_once = True
        self.feed.last_update = datetime.datetime.utcnow()

        if hasattr(self.fpf, 'status'):
            if self.options['verbose']:
                logging.debug(u'   ---> [%-30s] Fetched feed, HTTP status %d: %s (bozo: %s)' % (unicode(self.feed)[:30],
                                                     self.fpf.status,
                                                     self.feed.feed_address,
                                                     self.fpf.bozo))
                if self.fpf.bozo and self.fpf.status != 304:
                    logging.debug(u'   ---> [%-30s] BOZO exception: %s (%s entries)' % (
                                  unicode(self.feed)[:30],
                                  self.fpf.bozo_exception,
                                  len(self.fpf.entries)))
            if self.fpf.status == 304:
                self.feed.save()
                self.feed.save_feed_history(304, "Not modified")
                return FEED_SAME, ret_values
            
            if self.fpf.status in (302, 301):
                self.feed.feed_address = self.fpf.href
                if first_run:
                    self.feed.schedule_feed_fetch_immediately()
                if not self.fpf.entries:
                    self.feed.save()
                    self.feed.save_feed_history(self.fpf.status, "HTTP Redirect")
                    return FEED_ERRHTTP, ret_values
                
            if self.fpf.status >= 400:
                logging.debug("   ---> [%-30s] HTTP Status code: %s. Checking address..." % (unicode(self.feed)[:30], self.fpf.status))
                fixed_feed = self.feed.check_feed_address_for_feed_link()
                if not fixed_feed:
                    self.feed.save_feed_history(self.fpf.status, "HTTP Error")
                else:
                    self.feed.schedule_feed_fetch_immediately()
                self.feed.save()
                return FEED_ERRHTTP, ret_values
                                    
        if self.fpf.bozo and isinstance(self.fpf.bozo_exception, feedparser.NonXMLContentType):
            if not self.fpf.entries:
                logging.debug("   ---> [%-30s] Feed is Non-XML. %s entries. Checking address..." % (unicode(self.feed)[:30], len(self.fpf.entries)))
                fixed_feed = self.feed.check_feed_address_for_feed_link()
                if not fixed_feed:
                    self.feed.save_feed_history(502, 'Non-xml feed', self.fpf.bozo_exception)
                else:
                    self.feed.schedule_feed_fetch_immediately()
                self.feed.save()
                return FEED_ERRPARSE, ret_values
        elif self.fpf.bozo and isinstance(self.fpf.bozo_exception, xml.sax._exceptions.SAXException):
            logging.debug("   ---> [%-30s] Feed is Bad XML (SAX). %s entries. Checking address..." % (unicode(self.feed)[:30], len(self.fpf.entries)))
            if not self.fpf.entries:
                fixed_feed = self.feed.check_feed_address_for_feed_link()
                if not fixed_feed:
                    self.feed.save_feed_history(503, 'SAX Exception', self.fpf.bozo_exception)
                else:
                    self.feed.schedule_feed_fetch_immediately()
                self.feed.save()
                return FEED_ERRPARSE, ret_values
                
        # the feed has changed (or it is the first time we parse it)
        # saving the etag and last_modified fields
        self.feed.etag = self.fpf.get('etag')
        if self.feed.etag:
            self.feed.etag = self.feed.etag[:255]
        # some times this is None (it never should) *sigh*
        if self.feed.etag is None:
            self.feed.etag = ''

        try:
            self.feed.last_modified = mtime(self.fpf.modified)
        except:
            pass
        
        self.feed.feed_title = self.fpf.feed.get('title', self.feed.feed_title)
        self.feed.data.feed_tagline = self.fpf.feed.get('tagline', self.feed.data.feed_tagline)
        self.feed.feed_link = self.fpf.feed.get('link', self.feed.feed_link)
        self.feed.last_update = datetime.datetime.utcnow()
        
        guids = []
        for entry in self.fpf.entries:
            if entry.get('id', ''):
                guids.append(entry.get('id', ''))
            elif entry.title:
                guids.append(entry.title)
            elif entry.link:
                guids.append(entry.link)
        self.feed.save()

        # Compare new stories to existing stories, adding and updating
        start_date = datetime.datetime.utcnow()
        # end_date = datetime.datetime.utcnow()
        story_guids = []
        for entry in self.fpf.entries:
            story = pre_process_story(entry)
            if story.get('published') < start_date:
                start_date = story.get('published')
            # if story.get('published') > end_date:
            #     end_date = story.get('published')
            story_guids.append(story.get('guid') or story.get('link'))
        existing_stories = MStory.objects(
            # story_guid__in=story_guids,
            story_date__gte=start_date,
            story_feed_id=self.feed.pk
        ).limit(len(story_guids))
        
        logging.info(u'   ---> [%-30s] Parsing: %s existing stories' % (
                      unicode(self.feed)[:30],
                      len(existing_stories))) 
        # MStory.objects(
        #     (Q(story_date__gte=start_date) & Q(story_date__lte=end_date))
        #     | (Q(story_guid__in=story_guids)),
        #     story_feed=self.feed
        # ).order_by('-story_date')
        ret_values = self.feed.add_update_stories(self.fpf.entries, existing_stories)
        
        logging.debug(u'   ---> [%-30s] Parsed Feed: %s' % (
                      unicode(self.feed)[:30], 
                      u' '.join(u'%s=%d' % (self.entry_trans[key],
                              ret_values[key]) for key in self.entry_keys),))
        self.feed.update_all_statistics()
        self.feed.trim_feed()
        self.feed.save_feed_history(200, "OK")
        
        return FEED_OK, ret_values

        
class Dispatcher:
    def __init__(self, options, num_threads):
        self.options = options
        self.entry_stats = {
            ENTRY_NEW:0,
            ENTRY_UPDATED:0,
            ENTRY_SAME:0,
            ENTRY_ERR:0}
        self.feed_stats = {
            FEED_OK:0,
            FEED_SAME:0,
            FEED_ERRPARSE:0,
            FEED_ERRHTTP:0,
            FEED_ERREXC:0}
        self.feed_trans = {
            FEED_OK:'ok',
            FEED_SAME:'unchanged',
            FEED_ERRPARSE:'cant_parse',
            FEED_ERRHTTP:'http_error',
            FEED_ERREXC:'exception'}
        self.feed_keys = sorted(self.feed_trans.keys())
        self.num_threads = num_threads
        self.time_start = datetime.datetime.utcnow()
        self.workers = []

    def refresh_feed(self, feed_id):
        """Update feed, since it may have changed"""
        return Feed.objects.get(pk=feed_id)
        
    def process_feed_wrapper(self, feed_queue):
        delta = None
        current_process = multiprocessing.current_process()
        identity = "X"
        if current_process._identity:
            identity = current_process._identity[0]
            
        for feed_id in feed_queue:
            ret_entries = {
                ENTRY_NEW: 0,
                ENTRY_UPDATED: 0,
                ENTRY_SAME: 0,
                ENTRY_ERR: 0
            }
            start_time = datetime.datetime.utcnow()

            try:
                feed = self.refresh_feed(feed_id)
                
                ffeed = FetchFeed(feed_id, self.options)
                ret_feed, fetched_feed = ffeed.fetch()
                
                if ((fetched_feed and ret_feed == FEED_OK) or self.options['force']):
                    pfeed = ProcessFeed(feed_id, fetched_feed, self.options)
                    ret_feed, ret_entries = pfeed.process()
                    
                    feed = self.refresh_feed(feed_id)
                    
                    if ret_entries.get(ENTRY_NEW) or self.options['force'] or not feed.fetched_once:
                        if not feed.fetched_once:
                            feed.fetched_once = True
                            feed.save()
                        MUserStory.delete_old_stories(feed_id=feed.pk)
                        try:
                            self.count_unreads_for_subscribers(feed)
                        except TimeoutError:
                            logging.debug('   ---> [%-30s] Unread count took too long...' % (unicode(feed)[:30],))
                    cache.delete('feed_stories:%s-%s-%s' % (feed.id, 0, 25))
                    # if ret_entries.get(ENTRY_NEW) or ret_entries.get(ENTRY_UPDATED) or self.options['force']:
                    #     feed.get_stories(force=True)
            except KeyboardInterrupt:
                break
            except urllib2.HTTPError, e:
                feed.save_feed_history(e.code, e.msg, e.fp.read())
                fetched_feed = None
            except Feed.DoesNotExist, e:
                logging.debug('   ---> [%-30s] Feed is now gone...' % (unicode(feed_id)[:30]))
                continue
            except TimeoutError, e:
                logging.debug('   ---> [%-30s] Feed fetch timed out...' % (unicode(feed)[:30]))
<<<<<<< HEAD
                feed.save_feed_history(505, 'Timeout', e.fp.read())
=======
                feed.save_feed_history(505, 'Timeout', '')
>>>>>>> 48e4670b
                fetched_feed = None
            except Exception, e:
                logging.debug('[%d] ! -------------------------' % (feed_id,))
                tb = traceback.format_exc()
                logging.error(tb)
                logging.debug('[%d] ! -------------------------' % (feed_id,))
                ret_feed = FEED_ERREXC 
                feed.save_feed_history(500, "Error", tb)
                fetched_feed = None
            
            feed = self.refresh_feed(feed_id)
            if ((self.options['force']) or 
                (fetched_feed and
                 feed.feed_link and
                 (ret_feed == FEED_OK or
                  (ret_feed == FEED_SAME and feed.stories_last_month > 10)))):
                  
                logging.debug(u'   ---> [%-30s] Fetching page' % (unicode(feed)[:30]))
                page_importer = PageImporter(feed.feed_link, feed)
                try:
                    page_importer.fetch_page()
                except Exception, e:
                    logging.debug('[%d] ! -------------------------' % (feed_id,))
                    tb = traceback.format_exc()
                    logging.error(tb)
                    logging.debug('[%d] ! -------------------------' % (feed_id,))
                    ret_feed = FEED_ERREXC 
                    feed.save_feed_history(550, "Page Error", tb)
                    fetched_feed = None
                
            feed = self.refresh_feed(feed_id)
            delta = datetime.datetime.utcnow() - start_time
            
            feed.last_load_time = max(1, delta.seconds)
            feed.fetched_once = True
            try:
                feed.save()
            except IntegrityError:
                logging.debug("   ---> [%-30s] IntegrityError on feed: %s" % (unicode(feed)[:30], feed.feed_address,))
            
            done_msg = (u'%2s ---> [%-30s] Processed in %s [%s]' % (
                identity, feed.feed_title[:30], unicode(delta),
                self.feed_trans[ret_feed],))
            logging.debug(done_msg)
            
            self.feed_stats[ret_feed] += 1
            for key, val in ret_entries.items():
                self.entry_stats[key] += val
        
        time_taken = datetime.datetime.utcnow() - self.time_start
        history = FeedUpdateHistory(
            number_of_feeds=len(feed_queue),
            seconds_taken=time_taken.seconds
        )
        history.save()
    
    @timelimit(20)
    def count_unreads_for_subscribers(self, feed):
        UNREAD_CUTOFF = datetime.datetime.utcnow() - datetime.timedelta(days=settings.DAYS_OF_UNREAD)
        user_subs = UserSubscription.objects.filter(feed=feed, 
                                                    active=True,
                                                    user__profile__last_seen_on__gte=UNREAD_CUTOFF)\
                                            .order_by('-last_read_date')
        logging.debug(u'   ---> [%-30s] Computing scores for all feed subscribers: %s subscribers' % (
                      unicode(feed)[:30], user_subs.count()))
        
        stories_db = MStory.objects(story_feed_id=feed.pk,
                                    story_date__gte=UNREAD_CUTOFF)
        for sub in user_subs:
            cache.delete('usersub:%s' % sub.user_id)
            sub.needs_unread_recalc = True
            sub.save()
            
        if self.options['compute_scores']:
            for sub in user_subs:
                silent = False if self.options['verbose'] >= 2 else True
                sub.calculate_feed_scores(silent=silent, stories_db=stories_db)
            
    def add_jobs(self, feeds_queue, feeds_count=1):
        """ adds a feed processing job to the pool
        """
        self.feeds_queue = feeds_queue
        self.feeds_count = feeds_count
            
    def run_jobs(self):
        if self.options['single_threaded']:
            self.process_feed_wrapper(self.feeds_queue[0])
        else:
            for i in range(self.num_threads):
                feed_queue = self.feeds_queue[i]
                self.workers.append(multiprocessing.Process(target=self.process_feed_wrapper,
                                                            args=(feed_queue,)))
            for i in range(self.num_threads):
                self.workers[i].start()

                <|MERGE_RESOLUTION|>--- conflicted
+++ resolved
@@ -309,11 +309,7 @@
                 continue
             except TimeoutError, e:
                 logging.debug('   ---> [%-30s] Feed fetch timed out...' % (unicode(feed)[:30]))
-<<<<<<< HEAD
-                feed.save_feed_history(505, 'Timeout', e.fp.read())
-=======
                 feed.save_feed_history(505, 'Timeout', '')
->>>>>>> 48e4670b
                 fetched_feed = None
             except Exception, e:
                 logging.debug('[%d] ! -------------------------' % (feed_id,))
