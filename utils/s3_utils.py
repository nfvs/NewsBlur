--- conflicted
+++ resolved
@@ -2,11 +2,6 @@
 import sys
 import time
 import mimetypes
-<<<<<<< HEAD
-#from boto.s3.connection import S3Connection
-#from boto.s3.key import Key
-=======
->>>>>>> 8d5123b3
 from utils.image_functions import ImageOps
 
 if '/srv/newsblur' not in ' '.join(sys.path):
