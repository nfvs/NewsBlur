--- conflicted
+++ resolved
@@ -173,8 +173,6 @@
             return "%s hours %s" % ((((diff.seconds / 60) + 15) / 60), 
                                     '' if future else 'ago')
                                     
-<<<<<<< HEAD
-
 def fetch_site_favicon(url, path='favicon.ico'):
     HEADERS = {
         'User-Agent': 'NewsBlur Favicon Fetcher - http://www.newsblur.com',
@@ -247,7 +245,7 @@
     peak = codes[index_max]
     colour = ''.join(chr(c) for c in peak).encode('hex')
     print 'most frequent is %s (#%s)' % (peak, colour)
-=======
+
 def add_object_to_folder(obj, folder, folders):
     if not folder:
         folders.append(obj)
@@ -259,5 +257,4 @@
                 if f_k == folder:
                     f_v.append(obj)
                 folders[k][f_k] = add_object_to_folder(obj, folder, f_v)
-    return folders  
->>>>>>> 2825350c
+    return folders  